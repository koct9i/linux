--- conflicted
+++ resolved
@@ -192,11 +192,7 @@
  * This is the first place a new tty gets used.  Hence this is where we
  * acquire references to the usb_serial structure and the driver module,
  * where we store a pointer to the port, and where we do an autoresume.
-<<<<<<< HEAD
- * All these actions are reversed in serial_release().
-=======
  * All these actions are reversed in serial_cleanup().
->>>>>>> 71623855
  */
 static int serial_install(struct tty_driver *driver, struct tty_struct *tty)
 {
@@ -343,26 +339,16 @@
 }
 
 /**
-<<<<<<< HEAD
- * serial_release - free resources post close/hangup
-=======
  * serial_cleanup - free resources post close/hangup
->>>>>>> 71623855
  * @port: port to free up
  *
  * Do the resource freeing and refcount dropping for the port.
  * Avoid freeing the console.
  *
-<<<<<<< HEAD
- * Called when the last tty kref is dropped.
- */
-static void serial_release(struct tty_struct *tty)
-=======
  * Called asynchronously after the last tty kref is dropped,
  * and the tty layer has already done the tty_shutdown(tty);
  */
 static void serial_cleanup(struct tty_struct *tty)
->>>>>>> 71623855
 {
 	struct usb_serial_port *port = tty->driver_data;
 	struct usb_serial *serial;
@@ -376,12 +362,6 @@
 
 	dbg("%s - port %d", __func__, port->number);
 
-<<<<<<< HEAD
-	/* Standard shutdown processing */
-	tty_shutdown(tty);
-
-=======
->>>>>>> 71623855
 	tty->driver_data = NULL;
 
 	serial = port->serial;
@@ -1228,11 +1208,7 @@
 	.chars_in_buffer =	serial_chars_in_buffer,
 	.tiocmget =		serial_tiocmget,
 	.tiocmset =		serial_tiocmset,
-<<<<<<< HEAD
-	.shutdown = 		serial_release,
-=======
 	.cleanup = 		serial_cleanup,
->>>>>>> 71623855
 	.install = 		serial_install,
 	.proc_fops =		&serial_proc_fops,
 };
