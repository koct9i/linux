// SPDX-License-Identifier: GPL-1.0+
/*
 * Open Host Controller Interface (OHCI) driver for USB.
 *
 * Maintainer: Alan Stern <stern@rowland.harvard.edu>
 *
 * (C) Copyright 1999 Roman Weissgaerber <weissg@vienna.at>
 * (C) Copyright 2000-2004 David Brownell <dbrownell@users.sourceforge.net>
 *
 * [ Initialisation is based on Linus'  ]
 * [ uhci code and gregs ohci fragments ]
 * [ (C) Copyright 1999 Linus Torvalds  ]
 * [ (C) Copyright 1999 Gregory P. Smith]
 *
 *
 * OHCI is the main "non-Intel/VIA" standard for USB 1.1 host controller
 * interfaces (though some non-x86 Intel chips use it).  It supports
 * smarter hardware than UHCI.  A download link for the spec available
 * through the http://www.usb.org website.
 *
 * This file is licenced under the GPL.
 */

#include <linux/module.h>
#include <linux/moduleparam.h>
#include <linux/pci.h>
#include <linux/kernel.h>
#include <linux/delay.h>
#include <linux/ioport.h>
#include <linux/sched.h>
#include <linux/slab.h>
#include <linux/errno.h>
#include <linux/init.h>
#include <linux/timer.h>
#include <linux/list.h>
#include <linux/usb.h>
#include <linux/usb/otg.h>
#include <linux/usb/hcd.h>
#include <linux/dma-mapping.h>
#include <linux/dmapool.h>
#include <linux/workqueue.h>
#include <linux/debugfs.h>

#include <asm/io.h>
#include <asm/irq.h>
#include <asm/unaligned.h>
#include <asm/byteorder.h>


#define DRIVER_AUTHOR "Roman Weissgaerber, David Brownell"
#define DRIVER_DESC "USB 1.1 'Open' Host Controller (OHCI) Driver"

/*-------------------------------------------------------------------------*/

/* For initializing controller (mask in an HCFS mode too) */
#define	OHCI_CONTROL_INIT	OHCI_CTRL_CBSR
#define	OHCI_INTR_INIT \
		(OHCI_INTR_MIE | OHCI_INTR_RHSC | OHCI_INTR_UE \
		| OHCI_INTR_RD | OHCI_INTR_WDH)

#ifdef __hppa__
/* On PA-RISC, PDC can leave IR set incorrectly; ignore it there. */
#define	IR_DISABLE
#endif

#ifdef CONFIG_ARCH_OMAP
/* OMAP doesn't support IR (no SMM; not needed) */
#define	IR_DISABLE
#endif

/*-------------------------------------------------------------------------*/

static const char	hcd_name [] = "ohci_hcd";

#define	STATECHANGE_DELAY	msecs_to_jiffies(300)
#define	IO_WATCHDOG_DELAY	msecs_to_jiffies(275)
#define	IO_WATCHDOG_OFF		0xffffff00

#include "ohci.h"
#include "pci-quirks.h"

static void ohci_dump(struct ohci_hcd *ohci);
static void ohci_stop(struct usb_hcd *hcd);
static void io_watchdog_func(struct timer_list *t);

#include "ohci-hub.c"
#include "ohci-dbg.c"
#include "ohci-mem.c"
#include "ohci-q.c"


/*
 * On architectures with edge-triggered interrupts we must never return
 * IRQ_NONE.
 */
#if defined(CONFIG_SA1111)  /* ... or other edge-triggered systems */
#define IRQ_NOTMINE	IRQ_HANDLED
#else
#define IRQ_NOTMINE	IRQ_NONE
#endif


/* Some boards misreport power switching/overcurrent */
static bool distrust_firmware = true;
module_param (distrust_firmware, bool, 0);
MODULE_PARM_DESC (distrust_firmware,
	"true to distrust firmware power/overcurrent setup");

/* Some boards leave IR set wrongly, since they fail BIOS/SMM handshakes */
static bool no_handshake;
module_param (no_handshake, bool, 0);
MODULE_PARM_DESC (no_handshake, "true (not default) disables BIOS handshake");

/*-------------------------------------------------------------------------*/

static int number_of_tds(struct urb *urb)
{
	int			len, i, num, this_sg_len;
	struct scatterlist	*sg;

	len = urb->transfer_buffer_length;
	i = urb->num_mapped_sgs;

	if (len > 0 && i > 0) {		/* Scatter-gather transfer */
		num = 0;
		sg = urb->sg;
		for (;;) {
			this_sg_len = min_t(int, sg_dma_len(sg), len);
			num += DIV_ROUND_UP(this_sg_len, 4096);
			len -= this_sg_len;
			if (--i <= 0 || len <= 0)
				break;
			sg = sg_next(sg);
		}

	} else {			/* Non-SG transfer */
		/* one TD for every 4096 Bytes (could be up to 8K) */
		num = DIV_ROUND_UP(len, 4096);
	}
	return num;
}

/*
 * queue up an urb for anything except the root hub
 */
static int ohci_urb_enqueue (
	struct usb_hcd	*hcd,
	struct urb	*urb,
	gfp_t		mem_flags
) {
	struct ohci_hcd	*ohci = hcd_to_ohci (hcd);
	struct ed	*ed;
	urb_priv_t	*urb_priv;
	unsigned int	pipe = urb->pipe;
	int		i, size = 0;
	unsigned long	flags;
	int		retval = 0;

	/* every endpoint has a ed, locate and maybe (re)initialize it */
	ed = ed_get(ohci, urb->ep, urb->dev, pipe, urb->interval);
	if (! ed)
		return -ENOMEM;

	/* for the private part of the URB we need the number of TDs (size) */
	switch (ed->type) {
		case PIPE_CONTROL:
			/* td_submit_urb() doesn't yet handle these */
			if (urb->transfer_buffer_length > 4096)
				return -EMSGSIZE;

			/* 1 TD for setup, 1 for ACK, plus ... */
			size = 2;
			/* FALLTHROUGH */
		// case PIPE_INTERRUPT:
		// case PIPE_BULK:
		default:
			size += number_of_tds(urb);
			/* maybe a zero-length packet to wrap it up */
			if (size == 0)
				size++;
			else if ((urb->transfer_flags & URB_ZERO_PACKET) != 0
				&& (urb->transfer_buffer_length
					% usb_maxpacket (urb->dev, pipe,
						usb_pipeout (pipe))) == 0)
				size++;
			break;
		case PIPE_ISOCHRONOUS: /* number of packets from URB */
			size = urb->number_of_packets;
			break;
	}

	/* allocate the private part of the URB */
	urb_priv = kzalloc (sizeof (urb_priv_t) + size * sizeof (struct td *),
			mem_flags);
	if (!urb_priv)
		return -ENOMEM;
	INIT_LIST_HEAD (&urb_priv->pending);
	urb_priv->length = size;
	urb_priv->ed = ed;

	/* allocate the TDs (deferring hash chain updates) */
	for (i = 0; i < size; i++) {
		urb_priv->td [i] = td_alloc (ohci, mem_flags);
		if (!urb_priv->td [i]) {
			urb_priv->length = i;
			urb_free_priv (ohci, urb_priv);
			return -ENOMEM;
		}
	}

	spin_lock_irqsave (&ohci->lock, flags);

	/* don't submit to a dead HC */
	if (!HCD_HW_ACCESSIBLE(hcd)) {
		retval = -ENODEV;
		goto fail;
	}
	if (ohci->rh_state != OHCI_RH_RUNNING) {
		retval = -ENODEV;
		goto fail;
	}
	retval = usb_hcd_link_urb_to_ep(hcd, urb);
	if (retval)
		goto fail;

	/* schedule the ed if needed */
	if (ed->state == ED_IDLE) {
		retval = ed_schedule (ohci, ed);
		if (retval < 0) {
			usb_hcd_unlink_urb_from_ep(hcd, urb);
			goto fail;
		}

		/* Start up the I/O watchdog timer, if it's not running */
		if (ohci->prev_frame_no == IO_WATCHDOG_OFF &&
				list_empty(&ohci->eds_in_use) &&
				!(ohci->flags & OHCI_QUIRK_QEMU)) {
			ohci->prev_frame_no = ohci_frame_no(ohci);
			mod_timer(&ohci->io_watchdog,
					jiffies + IO_WATCHDOG_DELAY);
		}
		list_add(&ed->in_use_list, &ohci->eds_in_use);

		if (ed->type == PIPE_ISOCHRONOUS) {
			u16	frame = ohci_frame_no(ohci);

			/* delay a few frames before the first TD */
			frame += max_t (u16, 8, ed->interval);
			frame &= ~(ed->interval - 1);
			frame |= ed->branch;
			urb->start_frame = frame;
			ed->last_iso = frame + ed->interval * (size - 1);
		}
	} else if (ed->type == PIPE_ISOCHRONOUS) {
		u16	next = ohci_frame_no(ohci) + 1;
		u16	frame = ed->last_iso + ed->interval;
		u16	length = ed->interval * (size - 1);

		/* Behind the scheduling threshold? */
		if (unlikely(tick_before(frame, next))) {

			/* URB_ISO_ASAP: Round up to the first available slot */
			if (urb->transfer_flags & URB_ISO_ASAP) {
				frame += (next - frame + ed->interval - 1) &
						-ed->interval;

			/*
			 * Not ASAP: Use the next slot in the stream,
			 * no matter what.
			 */
			} else {
				/*
				 * Some OHCI hardware doesn't handle late TDs
				 * correctly.  After retiring them it proceeds
				 * to the next ED instead of the next TD.
				 * Therefore we have to omit the late TDs
				 * entirely.
				 */
				urb_priv->td_cnt = DIV_ROUND_UP(
						(u16) (next - frame),
						ed->interval);
				if (urb_priv->td_cnt >= urb_priv->length) {
					++urb_priv->td_cnt;	/* Mark it */
					ohci_dbg(ohci, "iso underrun %p (%u+%u < %u)\n",
							urb, frame, length,
							next);
				}
			}
		}
		urb->start_frame = frame;
		ed->last_iso = frame + length;
	}

	/* fill the TDs and link them to the ed; and
	 * enable that part of the schedule, if needed
	 * and update count of queued periodic urbs
	 */
	urb->hcpriv = urb_priv;
	td_submit_urb (ohci, urb);

fail:
	if (retval)
		urb_free_priv (ohci, urb_priv);
	spin_unlock_irqrestore (&ohci->lock, flags);
	return retval;
}

/*
 * decouple the URB from the HC queues (TDs, urb_priv).
 * reporting is always done
 * asynchronously, and we might be dealing with an urb that's
 * partially transferred, or an ED with other urbs being unlinked.
 */
static int ohci_urb_dequeue(struct usb_hcd *hcd, struct urb *urb, int status)
{
	struct ohci_hcd		*ohci = hcd_to_ohci (hcd);
	unsigned long		flags;
	int			rc;
	urb_priv_t		*urb_priv;

	spin_lock_irqsave (&ohci->lock, flags);
	rc = usb_hcd_check_unlink_urb(hcd, urb, status);
	if (rc == 0) {

		/* Unless an IRQ completed the unlink while it was being
		 * handed to us, flag it for unlink and giveback, and force
		 * some upcoming INTR_SF to call finish_unlinks()
		 */
		urb_priv = urb->hcpriv;
		if (urb_priv->ed->state == ED_OPER)
			start_ed_unlink(ohci, urb_priv->ed);

		if (ohci->rh_state != OHCI_RH_RUNNING) {
			/* With HC dead, we can clean up right away */
			ohci_work(ohci);
		}
	}
	spin_unlock_irqrestore (&ohci->lock, flags);
	return rc;
}

/*-------------------------------------------------------------------------*/

/* frees config/altsetting state for endpoints,
 * including ED memory, dummy TD, and bulk/intr data toggle
 */

static void
ohci_endpoint_disable (struct usb_hcd *hcd, struct usb_host_endpoint *ep)
{
	struct ohci_hcd		*ohci = hcd_to_ohci (hcd);
	unsigned long		flags;
	struct ed		*ed = ep->hcpriv;
	unsigned		limit = 1000;

	/* ASSERT:  any requests/urbs are being unlinked */
	/* ASSERT:  nobody can be submitting urbs for this any more */

	if (!ed)
		return;

rescan:
	spin_lock_irqsave (&ohci->lock, flags);

	if (ohci->rh_state != OHCI_RH_RUNNING) {
sanitize:
		ed->state = ED_IDLE;
		ohci_work(ohci);
	}

	switch (ed->state) {
	case ED_UNLINK:		/* wait for hw to finish? */
		/* major IRQ delivery trouble loses INTR_SF too... */
		if (limit-- == 0) {
			ohci_warn(ohci, "ED unlink timeout\n");
			goto sanitize;
		}
		spin_unlock_irqrestore (&ohci->lock, flags);
		schedule_timeout_uninterruptible(1);
		goto rescan;
	case ED_IDLE:		/* fully unlinked */
		if (list_empty (&ed->td_list)) {
			td_free (ohci, ed->dummy);
			ed_free (ohci, ed);
			break;
		}
		/* fall through */
	default:
		/* caller was supposed to have unlinked any requests;
		 * that's not our job.  can't recover; must leak ed.
		 */
		ohci_err (ohci, "leak ed %p (#%02x) state %d%s\n",
			ed, ep->desc.bEndpointAddress, ed->state,
			list_empty (&ed->td_list) ? "" : " (has tds)");
		td_free (ohci, ed->dummy);
		break;
	}
	ep->hcpriv = NULL;
	spin_unlock_irqrestore (&ohci->lock, flags);
}

static int ohci_get_frame (struct usb_hcd *hcd)
{
	struct ohci_hcd		*ohci = hcd_to_ohci (hcd);

	return ohci_frame_no(ohci);
}

static void ohci_usb_reset (struct ohci_hcd *ohci)
{
	ohci->hc_control = ohci_readl (ohci, &ohci->regs->control);
	ohci->hc_control &= OHCI_CTRL_RWC;
	ohci_writel (ohci, ohci->hc_control, &ohci->regs->control);
	ohci->rh_state = OHCI_RH_HALTED;
}

/* ohci_shutdown forcibly disables IRQs and DMA, helping kexec and
 * other cases where the next software may expect clean state from the
 * "firmware".  this is bus-neutral, unlike shutdown() methods.
 */
static void
ohci_shutdown (struct usb_hcd *hcd)
{
	struct ohci_hcd *ohci;

	ohci = hcd_to_ohci (hcd);
	ohci_writel(ohci, (u32) ~0, &ohci->regs->intrdisable);

	/* Software reset, after which the controller goes into SUSPEND */
	ohci_writel(ohci, OHCI_HCR, &ohci->regs->cmdstatus);
	ohci_readl(ohci, &ohci->regs->cmdstatus);	/* flush the writes */
	udelay(10);

	ohci_writel(ohci, ohci->fminterval, &ohci->regs->fminterval);
	ohci->rh_state = OHCI_RH_HALTED;
}

/*-------------------------------------------------------------------------*
 * HC functions
 *-------------------------------------------------------------------------*/

/* init memory, and kick BIOS/SMM off */

static int ohci_init (struct ohci_hcd *ohci)
{
	int ret;
	struct usb_hcd *hcd = ohci_to_hcd(ohci);

	/* Accept arbitrarily long scatter-gather lists */
	hcd->self.sg_tablesize = ~0;

	if (distrust_firmware)
		ohci->flags |= OHCI_QUIRK_HUB_POWER;

	ohci->rh_state = OHCI_RH_HALTED;
	ohci->regs = hcd->regs;

	/* REVISIT this BIOS handshake is now moved into PCI "quirks", and
	 * was never needed for most non-PCI systems ... remove the code?
	 */

#ifndef IR_DISABLE
	/* SMM owns the HC?  not for long! */
	if (!no_handshake && ohci_readl (ohci,
					&ohci->regs->control) & OHCI_CTRL_IR) {
		u32 temp;

		ohci_dbg (ohci, "USB HC TakeOver from BIOS/SMM\n");

		/* this timeout is arbitrary.  we make it long, so systems
		 * depending on usb keyboards may be usable even if the
		 * BIOS/SMM code seems pretty broken.
		 */
		temp = 500;	/* arbitrary: five seconds */

		ohci_writel (ohci, OHCI_INTR_OC, &ohci->regs->intrenable);
		ohci_writel (ohci, OHCI_OCR, &ohci->regs->cmdstatus);
		while (ohci_readl (ohci, &ohci->regs->control) & OHCI_CTRL_IR) {
			msleep (10);
			if (--temp == 0) {
				ohci_err (ohci, "USB HC takeover failed!"
					"  (BIOS/SMM bug)\n");
				return -EBUSY;
			}
		}
		ohci_usb_reset (ohci);
	}
#endif

	/* Disable HC interrupts */
	ohci_writel (ohci, OHCI_INTR_MIE, &ohci->regs->intrdisable);

	/* flush the writes, and save key bits like RWC */
	if (ohci_readl (ohci, &ohci->regs->control) & OHCI_CTRL_RWC)
		ohci->hc_control |= OHCI_CTRL_RWC;

	/* Read the number of ports unless overridden */
	if (ohci->num_ports == 0)
		ohci->num_ports = roothub_a(ohci) & RH_A_NDP;

	if (ohci->hcca)
		return 0;

	timer_setup(&ohci->io_watchdog, io_watchdog_func, 0);
<<<<<<< HEAD
=======
	ohci->prev_frame_no = IO_WATCHDOG_OFF;
>>>>>>> 661e50bc

	ohci->hcca = dma_alloc_coherent (hcd->self.controller,
			sizeof(*ohci->hcca), &ohci->hcca_dma, GFP_KERNEL);
	if (!ohci->hcca)
		return -ENOMEM;

	if ((ret = ohci_mem_init (ohci)) < 0)
		ohci_stop (hcd);
	else {
		create_debug_files (ohci);
	}

	return ret;
}

/*-------------------------------------------------------------------------*/

/* Start an OHCI controller, set the BUS operational
 * resets USB and controller
 * enable interrupts
 */
static int ohci_run (struct ohci_hcd *ohci)
{
	u32			mask, val;
	int			first = ohci->fminterval == 0;
	struct usb_hcd		*hcd = ohci_to_hcd(ohci);

	ohci->rh_state = OHCI_RH_HALTED;

	/* boot firmware should have set this up (5.1.1.3.1) */
	if (first) {

		val = ohci_readl (ohci, &ohci->regs->fminterval);
		ohci->fminterval = val & 0x3fff;
		if (ohci->fminterval != FI)
			ohci_dbg (ohci, "fminterval delta %d\n",
				ohci->fminterval - FI);
		ohci->fminterval |= FSMP (ohci->fminterval) << 16;
		/* also: power/overcurrent flags in roothub.a */
	}

	/* Reset USB nearly "by the book".  RemoteWakeupConnected has
	 * to be checked in case boot firmware (BIOS/SMM/...) has set up
	 * wakeup in a way the bus isn't aware of (e.g., legacy PCI PM).
	 * If the bus glue detected wakeup capability then it should
	 * already be enabled; if so we'll just enable it again.
	 */
	if ((ohci->hc_control & OHCI_CTRL_RWC) != 0)
		device_set_wakeup_capable(hcd->self.controller, 1);

	switch (ohci->hc_control & OHCI_CTRL_HCFS) {
	case OHCI_USB_OPER:
		val = 0;
		break;
	case OHCI_USB_SUSPEND:
	case OHCI_USB_RESUME:
		ohci->hc_control &= OHCI_CTRL_RWC;
		ohci->hc_control |= OHCI_USB_RESUME;
		val = 10 /* msec wait */;
		break;
	// case OHCI_USB_RESET:
	default:
		ohci->hc_control &= OHCI_CTRL_RWC;
		ohci->hc_control |= OHCI_USB_RESET;
		val = 50 /* msec wait */;
		break;
	}
	ohci_writel (ohci, ohci->hc_control, &ohci->regs->control);
	// flush the writes
	(void) ohci_readl (ohci, &ohci->regs->control);
	msleep(val);

	memset (ohci->hcca, 0, sizeof (struct ohci_hcca));

	/* 2msec timelimit here means no irqs/preempt */
	spin_lock_irq (&ohci->lock);

retry:
	/* HC Reset requires max 10 us delay */
	ohci_writel (ohci, OHCI_HCR,  &ohci->regs->cmdstatus);
	val = 30;	/* ... allow extra time */
	while ((ohci_readl (ohci, &ohci->regs->cmdstatus) & OHCI_HCR) != 0) {
		if (--val == 0) {
			spin_unlock_irq (&ohci->lock);
			ohci_err (ohci, "USB HC reset timed out!\n");
			return -1;
		}
		udelay (1);
	}

	/* now we're in the SUSPEND state ... must go OPERATIONAL
	 * within 2msec else HC enters RESUME
	 *
	 * ... but some hardware won't init fmInterval "by the book"
	 * (SiS, OPTi ...), so reset again instead.  SiS doesn't need
	 * this if we write fmInterval after we're OPERATIONAL.
	 * Unclear about ALi, ServerWorks, and others ... this could
	 * easily be a longstanding bug in chip init on Linux.
	 */
	if (ohci->flags & OHCI_QUIRK_INITRESET) {
		ohci_writel (ohci, ohci->hc_control, &ohci->regs->control);
		// flush those writes
		(void) ohci_readl (ohci, &ohci->regs->control);
	}

	/* Tell the controller where the control and bulk lists are
	 * The lists are empty now. */
	ohci_writel (ohci, 0, &ohci->regs->ed_controlhead);
	ohci_writel (ohci, 0, &ohci->regs->ed_bulkhead);

	/* a reset clears this */
	ohci_writel (ohci, (u32) ohci->hcca_dma, &ohci->regs->hcca);

	periodic_reinit (ohci);

	/* some OHCI implementations are finicky about how they init.
	 * bogus values here mean not even enumeration could work.
	 */
	if ((ohci_readl (ohci, &ohci->regs->fminterval) & 0x3fff0000) == 0
			|| !ohci_readl (ohci, &ohci->regs->periodicstart)) {
		if (!(ohci->flags & OHCI_QUIRK_INITRESET)) {
			ohci->flags |= OHCI_QUIRK_INITRESET;
			ohci_dbg (ohci, "enabling initreset quirk\n");
			goto retry;
		}
		spin_unlock_irq (&ohci->lock);
		ohci_err (ohci, "init err (%08x %04x)\n",
			ohci_readl (ohci, &ohci->regs->fminterval),
			ohci_readl (ohci, &ohci->regs->periodicstart));
		return -EOVERFLOW;
	}

	/* use rhsc irqs after hub_wq is allocated */
	set_bit(HCD_FLAG_POLL_RH, &hcd->flags);
	hcd->uses_new_polling = 1;

	/* start controller operations */
	ohci->hc_control &= OHCI_CTRL_RWC;
	ohci->hc_control |= OHCI_CONTROL_INIT | OHCI_USB_OPER;
	ohci_writel (ohci, ohci->hc_control, &ohci->regs->control);
	ohci->rh_state = OHCI_RH_RUNNING;

	/* wake on ConnectStatusChange, matching external hubs */
	ohci_writel (ohci, RH_HS_DRWE, &ohci->regs->roothub.status);

	/* Choose the interrupts we care about now, others later on demand */
	mask = OHCI_INTR_INIT;
	ohci_writel (ohci, ~0, &ohci->regs->intrstatus);
	ohci_writel (ohci, mask, &ohci->regs->intrenable);

	/* handle root hub init quirks ... */
	val = roothub_a (ohci);
	val &= ~(RH_A_PSM | RH_A_OCPM);
	if (ohci->flags & OHCI_QUIRK_SUPERIO) {
		/* NSC 87560 and maybe others */
		val |= RH_A_NOCP;
		val &= ~(RH_A_POTPGT | RH_A_NPS);
		ohci_writel (ohci, val, &ohci->regs->roothub.a);
	} else if ((ohci->flags & OHCI_QUIRK_AMD756) ||
			(ohci->flags & OHCI_QUIRK_HUB_POWER)) {
		/* hub power always on; required for AMD-756 and some
		 * Mac platforms.  ganged overcurrent reporting, if any.
		 */
		val |= RH_A_NPS;
		ohci_writel (ohci, val, &ohci->regs->roothub.a);
	}
	ohci_writel (ohci, RH_HS_LPSC, &ohci->regs->roothub.status);
	ohci_writel (ohci, (val & RH_A_NPS) ? 0 : RH_B_PPCM,
						&ohci->regs->roothub.b);
	// flush those writes
	(void) ohci_readl (ohci, &ohci->regs->control);

	ohci->next_statechange = jiffies + STATECHANGE_DELAY;
	spin_unlock_irq (&ohci->lock);

	// POTPGT delay is bits 24-31, in 2 ms units.
	mdelay ((val >> 23) & 0x1fe);

	ohci_dump(ohci);

	return 0;
}

/* ohci_setup routine for generic controller initialization */

int ohci_setup(struct usb_hcd *hcd)
{
	struct ohci_hcd		*ohci = hcd_to_ohci(hcd);

	ohci_hcd_init(ohci);
	
	return ohci_init(ohci);
}
EXPORT_SYMBOL_GPL(ohci_setup);

/* ohci_start routine for generic controller start of all OHCI bus glue */
static int ohci_start(struct usb_hcd *hcd)
{
	struct ohci_hcd		*ohci = hcd_to_ohci(hcd);
	int	ret;

	ret = ohci_run(ohci);
	if (ret < 0) {
		ohci_err(ohci, "can't start\n");
		ohci_stop(hcd);
	}
	return ret;
}

/*-------------------------------------------------------------------------*/

/*
 * Some OHCI controllers are known to lose track of completed TDs.  They
 * don't add the TDs to the hardware done queue, which means we never see
 * them as being completed.
 *
 * This watchdog routine checks for such problems.  Without some way to
 * tell when those TDs have completed, we would never take their EDs off
 * the unlink list.  As a result, URBs could never be dequeued and
 * endpoints could never be released.
 */
static void io_watchdog_func(struct timer_list *t)
{
	struct ohci_hcd	*ohci = from_timer(ohci, t, io_watchdog);
	bool		takeback_all_pending = false;
	u32		status;
	u32		head;
	struct ed	*ed;
	struct td	*td, *td_start, *td_next;
	unsigned	frame_no, prev_frame_no = IO_WATCHDOG_OFF;
	unsigned long	flags;

	spin_lock_irqsave(&ohci->lock, flags);

	/*
	 * One way to lose track of completed TDs is if the controller
	 * never writes back the done queue head.  If it hasn't been
	 * written back since the last time this function ran and if it
	 * was non-empty at that time, something is badly wrong with the
	 * hardware.
	 */
	status = ohci_readl(ohci, &ohci->regs->intrstatus);
	if (!(status & OHCI_INTR_WDH) && ohci->wdh_cnt == ohci->prev_wdh_cnt) {
		if (ohci->prev_donehead) {
			ohci_err(ohci, "HcDoneHead not written back; disabled\n");
 died:
			usb_hc_died(ohci_to_hcd(ohci));
			ohci_dump(ohci);
			ohci_shutdown(ohci_to_hcd(ohci));
			goto done;
		} else {
			/* No write back because the done queue was empty */
			takeback_all_pending = true;
		}
	}

	/* Check every ED which might have pending TDs */
	list_for_each_entry(ed, &ohci->eds_in_use, in_use_list) {
		if (ed->pending_td) {
			if (takeback_all_pending ||
					OKAY_TO_TAKEBACK(ohci, ed)) {
				unsigned tmp = hc32_to_cpu(ohci, ed->hwINFO);

				ohci_dbg(ohci, "takeback pending TD for dev %d ep 0x%x\n",
						0x007f & tmp,
						(0x000f & (tmp >> 7)) +
							((tmp & ED_IN) >> 5));
				add_to_done_list(ohci, ed->pending_td);
			}
		}

		/* Starting from the latest pending TD, */
		td = ed->pending_td;

		/* or the last TD on the done list, */
		if (!td) {
			list_for_each_entry(td_next, &ed->td_list, td_list) {
				if (!td_next->next_dl_td)
					break;
				td = td_next;
			}
		}

		/* find the last TD processed by the controller. */
		head = hc32_to_cpu(ohci, READ_ONCE(ed->hwHeadP)) & TD_MASK;
		td_start = td;
		td_next = list_prepare_entry(td, &ed->td_list, td_list);
		list_for_each_entry_continue(td_next, &ed->td_list, td_list) {
			if (head == (u32) td_next->td_dma)
				break;
			td = td_next;	/* head pointer has passed this TD */
		}
		if (td != td_start) {
			/*
			 * In case a WDH cycle is in progress, we will wait
			 * for the next two cycles to complete before assuming
			 * this TD will never get on the done queue.
			 */
			ed->takeback_wdh_cnt = ohci->wdh_cnt + 2;
			ed->pending_td = td;
		}
	}

	ohci_work(ohci);

	if (ohci->rh_state == OHCI_RH_RUNNING) {

		/*
		 * Sometimes a controller just stops working.  We can tell
		 * by checking that the frame counter has advanced since
		 * the last time we ran.
		 *
		 * But be careful: Some controllers violate the spec by
		 * stopping their frame counter when no ports are active.
		 */
		frame_no = ohci_frame_no(ohci);
		if (frame_no == ohci->prev_frame_no) {
			int		active_cnt = 0;
			int		i;
			unsigned	tmp;

			for (i = 0; i < ohci->num_ports; ++i) {
				tmp = roothub_portstatus(ohci, i);
				/* Enabled and not suspended? */
				if ((tmp & RH_PS_PES) && !(tmp & RH_PS_PSS))
					++active_cnt;
			}

			if (active_cnt > 0) {
				ohci_err(ohci, "frame counter not updating; disabled\n");
				goto died;
			}
		}
		if (!list_empty(&ohci->eds_in_use)) {
			prev_frame_no = frame_no;
			ohci->prev_wdh_cnt = ohci->wdh_cnt;
			ohci->prev_donehead = ohci_readl(ohci,
					&ohci->regs->donehead);
			mod_timer(&ohci->io_watchdog,
					jiffies + IO_WATCHDOG_DELAY);
		}
	}

 done:
	ohci->prev_frame_no = prev_frame_no;
	spin_unlock_irqrestore(&ohci->lock, flags);
}

/* an interrupt happens */

static irqreturn_t ohci_irq (struct usb_hcd *hcd)
{
	struct ohci_hcd		*ohci = hcd_to_ohci (hcd);
	struct ohci_regs __iomem *regs = ohci->regs;
	int			ints;

	/* Read interrupt status (and flush pending writes).  We ignore the
	 * optimization of checking the LSB of hcca->done_head; it doesn't
	 * work on all systems (edge triggering for OHCI can be a factor).
	 */
	ints = ohci_readl(ohci, &regs->intrstatus);

	/* Check for an all 1's result which is a typical consequence
	 * of dead, unclocked, or unplugged (CardBus...) devices
	 */
	if (ints == ~(u32)0) {
		ohci->rh_state = OHCI_RH_HALTED;
		ohci_dbg (ohci, "device removed!\n");
		usb_hc_died(hcd);
		return IRQ_HANDLED;
	}

	/* We only care about interrupts that are enabled */
	ints &= ohci_readl(ohci, &regs->intrenable);

	/* interrupt for some other device? */
	if (ints == 0 || unlikely(ohci->rh_state == OHCI_RH_HALTED))
		return IRQ_NOTMINE;

	if (ints & OHCI_INTR_UE) {
		// e.g. due to PCI Master/Target Abort
		if (quirk_nec(ohci)) {
			/* Workaround for a silicon bug in some NEC chips used
			 * in Apple's PowerBooks. Adapted from Darwin code.
			 */
			ohci_err (ohci, "OHCI Unrecoverable Error, scheduling NEC chip restart\n");

			ohci_writel (ohci, OHCI_INTR_UE, &regs->intrdisable);

			schedule_work (&ohci->nec_work);
		} else {
			ohci_err (ohci, "OHCI Unrecoverable Error, disabled\n");
			ohci->rh_state = OHCI_RH_HALTED;
			usb_hc_died(hcd);
		}

		ohci_dump(ohci);
		ohci_usb_reset (ohci);
	}

	if (ints & OHCI_INTR_RHSC) {
		ohci_dbg(ohci, "rhsc\n");
		ohci->next_statechange = jiffies + STATECHANGE_DELAY;
		ohci_writel(ohci, OHCI_INTR_RD | OHCI_INTR_RHSC,
				&regs->intrstatus);

		/* NOTE: Vendors didn't always make the same implementation
		 * choices for RHSC.  Many followed the spec; RHSC triggers
		 * on an edge, like setting and maybe clearing a port status
		 * change bit.  With others it's level-triggered, active
		 * until hub_wq clears all the port status change bits.  We'll
		 * always disable it here and rely on polling until hub_wq
		 * re-enables it.
		 */
		ohci_writel(ohci, OHCI_INTR_RHSC, &regs->intrdisable);
		usb_hcd_poll_rh_status(hcd);
	}

	/* For connect and disconnect events, we expect the controller
	 * to turn on RHSC along with RD.  But for remote wakeup events
	 * this might not happen.
	 */
	else if (ints & OHCI_INTR_RD) {
		ohci_dbg(ohci, "resume detect\n");
		ohci_writel(ohci, OHCI_INTR_RD, &regs->intrstatus);
		set_bit(HCD_FLAG_POLL_RH, &hcd->flags);
		if (ohci->autostop) {
			spin_lock (&ohci->lock);
			ohci_rh_resume (ohci);
			spin_unlock (&ohci->lock);
		} else
			usb_hcd_resume_root_hub(hcd);
	}

	spin_lock(&ohci->lock);
	if (ints & OHCI_INTR_WDH)
		update_done_list(ohci);

	/* could track INTR_SO to reduce available PCI/... bandwidth */

	/* handle any pending URB/ED unlinks, leaving INTR_SF enabled
	 * when there's still unlinking to be done (next frame).
	 */
	ohci_work(ohci);
	if ((ints & OHCI_INTR_SF) != 0 && !ohci->ed_rm_list
			&& ohci->rh_state == OHCI_RH_RUNNING)
		ohci_writel (ohci, OHCI_INTR_SF, &regs->intrdisable);

	if (ohci->rh_state == OHCI_RH_RUNNING) {
		ohci_writel (ohci, ints, &regs->intrstatus);
		if (ints & OHCI_INTR_WDH)
			++ohci->wdh_cnt;

		ohci_writel (ohci, OHCI_INTR_MIE, &regs->intrenable);
		// flush those writes
		(void) ohci_readl (ohci, &ohci->regs->control);
	}
	spin_unlock(&ohci->lock);

	return IRQ_HANDLED;
}

/*-------------------------------------------------------------------------*/

static void ohci_stop (struct usb_hcd *hcd)
{
	struct ohci_hcd		*ohci = hcd_to_ohci (hcd);

	ohci_dump(ohci);

	if (quirk_nec(ohci))
		flush_work(&ohci->nec_work);
	del_timer_sync(&ohci->io_watchdog);
	ohci->prev_frame_no = IO_WATCHDOG_OFF;

	ohci_writel (ohci, OHCI_INTR_MIE, &ohci->regs->intrdisable);
	ohci_usb_reset(ohci);
	free_irq(hcd->irq, hcd);
	hcd->irq = 0;

	if (quirk_amdiso(ohci))
		usb_amd_dev_put();

	remove_debug_files (ohci);
	ohci_mem_cleanup (ohci);
	if (ohci->hcca) {
		dma_free_coherent (hcd->self.controller,
				sizeof *ohci->hcca,
				ohci->hcca, ohci->hcca_dma);
		ohci->hcca = NULL;
		ohci->hcca_dma = 0;
	}
}

/*-------------------------------------------------------------------------*/

#if defined(CONFIG_PM) || defined(CONFIG_USB_PCI)

/* must not be called from interrupt context */
int ohci_restart(struct ohci_hcd *ohci)
{
	int temp;
	int i;
	struct urb_priv *priv;

	ohci_init(ohci);
	spin_lock_irq(&ohci->lock);
	ohci->rh_state = OHCI_RH_HALTED;

	/* Recycle any "live" eds/tds (and urbs). */
	if (!list_empty (&ohci->pending))
		ohci_dbg(ohci, "abort schedule...\n");
	list_for_each_entry (priv, &ohci->pending, pending) {
		struct urb	*urb = priv->td[0]->urb;
		struct ed	*ed = priv->ed;

		switch (ed->state) {
		case ED_OPER:
			ed->state = ED_UNLINK;
			ed->hwINFO |= cpu_to_hc32(ohci, ED_DEQUEUE);
			ed_deschedule (ohci, ed);

			ed->ed_next = ohci->ed_rm_list;
			ed->ed_prev = NULL;
			ohci->ed_rm_list = ed;
			/* FALLTHROUGH */
		case ED_UNLINK:
			break;
		default:
			ohci_dbg(ohci, "bogus ed %p state %d\n",
					ed, ed->state);
		}

		if (!urb->unlinked)
			urb->unlinked = -ESHUTDOWN;
	}
	ohci_work(ohci);
	spin_unlock_irq(&ohci->lock);

	/* paranoia, in case that didn't work: */

	/* empty the interrupt branches */
	for (i = 0; i < NUM_INTS; i++) ohci->load [i] = 0;
	for (i = 0; i < NUM_INTS; i++) ohci->hcca->int_table [i] = 0;

	/* no EDs to remove */
	ohci->ed_rm_list = NULL;

	/* empty control and bulk lists */
	ohci->ed_controltail = NULL;
	ohci->ed_bulktail    = NULL;

	if ((temp = ohci_run (ohci)) < 0) {
		ohci_err (ohci, "can't restart, %d\n", temp);
		return temp;
	}
	ohci_dbg(ohci, "restart complete\n");
	return 0;
}
EXPORT_SYMBOL_GPL(ohci_restart);

#endif

#ifdef CONFIG_PM

int ohci_suspend(struct usb_hcd *hcd, bool do_wakeup)
{
	struct ohci_hcd	*ohci = hcd_to_ohci (hcd);
	unsigned long	flags;
	int		rc = 0;

	/* Disable irq emission and mark HW unaccessible. Use
	 * the spinlock to properly synchronize with possible pending
	 * RH suspend or resume activity.
	 */
	spin_lock_irqsave (&ohci->lock, flags);
	ohci_writel(ohci, OHCI_INTR_MIE, &ohci->regs->intrdisable);
	(void)ohci_readl(ohci, &ohci->regs->intrdisable);

	clear_bit(HCD_FLAG_HW_ACCESSIBLE, &hcd->flags);
	spin_unlock_irqrestore (&ohci->lock, flags);

	synchronize_irq(hcd->irq);

	if (do_wakeup && HCD_WAKEUP_PENDING(hcd)) {
		ohci_resume(hcd, false);
		rc = -EBUSY;
	}
	return rc;
}
EXPORT_SYMBOL_GPL(ohci_suspend);


int ohci_resume(struct usb_hcd *hcd, bool hibernated)
{
	struct ohci_hcd		*ohci = hcd_to_ohci(hcd);
	int			port;
	bool			need_reinit = false;

	set_bit(HCD_FLAG_HW_ACCESSIBLE, &hcd->flags);

	/* Make sure resume from hibernation re-enumerates everything */
	if (hibernated)
		ohci_usb_reset(ohci);

	/* See if the controller is already running or has been reset */
	ohci->hc_control = ohci_readl(ohci, &ohci->regs->control);
	if (ohci->hc_control & (OHCI_CTRL_IR | OHCI_SCHED_ENABLES)) {
		need_reinit = true;
	} else {
		switch (ohci->hc_control & OHCI_CTRL_HCFS) {
		case OHCI_USB_OPER:
		case OHCI_USB_RESET:
			need_reinit = true;
		}
	}

	/* If needed, reinitialize and suspend the root hub */
	if (need_reinit) {
		spin_lock_irq(&ohci->lock);
		ohci_rh_resume(ohci);
		ohci_rh_suspend(ohci, 0);
		spin_unlock_irq(&ohci->lock);
	}

	/* Normally just turn on port power and enable interrupts */
	else {
		ohci_dbg(ohci, "powerup ports\n");
		for (port = 0; port < ohci->num_ports; port++)
			ohci_writel(ohci, RH_PS_PPS,
					&ohci->regs->roothub.portstatus[port]);

		ohci_writel(ohci, OHCI_INTR_MIE, &ohci->regs->intrenable);
		ohci_readl(ohci, &ohci->regs->intrenable);
		msleep(20);
	}

	usb_hcd_resume_root_hub(hcd);

	return 0;
}
EXPORT_SYMBOL_GPL(ohci_resume);

#endif

/*-------------------------------------------------------------------------*/

/*
 * Generic structure: This gets copied for platform drivers so that
 * individual entries can be overridden as needed.
 */

static const struct hc_driver ohci_hc_driver = {
	.description =          hcd_name,
	.product_desc =         "OHCI Host Controller",
	.hcd_priv_size =        sizeof(struct ohci_hcd),

	/*
	 * generic hardware linkage
	*/
	.irq =                  ohci_irq,
	.flags =                HCD_MEMORY | HCD_USB11,

	/*
	* basic lifecycle operations
	*/
	.reset =                ohci_setup,
	.start =                ohci_start,
	.stop =                 ohci_stop,
	.shutdown =             ohci_shutdown,

	/*
	 * managing i/o requests and associated device resources
	*/
	.urb_enqueue =          ohci_urb_enqueue,
	.urb_dequeue =          ohci_urb_dequeue,
	.endpoint_disable =     ohci_endpoint_disable,

	/*
	* scheduling support
	*/
	.get_frame_number =     ohci_get_frame,

	/*
	* root hub support
	*/
	.hub_status_data =      ohci_hub_status_data,
	.hub_control =          ohci_hub_control,
#ifdef CONFIG_PM
	.bus_suspend =          ohci_bus_suspend,
	.bus_resume =           ohci_bus_resume,
#endif
	.start_port_reset =	ohci_start_port_reset,
};

void ohci_init_driver(struct hc_driver *drv,
		const struct ohci_driver_overrides *over)
{
	/* Copy the generic table to drv and then apply the overrides */
	*drv = ohci_hc_driver;

	if (over) {
		drv->product_desc = over->product_desc;
		drv->hcd_priv_size += over->extra_priv_size;
		if (over->reset)
			drv->reset = over->reset;
	}
}
EXPORT_SYMBOL_GPL(ohci_init_driver);

/*-------------------------------------------------------------------------*/

MODULE_AUTHOR (DRIVER_AUTHOR);
MODULE_DESCRIPTION(DRIVER_DESC);
MODULE_LICENSE ("GPL");

#if defined(CONFIG_ARCH_SA1100) && defined(CONFIG_SA1111)
#include "ohci-sa1111.c"
#define SA1111_DRIVER		ohci_hcd_sa1111_driver
#endif

#ifdef CONFIG_USB_OHCI_HCD_PPC_OF
#include "ohci-ppc-of.c"
#define OF_PLATFORM_DRIVER	ohci_hcd_ppc_of_driver
#endif

#ifdef CONFIG_PPC_PS3
#include "ohci-ps3.c"
#define PS3_SYSTEM_BUS_DRIVER	ps3_ohci_driver
#endif

#ifdef CONFIG_MFD_SM501
#include "ohci-sm501.c"
#define SM501_OHCI_DRIVER	ohci_hcd_sm501_driver
#endif

#ifdef CONFIG_MFD_TC6393XB
#include "ohci-tmio.c"
#define TMIO_OHCI_DRIVER	ohci_hcd_tmio_driver
#endif

#ifdef CONFIG_TILE_USB
#include "ohci-tilegx.c"
#define PLATFORM_DRIVER		ohci_hcd_tilegx_driver
#endif

static int __init ohci_hcd_mod_init(void)
{
	int retval = 0;

	if (usb_disabled())
		return -ENODEV;

	printk(KERN_INFO "%s: " DRIVER_DESC "\n", hcd_name);
	pr_debug ("%s: block sizes: ed %zd td %zd\n", hcd_name,
		sizeof (struct ed), sizeof (struct td));
	set_bit(USB_OHCI_LOADED, &usb_hcds_loaded);

	ohci_debug_root = debugfs_create_dir("ohci", usb_debug_root);
	if (!ohci_debug_root) {
		retval = -ENOENT;
		goto error_debug;
	}

#ifdef PS3_SYSTEM_BUS_DRIVER
	retval = ps3_ohci_driver_register(&PS3_SYSTEM_BUS_DRIVER);
	if (retval < 0)
		goto error_ps3;
#endif

#ifdef PLATFORM_DRIVER
	retval = platform_driver_register(&PLATFORM_DRIVER);
	if (retval < 0)
		goto error_platform;
#endif

#ifdef OF_PLATFORM_DRIVER
	retval = platform_driver_register(&OF_PLATFORM_DRIVER);
	if (retval < 0)
		goto error_of_platform;
#endif

#ifdef SA1111_DRIVER
	retval = sa1111_driver_register(&SA1111_DRIVER);
	if (retval < 0)
		goto error_sa1111;
#endif

#ifdef SM501_OHCI_DRIVER
	retval = platform_driver_register(&SM501_OHCI_DRIVER);
	if (retval < 0)
		goto error_sm501;
#endif

#ifdef TMIO_OHCI_DRIVER
	retval = platform_driver_register(&TMIO_OHCI_DRIVER);
	if (retval < 0)
		goto error_tmio;
#endif

	return retval;

	/* Error path */
#ifdef TMIO_OHCI_DRIVER
	platform_driver_unregister(&TMIO_OHCI_DRIVER);
 error_tmio:
#endif
#ifdef SM501_OHCI_DRIVER
	platform_driver_unregister(&SM501_OHCI_DRIVER);
 error_sm501:
#endif
#ifdef SA1111_DRIVER
	sa1111_driver_unregister(&SA1111_DRIVER);
 error_sa1111:
#endif
#ifdef OF_PLATFORM_DRIVER
	platform_driver_unregister(&OF_PLATFORM_DRIVER);
 error_of_platform:
#endif
#ifdef PLATFORM_DRIVER
	platform_driver_unregister(&PLATFORM_DRIVER);
 error_platform:
#endif
#ifdef PS3_SYSTEM_BUS_DRIVER
	ps3_ohci_driver_unregister(&PS3_SYSTEM_BUS_DRIVER);
 error_ps3:
#endif
	debugfs_remove(ohci_debug_root);
	ohci_debug_root = NULL;
 error_debug:

	clear_bit(USB_OHCI_LOADED, &usb_hcds_loaded);
	return retval;
}
module_init(ohci_hcd_mod_init);

static void __exit ohci_hcd_mod_exit(void)
{
#ifdef TMIO_OHCI_DRIVER
	platform_driver_unregister(&TMIO_OHCI_DRIVER);
#endif
#ifdef SM501_OHCI_DRIVER
	platform_driver_unregister(&SM501_OHCI_DRIVER);
#endif
#ifdef SA1111_DRIVER
	sa1111_driver_unregister(&SA1111_DRIVER);
#endif
#ifdef OF_PLATFORM_DRIVER
	platform_driver_unregister(&OF_PLATFORM_DRIVER);
#endif
#ifdef PLATFORM_DRIVER
	platform_driver_unregister(&PLATFORM_DRIVER);
#endif
#ifdef PS3_SYSTEM_BUS_DRIVER
	ps3_ohci_driver_unregister(&PS3_SYSTEM_BUS_DRIVER);
#endif
	debugfs_remove(ohci_debug_root);
	clear_bit(USB_OHCI_LOADED, &usb_hcds_loaded);
}
module_exit(ohci_hcd_mod_exit);
<|MERGE_RESOLUTION|>--- conflicted
+++ resolved
@@ -502,10 +502,7 @@
 		return 0;
 
 	timer_setup(&ohci->io_watchdog, io_watchdog_func, 0);
-<<<<<<< HEAD
-=======
 	ohci->prev_frame_no = IO_WATCHDOG_OFF;
->>>>>>> 661e50bc
 
 	ohci->hcca = dma_alloc_coherent (hcd->self.controller,
 			sizeof(*ohci->hcca), &ohci->hcca_dma, GFP_KERNEL);
