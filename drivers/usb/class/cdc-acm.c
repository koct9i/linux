/*
 * cdc-acm.c
 *
 * Copyright (c) 1999 Armin Fuerst	<fuerst@in.tum.de>
 * Copyright (c) 1999 Pavel Machek	<pavel@ucw.cz>
 * Copyright (c) 1999 Johannes Erdfelt	<johannes@erdfelt.com>
 * Copyright (c) 2000 Vojtech Pavlik	<vojtech@suse.cz>
 * Copyright (c) 2004 Oliver Neukum	<oliver@neukum.name>
 * Copyright (c) 2005 David Kubicek	<dave@awk.cz>
 * Copyright (c) 2011 Johan Hovold	<jhovold@gmail.com>
 *
 * USB Abstract Control Model driver for USB modems and ISDN adapters
 *
 * Sponsored by SuSE
 *
 * This program is free software; you can redistribute it and/or modify
 * it under the terms of the GNU General Public License as published by
 * the Free Software Foundation; either version 2 of the License, or
 * (at your option) any later version.
 *
 * This program is distributed in the hope that it will be useful,
 * but WITHOUT ANY WARRANTY; without even the implied warranty of
 * MERCHANTABILITY or FITNESS FOR A PARTICULAR PURPOSE.  See the
 * GNU General Public License for more details.
 *
 * You should have received a copy of the GNU General Public License
 * along with this program; if not, write to the Free Software
 * Foundation, Inc., 59 Temple Place, Suite 330, Boston, MA 02111-1307 USA
 */

#undef DEBUG
#undef VERBOSE_DEBUG

#include <linux/kernel.h>
#include <linux/errno.h>
#include <linux/init.h>
#include <linux/slab.h>
#include <linux/tty.h>
#include <linux/serial.h>
#include <linux/tty_driver.h>
#include <linux/tty_flip.h>
#include <linux/module.h>
#include <linux/mutex.h>
#include <linux/uaccess.h>
#include <linux/usb.h>
#include <linux/usb/cdc.h>
#include <asm/byteorder.h>
#include <asm/unaligned.h>
#include <linux/list.h>

#include "cdc-acm.h"


#define DRIVER_AUTHOR "Armin Fuerst, Pavel Machek, Johannes Erdfelt, Vojtech Pavlik, David Kubicek, Johan Hovold"
#define DRIVER_DESC "USB Abstract Control Model driver for USB modems and ISDN adapters"

static struct usb_driver acm_driver;
static struct tty_driver *acm_tty_driver;
static struct acm *acm_table[ACM_TTY_MINORS];

static DEFINE_MUTEX(acm_table_lock);

/*
 * acm_table accessors
 */

/*
 * Look up an ACM structure by index. If found and not disconnected, increment
 * its refcount and return it with its mutex held.
 */
static struct acm *acm_get_by_index(unsigned index)
{
	struct acm *acm;

	mutex_lock(&acm_table_lock);
	acm = acm_table[index];
	if (acm) {
		mutex_lock(&acm->mutex);
		if (acm->disconnected) {
			mutex_unlock(&acm->mutex);
			acm = NULL;
		} else {
			tty_port_get(&acm->port);
			mutex_unlock(&acm->mutex);
		}
	}
	mutex_unlock(&acm_table_lock);
	return acm;
}

/*
 * Try to find an available minor number and if found, associate it with 'acm'.
 */
static int acm_alloc_minor(struct acm *acm)
{
	int minor;

	mutex_lock(&acm_table_lock);
	for (minor = 0; minor < ACM_TTY_MINORS; minor++) {
		if (!acm_table[minor]) {
			acm_table[minor] = acm;
			break;
		}
	}
	mutex_unlock(&acm_table_lock);

	return minor;
}

/* Release the minor number associated with 'acm'.  */
static void acm_release_minor(struct acm *acm)
{
	mutex_lock(&acm_table_lock);
	acm_table[acm->minor] = NULL;
	mutex_unlock(&acm_table_lock);
}

/*
 * Functions for ACM control messages.
 */

static int acm_ctrl_msg(struct acm *acm, int request, int value,
							void *buf, int len)
{
	int retval = usb_control_msg(acm->dev, usb_sndctrlpipe(acm->dev, 0),
		request, USB_RT_ACM, value,
		acm->control->altsetting[0].desc.bInterfaceNumber,
		buf, len, 5000);
	dev_dbg(&acm->control->dev,
			"%s - rq 0x%02x, val %#x, len %#x, result %d\n",
			__func__, request, value, len, retval);
	return retval < 0 ? retval : 0;
}

/* devices aren't required to support these requests.
 * the cdc acm descriptor tells whether they do...
 */
#define acm_set_control(acm, control) \
	acm_ctrl_msg(acm, USB_CDC_REQ_SET_CONTROL_LINE_STATE, control, NULL, 0)
#define acm_set_line(acm, line) \
	acm_ctrl_msg(acm, USB_CDC_REQ_SET_LINE_CODING, 0, line, sizeof *(line))
#define acm_send_break(acm, ms) \
	acm_ctrl_msg(acm, USB_CDC_REQ_SEND_BREAK, ms, NULL, 0)

/*
 * Write buffer management.
 * All of these assume proper locks taken by the caller.
 */

static int acm_wb_alloc(struct acm *acm)
{
	int i, wbn;
	struct acm_wb *wb;

	wbn = 0;
	i = 0;
	for (;;) {
		wb = &acm->wb[wbn];
		if (!wb->use) {
			wb->use = 1;
			return wbn;
		}
		wbn = (wbn + 1) % ACM_NW;
		if (++i >= ACM_NW)
			return -1;
	}
}

static int acm_wb_is_avail(struct acm *acm)
{
	int i, n;
	unsigned long flags;

	n = ACM_NW;
	spin_lock_irqsave(&acm->write_lock, flags);
	for (i = 0; i < ACM_NW; i++)
		n -= acm->wb[i].use;
	spin_unlock_irqrestore(&acm->write_lock, flags);
	return n;
}

/*
 * Finish write. Caller must hold acm->write_lock
 */
static void acm_write_done(struct acm *acm, struct acm_wb *wb)
{
	wb->use = 0;
	acm->transmitting--;
	usb_autopm_put_interface_async(acm->control);
}

/*
 * Poke write.
 *
 * the caller is responsible for locking
 */

static int acm_start_wb(struct acm *acm, struct acm_wb *wb)
{
	int rc;

	acm->transmitting++;

	wb->urb->transfer_buffer = wb->buf;
	wb->urb->transfer_dma = wb->dmah;
	wb->urb->transfer_buffer_length = wb->len;
	wb->urb->dev = acm->dev;

	rc = usb_submit_urb(wb->urb, GFP_ATOMIC);
	if (rc < 0) {
		dev_err(&acm->data->dev,
			"%s - usb_submit_urb(write bulk) failed: %d\n",
			__func__, rc);
		acm_write_done(acm, wb);
	}
	return rc;
}

static int acm_write_start(struct acm *acm, int wbn)
{
	unsigned long flags;
	struct acm_wb *wb = &acm->wb[wbn];
	int rc;

	spin_lock_irqsave(&acm->write_lock, flags);
	if (!acm->dev) {
		wb->use = 0;
		spin_unlock_irqrestore(&acm->write_lock, flags);
		return -ENODEV;
	}

	dev_vdbg(&acm->data->dev, "%s - susp_count %d\n", __func__,
							acm->susp_count);
	usb_autopm_get_interface_async(acm->control);
	if (acm->susp_count) {
		if (!acm->delayed_wb)
			acm->delayed_wb = wb;
		else
			usb_autopm_put_interface_async(acm->control);
		spin_unlock_irqrestore(&acm->write_lock, flags);
		return 0;	/* A white lie */
	}
	usb_mark_last_busy(acm->dev);

	rc = acm_start_wb(acm, wb);
	spin_unlock_irqrestore(&acm->write_lock, flags);

	return rc;

}
/*
 * attributes exported through sysfs
 */
static ssize_t show_caps
(struct device *dev, struct device_attribute *attr, char *buf)
{
	struct usb_interface *intf = to_usb_interface(dev);
	struct acm *acm = usb_get_intfdata(intf);

	return sprintf(buf, "%d", acm->ctrl_caps);
}
static DEVICE_ATTR(bmCapabilities, S_IRUGO, show_caps, NULL);

static ssize_t show_country_codes
(struct device *dev, struct device_attribute *attr, char *buf)
{
	struct usb_interface *intf = to_usb_interface(dev);
	struct acm *acm = usb_get_intfdata(intf);

	memcpy(buf, acm->country_codes, acm->country_code_size);
	return acm->country_code_size;
}

static DEVICE_ATTR(wCountryCodes, S_IRUGO, show_country_codes, NULL);

static ssize_t show_country_rel_date
(struct device *dev, struct device_attribute *attr, char *buf)
{
	struct usb_interface *intf = to_usb_interface(dev);
	struct acm *acm = usb_get_intfdata(intf);

	return sprintf(buf, "%d", acm->country_rel_date);
}

static DEVICE_ATTR(iCountryCodeRelDate, S_IRUGO, show_country_rel_date, NULL);
/*
 * Interrupt handlers for various ACM device responses
 */

/* control interface reports status changes with "interrupt" transfers */
static void acm_ctrl_irq(struct urb *urb)
{
	struct acm *acm = urb->context;
	struct usb_cdc_notification *dr = urb->transfer_buffer;
	struct tty_struct *tty;
	unsigned char *data;
	int newctrl;
	int retval;
	int status = urb->status;

	switch (status) {
	case 0:
		/* success */
		break;
	case -ECONNRESET:
	case -ENOENT:
	case -ESHUTDOWN:
		/* this urb is terminated, clean up */
		dev_dbg(&acm->control->dev,
				"%s - urb shutting down with status: %d\n",
				__func__, status);
		return;
	default:
		dev_dbg(&acm->control->dev,
				"%s - nonzero urb status received: %d\n",
				__func__, status);
		goto exit;
	}

	usb_mark_last_busy(acm->dev);

	data = (unsigned char *)(dr + 1);
	switch (dr->bNotificationType) {
	case USB_CDC_NOTIFY_NETWORK_CONNECTION:
		dev_dbg(&acm->control->dev, "%s - network connection: %d\n",
							__func__, dr->wValue);
		break;

	case USB_CDC_NOTIFY_SERIAL_STATE:
		tty = tty_port_tty_get(&acm->port);
		newctrl = get_unaligned_le16(data);

		if (tty) {
			if (!acm->clocal &&
				(acm->ctrlin & ~newctrl & ACM_CTRL_DCD)) {
				dev_dbg(&acm->control->dev,
					"%s - calling hangup\n", __func__);
				tty_hangup(tty);
			}
			tty_kref_put(tty);
		}

		acm->ctrlin = newctrl;

		dev_dbg(&acm->control->dev,
			"%s - input control lines: dcd%c dsr%c break%c "
			"ring%c framing%c parity%c overrun%c\n",
			__func__,
			acm->ctrlin & ACM_CTRL_DCD ? '+' : '-',
			acm->ctrlin & ACM_CTRL_DSR ? '+' : '-',
			acm->ctrlin & ACM_CTRL_BRK ? '+' : '-',
			acm->ctrlin & ACM_CTRL_RI  ? '+' : '-',
			acm->ctrlin & ACM_CTRL_FRAMING ? '+' : '-',
			acm->ctrlin & ACM_CTRL_PARITY ? '+' : '-',
			acm->ctrlin & ACM_CTRL_OVERRUN ? '+' : '-');
			break;

	default:
		dev_dbg(&acm->control->dev,
			"%s - unknown notification %d received: index %d "
			"len %d data0 %d data1 %d\n",
			__func__,
			dr->bNotificationType, dr->wIndex,
			dr->wLength, data[0], data[1]);
		break;
	}
exit:
	retval = usb_submit_urb(urb, GFP_ATOMIC);
	if (retval)
		dev_err(&acm->control->dev, "%s - usb_submit_urb failed: %d\n",
							__func__, retval);
}

static int acm_submit_read_urb(struct acm *acm, int index, gfp_t mem_flags)
{
	int res;

	if (!test_and_clear_bit(index, &acm->read_urbs_free))
		return 0;

	dev_vdbg(&acm->data->dev, "%s - urb %d\n", __func__, index);

	res = usb_submit_urb(acm->read_urbs[index], mem_flags);
	if (res) {
		if (res != -EPERM) {
			dev_err(&acm->data->dev,
					"%s - usb_submit_urb failed: %d\n",
					__func__, res);
		}
		set_bit(index, &acm->read_urbs_free);
		return res;
	}

	return 0;
}

static int acm_submit_read_urbs(struct acm *acm, gfp_t mem_flags)
{
	int res;
	int i;

	for (i = 0; i < acm->rx_buflimit; ++i) {
		res = acm_submit_read_urb(acm, i, mem_flags);
		if (res)
			return res;
	}

	return 0;
}

static void acm_process_read_urb(struct acm *acm, struct urb *urb)
{
	struct tty_struct *tty;

	if (!urb->actual_length)
		return;

	tty = tty_port_tty_get(&acm->port);
	if (!tty)
		return;

	tty_insert_flip_string(tty, urb->transfer_buffer, urb->actual_length);
	tty_flip_buffer_push(tty);

	tty_kref_put(tty);
}

static void acm_read_bulk_callback(struct urb *urb)
{
	struct acm_rb *rb = urb->context;
	struct acm *acm = rb->instance;
	unsigned long flags;

	dev_vdbg(&acm->data->dev, "%s - urb %d, len %d\n", __func__,
					rb->index, urb->actual_length);
	set_bit(rb->index, &acm->read_urbs_free);

	if (!acm->dev) {
		dev_dbg(&acm->data->dev, "%s - disconnected\n", __func__);
		return;
	}
	usb_mark_last_busy(acm->dev);

	if (urb->status) {
		dev_dbg(&acm->data->dev, "%s - non-zero urb status: %d\n",
							__func__, urb->status);
		return;
	}
	acm_process_read_urb(acm, urb);

	/* throttle device if requested by tty */
	spin_lock_irqsave(&acm->read_lock, flags);
	acm->throttled = acm->throttle_req;
	if (!acm->throttled && !acm->susp_count) {
		spin_unlock_irqrestore(&acm->read_lock, flags);
		acm_submit_read_urb(acm, rb->index, GFP_ATOMIC);
	} else {
		spin_unlock_irqrestore(&acm->read_lock, flags);
	}
}

/* data interface wrote those outgoing bytes */
static void acm_write_bulk(struct urb *urb)
{
	struct acm_wb *wb = urb->context;
	struct acm *acm = wb->instance;
	unsigned long flags;

	if (urb->status	|| (urb->actual_length != urb->transfer_buffer_length))
		dev_vdbg(&acm->data->dev, "%s - len %d/%d, status %d\n",
			__func__,
			urb->actual_length,
			urb->transfer_buffer_length,
			urb->status);

	spin_lock_irqsave(&acm->write_lock, flags);
	acm_write_done(acm, wb);
	spin_unlock_irqrestore(&acm->write_lock, flags);
	schedule_work(&acm->work);
}

static void acm_softint(struct work_struct *work)
{
	struct acm *acm = container_of(work, struct acm, work);
	struct tty_struct *tty;

	dev_vdbg(&acm->data->dev, "%s\n", __func__);

	tty = tty_port_tty_get(&acm->port);
	if (!tty)
		return;
	tty_wakeup(tty);
	tty_kref_put(tty);
}

/*
 * TTY handlers
 */

static int acm_tty_install(struct tty_driver *driver, struct tty_struct *tty)
{
	struct acm *acm;
	int retval;

	dev_dbg(tty->dev, "%s\n", __func__);

	acm = acm_get_by_index(tty->index);
	if (!acm)
		return -ENODEV;

	retval = tty_init_termios(tty);
	if (retval)
		goto error_init_termios;

	tty->driver_data = acm;

	/* Final install (we use the default method) */
	tty_driver_kref_get(driver);
	tty->count++;
	driver->ttys[tty->index] = tty;

	return 0;

error_init_termios:
	tty_port_put(&acm->port);
	return retval;
}

static int acm_tty_open(struct tty_struct *tty, struct file *filp)
{
	struct acm *acm = tty->driver_data;

	dev_dbg(tty->dev, "%s\n", __func__);

	return tty_port_open(&acm->port, tty, filp);
}

static int acm_port_activate(struct tty_port *port, struct tty_struct *tty)
{
	struct acm *acm = container_of(port, struct acm, port);
	int retval = -ENODEV;

	dev_dbg(&acm->control->dev, "%s\n", __func__);

	mutex_lock(&acm->mutex);
	if (acm->disconnected)
		goto disconnected;

	retval = usb_autopm_get_interface(acm->control);
	if (retval)
		goto error_get_interface;

	/*
	 * FIXME: Why do we need this? Allocating 64K of physically contiguous
	 * memory is really nasty...
	 */
	set_bit(TTY_NO_WRITE_SPLIT, &tty->flags);
	acm->control->needs_remote_wakeup = 1;

	acm->ctrlurb->dev = acm->dev;
	if (usb_submit_urb(acm->ctrlurb, GFP_KERNEL)) {
		dev_err(&acm->control->dev,
			"%s - usb_submit_urb(ctrl irq) failed\n", __func__);
		goto error_submit_urb;
	}

	acm->ctrlout = ACM_CTRL_DTR | ACM_CTRL_RTS;
	if (acm_set_control(acm, acm->ctrlout) < 0 &&
	    (acm->ctrl_caps & USB_CDC_CAP_LINE))
		goto error_set_control;

	usb_autopm_put_interface(acm->control);

	if (acm_submit_read_urbs(acm, GFP_KERNEL))
		goto error_submit_read_urbs;

	mutex_unlock(&acm->mutex);

	return 0;

error_submit_read_urbs:
	acm->ctrlout = 0;
	acm_set_control(acm, acm->ctrlout);
error_set_control:
	usb_kill_urb(acm->ctrlurb);
error_submit_urb:
	usb_autopm_put_interface(acm->control);
error_get_interface:
disconnected:
	mutex_unlock(&acm->mutex);
	return retval;
}

static void acm_port_destruct(struct tty_port *port)
{
	struct acm *acm = container_of(port, struct acm, port);

	dev_dbg(&acm->control->dev, "%s\n", __func__);

	tty_unregister_device(acm_tty_driver, acm->minor);
	acm_release_minor(acm);
	usb_put_intf(acm->control);
	kfree(acm->country_codes);
	kfree(acm);
}

static void acm_port_shutdown(struct tty_port *port)
{
	struct acm *acm = container_of(port, struct acm, port);
	int i;

	dev_dbg(&acm->control->dev, "%s\n", __func__);

	mutex_lock(&acm->mutex);
	if (!acm->disconnected) {
		usb_autopm_get_interface(acm->control);
		acm_set_control(acm, acm->ctrlout = 0);
		usb_kill_urb(acm->ctrlurb);
		for (i = 0; i < ACM_NW; i++)
			usb_kill_urb(acm->wb[i].urb);
		for (i = 0; i < acm->rx_buflimit; i++)
			usb_kill_urb(acm->read_urbs[i]);
		acm->control->needs_remote_wakeup = 0;
		usb_autopm_put_interface(acm->control);
	}
	mutex_unlock(&acm->mutex);
}

static void acm_tty_cleanup(struct tty_struct *tty)
{
	struct acm *acm = tty->driver_data;
	dev_dbg(&acm->control->dev, "%s\n", __func__);
	tty_port_put(&acm->port);
}

static void acm_tty_hangup(struct tty_struct *tty)
{
	struct acm *acm = tty->driver_data;
	dev_dbg(&acm->control->dev, "%s\n", __func__);
	tty_port_hangup(&acm->port);
}

static void acm_tty_close(struct tty_struct *tty, struct file *filp)
{
	struct acm *acm = tty->driver_data;
	dev_dbg(&acm->control->dev, "%s\n", __func__);
	tty_port_close(&acm->port, tty, filp);
}

static int acm_tty_write(struct tty_struct *tty,
					const unsigned char *buf, int count)
{
	struct acm *acm = tty->driver_data;
	int stat;
	unsigned long flags;
	int wbn;
	struct acm_wb *wb;

	if (!count)
		return 0;

	dev_vdbg(&acm->data->dev, "%s - count %d\n", __func__, count);

	spin_lock_irqsave(&acm->write_lock, flags);
	wbn = acm_wb_alloc(acm);
	if (wbn < 0) {
		spin_unlock_irqrestore(&acm->write_lock, flags);
		return 0;
	}
	wb = &acm->wb[wbn];

	count = (count > acm->writesize) ? acm->writesize : count;
	dev_vdbg(&acm->data->dev, "%s - write %d\n", __func__, count);
	memcpy(wb->buf, buf, count);
	wb->len = count;
	spin_unlock_irqrestore(&acm->write_lock, flags);

	stat = acm_write_start(acm, wbn);
	if (stat < 0)
		return stat;
	return count;
}

static int acm_tty_write_room(struct tty_struct *tty)
{
	struct acm *acm = tty->driver_data;
	/*
	 * Do not let the line discipline to know that we have a reserve,
	 * or it might get too enthusiastic.
	 */
	return acm_wb_is_avail(acm) ? acm->writesize : 0;
}

static int acm_tty_chars_in_buffer(struct tty_struct *tty)
{
	struct acm *acm = tty->driver_data;
	/*
	 * if the device was unplugged then any remaining characters fell out
	 * of the connector ;)
	 */
	if (acm->disconnected)
		return 0;
	/*
	 * This is inaccurate (overcounts), but it works.
	 */
	return (ACM_NW - acm_wb_is_avail(acm)) * acm->writesize;
}

static void acm_tty_throttle(struct tty_struct *tty)
{
	struct acm *acm = tty->driver_data;

	spin_lock_irq(&acm->read_lock);
	acm->throttle_req = 1;
	spin_unlock_irq(&acm->read_lock);
}

static void acm_tty_unthrottle(struct tty_struct *tty)
{
	struct acm *acm = tty->driver_data;
	unsigned int was_throttled;

	spin_lock_irq(&acm->read_lock);
	was_throttled = acm->throttled;
	acm->throttled = 0;
	acm->throttle_req = 0;
	spin_unlock_irq(&acm->read_lock);

	if (was_throttled)
		acm_submit_read_urbs(acm, GFP_KERNEL);
}

static int acm_tty_break_ctl(struct tty_struct *tty, int state)
{
	struct acm *acm = tty->driver_data;
	int retval;

	retval = acm_send_break(acm, state ? 0xffff : 0);
	if (retval < 0)
		dev_dbg(&acm->control->dev, "%s - send break failed\n",
								__func__);
	return retval;
}

static int acm_tty_tiocmget(struct tty_struct *tty)
{
	struct acm *acm = tty->driver_data;

	return (acm->ctrlout & ACM_CTRL_DTR ? TIOCM_DTR : 0) |
	       (acm->ctrlout & ACM_CTRL_RTS ? TIOCM_RTS : 0) |
	       (acm->ctrlin  & ACM_CTRL_DSR ? TIOCM_DSR : 0) |
	       (acm->ctrlin  & ACM_CTRL_RI  ? TIOCM_RI  : 0) |
	       (acm->ctrlin  & ACM_CTRL_DCD ? TIOCM_CD  : 0) |
	       TIOCM_CTS;
}

static int acm_tty_tiocmset(struct tty_struct *tty,
			    unsigned int set, unsigned int clear)
{
	struct acm *acm = tty->driver_data;
	unsigned int newctrl;

	newctrl = acm->ctrlout;
	set = (set & TIOCM_DTR ? ACM_CTRL_DTR : 0) |
					(set & TIOCM_RTS ? ACM_CTRL_RTS : 0);
	clear = (clear & TIOCM_DTR ? ACM_CTRL_DTR : 0) |
					(clear & TIOCM_RTS ? ACM_CTRL_RTS : 0);

	newctrl = (newctrl & ~clear) | set;

	if (acm->ctrlout == newctrl)
		return 0;
	return acm_set_control(acm, acm->ctrlout = newctrl);
}

static int acm_tty_ioctl(struct tty_struct *tty,
					unsigned int cmd, unsigned long arg)
{
	return -ENOIOCTLCMD;
}

static const __u32 acm_tty_speed[] = {
	0, 50, 75, 110, 134, 150, 200, 300, 600,
	1200, 1800, 2400, 4800, 9600, 19200, 38400,
	57600, 115200, 230400, 460800, 500000, 576000,
	921600, 1000000, 1152000, 1500000, 2000000,
	2500000, 3000000, 3500000, 4000000
};

static const __u8 acm_tty_size[] = {
	5, 6, 7, 8
};

static void acm_tty_set_termios(struct tty_struct *tty,
						struct ktermios *termios_old)
{
	struct acm *acm = tty->driver_data;
	struct ktermios *termios = tty->termios;
	struct usb_cdc_line_coding newline;
	int newctrl = acm->ctrlout;

	newline.dwDTERate = cpu_to_le32(tty_get_baud_rate(tty));
	newline.bCharFormat = termios->c_cflag & CSTOPB ? 2 : 0;
	newline.bParityType = termios->c_cflag & PARENB ?
				(termios->c_cflag & PARODD ? 1 : 2) +
				(termios->c_cflag & CMSPAR ? 2 : 0) : 0;
	newline.bDataBits = acm_tty_size[(termios->c_cflag & CSIZE) >> 4];
	/* FIXME: Needs to clear unsupported bits in the termios */
	acm->clocal = ((termios->c_cflag & CLOCAL) != 0);

	if (!newline.dwDTERate) {
		newline.dwDTERate = acm->line.dwDTERate;
		newctrl &= ~ACM_CTRL_DTR;
	} else
		newctrl |=  ACM_CTRL_DTR;

	if (newctrl != acm->ctrlout)
		acm_set_control(acm, acm->ctrlout = newctrl);

	if (memcmp(&acm->line, &newline, sizeof newline)) {
		memcpy(&acm->line, &newline, sizeof newline);
		dev_dbg(&acm->control->dev, "%s - set line: %d %d %d %d\n",
			__func__,
			le32_to_cpu(newline.dwDTERate),
			newline.bCharFormat, newline.bParityType,
			newline.bDataBits);
		acm_set_line(acm, &acm->line);
	}
}

static const struct tty_port_operations acm_port_ops = {
	.shutdown = acm_port_shutdown,
	.activate = acm_port_activate,
	.destruct = acm_port_destruct,
};

/*
 * USB probe and disconnect routines.
 */

/* Little helpers: write/read buffers free */
static void acm_write_buffers_free(struct acm *acm)
{
	int i;
	struct acm_wb *wb;
	struct usb_device *usb_dev = interface_to_usbdev(acm->control);

	for (wb = &acm->wb[0], i = 0; i < ACM_NW; i++, wb++)
		usb_free_coherent(usb_dev, acm->writesize, wb->buf, wb->dmah);
}

static void acm_read_buffers_free(struct acm *acm)
{
	struct usb_device *usb_dev = interface_to_usbdev(acm->control);
	int i;

	for (i = 0; i < acm->rx_buflimit; i++)
		usb_free_coherent(usb_dev, acm->readsize,
			  acm->read_buffers[i].base, acm->read_buffers[i].dma);
}

/* Little helper: write buffers allocate */
static int acm_write_buffers_alloc(struct acm *acm)
{
	int i;
	struct acm_wb *wb;

	for (wb = &acm->wb[0], i = 0; i < ACM_NW; i++, wb++) {
		wb->buf = usb_alloc_coherent(acm->dev, acm->writesize, GFP_KERNEL,
		    &wb->dmah);
		if (!wb->buf) {
			while (i != 0) {
				--i;
				--wb;
				usb_free_coherent(acm->dev, acm->writesize,
				    wb->buf, wb->dmah);
			}
			return -ENOMEM;
		}
	}
	return 0;
}

static int acm_probe(struct usb_interface *intf,
		     const struct usb_device_id *id)
{
	struct usb_cdc_union_desc *union_header = NULL;
	struct usb_cdc_country_functional_desc *cfd = NULL;
	unsigned char *buffer = intf->altsetting->extra;
	int buflen = intf->altsetting->extralen;
	struct usb_interface *control_interface;
	struct usb_interface *data_interface;
	struct usb_endpoint_descriptor *epctrl = NULL;
	struct usb_endpoint_descriptor *epread = NULL;
	struct usb_endpoint_descriptor *epwrite = NULL;
	struct usb_device *usb_dev = interface_to_usbdev(intf);
	struct acm *acm;
	int minor;
	int ctrlsize, readsize;
	u8 *buf;
	u8 ac_management_function = 0;
	u8 call_management_function = 0;
	int call_interface_num = -1;
	int data_interface_num = -1;
	unsigned long quirks;
	int num_rx_buf;
	int i;
	int combined_interfaces = 0;

	/* normal quirks */
	quirks = (unsigned long)id->driver_info;
	num_rx_buf = (quirks == SINGLE_RX_URB) ? 1 : ACM_NR;

	/* handle quirks deadly to normal probing*/
	if (quirks == NO_UNION_NORMAL) {
		data_interface = usb_ifnum_to_if(usb_dev, 1);
		control_interface = usb_ifnum_to_if(usb_dev, 0);
		goto skip_normal_probe;
	}

	/* normal probing*/
	if (!buffer) {
		dev_err(&intf->dev, "Weird descriptor references\n");
		return -EINVAL;
	}

	if (!buflen) {
		if (intf->cur_altsetting->endpoint &&
				intf->cur_altsetting->endpoint->extralen &&
				intf->cur_altsetting->endpoint->extra) {
			dev_dbg(&intf->dev,
				"Seeking extra descriptors on endpoint\n");
			buflen = intf->cur_altsetting->endpoint->extralen;
			buffer = intf->cur_altsetting->endpoint->extra;
		} else {
			dev_err(&intf->dev,
				"Zero length descriptor references\n");
			return -EINVAL;
		}
	}

	while (buflen > 0) {
		if (buffer[1] != USB_DT_CS_INTERFACE) {
			dev_err(&intf->dev, "skipping garbage\n");
			goto next_desc;
		}

		switch (buffer[2]) {
		case USB_CDC_UNION_TYPE: /* we've found it */
			if (union_header) {
				dev_err(&intf->dev, "More than one "
					"union descriptor, skipping ...\n");
				goto next_desc;
			}
			union_header = (struct usb_cdc_union_desc *)buffer;
			break;
		case USB_CDC_COUNTRY_TYPE: /* export through sysfs*/
			cfd = (struct usb_cdc_country_functional_desc *)buffer;
			break;
		case USB_CDC_HEADER_TYPE: /* maybe check version */
			break; /* for now we ignore it */
		case USB_CDC_ACM_TYPE:
			ac_management_function = buffer[3];
			break;
		case USB_CDC_CALL_MANAGEMENT_TYPE:
			call_management_function = buffer[3];
			call_interface_num = buffer[4];
			if ( (quirks & NOT_A_MODEM) == 0 && (call_management_function & 3) != 3)
				dev_err(&intf->dev, "This device cannot do calls on its own. It is not a modem.\n");
			break;
		default:
			/* there are LOTS more CDC descriptors that
			 * could legitimately be found here.
			 */
			dev_dbg(&intf->dev, "Ignoring descriptor: "
					"type %02x, length %d\n",
					buffer[2], buffer[0]);
			break;
		}
next_desc:
		buflen -= buffer[0];
		buffer += buffer[0];
	}

	if (!union_header) {
		if (call_interface_num > 0) {
			dev_dbg(&intf->dev, "No union descriptor, using call management descriptor\n");
			/* quirks for Droids MuIn LCD */
			if (quirks & NO_DATA_INTERFACE)
				data_interface = usb_ifnum_to_if(usb_dev, 0);
			else
				data_interface = usb_ifnum_to_if(usb_dev, (data_interface_num = call_interface_num));
			control_interface = intf;
		} else {
			if (intf->cur_altsetting->desc.bNumEndpoints != 3) {
				dev_dbg(&intf->dev,"No union descriptor, giving up\n");
				return -ENODEV;
			} else {
				dev_warn(&intf->dev,"No union descriptor, testing for castrated device\n");
				combined_interfaces = 1;
				control_interface = data_interface = intf;
				goto look_for_collapsed_interface;
			}
		}
	} else {
		control_interface = usb_ifnum_to_if(usb_dev, union_header->bMasterInterface0);
		data_interface = usb_ifnum_to_if(usb_dev, (data_interface_num = union_header->bSlaveInterface0));
		if (!control_interface || !data_interface) {
			dev_dbg(&intf->dev, "no interfaces\n");
			return -ENODEV;
		}
	}

	if (data_interface_num != call_interface_num)
		dev_dbg(&intf->dev, "Separate call control interface. That is not fully supported.\n");

	if (control_interface == data_interface) {
		/* some broken devices designed for windows work this way */
		dev_warn(&intf->dev,"Control and data interfaces are not separated!\n");
		combined_interfaces = 1;
		/* a popular other OS doesn't use it */
		quirks |= NO_CAP_LINE;
		if (data_interface->cur_altsetting->desc.bNumEndpoints != 3) {
			dev_err(&intf->dev, "This needs exactly 3 endpoints\n");
			return -EINVAL;
		}
look_for_collapsed_interface:
		for (i = 0; i < 3; i++) {
			struct usb_endpoint_descriptor *ep;
			ep = &data_interface->cur_altsetting->endpoint[i].desc;

			if (usb_endpoint_is_int_in(ep))
				epctrl = ep;
			else if (usb_endpoint_is_bulk_out(ep))
				epwrite = ep;
			else if (usb_endpoint_is_bulk_in(ep))
				epread = ep;
			else
				return -EINVAL;
		}
		if (!epctrl || !epread || !epwrite)
			return -ENODEV;
		else
			goto made_compressed_probe;
	}

skip_normal_probe:

	/*workaround for switched interfaces */
	if (data_interface->cur_altsetting->desc.bInterfaceClass
						!= CDC_DATA_INTERFACE_TYPE) {
		if (control_interface->cur_altsetting->desc.bInterfaceClass
						== CDC_DATA_INTERFACE_TYPE) {
			struct usb_interface *t;
			dev_dbg(&intf->dev,
				"Your device has switched interfaces.\n");
			t = control_interface;
			control_interface = data_interface;
			data_interface = t;
		} else {
			return -EINVAL;
		}
	}

	/* Accept probe requests only for the control interface */
	if (!combined_interfaces && intf != control_interface)
		return -ENODEV;

	if (!combined_interfaces && usb_interface_claimed(data_interface)) {
		/* valid in this context */
		dev_dbg(&intf->dev, "The data interface isn't available\n");
		return -EBUSY;
	}


	if (data_interface->cur_altsetting->desc.bNumEndpoints < 2)
		return -EINVAL;

	epctrl = &control_interface->cur_altsetting->endpoint[0].desc;
	epread = &data_interface->cur_altsetting->endpoint[0].desc;
	epwrite = &data_interface->cur_altsetting->endpoint[1].desc;


	/* workaround for switched endpoints */
	if (!usb_endpoint_dir_in(epread)) {
		/* descriptors are swapped */
		struct usb_endpoint_descriptor *t;
		dev_dbg(&intf->dev,
			"The data interface has switched endpoints\n");
		t = epread;
		epread = epwrite;
		epwrite = t;
	}
made_compressed_probe:
	dev_dbg(&intf->dev, "interfaces are valid\n");

	acm = kzalloc(sizeof(struct acm), GFP_KERNEL);
	if (acm == NULL) {
		dev_err(&intf->dev, "out of memory (acm kzalloc)\n");
		goto alloc_fail;
	}

<<<<<<< HEAD
=======
	minor = acm_alloc_minor(acm);
	if (minor == ACM_TTY_MINORS) {
		dev_err(&intf->dev, "no more free acm devices\n");
		kfree(acm);
		return -ENODEV;
	}

>>>>>>> dcd6c922
	ctrlsize = usb_endpoint_maxp(epctrl);
	readsize = usb_endpoint_maxp(epread) *
				(quirks == SINGLE_RX_URB ? 1 : 2);
	acm->combined_interfaces = combined_interfaces;
	acm->writesize = usb_endpoint_maxp(epwrite) * 20;
	acm->control = control_interface;
	acm->data = data_interface;
	acm->minor = minor;
	acm->dev = usb_dev;
	acm->ctrl_caps = ac_management_function;
	if (quirks & NO_CAP_LINE)
		acm->ctrl_caps &= ~USB_CDC_CAP_LINE;
	acm->ctrlsize = ctrlsize;
	acm->readsize = readsize;
	acm->rx_buflimit = num_rx_buf;
	INIT_WORK(&acm->work, acm_softint);
	spin_lock_init(&acm->write_lock);
	spin_lock_init(&acm->read_lock);
	mutex_init(&acm->mutex);
	acm->rx_endpoint = usb_rcvbulkpipe(usb_dev, epread->bEndpointAddress);
	acm->is_int_ep = usb_endpoint_xfer_int(epread);
	if (acm->is_int_ep)
		acm->bInterval = epread->bInterval;
	tty_port_init(&acm->port);
	acm->port.ops = &acm_port_ops;

	buf = usb_alloc_coherent(usb_dev, ctrlsize, GFP_KERNEL, &acm->ctrl_dma);
	if (!buf) {
		dev_err(&intf->dev, "out of memory (ctrl buffer alloc)\n");
		goto alloc_fail2;
	}
	acm->ctrl_buffer = buf;

	if (acm_write_buffers_alloc(acm) < 0) {
		dev_err(&intf->dev, "out of memory (write buffer alloc)\n");
		goto alloc_fail4;
	}

	acm->ctrlurb = usb_alloc_urb(0, GFP_KERNEL);
	if (!acm->ctrlurb) {
		dev_err(&intf->dev, "out of memory (ctrlurb kmalloc)\n");
		goto alloc_fail5;
	}
	for (i = 0; i < num_rx_buf; i++) {
		struct acm_rb *rb = &(acm->read_buffers[i]);
		struct urb *urb;

		rb->base = usb_alloc_coherent(acm->dev, readsize, GFP_KERNEL,
								&rb->dma);
		if (!rb->base) {
			dev_err(&intf->dev, "out of memory "
					"(read bufs usb_alloc_coherent)\n");
			goto alloc_fail6;
		}
		rb->index = i;
		rb->instance = acm;

		urb = usb_alloc_urb(0, GFP_KERNEL);
		if (!urb) {
			dev_err(&intf->dev,
				"out of memory (read urbs usb_alloc_urb)\n");
			goto alloc_fail6;
		}
		urb->transfer_flags |= URB_NO_TRANSFER_DMA_MAP;
		urb->transfer_dma = rb->dma;
		if (acm->is_int_ep) {
			usb_fill_int_urb(urb, acm->dev,
					 acm->rx_endpoint,
					 rb->base,
					 acm->readsize,
					 acm_read_bulk_callback, rb,
					 acm->bInterval);
		} else {
			usb_fill_bulk_urb(urb, acm->dev,
					  acm->rx_endpoint,
					  rb->base,
					  acm->readsize,
					  acm_read_bulk_callback, rb);
		}

		acm->read_urbs[i] = urb;
		__set_bit(i, &acm->read_urbs_free);
	}
	for (i = 0; i < ACM_NW; i++) {
		struct acm_wb *snd = &(acm->wb[i]);

		snd->urb = usb_alloc_urb(0, GFP_KERNEL);
		if (snd->urb == NULL) {
			dev_err(&intf->dev,
				"out of memory (write urbs usb_alloc_urb)\n");
			goto alloc_fail7;
		}

		if (usb_endpoint_xfer_int(epwrite))
			usb_fill_int_urb(snd->urb, usb_dev,
				usb_sndbulkpipe(usb_dev, epwrite->bEndpointAddress),
				NULL, acm->writesize, acm_write_bulk, snd, epwrite->bInterval);
		else
			usb_fill_bulk_urb(snd->urb, usb_dev,
				usb_sndbulkpipe(usb_dev, epwrite->bEndpointAddress),
				NULL, acm->writesize, acm_write_bulk, snd);
		snd->urb->transfer_flags |= URB_NO_TRANSFER_DMA_MAP;
		snd->instance = acm;
	}

	usb_set_intfdata(intf, acm);

	i = device_create_file(&intf->dev, &dev_attr_bmCapabilities);
	if (i < 0)
		goto alloc_fail7;

	if (cfd) { /* export the country data */
		acm->country_codes = kmalloc(cfd->bLength - 4, GFP_KERNEL);
		if (!acm->country_codes)
			goto skip_countries;
		acm->country_code_size = cfd->bLength - 4;
		memcpy(acm->country_codes, (u8 *)&cfd->wCountyCode0,
							cfd->bLength - 4);
		acm->country_rel_date = cfd->iCountryCodeRelDate;

		i = device_create_file(&intf->dev, &dev_attr_wCountryCodes);
		if (i < 0) {
			kfree(acm->country_codes);
			acm->country_codes = NULL;
			acm->country_code_size = 0;
			goto skip_countries;
		}

		i = device_create_file(&intf->dev,
						&dev_attr_iCountryCodeRelDate);
		if (i < 0) {
			device_remove_file(&intf->dev, &dev_attr_wCountryCodes);
			kfree(acm->country_codes);
			acm->country_codes = NULL;
			acm->country_code_size = 0;
			goto skip_countries;
		}
	}

skip_countries:
	usb_fill_int_urb(acm->ctrlurb, usb_dev,
			 usb_rcvintpipe(usb_dev, epctrl->bEndpointAddress),
			 acm->ctrl_buffer, ctrlsize, acm_ctrl_irq, acm,
			 /* works around buggy devices */
			 epctrl->bInterval ? epctrl->bInterval : 0xff);
	acm->ctrlurb->transfer_flags |= URB_NO_TRANSFER_DMA_MAP;
	acm->ctrlurb->transfer_dma = acm->ctrl_dma;

	dev_info(&intf->dev, "ttyACM%d: USB ACM device\n", minor);

	acm_set_control(acm, acm->ctrlout);

	acm->line.dwDTERate = cpu_to_le32(9600);
	acm->line.bDataBits = 8;
	acm_set_line(acm, &acm->line);

	usb_driver_claim_interface(&acm_driver, data_interface, acm);
	usb_set_intfdata(data_interface, acm);

	usb_get_intf(control_interface);
	tty_register_device(acm_tty_driver, minor, &control_interface->dev);

	return 0;
alloc_fail7:
	for (i = 0; i < ACM_NW; i++)
		usb_free_urb(acm->wb[i].urb);
alloc_fail6:
	for (i = 0; i < num_rx_buf; i++)
		usb_free_urb(acm->read_urbs[i]);
	acm_read_buffers_free(acm);
	usb_free_urb(acm->ctrlurb);
alloc_fail5:
	acm_write_buffers_free(acm);
alloc_fail4:
	usb_free_coherent(usb_dev, ctrlsize, acm->ctrl_buffer, acm->ctrl_dma);
alloc_fail2:
	acm_release_minor(acm);
	kfree(acm);
alloc_fail:
	return -ENOMEM;
}

static void stop_data_traffic(struct acm *acm)
{
	int i;

	dev_dbg(&acm->control->dev, "%s\n", __func__);

	usb_kill_urb(acm->ctrlurb);
	for (i = 0; i < ACM_NW; i++)
		usb_kill_urb(acm->wb[i].urb);
	for (i = 0; i < acm->rx_buflimit; i++)
		usb_kill_urb(acm->read_urbs[i]);

	cancel_work_sync(&acm->work);
}

static void acm_disconnect(struct usb_interface *intf)
{
	struct acm *acm = usb_get_intfdata(intf);
	struct usb_device *usb_dev = interface_to_usbdev(intf);
	struct tty_struct *tty;
	int i;

	dev_dbg(&intf->dev, "%s\n", __func__);

	/* sibling interface is already cleaning up */
	if (!acm)
		return;

	mutex_lock(&acm->mutex);
	acm->disconnected = true;
	if (acm->country_codes) {
		device_remove_file(&acm->control->dev,
				&dev_attr_wCountryCodes);
		device_remove_file(&acm->control->dev,
				&dev_attr_iCountryCodeRelDate);
	}
	device_remove_file(&acm->control->dev, &dev_attr_bmCapabilities);
	usb_set_intfdata(acm->control, NULL);
	usb_set_intfdata(acm->data, NULL);
	mutex_unlock(&acm->mutex);

	tty = tty_port_tty_get(&acm->port);
	if (tty) {
		tty_vhangup(tty);
		tty_kref_put(tty);
	}

	stop_data_traffic(acm);

	usb_free_urb(acm->ctrlurb);
	for (i = 0; i < ACM_NW; i++)
		usb_free_urb(acm->wb[i].urb);
	for (i = 0; i < acm->rx_buflimit; i++)
		usb_free_urb(acm->read_urbs[i]);
	acm_write_buffers_free(acm);
	usb_free_coherent(usb_dev, acm->ctrlsize, acm->ctrl_buffer, acm->ctrl_dma);
	acm_read_buffers_free(acm);

	if (!acm->combined_interfaces)
		usb_driver_release_interface(&acm_driver, intf == acm->control ?
					acm->data : acm->control);

	tty_port_put(&acm->port);
}

#ifdef CONFIG_PM
static int acm_suspend(struct usb_interface *intf, pm_message_t message)
{
	struct acm *acm = usb_get_intfdata(intf);
	int cnt;

	if (PMSG_IS_AUTO(message)) {
		int b;

		spin_lock_irq(&acm->write_lock);
		b = acm->transmitting;
		spin_unlock_irq(&acm->write_lock);
		if (b)
			return -EBUSY;
	}

	spin_lock_irq(&acm->read_lock);
	spin_lock(&acm->write_lock);
	cnt = acm->susp_count++;
	spin_unlock(&acm->write_lock);
	spin_unlock_irq(&acm->read_lock);

	if (cnt)
		return 0;

	if (test_bit(ASYNCB_INITIALIZED, &acm->port.flags))
		stop_data_traffic(acm);

	return 0;
}

static int acm_resume(struct usb_interface *intf)
{
	struct acm *acm = usb_get_intfdata(intf);
	struct acm_wb *wb;
	int rv = 0;
	int cnt;

	spin_lock_irq(&acm->read_lock);
	acm->susp_count -= 1;
	cnt = acm->susp_count;
	spin_unlock_irq(&acm->read_lock);

	if (cnt)
		return 0;

	if (test_bit(ASYNCB_INITIALIZED, &acm->port.flags)) {
		rv = usb_submit_urb(acm->ctrlurb, GFP_NOIO);

		spin_lock_irq(&acm->write_lock);
		if (acm->delayed_wb) {
			wb = acm->delayed_wb;
			acm->delayed_wb = NULL;
			spin_unlock_irq(&acm->write_lock);
			acm_start_wb(acm, wb);
		} else {
			spin_unlock_irq(&acm->write_lock);
		}

		/*
		 * delayed error checking because we must
		 * do the write path at all cost
		 */
		if (rv < 0)
			goto err_out;

		rv = acm_submit_read_urbs(acm, GFP_NOIO);
	}

err_out:
	return rv;
}

static int acm_reset_resume(struct usb_interface *intf)
{
	struct acm *acm = usb_get_intfdata(intf);
	struct tty_struct *tty;

	if (test_bit(ASYNCB_INITIALIZED, &acm->port.flags)) {
		tty = tty_port_tty_get(&acm->port);
		if (tty) {
			tty_hangup(tty);
			tty_kref_put(tty);
		}
	}

	return acm_resume(intf);
}

#endif /* CONFIG_PM */

#define NOKIA_PCSUITE_ACM_INFO(x) \
		USB_DEVICE_AND_INTERFACE_INFO(0x0421, x, \
		USB_CLASS_COMM, USB_CDC_SUBCLASS_ACM, \
		USB_CDC_ACM_PROTO_VENDOR)

#define SAMSUNG_PCSUITE_ACM_INFO(x) \
		USB_DEVICE_AND_INTERFACE_INFO(0x04e7, x, \
		USB_CLASS_COMM, USB_CDC_SUBCLASS_ACM, \
		USB_CDC_ACM_PROTO_VENDOR)

/*
 * USB driver structure.
 */

static const struct usb_device_id acm_ids[] = {
	/* quirky and broken devices */
	{ USB_DEVICE(0x0870, 0x0001), /* Metricom GS Modem */
	.driver_info = NO_UNION_NORMAL, /* has no union descriptor */
	},
	{ USB_DEVICE(0x0e8d, 0x0003), /* FIREFLY, MediaTek Inc; andrey.arapov@gmail.com */
	.driver_info = NO_UNION_NORMAL, /* has no union descriptor */
	},
	{ USB_DEVICE(0x0e8d, 0x3329), /* MediaTek Inc GPS */
	.driver_info = NO_UNION_NORMAL, /* has no union descriptor */
	},
	{ USB_DEVICE(0x0482, 0x0203), /* KYOCERA AH-K3001V */
	.driver_info = NO_UNION_NORMAL, /* has no union descriptor */
	},
	{ USB_DEVICE(0x079b, 0x000f), /* BT On-Air USB MODEM */
	.driver_info = NO_UNION_NORMAL, /* has no union descriptor */
	},
	{ USB_DEVICE(0x0ace, 0x1602), /* ZyDAS 56K USB MODEM */
	.driver_info = SINGLE_RX_URB,
	},
	{ USB_DEVICE(0x0ace, 0x1608), /* ZyDAS 56K USB MODEM */
	.driver_info = SINGLE_RX_URB, /* firmware bug */
	},
	{ USB_DEVICE(0x0ace, 0x1611), /* ZyDAS 56K USB MODEM - new version */
	.driver_info = SINGLE_RX_URB, /* firmware bug */
	},
	{ USB_DEVICE(0x22b8, 0x7000), /* Motorola Q Phone */
	.driver_info = NO_UNION_NORMAL, /* has no union descriptor */
	},
	{ USB_DEVICE(0x0803, 0x3095), /* Zoom Telephonics Model 3095F USB MODEM */
	.driver_info = NO_UNION_NORMAL, /* has no union descriptor */
	},
	{ USB_DEVICE(0x0572, 0x1321), /* Conexant USB MODEM CX93010 */
	.driver_info = NO_UNION_NORMAL, /* has no union descriptor */
	},
	{ USB_DEVICE(0x0572, 0x1324), /* Conexant USB MODEM RD02-D400 */
	.driver_info = NO_UNION_NORMAL, /* has no union descriptor */
	},
	{ USB_DEVICE(0x0572, 0x1328), /* Shiro / Aztech USB MODEM UM-3100 */
	.driver_info = NO_UNION_NORMAL, /* has no union descriptor */
	},
	{ USB_DEVICE(0x22b8, 0x6425), /* Motorola MOTOMAGX phones */
	},
	/* Motorola H24 HSPA module: */
	{ USB_DEVICE(0x22b8, 0x2d91) }, /* modem                                */
	{ USB_DEVICE(0x22b8, 0x2d92) }, /* modem           + diagnostics        */
	{ USB_DEVICE(0x22b8, 0x2d93) }, /* modem + AT port                      */
	{ USB_DEVICE(0x22b8, 0x2d95) }, /* modem + AT port + diagnostics        */
	{ USB_DEVICE(0x22b8, 0x2d96) }, /* modem                         + NMEA */
	{ USB_DEVICE(0x22b8, 0x2d97) }, /* modem           + diagnostics + NMEA */
	{ USB_DEVICE(0x22b8, 0x2d99) }, /* modem + AT port               + NMEA */
	{ USB_DEVICE(0x22b8, 0x2d9a) }, /* modem + AT port + diagnostics + NMEA */

	{ USB_DEVICE(0x0572, 0x1329), /* Hummingbird huc56s (Conexant) */
	.driver_info = NO_UNION_NORMAL, /* union descriptor misplaced on
					   data interface instead of
					   communications interface.
					   Maybe we should define a new
					   quirk for this. */
	},
	{ USB_DEVICE(0x1bbb, 0x0003), /* Alcatel OT-I650 */
	.driver_info = NO_UNION_NORMAL, /* reports zero length descriptor */
	},
	{ USB_DEVICE(0x1576, 0x03b1), /* Maretron USB100 */
	.driver_info = NO_UNION_NORMAL, /* reports zero length descriptor */
	},

	/* Nokia S60 phones expose two ACM channels. The first is
	 * a modem and is picked up by the standard AT-command
	 * information below. The second is 'vendor-specific' but
	 * is treated as a serial device at the S60 end, so we want
	 * to expose it on Linux too. */
	{ NOKIA_PCSUITE_ACM_INFO(0x042D), }, /* Nokia 3250 */
	{ NOKIA_PCSUITE_ACM_INFO(0x04D8), }, /* Nokia 5500 Sport */
	{ NOKIA_PCSUITE_ACM_INFO(0x04C9), }, /* Nokia E50 */
	{ NOKIA_PCSUITE_ACM_INFO(0x0419), }, /* Nokia E60 */
	{ NOKIA_PCSUITE_ACM_INFO(0x044D), }, /* Nokia E61 */
	{ NOKIA_PCSUITE_ACM_INFO(0x0001), }, /* Nokia E61i */
	{ NOKIA_PCSUITE_ACM_INFO(0x0475), }, /* Nokia E62 */
	{ NOKIA_PCSUITE_ACM_INFO(0x0508), }, /* Nokia E65 */
	{ NOKIA_PCSUITE_ACM_INFO(0x0418), }, /* Nokia E70 */
	{ NOKIA_PCSUITE_ACM_INFO(0x0425), }, /* Nokia N71 */
	{ NOKIA_PCSUITE_ACM_INFO(0x0486), }, /* Nokia N73 */
	{ NOKIA_PCSUITE_ACM_INFO(0x04DF), }, /* Nokia N75 */
	{ NOKIA_PCSUITE_ACM_INFO(0x000e), }, /* Nokia N77 */
	{ NOKIA_PCSUITE_ACM_INFO(0x0445), }, /* Nokia N80 */
	{ NOKIA_PCSUITE_ACM_INFO(0x042F), }, /* Nokia N91 & N91 8GB */
	{ NOKIA_PCSUITE_ACM_INFO(0x048E), }, /* Nokia N92 */
	{ NOKIA_PCSUITE_ACM_INFO(0x0420), }, /* Nokia N93 */
	{ NOKIA_PCSUITE_ACM_INFO(0x04E6), }, /* Nokia N93i  */
	{ NOKIA_PCSUITE_ACM_INFO(0x04B2), }, /* Nokia 5700 XpressMusic */
	{ NOKIA_PCSUITE_ACM_INFO(0x0134), }, /* Nokia 6110 Navigator (China) */
	{ NOKIA_PCSUITE_ACM_INFO(0x046E), }, /* Nokia 6110 Navigator */
	{ NOKIA_PCSUITE_ACM_INFO(0x002f), }, /* Nokia 6120 classic &  */
	{ NOKIA_PCSUITE_ACM_INFO(0x0088), }, /* Nokia 6121 classic */
	{ NOKIA_PCSUITE_ACM_INFO(0x00fc), }, /* Nokia 6124 classic */
	{ NOKIA_PCSUITE_ACM_INFO(0x0042), }, /* Nokia E51 */
	{ NOKIA_PCSUITE_ACM_INFO(0x00b0), }, /* Nokia E66 */
	{ NOKIA_PCSUITE_ACM_INFO(0x00ab), }, /* Nokia E71 */
	{ NOKIA_PCSUITE_ACM_INFO(0x0481), }, /* Nokia N76 */
	{ NOKIA_PCSUITE_ACM_INFO(0x0007), }, /* Nokia N81 & N81 8GB */
	{ NOKIA_PCSUITE_ACM_INFO(0x0071), }, /* Nokia N82 */
	{ NOKIA_PCSUITE_ACM_INFO(0x04F0), }, /* Nokia N95 & N95-3 NAM */
	{ NOKIA_PCSUITE_ACM_INFO(0x0070), }, /* Nokia N95 8GB  */
	{ NOKIA_PCSUITE_ACM_INFO(0x00e9), }, /* Nokia 5320 XpressMusic */
	{ NOKIA_PCSUITE_ACM_INFO(0x0099), }, /* Nokia 6210 Navigator, RM-367 */
	{ NOKIA_PCSUITE_ACM_INFO(0x0128), }, /* Nokia 6210 Navigator, RM-419 */
	{ NOKIA_PCSUITE_ACM_INFO(0x008f), }, /* Nokia 6220 Classic */
	{ NOKIA_PCSUITE_ACM_INFO(0x00a0), }, /* Nokia 6650 */
	{ NOKIA_PCSUITE_ACM_INFO(0x007b), }, /* Nokia N78 */
	{ NOKIA_PCSUITE_ACM_INFO(0x0094), }, /* Nokia N85 */
	{ NOKIA_PCSUITE_ACM_INFO(0x003a), }, /* Nokia N96 & N96-3  */
	{ NOKIA_PCSUITE_ACM_INFO(0x00e9), }, /* Nokia 5320 XpressMusic */
	{ NOKIA_PCSUITE_ACM_INFO(0x0108), }, /* Nokia 5320 XpressMusic 2G */
	{ NOKIA_PCSUITE_ACM_INFO(0x01f5), }, /* Nokia N97, RM-505 */
	{ NOKIA_PCSUITE_ACM_INFO(0x02e3), }, /* Nokia 5230, RM-588 */
	{ NOKIA_PCSUITE_ACM_INFO(0x0178), }, /* Nokia E63 */
	{ NOKIA_PCSUITE_ACM_INFO(0x010e), }, /* Nokia E75 */
	{ NOKIA_PCSUITE_ACM_INFO(0x02d9), }, /* Nokia 6760 Slide */
	{ NOKIA_PCSUITE_ACM_INFO(0x01d0), }, /* Nokia E52 */
	{ NOKIA_PCSUITE_ACM_INFO(0x0223), }, /* Nokia E72 */
	{ NOKIA_PCSUITE_ACM_INFO(0x0275), }, /* Nokia X6 */
	{ NOKIA_PCSUITE_ACM_INFO(0x026c), }, /* Nokia N97 Mini */
	{ NOKIA_PCSUITE_ACM_INFO(0x0154), }, /* Nokia 5800 XpressMusic */
	{ NOKIA_PCSUITE_ACM_INFO(0x04ce), }, /* Nokia E90 */
	{ NOKIA_PCSUITE_ACM_INFO(0x01d4), }, /* Nokia E55 */
	{ NOKIA_PCSUITE_ACM_INFO(0x0302), }, /* Nokia N8 */
	{ NOKIA_PCSUITE_ACM_INFO(0x0335), }, /* Nokia E7 */
	{ NOKIA_PCSUITE_ACM_INFO(0x03cd), }, /* Nokia C7 */
	{ SAMSUNG_PCSUITE_ACM_INFO(0x6651), }, /* Samsung GTi8510 (INNOV8) */

	/* Support for Owen devices */
	{ USB_DEVICE(0x03eb, 0x0030), }, /* Owen SI30 */

	/* NOTE: non-Nokia COMM/ACM/0xff is likely MSFT RNDIS... NOT a modem! */

	/* Support Lego NXT using pbLua firmware */
	{ USB_DEVICE(0x0694, 0xff00),
	.driver_info = NOT_A_MODEM,
	},

	/* Support for Droids MuIn LCD */
	{ USB_DEVICE(0x04d8, 0x000b),
	.driver_info = NO_DATA_INTERFACE,
	},

	/* control interfaces without any protocol set */
	{ USB_INTERFACE_INFO(USB_CLASS_COMM, USB_CDC_SUBCLASS_ACM,
		USB_CDC_PROTO_NONE) },

	/* control interfaces with various AT-command sets */
	{ USB_INTERFACE_INFO(USB_CLASS_COMM, USB_CDC_SUBCLASS_ACM,
		USB_CDC_ACM_PROTO_AT_V25TER) },
	{ USB_INTERFACE_INFO(USB_CLASS_COMM, USB_CDC_SUBCLASS_ACM,
		USB_CDC_ACM_PROTO_AT_PCCA101) },
	{ USB_INTERFACE_INFO(USB_CLASS_COMM, USB_CDC_SUBCLASS_ACM,
		USB_CDC_ACM_PROTO_AT_PCCA101_WAKE) },
	{ USB_INTERFACE_INFO(USB_CLASS_COMM, USB_CDC_SUBCLASS_ACM,
		USB_CDC_ACM_PROTO_AT_GSM) },
	{ USB_INTERFACE_INFO(USB_CLASS_COMM, USB_CDC_SUBCLASS_ACM,
		USB_CDC_ACM_PROTO_AT_3G) },
	{ USB_INTERFACE_INFO(USB_CLASS_COMM, USB_CDC_SUBCLASS_ACM,
		USB_CDC_ACM_PROTO_AT_CDMA) },

	{ }
};

MODULE_DEVICE_TABLE(usb, acm_ids);

static struct usb_driver acm_driver = {
	.name =		"cdc_acm",
	.probe =	acm_probe,
	.disconnect =	acm_disconnect,
#ifdef CONFIG_PM
	.suspend =	acm_suspend,
	.resume =	acm_resume,
	.reset_resume =	acm_reset_resume,
#endif
	.id_table =	acm_ids,
#ifdef CONFIG_PM
	.supports_autosuspend = 1,
#endif
};

/*
 * TTY driver structures.
 */

static const struct tty_operations acm_ops = {
	.install =		acm_tty_install,
	.open =			acm_tty_open,
	.close =		acm_tty_close,
	.cleanup =		acm_tty_cleanup,
	.hangup =		acm_tty_hangup,
	.write =		acm_tty_write,
	.write_room =		acm_tty_write_room,
	.ioctl =		acm_tty_ioctl,
	.throttle =		acm_tty_throttle,
	.unthrottle =		acm_tty_unthrottle,
	.chars_in_buffer =	acm_tty_chars_in_buffer,
	.break_ctl =		acm_tty_break_ctl,
	.set_termios =		acm_tty_set_termios,
	.tiocmget =		acm_tty_tiocmget,
	.tiocmset =		acm_tty_tiocmset,
};

/*
 * Init / exit.
 */

static int __init acm_init(void)
{
	int retval;
	acm_tty_driver = alloc_tty_driver(ACM_TTY_MINORS);
	if (!acm_tty_driver)
		return -ENOMEM;
	acm_tty_driver->owner = THIS_MODULE,
	acm_tty_driver->driver_name = "acm",
	acm_tty_driver->name = "ttyACM",
	acm_tty_driver->major = ACM_TTY_MAJOR,
	acm_tty_driver->minor_start = 0,
	acm_tty_driver->type = TTY_DRIVER_TYPE_SERIAL,
	acm_tty_driver->subtype = SERIAL_TYPE_NORMAL,
	acm_tty_driver->flags = TTY_DRIVER_REAL_RAW | TTY_DRIVER_DYNAMIC_DEV;
	acm_tty_driver->init_termios = tty_std_termios;
	acm_tty_driver->init_termios.c_cflag = B9600 | CS8 | CREAD |
								HUPCL | CLOCAL;
	tty_set_operations(acm_tty_driver, &acm_ops);

	retval = tty_register_driver(acm_tty_driver);
	if (retval) {
		put_tty_driver(acm_tty_driver);
		return retval;
	}

	retval = usb_register(&acm_driver);
	if (retval) {
		tty_unregister_driver(acm_tty_driver);
		put_tty_driver(acm_tty_driver);
		return retval;
	}

	printk(KERN_INFO KBUILD_MODNAME ": " DRIVER_DESC "\n");

	return 0;
}

static void __exit acm_exit(void)
{
	usb_deregister(&acm_driver);
	tty_unregister_driver(acm_tty_driver);
	put_tty_driver(acm_tty_driver);
}

module_init(acm_init);
module_exit(acm_exit);

MODULE_AUTHOR(DRIVER_AUTHOR);
MODULE_DESCRIPTION(DRIVER_DESC);
MODULE_LICENSE("GPL");
MODULE_ALIAS_CHARDEV_MAJOR(ACM_TTY_MAJOR);<|MERGE_RESOLUTION|>--- conflicted
+++ resolved
@@ -1100,8 +1100,6 @@
 		goto alloc_fail;
 	}
 
-<<<<<<< HEAD
-=======
 	minor = acm_alloc_minor(acm);
 	if (minor == ACM_TTY_MINORS) {
 		dev_err(&intf->dev, "no more free acm devices\n");
@@ -1109,7 +1107,6 @@
 		return -ENODEV;
 	}
 
->>>>>>> dcd6c922
 	ctrlsize = usb_endpoint_maxp(epctrl);
 	readsize = usb_endpoint_maxp(epread) *
 				(quirks == SINGLE_RX_URB ? 1 : 2);
