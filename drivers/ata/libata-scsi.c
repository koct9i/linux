/*
 *  libata-scsi.c - helper library for ATA
 *
 *  Maintained by:  Jeff Garzik <jgarzik@pobox.com>
 *    		    Please ALWAYS copy linux-ide@vger.kernel.org
 *		    on emails.
 *
 *  Copyright 2003-2004 Red Hat, Inc.  All rights reserved.
 *  Copyright 2003-2004 Jeff Garzik
 *
 *
 *  This program is free software; you can redistribute it and/or modify
 *  it under the terms of the GNU General Public License as published by
 *  the Free Software Foundation; either version 2, or (at your option)
 *  any later version.
 *
 *  This program is distributed in the hope that it will be useful,
 *  but WITHOUT ANY WARRANTY; without even the implied warranty of
 *  MERCHANTABILITY or FITNESS FOR A PARTICULAR PURPOSE.  See the
 *  GNU General Public License for more details.
 *
 *  You should have received a copy of the GNU General Public License
 *  along with this program; see the file COPYING.  If not, write to
 *  the Free Software Foundation, 675 Mass Ave, Cambridge, MA 02139, USA.
 *
 *
 *  libata documentation is available via 'make {ps|pdf}docs',
 *  as Documentation/DocBook/libata.*
 *
 *  Hardware documentation available from
 *  - http://www.t10.org/
 *  - http://www.t13.org/
 *
 */

#include <linux/slab.h>
#include <linux/kernel.h>
#include <linux/blkdev.h>
#include <linux/spinlock.h>
#include <linux/export.h>
#include <scsi/scsi.h>
#include <scsi/scsi_host.h>
#include <scsi/scsi_cmnd.h>
#include <scsi/scsi_eh.h>
#include <scsi/scsi_device.h>
#include <scsi/scsi_tcq.h>
#include <scsi/scsi_transport.h>
#include <linux/libata.h>
#include <linux/hdreg.h>
#include <linux/uaccess.h>
#include <linux/suspend.h>
#include <asm/unaligned.h>

#include "libata.h"
#include "libata-transport.h"

#define ATA_SCSI_RBUF_SIZE	4096

static DEFINE_SPINLOCK(ata_scsi_rbuf_lock);
static u8 ata_scsi_rbuf[ATA_SCSI_RBUF_SIZE];

typedef unsigned int (*ata_xlat_func_t)(struct ata_queued_cmd *qc);

static struct ata_device *__ata_scsi_find_dev(struct ata_port *ap,
					const struct scsi_device *scsidev);
static struct ata_device *ata_scsi_find_dev(struct ata_port *ap,
					    const struct scsi_device *scsidev);

#define RW_RECOVERY_MPAGE 0x1
#define RW_RECOVERY_MPAGE_LEN 12
#define CACHE_MPAGE 0x8
#define CACHE_MPAGE_LEN 20
#define CONTROL_MPAGE 0xa
#define CONTROL_MPAGE_LEN 12
#define ALL_MPAGES 0x3f
#define ALL_SUB_MPAGES 0xff


static const u8 def_rw_recovery_mpage[RW_RECOVERY_MPAGE_LEN] = {
	RW_RECOVERY_MPAGE,
	RW_RECOVERY_MPAGE_LEN - 2,
	(1 << 7),	/* AWRE */
	0,		/* read retry count */
	0, 0, 0, 0,
	0,		/* write retry count */
	0, 0, 0
};

static const u8 def_cache_mpage[CACHE_MPAGE_LEN] = {
	CACHE_MPAGE,
	CACHE_MPAGE_LEN - 2,
	0,		/* contains WCE, needs to be 0 for logic */
	0, 0, 0, 0, 0, 0, 0, 0, 0,
	0,		/* contains DRA, needs to be 0 for logic */
	0, 0, 0, 0, 0, 0, 0
};

static const u8 def_control_mpage[CONTROL_MPAGE_LEN] = {
	CONTROL_MPAGE,
	CONTROL_MPAGE_LEN - 2,
	2,	/* DSENSE=0, GLTSD=1 */
	0,	/* [QAM+QERR may be 1, see 05-359r1] */
	0, 0, 0, 0, 0xff, 0xff,
	0, 30	/* extended self test time, see 05-359r1 */
};

static const char *ata_lpm_policy_names[] = {
	[ATA_LPM_UNKNOWN]	= "max_performance",
	[ATA_LPM_MAX_POWER]	= "max_performance",
	[ATA_LPM_MED_POWER]	= "medium_power",
	[ATA_LPM_MIN_POWER]	= "min_power",
};

static ssize_t ata_scsi_lpm_store(struct device *dev,
				  struct device_attribute *attr,
				  const char *buf, size_t count)
{
	struct Scsi_Host *shost = class_to_shost(dev);
	struct ata_port *ap = ata_shost_to_port(shost);
	enum ata_lpm_policy policy;
	unsigned long flags;

	/* UNKNOWN is internal state, iterate from MAX_POWER */
	for (policy = ATA_LPM_MAX_POWER;
	     policy < ARRAY_SIZE(ata_lpm_policy_names); policy++) {
		const char *name = ata_lpm_policy_names[policy];

		if (strncmp(name, buf, strlen(name)) == 0)
			break;
	}
	if (policy == ARRAY_SIZE(ata_lpm_policy_names))
		return -EINVAL;

	spin_lock_irqsave(ap->lock, flags);
	ap->target_lpm_policy = policy;
	ata_port_schedule_eh(ap);
	spin_unlock_irqrestore(ap->lock, flags);

	return count;
}

static ssize_t ata_scsi_lpm_show(struct device *dev,
				 struct device_attribute *attr, char *buf)
{
	struct Scsi_Host *shost = class_to_shost(dev);
	struct ata_port *ap = ata_shost_to_port(shost);

	if (ap->target_lpm_policy >= ARRAY_SIZE(ata_lpm_policy_names))
		return -EINVAL;

	return snprintf(buf, PAGE_SIZE, "%s\n",
			ata_lpm_policy_names[ap->target_lpm_policy]);
}
DEVICE_ATTR(link_power_management_policy, S_IRUGO | S_IWUSR,
	    ata_scsi_lpm_show, ata_scsi_lpm_store);
EXPORT_SYMBOL_GPL(dev_attr_link_power_management_policy);

static ssize_t ata_scsi_park_show(struct device *device,
				  struct device_attribute *attr, char *buf)
{
	struct scsi_device *sdev = to_scsi_device(device);
	struct ata_port *ap;
	struct ata_link *link;
	struct ata_device *dev;
	unsigned long flags, now;
	unsigned int uninitialized_var(msecs);
	int rc = 0;

	ap = ata_shost_to_port(sdev->host);

	spin_lock_irqsave(ap->lock, flags);
	dev = ata_scsi_find_dev(ap, sdev);
	if (!dev) {
		rc = -ENODEV;
		goto unlock;
	}
	if (dev->flags & ATA_DFLAG_NO_UNLOAD) {
		rc = -EOPNOTSUPP;
		goto unlock;
	}

	link = dev->link;
	now = jiffies;
	if (ap->pflags & ATA_PFLAG_EH_IN_PROGRESS &&
	    link->eh_context.unloaded_mask & (1 << dev->devno) &&
	    time_after(dev->unpark_deadline, now))
		msecs = jiffies_to_msecs(dev->unpark_deadline - now);
	else
		msecs = 0;

unlock:
	spin_unlock_irq(ap->lock);

	return rc ? rc : snprintf(buf, 20, "%u\n", msecs);
}

static ssize_t ata_scsi_park_store(struct device *device,
				   struct device_attribute *attr,
				   const char *buf, size_t len)
{
	struct scsi_device *sdev = to_scsi_device(device);
	struct ata_port *ap;
	struct ata_device *dev;
	long int input;
	unsigned long flags;
	int rc;

	rc = strict_strtol(buf, 10, &input);
	if (rc || input < -2)
		return -EINVAL;
	if (input > ATA_TMOUT_MAX_PARK) {
		rc = -EOVERFLOW;
		input = ATA_TMOUT_MAX_PARK;
	}

	ap = ata_shost_to_port(sdev->host);

	spin_lock_irqsave(ap->lock, flags);
	dev = ata_scsi_find_dev(ap, sdev);
	if (unlikely(!dev)) {
		rc = -ENODEV;
		goto unlock;
	}
	if (dev->class != ATA_DEV_ATA) {
		rc = -EOPNOTSUPP;
		goto unlock;
	}

	if (input >= 0) {
		if (dev->flags & ATA_DFLAG_NO_UNLOAD) {
			rc = -EOPNOTSUPP;
			goto unlock;
		}

		dev->unpark_deadline = ata_deadline(jiffies, input);
		dev->link->eh_info.dev_action[dev->devno] |= ATA_EH_PARK;
		ata_port_schedule_eh(ap);
		complete(&ap->park_req_pending);
	} else {
		switch (input) {
		case -1:
			dev->flags &= ~ATA_DFLAG_NO_UNLOAD;
			break;
		case -2:
			dev->flags |= ATA_DFLAG_NO_UNLOAD;
			break;
		}
	}
unlock:
	spin_unlock_irqrestore(ap->lock, flags);

	return rc ? rc : len;
}
DEVICE_ATTR(unload_heads, S_IRUGO | S_IWUSR,
	    ata_scsi_park_show, ata_scsi_park_store);
EXPORT_SYMBOL_GPL(dev_attr_unload_heads);

static void ata_scsi_set_sense(struct scsi_cmnd *cmd, u8 sk, u8 asc, u8 ascq)
{
	cmd->result = (DRIVER_SENSE << 24) | SAM_STAT_CHECK_CONDITION;

	scsi_build_sense_buffer(0, cmd->sense_buffer, sk, asc, ascq);
}

static ssize_t
ata_scsi_em_message_store(struct device *dev, struct device_attribute *attr,
			  const char *buf, size_t count)
{
	struct Scsi_Host *shost = class_to_shost(dev);
	struct ata_port *ap = ata_shost_to_port(shost);
	if (ap->ops->em_store && (ap->flags & ATA_FLAG_EM))
		return ap->ops->em_store(ap, buf, count);
	return -EINVAL;
}

static ssize_t
ata_scsi_em_message_show(struct device *dev, struct device_attribute *attr,
			 char *buf)
{
	struct Scsi_Host *shost = class_to_shost(dev);
	struct ata_port *ap = ata_shost_to_port(shost);

	if (ap->ops->em_show && (ap->flags & ATA_FLAG_EM))
		return ap->ops->em_show(ap, buf);
	return -EINVAL;
}
DEVICE_ATTR(em_message, S_IRUGO | S_IWUSR,
		ata_scsi_em_message_show, ata_scsi_em_message_store);
EXPORT_SYMBOL_GPL(dev_attr_em_message);

static ssize_t
ata_scsi_em_message_type_show(struct device *dev, struct device_attribute *attr,
			      char *buf)
{
	struct Scsi_Host *shost = class_to_shost(dev);
	struct ata_port *ap = ata_shost_to_port(shost);

	return snprintf(buf, 23, "%d\n", ap->em_message_type);
}
DEVICE_ATTR(em_message_type, S_IRUGO,
		  ata_scsi_em_message_type_show, NULL);
EXPORT_SYMBOL_GPL(dev_attr_em_message_type);

static ssize_t
ata_scsi_activity_show(struct device *dev, struct device_attribute *attr,
		char *buf)
{
	struct scsi_device *sdev = to_scsi_device(dev);
	struct ata_port *ap = ata_shost_to_port(sdev->host);
	struct ata_device *atadev = ata_scsi_find_dev(ap, sdev);

	if (ap->ops->sw_activity_show && (ap->flags & ATA_FLAG_SW_ACTIVITY))
		return ap->ops->sw_activity_show(atadev, buf);
	return -EINVAL;
}

static ssize_t
ata_scsi_activity_store(struct device *dev, struct device_attribute *attr,
	const char *buf, size_t count)
{
	struct scsi_device *sdev = to_scsi_device(dev);
	struct ata_port *ap = ata_shost_to_port(sdev->host);
	struct ata_device *atadev = ata_scsi_find_dev(ap, sdev);
	enum sw_activity val;
	int rc;

	if (ap->ops->sw_activity_store && (ap->flags & ATA_FLAG_SW_ACTIVITY)) {
		val = simple_strtoul(buf, NULL, 0);
		switch (val) {
		case OFF: case BLINK_ON: case BLINK_OFF:
			rc = ap->ops->sw_activity_store(atadev, val);
			if (!rc)
				return count;
			else
				return rc;
		}
	}
	return -EINVAL;
}
DEVICE_ATTR(sw_activity, S_IWUSR | S_IRUGO, ata_scsi_activity_show,
			ata_scsi_activity_store);
EXPORT_SYMBOL_GPL(dev_attr_sw_activity);

struct device_attribute *ata_common_sdev_attrs[] = {
	&dev_attr_unload_heads,
	NULL
};
EXPORT_SYMBOL_GPL(ata_common_sdev_attrs);

static void ata_scsi_invalid_field(struct scsi_cmnd *cmd)
{
	ata_scsi_set_sense(cmd, ILLEGAL_REQUEST, 0x24, 0x0);
	/* "Invalid field in cbd" */
	cmd->scsi_done(cmd);
}

/**
 *	ata_std_bios_param - generic bios head/sector/cylinder calculator used by sd.
 *	@sdev: SCSI device for which BIOS geometry is to be determined
 *	@bdev: block device associated with @sdev
 *	@capacity: capacity of SCSI device
 *	@geom: location to which geometry will be output
 *
 *	Generic bios head/sector/cylinder calculator
 *	used by sd. Most BIOSes nowadays expect a XXX/255/16  (CHS)
 *	mapping. Some situations may arise where the disk is not
 *	bootable if this is not used.
 *
 *	LOCKING:
 *	Defined by the SCSI layer.  We don't really care.
 *
 *	RETURNS:
 *	Zero.
 */
int ata_std_bios_param(struct scsi_device *sdev, struct block_device *bdev,
		       sector_t capacity, int geom[])
{
	geom[0] = 255;
	geom[1] = 63;
	sector_div(capacity, 255*63);
	geom[2] = capacity;

	return 0;
}

/**
 *	ata_scsi_unlock_native_capacity - unlock native capacity
 *	@sdev: SCSI device to adjust device capacity for
 *
 *	This function is called if a partition on @sdev extends beyond
 *	the end of the device.  It requests EH to unlock HPA.
 *
 *	LOCKING:
 *	Defined by the SCSI layer.  Might sleep.
 */
void ata_scsi_unlock_native_capacity(struct scsi_device *sdev)
{
	struct ata_port *ap = ata_shost_to_port(sdev->host);
	struct ata_device *dev;
	unsigned long flags;

	spin_lock_irqsave(ap->lock, flags);

	dev = ata_scsi_find_dev(ap, sdev);
	if (dev && dev->n_sectors < dev->n_native_sectors) {
		dev->flags |= ATA_DFLAG_UNLOCK_HPA;
		dev->link->eh_info.action |= ATA_EH_RESET;
		ata_port_schedule_eh(ap);
	}

	spin_unlock_irqrestore(ap->lock, flags);
	ata_port_wait_eh(ap);
}

/**
 *	ata_get_identity - Handler for HDIO_GET_IDENTITY ioctl
 *	@ap: target port
 *	@sdev: SCSI device to get identify data for
 *	@arg: User buffer area for identify data
 *
 *	LOCKING:
 *	Defined by the SCSI layer.  We don't really care.
 *
 *	RETURNS:
 *	Zero on success, negative errno on error.
 */
static int ata_get_identity(struct ata_port *ap, struct scsi_device *sdev,
			    void __user *arg)
{
	struct ata_device *dev = ata_scsi_find_dev(ap, sdev);
	u16 __user *dst = arg;
	char buf[40];

	if (!dev)
		return -ENOMSG;

	if (copy_to_user(dst, dev->id, ATA_ID_WORDS * sizeof(u16)))
		return -EFAULT;

	ata_id_string(dev->id, buf, ATA_ID_PROD, ATA_ID_PROD_LEN);
	if (copy_to_user(dst + ATA_ID_PROD, buf, ATA_ID_PROD_LEN))
		return -EFAULT;

	ata_id_string(dev->id, buf, ATA_ID_FW_REV, ATA_ID_FW_REV_LEN);
	if (copy_to_user(dst + ATA_ID_FW_REV, buf, ATA_ID_FW_REV_LEN))
		return -EFAULT;

	ata_id_string(dev->id, buf, ATA_ID_SERNO, ATA_ID_SERNO_LEN);
	if (copy_to_user(dst + ATA_ID_SERNO, buf, ATA_ID_SERNO_LEN))
		return -EFAULT;

	return 0;
}

/**
 *	ata_cmd_ioctl - Handler for HDIO_DRIVE_CMD ioctl
 *	@scsidev: Device to which we are issuing command
 *	@arg: User provided data for issuing command
 *
 *	LOCKING:
 *	Defined by the SCSI layer.  We don't really care.
 *
 *	RETURNS:
 *	Zero on success, negative errno on error.
 */
int ata_cmd_ioctl(struct scsi_device *scsidev, void __user *arg)
{
	int rc = 0;
	u8 scsi_cmd[MAX_COMMAND_SIZE];
	u8 args[4], *argbuf = NULL, *sensebuf = NULL;
	int argsize = 0;
	enum dma_data_direction data_dir;
	int cmd_result;

	if (arg == NULL)
		return -EINVAL;

	if (copy_from_user(args, arg, sizeof(args)))
		return -EFAULT;

	sensebuf = kzalloc(SCSI_SENSE_BUFFERSIZE, GFP_NOIO);
	if (!sensebuf)
		return -ENOMEM;

	memset(scsi_cmd, 0, sizeof(scsi_cmd));

	if (args[3]) {
		argsize = ATA_SECT_SIZE * args[3];
		argbuf = kmalloc(argsize, GFP_KERNEL);
		if (argbuf == NULL) {
			rc = -ENOMEM;
			goto error;
		}

		scsi_cmd[1]  = (4 << 1); /* PIO Data-in */
		scsi_cmd[2]  = 0x0e;     /* no off.line or cc, read from dev,
					    block count in sector count field */
		data_dir = DMA_FROM_DEVICE;
	} else {
		scsi_cmd[1]  = (3 << 1); /* Non-data */
		scsi_cmd[2]  = 0x20;     /* cc but no off.line or data xfer */
		data_dir = DMA_NONE;
	}

	scsi_cmd[0] = ATA_16;

	scsi_cmd[4] = args[2];
	if (args[0] == ATA_CMD_SMART) { /* hack -- ide driver does this too */
		scsi_cmd[6]  = args[3];
		scsi_cmd[8]  = args[1];
		scsi_cmd[10] = 0x4f;
		scsi_cmd[12] = 0xc2;
	} else {
		scsi_cmd[6]  = args[1];
	}
	scsi_cmd[14] = args[0];

	/* Good values for timeout and retries?  Values below
	   from scsi_ioctl_send_command() for default case... */
	cmd_result = scsi_execute(scsidev, scsi_cmd, data_dir, argbuf, argsize,
				  sensebuf, (10*HZ), 5, 0, NULL);

	if (driver_byte(cmd_result) == DRIVER_SENSE) {/* sense data available */
		u8 *desc = sensebuf + 8;
		cmd_result &= ~(0xFF<<24); /* DRIVER_SENSE is not an error */

		/* If we set cc then ATA pass-through will cause a
		 * check condition even if no error. Filter that. */
		if (cmd_result & SAM_STAT_CHECK_CONDITION) {
			struct scsi_sense_hdr sshdr;
			scsi_normalize_sense(sensebuf, SCSI_SENSE_BUFFERSIZE,
					     &sshdr);
			if (sshdr.sense_key == 0 &&
			    sshdr.asc == 0 && sshdr.ascq == 0)
				cmd_result &= ~SAM_STAT_CHECK_CONDITION;
		}

		/* Send userspace a few ATA registers (same as drivers/ide) */
		if (sensebuf[0] == 0x72 &&	/* format is "descriptor" */
		    desc[0] == 0x09) {		/* code is "ATA Descriptor" */
			args[0] = desc[13];	/* status */
			args[1] = desc[3];	/* error */
			args[2] = desc[5];	/* sector count (0:7) */
			if (copy_to_user(arg, args, sizeof(args)))
				rc = -EFAULT;
		}
	}


	if (cmd_result) {
		rc = -EIO;
		goto error;
	}

	if ((argbuf)
	 && copy_to_user(arg + sizeof(args), argbuf, argsize))
		rc = -EFAULT;
error:
	kfree(sensebuf);
	kfree(argbuf);
	return rc;
}

/**
 *	ata_task_ioctl - Handler for HDIO_DRIVE_TASK ioctl
 *	@scsidev: Device to which we are issuing command
 *	@arg: User provided data for issuing command
 *
 *	LOCKING:
 *	Defined by the SCSI layer.  We don't really care.
 *
 *	RETURNS:
 *	Zero on success, negative errno on error.
 */
int ata_task_ioctl(struct scsi_device *scsidev, void __user *arg)
{
	int rc = 0;
	u8 scsi_cmd[MAX_COMMAND_SIZE];
	u8 args[7], *sensebuf = NULL;
	int cmd_result;

	if (arg == NULL)
		return -EINVAL;

	if (copy_from_user(args, arg, sizeof(args)))
		return -EFAULT;

	sensebuf = kzalloc(SCSI_SENSE_BUFFERSIZE, GFP_NOIO);
	if (!sensebuf)
		return -ENOMEM;

	memset(scsi_cmd, 0, sizeof(scsi_cmd));
	scsi_cmd[0]  = ATA_16;
	scsi_cmd[1]  = (3 << 1); /* Non-data */
	scsi_cmd[2]  = 0x20;     /* cc but no off.line or data xfer */
	scsi_cmd[4]  = args[1];
	scsi_cmd[6]  = args[2];
	scsi_cmd[8]  = args[3];
	scsi_cmd[10] = args[4];
	scsi_cmd[12] = args[5];
	scsi_cmd[13] = args[6] & 0x4f;
	scsi_cmd[14] = args[0];

	/* Good values for timeout and retries?  Values below
	   from scsi_ioctl_send_command() for default case... */
	cmd_result = scsi_execute(scsidev, scsi_cmd, DMA_NONE, NULL, 0,
				sensebuf, (10*HZ), 5, 0, NULL);

	if (driver_byte(cmd_result) == DRIVER_SENSE) {/* sense data available */
		u8 *desc = sensebuf + 8;
		cmd_result &= ~(0xFF<<24); /* DRIVER_SENSE is not an error */

		/* If we set cc then ATA pass-through will cause a
		 * check condition even if no error. Filter that. */
		if (cmd_result & SAM_STAT_CHECK_CONDITION) {
			struct scsi_sense_hdr sshdr;
			scsi_normalize_sense(sensebuf, SCSI_SENSE_BUFFERSIZE,
						&sshdr);
			if (sshdr.sense_key == 0 &&
				sshdr.asc == 0 && sshdr.ascq == 0)
				cmd_result &= ~SAM_STAT_CHECK_CONDITION;
		}

		/* Send userspace ATA registers */
		if (sensebuf[0] == 0x72 &&	/* format is "descriptor" */
				desc[0] == 0x09) {/* code is "ATA Descriptor" */
			args[0] = desc[13];	/* status */
			args[1] = desc[3];	/* error */
			args[2] = desc[5];	/* sector count (0:7) */
			args[3] = desc[7];	/* lbal */
			args[4] = desc[9];	/* lbam */
			args[5] = desc[11];	/* lbah */
			args[6] = desc[12];	/* select */
			if (copy_to_user(arg, args, sizeof(args)))
				rc = -EFAULT;
		}
	}

	if (cmd_result) {
		rc = -EIO;
		goto error;
	}

 error:
	kfree(sensebuf);
	return rc;
}

static int ata_ioc32(struct ata_port *ap)
{
	if (ap->flags & ATA_FLAG_PIO_DMA)
		return 1;
	if (ap->pflags & ATA_PFLAG_PIO32)
		return 1;
	return 0;
}

int ata_sas_scsi_ioctl(struct ata_port *ap, struct scsi_device *scsidev,
		     int cmd, void __user *arg)
{
	int val = -EINVAL, rc = -EINVAL;
	unsigned long flags;

	switch (cmd) {
	case ATA_IOC_GET_IO32:
		spin_lock_irqsave(ap->lock, flags);
		val = ata_ioc32(ap);
		spin_unlock_irqrestore(ap->lock, flags);
		if (copy_to_user(arg, &val, 1))
			return -EFAULT;
		return 0;

	case ATA_IOC_SET_IO32:
		val = (unsigned long) arg;
		rc = 0;
		spin_lock_irqsave(ap->lock, flags);
		if (ap->pflags & ATA_PFLAG_PIO32CHANGE) {
			if (val)
				ap->pflags |= ATA_PFLAG_PIO32;
			else
				ap->pflags &= ~ATA_PFLAG_PIO32;
		} else {
			if (val != ata_ioc32(ap))
				rc = -EINVAL;
		}
		spin_unlock_irqrestore(ap->lock, flags);
		return rc;

	case HDIO_GET_IDENTITY:
		return ata_get_identity(ap, scsidev, arg);

	case HDIO_DRIVE_CMD:
		if (!capable(CAP_SYS_ADMIN) || !capable(CAP_SYS_RAWIO))
			return -EACCES;
		return ata_cmd_ioctl(scsidev, arg);

	case HDIO_DRIVE_TASK:
		if (!capable(CAP_SYS_ADMIN) || !capable(CAP_SYS_RAWIO))
			return -EACCES;
		return ata_task_ioctl(scsidev, arg);

	default:
		rc = -ENOTTY;
		break;
	}

	return rc;
}
EXPORT_SYMBOL_GPL(ata_sas_scsi_ioctl);

int ata_scsi_ioctl(struct scsi_device *scsidev, int cmd, void __user *arg)
{
	return ata_sas_scsi_ioctl(ata_shost_to_port(scsidev->host),
				scsidev, cmd, arg);
}
EXPORT_SYMBOL_GPL(ata_scsi_ioctl);

/**
 *	ata_scsi_qc_new - acquire new ata_queued_cmd reference
 *	@dev: ATA device to which the new command is attached
 *	@cmd: SCSI command that originated this ATA command
 *
 *	Obtain a reference to an unused ata_queued_cmd structure,
 *	which is the basic libata structure representing a single
 *	ATA command sent to the hardware.
 *
 *	If a command was available, fill in the SCSI-specific
 *	portions of the structure with information on the
 *	current command.
 *
 *	LOCKING:
 *	spin_lock_irqsave(host lock)
 *
 *	RETURNS:
 *	Command allocated, or %NULL if none available.
 */
static struct ata_queued_cmd *ata_scsi_qc_new(struct ata_device *dev,
					      struct scsi_cmnd *cmd)
{
	struct ata_queued_cmd *qc;

	qc = ata_qc_new_init(dev);
	if (qc) {
		qc->scsicmd = cmd;
		qc->scsidone = cmd->scsi_done;

		qc->sg = scsi_sglist(cmd);
		qc->n_elem = scsi_sg_count(cmd);
	} else {
		cmd->result = (DID_OK << 16) | (QUEUE_FULL << 1);
		cmd->scsi_done(cmd);
	}

	return qc;
}

static void ata_qc_set_pc_nbytes(struct ata_queued_cmd *qc)
{
	struct scsi_cmnd *scmd = qc->scsicmd;

	qc->extrabytes = scmd->request->extra_len;
	qc->nbytes = scsi_bufflen(scmd) + qc->extrabytes;
}

/**
 *	ata_dump_status - user friendly display of error info
 *	@id: id of the port in question
 *	@tf: ptr to filled out taskfile
 *
 *	Decode and dump the ATA error/status registers for the user so
 *	that they have some idea what really happened at the non
 *	make-believe layer.
 *
 *	LOCKING:
 *	inherited from caller
 */
static void ata_dump_status(unsigned id, struct ata_taskfile *tf)
{
	u8 stat = tf->command, err = tf->feature;

	printk(KERN_WARNING "ata%u: status=0x%02x { ", id, stat);
	if (stat & ATA_BUSY) {
		printk("Busy }\n");	/* Data is not valid in this case */
	} else {
		if (stat & 0x40)	printk("DriveReady ");
		if (stat & 0x20)	printk("DeviceFault ");
		if (stat & 0x10)	printk("SeekComplete ");
		if (stat & 0x08)	printk("DataRequest ");
		if (stat & 0x04)	printk("CorrectedError ");
		if (stat & 0x02)	printk("Index ");
		if (stat & 0x01)	printk("Error ");
		printk("}\n");

		if (err) {
			printk(KERN_WARNING "ata%u: error=0x%02x { ", id, err);
			if (err & 0x04)		printk("DriveStatusError ");
			if (err & 0x80) {
				if (err & 0x04)	printk("BadCRC ");
				else		printk("Sector ");
			}
			if (err & 0x40)		printk("UncorrectableError ");
			if (err & 0x10)		printk("SectorIdNotFound ");
			if (err & 0x02)		printk("TrackZeroNotFound ");
			if (err & 0x01)		printk("AddrMarkNotFound ");
			printk("}\n");
		}
	}
}

/**
 *	ata_to_sense_error - convert ATA error to SCSI error
 *	@id: ATA device number
 *	@drv_stat: value contained in ATA status register
 *	@drv_err: value contained in ATA error register
 *	@sk: the sense key we'll fill out
 *	@asc: the additional sense code we'll fill out
 *	@ascq: the additional sense code qualifier we'll fill out
 *	@verbose: be verbose
 *
 *	Converts an ATA error into a SCSI error.  Fill out pointers to
 *	SK, ASC, and ASCQ bytes for later use in fixed or descriptor
 *	format sense blocks.
 *
 *	LOCKING:
 *	spin_lock_irqsave(host lock)
 */
static void ata_to_sense_error(unsigned id, u8 drv_stat, u8 drv_err, u8 *sk,
			       u8 *asc, u8 *ascq, int verbose)
{
	int i;

	/* Based on the 3ware driver translation table */
	static const unsigned char sense_table[][4] = {
		/* BBD|ECC|ID|MAR */
		{0xd1, 		ABORTED_COMMAND, 0x00, 0x00}, 	// Device busy                  Aborted command
		/* BBD|ECC|ID */
		{0xd0,  	ABORTED_COMMAND, 0x00, 0x00}, 	// Device busy                  Aborted command
		/* ECC|MC|MARK */
		{0x61, 		HARDWARE_ERROR, 0x00, 0x00}, 	// Device fault                 Hardware error
		/* ICRC|ABRT */		/* NB: ICRC & !ABRT is BBD */
		{0x84, 		ABORTED_COMMAND, 0x47, 0x00}, 	// Data CRC error               SCSI parity error
		/* MC|ID|ABRT|TRK0|MARK */
		{0x37, 		NOT_READY, 0x04, 0x00}, 	// Unit offline                 Not ready
		/* MCR|MARK */
		{0x09, 		NOT_READY, 0x04, 0x00}, 	// Unrecovered disk error       Not ready
		/*  Bad address mark */
		{0x01, 		MEDIUM_ERROR, 0x13, 0x00}, 	// Address mark not found       Address mark not found for data field
		/* TRK0 */
		{0x02, 		HARDWARE_ERROR, 0x00, 0x00}, 	// Track 0 not found		  Hardware error
		/* Abort & !ICRC */
		{0x04, 		ABORTED_COMMAND, 0x00, 0x00}, 	// Aborted command              Aborted command
		/* Media change request */
		{0x08, 		NOT_READY, 0x04, 0x00}, 	// Media change request	  FIXME: faking offline
		/* SRV */
		{0x10, 		ABORTED_COMMAND, 0x14, 0x00}, 	// ID not found                 Recorded entity not found
		/* Media change */
		{0x08,  	NOT_READY, 0x04, 0x00}, 	// Media change		  FIXME: faking offline
		/* ECC */
		{0x40, 		MEDIUM_ERROR, 0x11, 0x04}, 	// Uncorrectable ECC error      Unrecovered read error
		/* BBD - block marked bad */
		{0x80, 		MEDIUM_ERROR, 0x11, 0x04}, 	// Block marked bad		  Medium error, unrecovered read error
		{0xFF, 0xFF, 0xFF, 0xFF}, // END mark
	};
	static const unsigned char stat_table[][4] = {
		/* Must be first because BUSY means no other bits valid */
		{0x80, 		ABORTED_COMMAND, 0x47, 0x00},	// Busy, fake parity for now
		{0x20, 		HARDWARE_ERROR,  0x00, 0x00}, 	// Device fault
		{0x08, 		ABORTED_COMMAND, 0x47, 0x00},	// Timed out in xfer, fake parity for now
		{0x04, 		RECOVERED_ERROR, 0x11, 0x00},	// Recovered ECC error	  Medium error, recovered
		{0xFF, 0xFF, 0xFF, 0xFF}, // END mark
	};

	/*
	 *	Is this an error we can process/parse
	 */
	if (drv_stat & ATA_BUSY) {
		drv_err = 0;	/* Ignore the err bits, they're invalid */
	}

	if (drv_err) {
		/* Look for drv_err */
		for (i = 0; sense_table[i][0] != 0xFF; i++) {
			/* Look for best matches first */
			if ((sense_table[i][0] & drv_err) ==
			    sense_table[i][0]) {
				*sk = sense_table[i][1];
				*asc = sense_table[i][2];
				*ascq = sense_table[i][3];
				goto translate_done;
			}
		}
		/* No immediate match */
		if (verbose)
			printk(KERN_WARNING "ata%u: no sense translation for "
			       "error 0x%02x\n", id, drv_err);
	}

	/* Fall back to interpreting status bits */
	for (i = 0; stat_table[i][0] != 0xFF; i++) {
		if (stat_table[i][0] & drv_stat) {
			*sk = stat_table[i][1];
			*asc = stat_table[i][2];
			*ascq = stat_table[i][3];
			goto translate_done;
		}
	}
	/* No error?  Undecoded? */
	if (verbose)
		printk(KERN_WARNING "ata%u: no sense translation for "
		       "status: 0x%02x\n", id, drv_stat);

	/* We need a sensible error return here, which is tricky, and one
	   that won't cause people to do things like return a disk wrongly */
	*sk = ABORTED_COMMAND;
	*asc = 0x00;
	*ascq = 0x00;

 translate_done:
	if (verbose)
		printk(KERN_ERR "ata%u: translated ATA stat/err 0x%02x/%02x "
		       "to SCSI SK/ASC/ASCQ 0x%x/%02x/%02x\n",
		       id, drv_stat, drv_err, *sk, *asc, *ascq);
	return;
}

/*
 *	ata_gen_passthru_sense - Generate check condition sense block.
 *	@qc: Command that completed.
 *
 *	This function is specific to the ATA descriptor format sense
 *	block specified for the ATA pass through commands.  Regardless
 *	of whether the command errored or not, return a sense
 *	block. Copy all controller registers into the sense
 *	block. Clear sense key, ASC & ASCQ if there is no error.
 *
 *	LOCKING:
 *	None.
 */
static void ata_gen_passthru_sense(struct ata_queued_cmd *qc)
{
	struct scsi_cmnd *cmd = qc->scsicmd;
	struct ata_taskfile *tf = &qc->result_tf;
	unsigned char *sb = cmd->sense_buffer;
	unsigned char *desc = sb + 8;
	int verbose = qc->ap->ops->error_handler == NULL;

	memset(sb, 0, SCSI_SENSE_BUFFERSIZE);

	cmd->result = (DRIVER_SENSE << 24) | SAM_STAT_CHECK_CONDITION;

	/*
	 * Use ata_to_sense_error() to map status register bits
	 * onto sense key, asc & ascq.
	 */
	if (qc->err_mask ||
	    tf->command & (ATA_BUSY | ATA_DF | ATA_ERR | ATA_DRQ)) {
		ata_to_sense_error(qc->ap->print_id, tf->command, tf->feature,
				   &sb[1], &sb[2], &sb[3], verbose);
		sb[1] &= 0x0f;
	}

	/*
	 * Sense data is current and format is descriptor.
	 */
	sb[0] = 0x72;

	desc[0] = 0x09;

	/* set length of additional sense data */
	sb[7] = 14;
	desc[1] = 12;

	/*
	 * Copy registers into sense buffer.
	 */
	desc[2] = 0x00;
	desc[3] = tf->feature;	/* == error reg */
	desc[5] = tf->nsect;
	desc[7] = tf->lbal;
	desc[9] = tf->lbam;
	desc[11] = tf->lbah;
	desc[12] = tf->device;
	desc[13] = tf->command; /* == status reg */

	/*
	 * Fill in Extend bit, and the high order bytes
	 * if applicable.
	 */
	if (tf->flags & ATA_TFLAG_LBA48) {
		desc[2] |= 0x01;
		desc[4] = tf->hob_nsect;
		desc[6] = tf->hob_lbal;
		desc[8] = tf->hob_lbam;
		desc[10] = tf->hob_lbah;
	}
}

/**
 *	ata_gen_ata_sense - generate a SCSI fixed sense block
 *	@qc: Command that we are erroring out
 *
 *	Generate sense block for a failed ATA command @qc.  Descriptor
 *	format is used to accommodate LBA48 block address.
 *
 *	LOCKING:
 *	None.
 */
static void ata_gen_ata_sense(struct ata_queued_cmd *qc)
{
	struct ata_device *dev = qc->dev;
	struct scsi_cmnd *cmd = qc->scsicmd;
	struct ata_taskfile *tf = &qc->result_tf;
	unsigned char *sb = cmd->sense_buffer;
	unsigned char *desc = sb + 8;
	int verbose = qc->ap->ops->error_handler == NULL;
	u64 block;

	memset(sb, 0, SCSI_SENSE_BUFFERSIZE);

	cmd->result = (DRIVER_SENSE << 24) | SAM_STAT_CHECK_CONDITION;

	/* sense data is current and format is descriptor */
	sb[0] = 0x72;

	/* Use ata_to_sense_error() to map status register bits
	 * onto sense key, asc & ascq.
	 */
	if (qc->err_mask ||
	    tf->command & (ATA_BUSY | ATA_DF | ATA_ERR | ATA_DRQ)) {
		ata_to_sense_error(qc->ap->print_id, tf->command, tf->feature,
				   &sb[1], &sb[2], &sb[3], verbose);
		sb[1] &= 0x0f;
	}

	block = ata_tf_read_block(&qc->result_tf, dev);

	/* information sense data descriptor */
	sb[7] = 12;
	desc[0] = 0x00;
	desc[1] = 10;

	desc[2] |= 0x80;	/* valid */
	desc[6] = block >> 40;
	desc[7] = block >> 32;
	desc[8] = block >> 24;
	desc[9] = block >> 16;
	desc[10] = block >> 8;
	desc[11] = block;
}

static void ata_scsi_sdev_config(struct scsi_device *sdev)
{
	sdev->use_10_for_rw = 1;
	sdev->use_10_for_ms = 1;

	/* Schedule policy is determined by ->qc_defer() callback and
	 * it needs to see every deferred qc.  Set dev_blocked to 1 to
	 * prevent SCSI midlayer from automatically deferring
	 * requests.
	 */
	sdev->max_device_blocked = 1;
}

/**
 *	atapi_drain_needed - Check whether data transfer may overflow
 *	@rq: request to be checked
 *
 *	ATAPI commands which transfer variable length data to host
 *	might overflow due to application error or hardare bug.  This
 *	function checks whether overflow should be drained and ignored
 *	for @request.
 *
 *	LOCKING:
 *	None.
 *
 *	RETURNS:
 *	1 if ; otherwise, 0.
 */
static int atapi_drain_needed(struct request *rq)
{
	if (likely(rq->cmd_type != REQ_TYPE_BLOCK_PC))
		return 0;

	if (!blk_rq_bytes(rq) || (rq->cmd_flags & REQ_WRITE))
		return 0;

	return atapi_cmd_type(rq->cmd[0]) == ATAPI_MISC;
}

static int ata_scsi_dev_config(struct scsi_device *sdev,
			       struct ata_device *dev)
{
	struct request_queue *q = sdev->request_queue;

	if (!ata_id_has_unload(dev->id))
		dev->flags |= ATA_DFLAG_NO_UNLOAD;

	/* configure max sectors */
	blk_queue_max_hw_sectors(q, dev->max_sectors);

	if (dev->class == ATA_DEV_ATAPI) {
		void *buf;

		sdev->sector_size = ATA_SECT_SIZE;

		/* set DMA padding */
		blk_queue_update_dma_pad(q, ATA_DMA_PAD_SZ - 1);

		/* configure draining */
		buf = kmalloc(ATAPI_MAX_DRAIN, q->bounce_gfp | GFP_KERNEL);
		if (!buf) {
			ata_dev_err(dev, "drain buffer allocation failed\n");
			return -ENOMEM;
		}

		blk_queue_dma_drain(q, atapi_drain_needed, buf, ATAPI_MAX_DRAIN);
	} else {
		sdev->sector_size = ata_id_logical_sector_size(dev->id);
		sdev->manage_start_stop = 1;
	}

	/*
	 * ata_pio_sectors() expects buffer for each sector to not cross
	 * page boundary.  Enforce it by requiring buffers to be sector
	 * aligned, which works iff sector_size is not larger than
	 * PAGE_SIZE.  ATAPI devices also need the alignment as
	 * IDENTIFY_PACKET is executed as ATA_PROT_PIO.
	 */
	if (sdev->sector_size > PAGE_SIZE)
		ata_dev_warn(dev,
			"sector_size=%u > PAGE_SIZE, PIO may malfunction\n",
			sdev->sector_size);

	blk_queue_update_dma_alignment(q, sdev->sector_size - 1);

	if (dev->flags & ATA_DFLAG_AN)
		set_bit(SDEV_EVT_MEDIA_CHANGE, sdev->supported_events);

	if (dev->flags & ATA_DFLAG_NCQ) {
		int depth;

		depth = min(sdev->host->can_queue, ata_id_queue_depth(dev->id));
		depth = min(ATA_MAX_QUEUE - 1, depth);
		scsi_adjust_queue_depth(sdev, MSG_SIMPLE_TAG, depth);
	}

	blk_queue_flush_queueable(q, false);

	dev->sdev = sdev;
	return 0;
}

/**
 *	ata_scsi_slave_config - Set SCSI device attributes
 *	@sdev: SCSI device to examine
 *
 *	This is called before we actually start reading
 *	and writing to the device, to configure certain
 *	SCSI mid-layer behaviors.
 *
 *	LOCKING:
 *	Defined by SCSI layer.  We don't really care.
 */

int ata_scsi_slave_config(struct scsi_device *sdev)
{
	struct ata_port *ap = ata_shost_to_port(sdev->host);
	struct ata_device *dev = __ata_scsi_find_dev(ap, sdev);
	int rc = 0;

	ata_scsi_sdev_config(sdev);

	if (dev)
		rc = ata_scsi_dev_config(sdev, dev);

	return rc;
}

/**
 *	ata_scsi_slave_destroy - SCSI device is about to be destroyed
 *	@sdev: SCSI device to be destroyed
 *
 *	@sdev is about to be destroyed for hot/warm unplugging.  If
 *	this unplugging was initiated by libata as indicated by NULL
 *	dev->sdev, this function doesn't have to do anything.
 *	Otherwise, SCSI layer initiated warm-unplug is in progress.
 *	Clear dev->sdev, schedule the device for ATA detach and invoke
 *	EH.
 *
 *	LOCKING:
 *	Defined by SCSI layer.  We don't really care.
 */
void ata_scsi_slave_destroy(struct scsi_device *sdev)
{
	struct ata_port *ap = ata_shost_to_port(sdev->host);
	struct request_queue *q = sdev->request_queue;
	unsigned long flags;
	struct ata_device *dev;

	if (!ap->ops->error_handler)
		return;

	spin_lock_irqsave(ap->lock, flags);
	dev = __ata_scsi_find_dev(ap, sdev);
	if (dev && dev->sdev) {
		/* SCSI device already in CANCEL state, no need to offline it */
		dev->sdev = NULL;
		dev->flags |= ATA_DFLAG_DETACH;
		ata_port_schedule_eh(ap);
	}
	spin_unlock_irqrestore(ap->lock, flags);

	kfree(q->dma_drain_buffer);
	q->dma_drain_buffer = NULL;
	q->dma_drain_size = 0;
}

/**
 *	__ata_change_queue_depth - helper for ata_scsi_change_queue_depth
 *	@ap: ATA port to which the device change the queue depth
 *	@sdev: SCSI device to configure queue depth for
 *	@queue_depth: new queue depth
 *	@reason: calling context
 *
 *	libsas and libata have different approaches for associating a sdev to
 *	its ata_port.
 *
 */
int __ata_change_queue_depth(struct ata_port *ap, struct scsi_device *sdev,
			     int queue_depth, int reason)
{
	struct ata_device *dev;
	unsigned long flags;

	if (reason != SCSI_QDEPTH_DEFAULT)
		return -EOPNOTSUPP;

	if (queue_depth < 1 || queue_depth == sdev->queue_depth)
		return sdev->queue_depth;

	dev = ata_scsi_find_dev(ap, sdev);
	if (!dev || !ata_dev_enabled(dev))
		return sdev->queue_depth;

	/* NCQ enabled? */
	spin_lock_irqsave(ap->lock, flags);
	dev->flags &= ~ATA_DFLAG_NCQ_OFF;
	if (queue_depth == 1 || !ata_ncq_enabled(dev)) {
		dev->flags |= ATA_DFLAG_NCQ_OFF;
		queue_depth = 1;
	}
	spin_unlock_irqrestore(ap->lock, flags);

	/* limit and apply queue depth */
	queue_depth = min(queue_depth, sdev->host->can_queue);
	queue_depth = min(queue_depth, ata_id_queue_depth(dev->id));
	queue_depth = min(queue_depth, ATA_MAX_QUEUE - 1);

	if (sdev->queue_depth == queue_depth)
		return -EINVAL;

	scsi_adjust_queue_depth(sdev, MSG_SIMPLE_TAG, queue_depth);
	return queue_depth;
}

/**
 *	ata_scsi_change_queue_depth - SCSI callback for queue depth config
 *	@sdev: SCSI device to configure queue depth for
 *	@queue_depth: new queue depth
 *	@reason: calling context
 *
 *	This is libata standard hostt->change_queue_depth callback.
 *	SCSI will call into this callback when user tries to set queue
 *	depth via sysfs.
 *
 *	LOCKING:
 *	SCSI layer (we don't care)
 *
 *	RETURNS:
 *	Newly configured queue depth.
 */
int ata_scsi_change_queue_depth(struct scsi_device *sdev, int queue_depth,
				int reason)
{
	struct ata_port *ap = ata_shost_to_port(sdev->host);

	return __ata_change_queue_depth(ap, sdev, queue_depth, reason);
}

/**
 *	ata_scsi_start_stop_xlat - Translate SCSI START STOP UNIT command
 *	@qc: Storage for translated ATA taskfile
 *
 *	Sets up an ATA taskfile to issue STANDBY (to stop) or READ VERIFY
 *	(to start). Perhaps these commands should be preceded by
 *	CHECK POWER MODE to see what power mode the device is already in.
 *	[See SAT revision 5 at www.t10.org]
 *
 *	LOCKING:
 *	spin_lock_irqsave(host lock)
 *
 *	RETURNS:
 *	Zero on success, non-zero on error.
 */
static unsigned int ata_scsi_start_stop_xlat(struct ata_queued_cmd *qc)
{
	struct scsi_cmnd *scmd = qc->scsicmd;
	struct ata_taskfile *tf = &qc->tf;
	const u8 *cdb = scmd->cmnd;

	if (scmd->cmd_len < 5)
		goto invalid_fld;

	tf->flags |= ATA_TFLAG_DEVICE | ATA_TFLAG_ISADDR;
	tf->protocol = ATA_PROT_NODATA;
	if (cdb[1] & 0x1) {
		;	/* ignore IMMED bit, violates sat-r05 */
	}
	if (cdb[4] & 0x2)
		goto invalid_fld;       /* LOEJ bit set not supported */
	if (((cdb[4] >> 4) & 0xf) != 0)
		goto invalid_fld;       /* power conditions not supported */

	if (cdb[4] & 0x1) {
		tf->nsect = 1;	/* 1 sector, lba=0 */

		if (qc->dev->flags & ATA_DFLAG_LBA) {
			tf->flags |= ATA_TFLAG_LBA;

			tf->lbah = 0x0;
			tf->lbam = 0x0;
			tf->lbal = 0x0;
			tf->device |= ATA_LBA;
		} else {
			/* CHS */
			tf->lbal = 0x1; /* sect */
			tf->lbam = 0x0; /* cyl low */
			tf->lbah = 0x0; /* cyl high */
		}

		tf->command = ATA_CMD_VERIFY;	/* READ VERIFY */
	} else {
		/* Some odd clown BIOSen issue spindown on power off (ACPI S4
		 * or S5) causing some drives to spin up and down again.
		 */
		if ((qc->ap->flags & ATA_FLAG_NO_POWEROFF_SPINDOWN) &&
		    system_state == SYSTEM_POWER_OFF)
			goto skip;

		if ((qc->ap->flags & ATA_FLAG_NO_HIBERNATE_SPINDOWN) &&
		     system_entering_hibernation())
			goto skip;

		/* Issue ATA STANDBY IMMEDIATE command */
		tf->command = ATA_CMD_STANDBYNOW1;
	}

	/*
	 * Standby and Idle condition timers could be implemented but that
	 * would require libata to implement the Power condition mode page
	 * and allow the user to change it. Changing mode pages requires
	 * MODE SELECT to be implemented.
	 */

	return 0;

 invalid_fld:
	ata_scsi_set_sense(scmd, ILLEGAL_REQUEST, 0x24, 0x0);
	/* "Invalid field in cbd" */
	return 1;
 skip:
	scmd->result = SAM_STAT_GOOD;
	return 1;
}


/**
 *	ata_scsi_flush_xlat - Translate SCSI SYNCHRONIZE CACHE command
 *	@qc: Storage for translated ATA taskfile
 *
 *	Sets up an ATA taskfile to issue FLUSH CACHE or
 *	FLUSH CACHE EXT.
 *
 *	LOCKING:
 *	spin_lock_irqsave(host lock)
 *
 *	RETURNS:
 *	Zero on success, non-zero on error.
 */
static unsigned int ata_scsi_flush_xlat(struct ata_queued_cmd *qc)
{
	struct ata_taskfile *tf = &qc->tf;

	tf->flags |= ATA_TFLAG_DEVICE;
	tf->protocol = ATA_PROT_NODATA;

	if (qc->dev->flags & ATA_DFLAG_FLUSH_EXT)
		tf->command = ATA_CMD_FLUSH_EXT;
	else
		tf->command = ATA_CMD_FLUSH;

	/* flush is critical for IO integrity, consider it an IO command */
	qc->flags |= ATA_QCFLAG_IO;

	return 0;
}

/**
 *	scsi_6_lba_len - Get LBA and transfer length
 *	@cdb: SCSI command to translate
 *
 *	Calculate LBA and transfer length for 6-byte commands.
 *
 *	RETURNS:
 *	@plba: the LBA
 *	@plen: the transfer length
 */
static void scsi_6_lba_len(const u8 *cdb, u64 *plba, u32 *plen)
{
	u64 lba = 0;
	u32 len;

	VPRINTK("six-byte command\n");

	lba |= ((u64)(cdb[1] & 0x1f)) << 16;
	lba |= ((u64)cdb[2]) << 8;
	lba |= ((u64)cdb[3]);

	len = cdb[4];

	*plba = lba;
	*plen = len;
}

/**
 *	scsi_10_lba_len - Get LBA and transfer length
 *	@cdb: SCSI command to translate
 *
 *	Calculate LBA and transfer length for 10-byte commands.
 *
 *	RETURNS:
 *	@plba: the LBA
 *	@plen: the transfer length
 */
static void scsi_10_lba_len(const u8 *cdb, u64 *plba, u32 *plen)
{
	u64 lba = 0;
	u32 len = 0;

	VPRINTK("ten-byte command\n");

	lba |= ((u64)cdb[2]) << 24;
	lba |= ((u64)cdb[3]) << 16;
	lba |= ((u64)cdb[4]) << 8;
	lba |= ((u64)cdb[5]);

	len |= ((u32)cdb[7]) << 8;
	len |= ((u32)cdb[8]);

	*plba = lba;
	*plen = len;
}

/**
 *	scsi_16_lba_len - Get LBA and transfer length
 *	@cdb: SCSI command to translate
 *
 *	Calculate LBA and transfer length for 16-byte commands.
 *
 *	RETURNS:
 *	@plba: the LBA
 *	@plen: the transfer length
 */
static void scsi_16_lba_len(const u8 *cdb, u64 *plba, u32 *plen)
{
	u64 lba = 0;
	u32 len = 0;

	VPRINTK("sixteen-byte command\n");

	lba |= ((u64)cdb[2]) << 56;
	lba |= ((u64)cdb[3]) << 48;
	lba |= ((u64)cdb[4]) << 40;
	lba |= ((u64)cdb[5]) << 32;
	lba |= ((u64)cdb[6]) << 24;
	lba |= ((u64)cdb[7]) << 16;
	lba |= ((u64)cdb[8]) << 8;
	lba |= ((u64)cdb[9]);

	len |= ((u32)cdb[10]) << 24;
	len |= ((u32)cdb[11]) << 16;
	len |= ((u32)cdb[12]) << 8;
	len |= ((u32)cdb[13]);

	*plba = lba;
	*plen = len;
}

/**
 *	ata_scsi_verify_xlat - Translate SCSI VERIFY command into an ATA one
 *	@qc: Storage for translated ATA taskfile
 *
 *	Converts SCSI VERIFY command to an ATA READ VERIFY command.
 *
 *	LOCKING:
 *	spin_lock_irqsave(host lock)
 *
 *	RETURNS:
 *	Zero on success, non-zero on error.
 */
static unsigned int ata_scsi_verify_xlat(struct ata_queued_cmd *qc)
{
	struct scsi_cmnd *scmd = qc->scsicmd;
	struct ata_taskfile *tf = &qc->tf;
	struct ata_device *dev = qc->dev;
	u64 dev_sectors = qc->dev->n_sectors;
	const u8 *cdb = scmd->cmnd;
	u64 block;
	u32 n_block;

	tf->flags |= ATA_TFLAG_ISADDR | ATA_TFLAG_DEVICE;
	tf->protocol = ATA_PROT_NODATA;

	if (cdb[0] == VERIFY) {
		if (scmd->cmd_len < 10)
			goto invalid_fld;
		scsi_10_lba_len(cdb, &block, &n_block);
	} else if (cdb[0] == VERIFY_16) {
		if (scmd->cmd_len < 16)
			goto invalid_fld;
		scsi_16_lba_len(cdb, &block, &n_block);
	} else
		goto invalid_fld;

	if (!n_block)
		goto nothing_to_do;
	if (block >= dev_sectors)
		goto out_of_range;
	if ((block + n_block) > dev_sectors)
		goto out_of_range;

	if (dev->flags & ATA_DFLAG_LBA) {
		tf->flags |= ATA_TFLAG_LBA;

		if (lba_28_ok(block, n_block)) {
			/* use LBA28 */
			tf->command = ATA_CMD_VERIFY;
			tf->device |= (block >> 24) & 0xf;
		} else if (lba_48_ok(block, n_block)) {
			if (!(dev->flags & ATA_DFLAG_LBA48))
				goto out_of_range;

			/* use LBA48 */
			tf->flags |= ATA_TFLAG_LBA48;
			tf->command = ATA_CMD_VERIFY_EXT;

			tf->hob_nsect = (n_block >> 8) & 0xff;

			tf->hob_lbah = (block >> 40) & 0xff;
			tf->hob_lbam = (block >> 32) & 0xff;
			tf->hob_lbal = (block >> 24) & 0xff;
		} else
			/* request too large even for LBA48 */
			goto out_of_range;

		tf->nsect = n_block & 0xff;

		tf->lbah = (block >> 16) & 0xff;
		tf->lbam = (block >> 8) & 0xff;
		tf->lbal = block & 0xff;

		tf->device |= ATA_LBA;
	} else {
		/* CHS */
		u32 sect, head, cyl, track;

		if (!lba_28_ok(block, n_block))
			goto out_of_range;

		/* Convert LBA to CHS */
		track = (u32)block / dev->sectors;
		cyl   = track / dev->heads;
		head  = track % dev->heads;
		sect  = (u32)block % dev->sectors + 1;

		DPRINTK("block %u track %u cyl %u head %u sect %u\n",
			(u32)block, track, cyl, head, sect);

		/* Check whether the converted CHS can fit.
		   Cylinder: 0-65535
		   Head: 0-15
		   Sector: 1-255*/
		if ((cyl >> 16) || (head >> 4) || (sect >> 8) || (!sect))
			goto out_of_range;

		tf->command = ATA_CMD_VERIFY;
		tf->nsect = n_block & 0xff; /* Sector count 0 means 256 sectors */
		tf->lbal = sect;
		tf->lbam = cyl;
		tf->lbah = cyl >> 8;
		tf->device |= head;
	}

	return 0;

invalid_fld:
	ata_scsi_set_sense(scmd, ILLEGAL_REQUEST, 0x24, 0x0);
	/* "Invalid field in cbd" */
	return 1;

out_of_range:
	ata_scsi_set_sense(scmd, ILLEGAL_REQUEST, 0x21, 0x0);
	/* "Logical Block Address out of range" */
	return 1;

nothing_to_do:
	scmd->result = SAM_STAT_GOOD;
	return 1;
}

/**
 *	ata_scsi_rw_xlat - Translate SCSI r/w command into an ATA one
 *	@qc: Storage for translated ATA taskfile
 *
 *	Converts any of six SCSI read/write commands into the
 *	ATA counterpart, including starting sector (LBA),
 *	sector count, and taking into account the device's LBA48
 *	support.
 *
 *	Commands %READ_6, %READ_10, %READ_16, %WRITE_6, %WRITE_10, and
 *	%WRITE_16 are currently supported.
 *
 *	LOCKING:
 *	spin_lock_irqsave(host lock)
 *
 *	RETURNS:
 *	Zero on success, non-zero on error.
 */
static unsigned int ata_scsi_rw_xlat(struct ata_queued_cmd *qc)
{
	struct scsi_cmnd *scmd = qc->scsicmd;
	const u8 *cdb = scmd->cmnd;
	unsigned int tf_flags = 0;
	u64 block;
	u32 n_block;
	int rc;

	if (cdb[0] == WRITE_10 || cdb[0] == WRITE_6 || cdb[0] == WRITE_16)
		tf_flags |= ATA_TFLAG_WRITE;

	/* Calculate the SCSI LBA, transfer length and FUA. */
	switch (cdb[0]) {
	case READ_10:
	case WRITE_10:
		if (unlikely(scmd->cmd_len < 10))
			goto invalid_fld;
		scsi_10_lba_len(cdb, &block, &n_block);
		if (unlikely(cdb[1] & (1 << 3)))
			tf_flags |= ATA_TFLAG_FUA;
		break;
	case READ_6:
	case WRITE_6:
		if (unlikely(scmd->cmd_len < 6))
			goto invalid_fld;
		scsi_6_lba_len(cdb, &block, &n_block);

		/* for 6-byte r/w commands, transfer length 0
		 * means 256 blocks of data, not 0 block.
		 */
		if (!n_block)
			n_block = 256;
		break;
	case READ_16:
	case WRITE_16:
		if (unlikely(scmd->cmd_len < 16))
			goto invalid_fld;
		scsi_16_lba_len(cdb, &block, &n_block);
		if (unlikely(cdb[1] & (1 << 3)))
			tf_flags |= ATA_TFLAG_FUA;
		break;
	default:
		DPRINTK("no-byte command\n");
		goto invalid_fld;
	}

	/* Check and compose ATA command */
	if (!n_block)
		/* For 10-byte and 16-byte SCSI R/W commands, transfer
		 * length 0 means transfer 0 block of data.
		 * However, for ATA R/W commands, sector count 0 means
		 * 256 or 65536 sectors, not 0 sectors as in SCSI.
		 *
		 * WARNING: one or two older ATA drives treat 0 as 0...
		 */
		goto nothing_to_do;

	qc->flags |= ATA_QCFLAG_IO;
	qc->nbytes = n_block * scmd->device->sector_size;

	rc = ata_build_rw_tf(&qc->tf, qc->dev, block, n_block, tf_flags,
			     qc->tag);
	if (likely(rc == 0))
		return 0;

	if (rc == -ERANGE)
		goto out_of_range;
	/* treat all other errors as -EINVAL, fall through */
invalid_fld:
	ata_scsi_set_sense(scmd, ILLEGAL_REQUEST, 0x24, 0x0);
	/* "Invalid field in cbd" */
	return 1;

out_of_range:
	ata_scsi_set_sense(scmd, ILLEGAL_REQUEST, 0x21, 0x0);
	/* "Logical Block Address out of range" */
	return 1;

nothing_to_do:
	scmd->result = SAM_STAT_GOOD;
	return 1;
}

static void ata_scsi_qc_complete(struct ata_queued_cmd *qc)
{
	struct ata_port *ap = qc->ap;
	struct scsi_cmnd *cmd = qc->scsicmd;
	u8 *cdb = cmd->cmnd;
	int need_sense = (qc->err_mask != 0);

	/* For ATA pass thru (SAT) commands, generate a sense block if
	 * user mandated it or if there's an error.  Note that if we
	 * generate because the user forced us to, a check condition
	 * is generated and the ATA register values are returned
	 * whether the command completed successfully or not. If there
	 * was no error, SK, ASC and ASCQ will all be zero.
	 */
	if (((cdb[0] == ATA_16) || (cdb[0] == ATA_12)) &&
	    ((cdb[2] & 0x20) || need_sense)) {
		ata_gen_passthru_sense(qc);
	} else {
		if (!need_sense) {
			cmd->result = SAM_STAT_GOOD;
		} else {
			/* TODO: decide which descriptor format to use
			 * for 48b LBA devices and call that here
			 * instead of the fixed desc, which is only
			 * good for smaller LBA (and maybe CHS?)
			 * devices.
			 */
			ata_gen_ata_sense(qc);
		}
	}

	if (need_sense && !ap->ops->error_handler)
		ata_dump_status(ap->print_id, &qc->result_tf);

	qc->scsidone(cmd);

	ata_qc_free(qc);
}

/**
 *	ata_scsi_translate - Translate then issue SCSI command to ATA device
 *	@dev: ATA device to which the command is addressed
 *	@cmd: SCSI command to execute
 *	@xlat_func: Actor which translates @cmd to an ATA taskfile
 *
 *	Our ->queuecommand() function has decided that the SCSI
 *	command issued can be directly translated into an ATA
 *	command, rather than handled internally.
 *
 *	This function sets up an ata_queued_cmd structure for the
 *	SCSI command, and sends that ata_queued_cmd to the hardware.
 *
 *	The xlat_func argument (actor) returns 0 if ready to execute
 *	ATA command, else 1 to finish translation. If 1 is returned
 *	then cmd->result (and possibly cmd->sense_buffer) are assumed
 *	to be set reflecting an error condition or clean (early)
 *	termination.
 *
 *	LOCKING:
 *	spin_lock_irqsave(host lock)
 *
 *	RETURNS:
 *	0 on success, SCSI_ML_QUEUE_DEVICE_BUSY if the command
 *	needs to be deferred.
 */
static int ata_scsi_translate(struct ata_device *dev, struct scsi_cmnd *cmd,
			      ata_xlat_func_t xlat_func)
{
	struct ata_port *ap = dev->link->ap;
	struct ata_queued_cmd *qc;
	int rc;

	VPRINTK("ENTER\n");

	qc = ata_scsi_qc_new(dev, cmd);
	if (!qc)
		goto err_mem;

	/* data is present; dma-map it */
	if (cmd->sc_data_direction == DMA_FROM_DEVICE ||
	    cmd->sc_data_direction == DMA_TO_DEVICE) {
		if (unlikely(scsi_bufflen(cmd) < 1)) {
			ata_dev_warn(dev, "WARNING: zero len r/w req\n");
			goto err_did;
		}

		ata_sg_init(qc, scsi_sglist(cmd), scsi_sg_count(cmd));

		qc->dma_dir = cmd->sc_data_direction;
	}

	qc->complete_fn = ata_scsi_qc_complete;

	if (xlat_func(qc))
		goto early_finish;

	if (ap->ops->qc_defer) {
		if ((rc = ap->ops->qc_defer(qc)))
			goto defer;
	}

	/* select device, send command to hardware */
	ata_qc_issue(qc);

	VPRINTK("EXIT\n");
	return 0;

early_finish:
	ata_qc_free(qc);
	cmd->scsi_done(cmd);
	DPRINTK("EXIT - early finish (good or error)\n");
	return 0;

err_did:
	ata_qc_free(qc);
	cmd->result = (DID_ERROR << 16);
	cmd->scsi_done(cmd);
err_mem:
	DPRINTK("EXIT - internal\n");
	return 0;

defer:
	ata_qc_free(qc);
	DPRINTK("EXIT - defer\n");
	if (rc == ATA_DEFER_LINK)
		return SCSI_MLQUEUE_DEVICE_BUSY;
	else
		return SCSI_MLQUEUE_HOST_BUSY;
}

/**
 *	ata_scsi_rbuf_get - Map response buffer.
 *	@cmd: SCSI command containing buffer to be mapped.
 *	@flags: unsigned long variable to store irq enable status
 *	@copy_in: copy in from user buffer
 *
 *	Prepare buffer for simulated SCSI commands.
 *
 *	LOCKING:
 *	spin_lock_irqsave(ata_scsi_rbuf_lock) on success
 *
 *	RETURNS:
 *	Pointer to response buffer.
 */
static void *ata_scsi_rbuf_get(struct scsi_cmnd *cmd, bool copy_in,
			       unsigned long *flags)
{
	spin_lock_irqsave(&ata_scsi_rbuf_lock, *flags);

	memset(ata_scsi_rbuf, 0, ATA_SCSI_RBUF_SIZE);
	if (copy_in)
		sg_copy_to_buffer(scsi_sglist(cmd), scsi_sg_count(cmd),
				  ata_scsi_rbuf, ATA_SCSI_RBUF_SIZE);
	return ata_scsi_rbuf;
}

/**
 *	ata_scsi_rbuf_put - Unmap response buffer.
 *	@cmd: SCSI command containing buffer to be unmapped.
 *	@copy_out: copy out result
 *	@flags: @flags passed to ata_scsi_rbuf_get()
 *
 *	Returns rbuf buffer.  The result is copied to @cmd's buffer if
 *	@copy_back is true.
 *
 *	LOCKING:
 *	Unlocks ata_scsi_rbuf_lock.
 */
static inline void ata_scsi_rbuf_put(struct scsi_cmnd *cmd, bool copy_out,
				     unsigned long *flags)
{
	if (copy_out)
		sg_copy_from_buffer(scsi_sglist(cmd), scsi_sg_count(cmd),
				    ata_scsi_rbuf, ATA_SCSI_RBUF_SIZE);
	spin_unlock_irqrestore(&ata_scsi_rbuf_lock, *flags);
}

/**
 *	ata_scsi_rbuf_fill - wrapper for SCSI command simulators
 *	@args: device IDENTIFY data / SCSI command of interest.
 *	@actor: Callback hook for desired SCSI command simulator
 *
 *	Takes care of the hard work of simulating a SCSI command...
 *	Mapping the response buffer, calling the command's handler,
 *	and handling the handler's return value.  This return value
 *	indicates whether the handler wishes the SCSI command to be
 *	completed successfully (0), or not (in which case cmd->result
 *	and sense buffer are assumed to be set).
 *
 *	LOCKING:
 *	spin_lock_irqsave(host lock)
 */
static void ata_scsi_rbuf_fill(struct ata_scsi_args *args,
		unsigned int (*actor)(struct ata_scsi_args *args, u8 *rbuf))
{
	u8 *rbuf;
	unsigned int rc;
	struct scsi_cmnd *cmd = args->cmd;
	unsigned long flags;

	rbuf = ata_scsi_rbuf_get(cmd, false, &flags);
	rc = actor(args, rbuf);
	ata_scsi_rbuf_put(cmd, rc == 0, &flags);

	if (rc == 0)
		cmd->result = SAM_STAT_GOOD;
	args->done(cmd);
}

/**
 *	ata_scsiop_inq_std - Simulate INQUIRY command
 *	@args: device IDENTIFY data / SCSI command of interest.
 *	@rbuf: Response buffer, to which simulated SCSI cmd output is sent.
 *
 *	Returns standard device identification data associated
 *	with non-VPD INQUIRY command output.
 *
 *	LOCKING:
 *	spin_lock_irqsave(host lock)
 */
static unsigned int ata_scsiop_inq_std(struct ata_scsi_args *args, u8 *rbuf)
{
	const u8 versions[] = {
		0x60,	/* SAM-3 (no version claimed) */

		0x03,
		0x20,	/* SBC-2 (no version claimed) */

		0x02,
		0x60	/* SPC-3 (no version claimed) */
	};
	u8 hdr[] = {
		TYPE_DISK,
		0,
		0x5,	/* claim SPC-3 version compatibility */
		2,
		95 - 4
	};

	VPRINTK("ENTER\n");

	/* set scsi removeable (RMB) bit per ata bit */
	if (ata_id_removeable(args->id))
		hdr[1] |= (1 << 7);

	memcpy(rbuf, hdr, sizeof(hdr));
	memcpy(&rbuf[8], "ATA     ", 8);
	ata_id_string(args->id, &rbuf[16], ATA_ID_PROD, 16);
	ata_id_string(args->id, &rbuf[32], ATA_ID_FW_REV, 4);

	if (rbuf[32] == 0 || rbuf[32] == ' ')
		memcpy(&rbuf[32], "n/a ", 4);

	memcpy(rbuf + 59, versions, sizeof(versions));

	return 0;
}

/**
 *	ata_scsiop_inq_00 - Simulate INQUIRY VPD page 0, list of pages
 *	@args: device IDENTIFY data / SCSI command of interest.
 *	@rbuf: Response buffer, to which simulated SCSI cmd output is sent.
 *
 *	Returns list of inquiry VPD pages available.
 *
 *	LOCKING:
 *	spin_lock_irqsave(host lock)
 */
static unsigned int ata_scsiop_inq_00(struct ata_scsi_args *args, u8 *rbuf)
{
	const u8 pages[] = {
		0x00,	/* page 0x00, this page */
		0x80,	/* page 0x80, unit serial no page */
		0x83,	/* page 0x83, device ident page */
		0x89,	/* page 0x89, ata info page */
		0xb0,	/* page 0xb0, block limits page */
		0xb1,	/* page 0xb1, block device characteristics page */
		0xb2,	/* page 0xb2, thin provisioning page */
	};

	rbuf[3] = sizeof(pages);	/* number of supported VPD pages */
	memcpy(rbuf + 4, pages, sizeof(pages));
	return 0;
}

/**
 *	ata_scsiop_inq_80 - Simulate INQUIRY VPD page 80, device serial number
 *	@args: device IDENTIFY data / SCSI command of interest.
 *	@rbuf: Response buffer, to which simulated SCSI cmd output is sent.
 *
 *	Returns ATA device serial number.
 *
 *	LOCKING:
 *	spin_lock_irqsave(host lock)
 */
static unsigned int ata_scsiop_inq_80(struct ata_scsi_args *args, u8 *rbuf)
{
	const u8 hdr[] = {
		0,
		0x80,			/* this page code */
		0,
		ATA_ID_SERNO_LEN,	/* page len */
	};

	memcpy(rbuf, hdr, sizeof(hdr));
	ata_id_string(args->id, (unsigned char *) &rbuf[4],
		      ATA_ID_SERNO, ATA_ID_SERNO_LEN);
	return 0;
}

/**
 *	ata_scsiop_inq_83 - Simulate INQUIRY VPD page 83, device identity
 *	@args: device IDENTIFY data / SCSI command of interest.
 *	@rbuf: Response buffer, to which simulated SCSI cmd output is sent.
 *
 *	Yields two logical unit device identification designators:
 *	 - vendor specific ASCII containing the ATA serial number
 *	 - SAT defined "t10 vendor id based" containing ASCII vendor
 *	   name ("ATA     "), model and serial numbers.
 *
 *	LOCKING:
 *	spin_lock_irqsave(host lock)
 */
static unsigned int ata_scsiop_inq_83(struct ata_scsi_args *args, u8 *rbuf)
{
	const int sat_model_serial_desc_len = 68;
	int num;

	rbuf[1] = 0x83;			/* this page code */
	num = 4;

	/* piv=0, assoc=lu, code_set=ACSII, designator=vendor */
	rbuf[num + 0] = 2;
	rbuf[num + 3] = ATA_ID_SERNO_LEN;
	num += 4;
	ata_id_string(args->id, (unsigned char *) rbuf + num,
		      ATA_ID_SERNO, ATA_ID_SERNO_LEN);
	num += ATA_ID_SERNO_LEN;

	/* SAT defined lu model and serial numbers descriptor */
	/* piv=0, assoc=lu, code_set=ACSII, designator=t10 vendor id */
	rbuf[num + 0] = 2;
	rbuf[num + 1] = 1;
	rbuf[num + 3] = sat_model_serial_desc_len;
	num += 4;
	memcpy(rbuf + num, "ATA     ", 8);
	num += 8;
	ata_id_string(args->id, (unsigned char *) rbuf + num, ATA_ID_PROD,
		      ATA_ID_PROD_LEN);
	num += ATA_ID_PROD_LEN;
	ata_id_string(args->id, (unsigned char *) rbuf + num, ATA_ID_SERNO,
		      ATA_ID_SERNO_LEN);
	num += ATA_ID_SERNO_LEN;

	if (ata_id_has_wwn(args->id)) {
		/* SAT defined lu world wide name */
		/* piv=0, assoc=lu, code_set=binary, designator=NAA */
		rbuf[num + 0] = 1;
		rbuf[num + 1] = 3;
		rbuf[num + 3] = ATA_ID_WWN_LEN;
		num += 4;
		ata_id_string(args->id, (unsigned char *) rbuf + num,
			      ATA_ID_WWN, ATA_ID_WWN_LEN);
		num += ATA_ID_WWN_LEN;
	}
	rbuf[3] = num - 4;    /* page len (assume less than 256 bytes) */
	return 0;
}

/**
 *	ata_scsiop_inq_89 - Simulate INQUIRY VPD page 89, ATA info
 *	@args: device IDENTIFY data / SCSI command of interest.
 *	@rbuf: Response buffer, to which simulated SCSI cmd output is sent.
 *
 *	Yields SAT-specified ATA VPD page.
 *
 *	LOCKING:
 *	spin_lock_irqsave(host lock)
 */
static unsigned int ata_scsiop_inq_89(struct ata_scsi_args *args, u8 *rbuf)
{
	struct ata_taskfile tf;

	memset(&tf, 0, sizeof(tf));

	rbuf[1] = 0x89;			/* our page code */
	rbuf[2] = (0x238 >> 8);		/* page size fixed at 238h */
	rbuf[3] = (0x238 & 0xff);

	memcpy(&rbuf[8], "linux   ", 8);
	memcpy(&rbuf[16], "libata          ", 16);
	memcpy(&rbuf[32], DRV_VERSION, 4);
	ata_id_string(args->id, &rbuf[32], ATA_ID_FW_REV, 4);

	/* we don't store the ATA device signature, so we fake it */

	tf.command = ATA_DRDY;		/* really, this is Status reg */
	tf.lbal = 0x1;
	tf.nsect = 0x1;

	ata_tf_to_fis(&tf, 0, 1, &rbuf[36]);	/* TODO: PMP? */
	rbuf[36] = 0x34;		/* force D2H Reg FIS (34h) */

	rbuf[56] = ATA_CMD_ID_ATA;

	memcpy(&rbuf[60], &args->id[0], 512);
	return 0;
}

static unsigned int ata_scsiop_inq_b0(struct ata_scsi_args *args, u8 *rbuf)
{
	u16 min_io_sectors;

	rbuf[1] = 0xb0;
	rbuf[3] = 0x3c;		/* required VPD size with unmap support */

	/*
	 * Optimal transfer length granularity.
	 *
	 * This is always one physical block, but for disks with a smaller
	 * logical than physical sector size we need to figure out what the
	 * latter is.
	 */
	min_io_sectors = 1 << ata_id_log2_per_physical_sector(args->id);
	put_unaligned_be16(min_io_sectors, &rbuf[6]);

	/*
	 * Optimal unmap granularity.
	 *
	 * The ATA spec doesn't even know about a granularity or alignment
	 * for the TRIM command.  We can leave away most of the unmap related
	 * VPD page entries, but we have specifify a granularity to signal
	 * that we support some form of unmap - in thise case via WRITE SAME
	 * with the unmap bit set.
	 */
	if (ata_id_has_trim(args->id)) {
		put_unaligned_be64(65535 * 512 / 8, &rbuf[36]);
		put_unaligned_be32(1, &rbuf[28]);
	}

	return 0;
}

static unsigned int ata_scsiop_inq_b1(struct ata_scsi_args *args, u8 *rbuf)
{
	int form_factor = ata_id_form_factor(args->id);
	int media_rotation_rate = ata_id_rotation_rate(args->id);

	rbuf[1] = 0xb1;
	rbuf[3] = 0x3c;
	rbuf[4] = media_rotation_rate >> 8;
	rbuf[5] = media_rotation_rate;
	rbuf[7] = form_factor;

	return 0;
}

static unsigned int ata_scsiop_inq_b2(struct ata_scsi_args *args, u8 *rbuf)
{
	/* SCSI Thin Provisioning VPD page: SBC-3 rev 22 or later */
	rbuf[1] = 0xb2;
	rbuf[3] = 0x4;
	rbuf[5] = 1 << 6;	/* TPWS */

	return 0;
}

/**
 *	ata_scsiop_noop - Command handler that simply returns success.
 *	@args: device IDENTIFY data / SCSI command of interest.
 *	@rbuf: Response buffer, to which simulated SCSI cmd output is sent.
 *
 *	No operation.  Simply returns success to caller, to indicate
 *	that the caller should successfully complete this SCSI command.
 *
 *	LOCKING:
 *	spin_lock_irqsave(host lock)
 */
static unsigned int ata_scsiop_noop(struct ata_scsi_args *args, u8 *rbuf)
{
	VPRINTK("ENTER\n");
	return 0;
}

/**
 *	ata_msense_caching - Simulate MODE SENSE caching info page
 *	@id: device IDENTIFY data
 *	@buf: output buffer
 *
 *	Generate a caching info page, which conditionally indicates
 *	write caching to the SCSI layer, depending on device
 *	capabilities.
 *
 *	LOCKING:
 *	None.
 */
static unsigned int ata_msense_caching(u16 *id, u8 *buf)
{
	memcpy(buf, def_cache_mpage, sizeof(def_cache_mpage));
	if (ata_id_wcache_enabled(id))
		buf[2] |= (1 << 2);	/* write cache enable */
	if (!ata_id_rahead_enabled(id))
		buf[12] |= (1 << 5);	/* disable read ahead */
	return sizeof(def_cache_mpage);
}

/**
 *	ata_msense_ctl_mode - Simulate MODE SENSE control mode page
 *	@buf: output buffer
 *
 *	Generate a generic MODE SENSE control mode page.
 *
 *	LOCKING:
 *	None.
 */
static unsigned int ata_msense_ctl_mode(u8 *buf)
{
	memcpy(buf, def_control_mpage, sizeof(def_control_mpage));
	return sizeof(def_control_mpage);
}

/**
 *	ata_msense_rw_recovery - Simulate MODE SENSE r/w error recovery page
 *	@buf: output buffer
 *
 *	Generate a generic MODE SENSE r/w error recovery page.
 *
 *	LOCKING:
 *	None.
 */
static unsigned int ata_msense_rw_recovery(u8 *buf)
{
	memcpy(buf, def_rw_recovery_mpage, sizeof(def_rw_recovery_mpage));
	return sizeof(def_rw_recovery_mpage);
}

/*
 * We can turn this into a real blacklist if it's needed, for now just
 * blacklist any Maxtor BANC1G10 revision firmware
 */
static int ata_dev_supports_fua(u16 *id)
{
	unsigned char model[ATA_ID_PROD_LEN + 1], fw[ATA_ID_FW_REV_LEN + 1];

	if (!libata_fua)
		return 0;
	if (!ata_id_has_fua(id))
		return 0;

	ata_id_c_string(id, model, ATA_ID_PROD, sizeof(model));
	ata_id_c_string(id, fw, ATA_ID_FW_REV, sizeof(fw));

	if (strcmp(model, "Maxtor"))
		return 1;
	if (strcmp(fw, "BANC1G10"))
		return 1;

	return 0; /* blacklisted */
}

/**
 *	ata_scsiop_mode_sense - Simulate MODE SENSE 6, 10 commands
 *	@args: device IDENTIFY data / SCSI command of interest.
 *	@rbuf: Response buffer, to which simulated SCSI cmd output is sent.
 *
 *	Simulate MODE SENSE commands. Assume this is invoked for direct
 *	access devices (e.g. disks) only. There should be no block
 *	descriptor for other device types.
 *
 *	LOCKING:
 *	spin_lock_irqsave(host lock)
 */
static unsigned int ata_scsiop_mode_sense(struct ata_scsi_args *args, u8 *rbuf)
{
	struct ata_device *dev = args->dev;
	u8 *scsicmd = args->cmd->cmnd, *p = rbuf;
	const u8 sat_blk_desc[] = {
		0, 0, 0, 0,	/* number of blocks: sat unspecified */
		0,
		0, 0x2, 0x0	/* block length: 512 bytes */
	};
	u8 pg, spg;
	unsigned int ebd, page_control, six_byte;
	u8 dpofua;

	VPRINTK("ENTER\n");

	six_byte = (scsicmd[0] == MODE_SENSE);
	ebd = !(scsicmd[1] & 0x8);      /* dbd bit inverted == edb */
	/*
	 * LLBA bit in msense(10) ignored (compliant)
	 */

	page_control = scsicmd[2] >> 6;
	switch (page_control) {
	case 0: /* current */
		break;  /* supported */
	case 3: /* saved */
		goto saving_not_supp;
	case 1: /* changeable */
	case 2: /* defaults */
	default:
		goto invalid_fld;
	}

	if (six_byte)
		p += 4 + (ebd ? 8 : 0);
	else
		p += 8 + (ebd ? 8 : 0);

	pg = scsicmd[2] & 0x3f;
	spg = scsicmd[3];
	/*
	 * No mode subpages supported (yet) but asking for _all_
	 * subpages may be valid
	 */
	if (spg && (spg != ALL_SUB_MPAGES))
		goto invalid_fld;

	switch(pg) {
	case RW_RECOVERY_MPAGE:
		p += ata_msense_rw_recovery(p);
		break;

	case CACHE_MPAGE:
		p += ata_msense_caching(args->id, p);
		break;

	case CONTROL_MPAGE:
		p += ata_msense_ctl_mode(p);
		break;

	case ALL_MPAGES:
		p += ata_msense_rw_recovery(p);
		p += ata_msense_caching(args->id, p);
		p += ata_msense_ctl_mode(p);
		break;

	default:		/* invalid page code */
		goto invalid_fld;
	}

	dpofua = 0;
	if (ata_dev_supports_fua(args->id) && (dev->flags & ATA_DFLAG_LBA48) &&
	    (!(dev->flags & ATA_DFLAG_PIO) || dev->multi_count))
		dpofua = 1 << 4;

	if (six_byte) {
		rbuf[0] = p - rbuf - 1;
		rbuf[2] |= dpofua;
		if (ebd) {
			rbuf[3] = sizeof(sat_blk_desc);
			memcpy(rbuf + 4, sat_blk_desc, sizeof(sat_blk_desc));
		}
	} else {
		unsigned int output_len = p - rbuf - 2;

		rbuf[0] = output_len >> 8;
		rbuf[1] = output_len;
		rbuf[3] |= dpofua;
		if (ebd) {
			rbuf[7] = sizeof(sat_blk_desc);
			memcpy(rbuf + 8, sat_blk_desc, sizeof(sat_blk_desc));
		}
	}
	return 0;

invalid_fld:
	ata_scsi_set_sense(args->cmd, ILLEGAL_REQUEST, 0x24, 0x0);
	/* "Invalid field in cbd" */
	return 1;

saving_not_supp:
	ata_scsi_set_sense(args->cmd, ILLEGAL_REQUEST, 0x39, 0x0);
	 /* "Saving parameters not supported" */
	return 1;
}

/**
 *	ata_scsiop_read_cap - Simulate READ CAPACITY[ 16] commands
 *	@args: device IDENTIFY data / SCSI command of interest.
 *	@rbuf: Response buffer, to which simulated SCSI cmd output is sent.
 *
 *	Simulate READ CAPACITY commands.
 *
 *	LOCKING:
 *	None.
 */
static unsigned int ata_scsiop_read_cap(struct ata_scsi_args *args, u8 *rbuf)
{
	struct ata_device *dev = args->dev;
	u64 last_lba = dev->n_sectors - 1; /* LBA of the last block */
	u32 sector_size; /* physical sector size in bytes */
	u8 log2_per_phys;
	u16 lowest_aligned;

	sector_size = ata_id_logical_sector_size(dev->id);
	log2_per_phys = ata_id_log2_per_physical_sector(dev->id);
	lowest_aligned = ata_id_logical_sector_offset(dev->id, log2_per_phys);

	VPRINTK("ENTER\n");

	if (args->cmd->cmnd[0] == READ_CAPACITY) {
		if (last_lba >= 0xffffffffULL)
			last_lba = 0xffffffff;

		/* sector count, 32-bit */
		rbuf[0] = last_lba >> (8 * 3);
		rbuf[1] = last_lba >> (8 * 2);
		rbuf[2] = last_lba >> (8 * 1);
		rbuf[3] = last_lba;

		/* sector size */
		rbuf[4] = sector_size >> (8 * 3);
		rbuf[5] = sector_size >> (8 * 2);
		rbuf[6] = sector_size >> (8 * 1);
		rbuf[7] = sector_size;
	} else {
		/* sector count, 64-bit */
		rbuf[0] = last_lba >> (8 * 7);
		rbuf[1] = last_lba >> (8 * 6);
		rbuf[2] = last_lba >> (8 * 5);
		rbuf[3] = last_lba >> (8 * 4);
		rbuf[4] = last_lba >> (8 * 3);
		rbuf[5] = last_lba >> (8 * 2);
		rbuf[6] = last_lba >> (8 * 1);
		rbuf[7] = last_lba;

		/* sector size */
		rbuf[ 8] = sector_size >> (8 * 3);
		rbuf[ 9] = sector_size >> (8 * 2);
		rbuf[10] = sector_size >> (8 * 1);
		rbuf[11] = sector_size;

		rbuf[12] = 0;
		rbuf[13] = log2_per_phys;
		rbuf[14] = (lowest_aligned >> 8) & 0x3f;
		rbuf[15] = lowest_aligned;

		if (ata_id_has_trim(args->id)) {
			rbuf[14] |= 0x80; /* TPE */

			if (ata_id_has_zero_after_trim(args->id))
				rbuf[14] |= 0x40; /* TPRZ */
		}
	}

	return 0;
}

/**
 *	ata_scsiop_report_luns - Simulate REPORT LUNS command
 *	@args: device IDENTIFY data / SCSI command of interest.
 *	@rbuf: Response buffer, to which simulated SCSI cmd output is sent.
 *
 *	Simulate REPORT LUNS command.
 *
 *	LOCKING:
 *	spin_lock_irqsave(host lock)
 */
static unsigned int ata_scsiop_report_luns(struct ata_scsi_args *args, u8 *rbuf)
{
	VPRINTK("ENTER\n");
	rbuf[3] = 8;	/* just one lun, LUN 0, size 8 bytes */

	return 0;
}

static void atapi_sense_complete(struct ata_queued_cmd *qc)
{
	if (qc->err_mask && ((qc->err_mask & AC_ERR_DEV) == 0)) {
		/* FIXME: not quite right; we don't want the
		 * translation of taskfile registers into
		 * a sense descriptors, since that's only
		 * correct for ATA, not ATAPI
		 */
		ata_gen_passthru_sense(qc);
	}

	qc->scsidone(qc->scsicmd);
	ata_qc_free(qc);
}

/* is it pointless to prefer PIO for "safety reasons"? */
static inline int ata_pio_use_silly(struct ata_port *ap)
{
	return (ap->flags & ATA_FLAG_PIO_DMA);
}

static void atapi_request_sense(struct ata_queued_cmd *qc)
{
	struct ata_port *ap = qc->ap;
	struct scsi_cmnd *cmd = qc->scsicmd;

	DPRINTK("ATAPI request sense\n");

	/* FIXME: is this needed? */
	memset(cmd->sense_buffer, 0, SCSI_SENSE_BUFFERSIZE);

#ifdef CONFIG_ATA_SFF
	if (ap->ops->sff_tf_read)
		ap->ops->sff_tf_read(ap, &qc->tf);
#endif

	/* fill these in, for the case where they are -not- overwritten */
	cmd->sense_buffer[0] = 0x70;
	cmd->sense_buffer[2] = qc->tf.feature >> 4;

	ata_qc_reinit(qc);

	/* setup sg table and init transfer direction */
	sg_init_one(&qc->sgent, cmd->sense_buffer, SCSI_SENSE_BUFFERSIZE);
	ata_sg_init(qc, &qc->sgent, 1);
	qc->dma_dir = DMA_FROM_DEVICE;

	memset(&qc->cdb, 0, qc->dev->cdb_len);
	qc->cdb[0] = REQUEST_SENSE;
	qc->cdb[4] = SCSI_SENSE_BUFFERSIZE;

	qc->tf.flags |= ATA_TFLAG_ISADDR | ATA_TFLAG_DEVICE;
	qc->tf.command = ATA_CMD_PACKET;

	if (ata_pio_use_silly(ap)) {
		qc->tf.protocol = ATAPI_PROT_DMA;
		qc->tf.feature |= ATAPI_PKT_DMA;
	} else {
		qc->tf.protocol = ATAPI_PROT_PIO;
		qc->tf.lbam = SCSI_SENSE_BUFFERSIZE;
		qc->tf.lbah = 0;
	}
	qc->nbytes = SCSI_SENSE_BUFFERSIZE;

	qc->complete_fn = atapi_sense_complete;

	ata_qc_issue(qc);

	DPRINTK("EXIT\n");
}

static void atapi_qc_complete(struct ata_queued_cmd *qc)
{
	struct scsi_cmnd *cmd = qc->scsicmd;
	unsigned int err_mask = qc->err_mask;

	VPRINTK("ENTER, err_mask 0x%X\n", err_mask);

	/* handle completion from new EH */
	if (unlikely(qc->ap->ops->error_handler &&
		     (err_mask || qc->flags & ATA_QCFLAG_SENSE_VALID))) {

		if (!(qc->flags & ATA_QCFLAG_SENSE_VALID)) {
			/* FIXME: not quite right; we don't want the
			 * translation of taskfile registers into a
			 * sense descriptors, since that's only
			 * correct for ATA, not ATAPI
			 */
			ata_gen_passthru_sense(qc);
		}

		/* SCSI EH automatically locks door if sdev->locked is
		 * set.  Sometimes door lock request continues to
		 * fail, for example, when no media is present.  This
		 * creates a loop - SCSI EH issues door lock which
		 * fails and gets invoked again to acquire sense data
		 * for the failed command.
		 *
		 * If door lock fails, always clear sdev->locked to
		 * avoid this infinite loop.
		 *
		 * This may happen before SCSI scan is complete.  Make
		 * sure qc->dev->sdev isn't NULL before dereferencing.
		 */
		if (qc->cdb[0] == ALLOW_MEDIUM_REMOVAL && qc->dev->sdev)
			qc->dev->sdev->locked = 0;

		qc->scsicmd->result = SAM_STAT_CHECK_CONDITION;
		qc->scsidone(cmd);
		ata_qc_free(qc);
		return;
	}

	/* successful completion or old EH failure path */
	if (unlikely(err_mask & AC_ERR_DEV)) {
		cmd->result = SAM_STAT_CHECK_CONDITION;
		atapi_request_sense(qc);
		return;
	} else if (unlikely(err_mask)) {
		/* FIXME: not quite right; we don't want the
		 * translation of taskfile registers into
		 * a sense descriptors, since that's only
		 * correct for ATA, not ATAPI
		 */
		ata_gen_passthru_sense(qc);
	} else {
		u8 *scsicmd = cmd->cmnd;

		if ((scsicmd[0] == INQUIRY) && ((scsicmd[1] & 0x03) == 0)) {
			unsigned long flags;
			u8 *buf;

			buf = ata_scsi_rbuf_get(cmd, true, &flags);

	/* ATAPI devices typically report zero for their SCSI version,
	 * and sometimes deviate from the spec WRT response data
	 * format.  If SCSI version is reported as zero like normal,
	 * then we make the following fixups:  1) Fake MMC-5 version,
	 * to indicate to the Linux scsi midlayer this is a modern
	 * device.  2) Ensure response data format / ATAPI information
	 * are always correct.
	 */
			if (buf[2] == 0) {
				buf[2] = 0x5;
				buf[3] = 0x32;
			}

			ata_scsi_rbuf_put(cmd, true, &flags);
		}

		cmd->result = SAM_STAT_GOOD;
	}

	qc->scsidone(cmd);
	ata_qc_free(qc);
}
/**
 *	atapi_xlat - Initialize PACKET taskfile
 *	@qc: command structure to be initialized
 *
 *	LOCKING:
 *	spin_lock_irqsave(host lock)
 *
 *	RETURNS:
 *	Zero on success, non-zero on failure.
 */
static unsigned int atapi_xlat(struct ata_queued_cmd *qc)
{
	struct scsi_cmnd *scmd = qc->scsicmd;
	struct ata_device *dev = qc->dev;
	int nodata = (scmd->sc_data_direction == DMA_NONE);
	int using_pio = !nodata && (dev->flags & ATA_DFLAG_PIO);
	unsigned int nbytes;

	memset(qc->cdb, 0, dev->cdb_len);
	memcpy(qc->cdb, scmd->cmnd, scmd->cmd_len);

	qc->complete_fn = atapi_qc_complete;

	qc->tf.flags |= ATA_TFLAG_ISADDR | ATA_TFLAG_DEVICE;
	if (scmd->sc_data_direction == DMA_TO_DEVICE) {
		qc->tf.flags |= ATA_TFLAG_WRITE;
		DPRINTK("direction: write\n");
	}

	qc->tf.command = ATA_CMD_PACKET;
	ata_qc_set_pc_nbytes(qc);

	/* check whether ATAPI DMA is safe */
	if (!nodata && !using_pio && atapi_check_dma(qc))
		using_pio = 1;

	/* Some controller variants snoop this value for Packet
	 * transfers to do state machine and FIFO management.  Thus we
	 * want to set it properly, and for DMA where it is
	 * effectively meaningless.
	 */
	nbytes = min(ata_qc_raw_nbytes(qc), (unsigned int)63 * 1024);

	/* Most ATAPI devices which honor transfer chunk size don't
	 * behave according to the spec when odd chunk size which
	 * matches the transfer length is specified.  If the number of
	 * bytes to transfer is 2n+1.  According to the spec, what
	 * should happen is to indicate that 2n+1 is going to be
	 * transferred and transfer 2n+2 bytes where the last byte is
	 * padding.
	 *
	 * In practice, this doesn't happen.  ATAPI devices first
	 * indicate and transfer 2n bytes and then indicate and
	 * transfer 2 bytes where the last byte is padding.
	 *
	 * This inconsistency confuses several controllers which
	 * perform PIO using DMA such as Intel AHCIs and sil3124/32.
	 * These controllers use actual number of transferred bytes to
	 * update DMA poitner and transfer of 4n+2 bytes make those
	 * controller push DMA pointer by 4n+4 bytes because SATA data
	 * FISes are aligned to 4 bytes.  This causes data corruption
	 * and buffer overrun.
	 *
	 * Always setting nbytes to even number solves this problem
	 * because then ATAPI devices don't have to split data at 2n
	 * boundaries.
	 */
	if (nbytes & 0x1)
		nbytes++;

	qc->tf.lbam = (nbytes & 0xFF);
	qc->tf.lbah = (nbytes >> 8);

	if (nodata)
		qc->tf.protocol = ATAPI_PROT_NODATA;
	else if (using_pio)
		qc->tf.protocol = ATAPI_PROT_PIO;
	else {
		/* DMA data xfer */
		qc->tf.protocol = ATAPI_PROT_DMA;
		qc->tf.feature |= ATAPI_PKT_DMA;

		if ((dev->flags & ATA_DFLAG_DMADIR) &&
		    (scmd->sc_data_direction != DMA_TO_DEVICE))
			/* some SATA bridges need us to indicate data xfer direction */
			qc->tf.feature |= ATAPI_DMADIR;
	}


	/* FIXME: We need to translate 0x05 READ_BLOCK_LIMITS to a MODE_SENSE
	   as ATAPI tape drives don't get this right otherwise */
	return 0;
}

static struct ata_device *ata_find_dev(struct ata_port *ap, int devno)
{
	if (!sata_pmp_attached(ap)) {
		if (likely(devno < ata_link_max_devices(&ap->link)))
			return &ap->link.device[devno];
	} else {
		if (likely(devno < ap->nr_pmp_links))
			return &ap->pmp_link[devno].device[0];
	}

	return NULL;
}

static struct ata_device *__ata_scsi_find_dev(struct ata_port *ap,
					      const struct scsi_device *scsidev)
{
	int devno;

	/* skip commands not addressed to targets we simulate */
	if (!sata_pmp_attached(ap)) {
		if (unlikely(scsidev->channel || scsidev->lun))
			return NULL;
		devno = scsidev->id;
	} else {
		if (unlikely(scsidev->id || scsidev->lun))
			return NULL;
		devno = scsidev->channel;
	}

	return ata_find_dev(ap, devno);
}

/**
 *	ata_scsi_find_dev - lookup ata_device from scsi_cmnd
 *	@ap: ATA port to which the device is attached
 *	@scsidev: SCSI device from which we derive the ATA device
 *
 *	Given various information provided in struct scsi_cmnd,
 *	map that onto an ATA bus, and using that mapping
 *	determine which ata_device is associated with the
 *	SCSI command to be sent.
 *
 *	LOCKING:
 *	spin_lock_irqsave(host lock)
 *
 *	RETURNS:
 *	Associated ATA device, or %NULL if not found.
 */
static struct ata_device *
ata_scsi_find_dev(struct ata_port *ap, const struct scsi_device *scsidev)
{
	struct ata_device *dev = __ata_scsi_find_dev(ap, scsidev);

	if (unlikely(!dev || !ata_dev_enabled(dev)))
		return NULL;

	return dev;
}

/*
 *	ata_scsi_map_proto - Map pass-thru protocol value to taskfile value.
 *	@byte1: Byte 1 from pass-thru CDB.
 *
 *	RETURNS:
 *	ATA_PROT_UNKNOWN if mapping failed/unimplemented, protocol otherwise.
 */
static u8
ata_scsi_map_proto(u8 byte1)
{
	switch((byte1 & 0x1e) >> 1) {
	case 3:		/* Non-data */
		return ATA_PROT_NODATA;

	case 6:		/* DMA */
	case 10:	/* UDMA Data-in */
	case 11:	/* UDMA Data-Out */
		return ATA_PROT_DMA;

	case 4:		/* PIO Data-in */
	case 5:		/* PIO Data-out */
		return ATA_PROT_PIO;

	case 0:		/* Hard Reset */
	case 1:		/* SRST */
	case 8:		/* Device Diagnostic */
	case 9:		/* Device Reset */
	case 7:		/* DMA Queued */
	case 12:	/* FPDMA */
	case 15:	/* Return Response Info */
	default:	/* Reserved */
		break;
	}

	return ATA_PROT_UNKNOWN;
}

/**
 *	ata_scsi_pass_thru - convert ATA pass-thru CDB to taskfile
 *	@qc: command structure to be initialized
 *
 *	Handles either 12 or 16-byte versions of the CDB.
 *
 *	RETURNS:
 *	Zero on success, non-zero on failure.
 */
static unsigned int ata_scsi_pass_thru(struct ata_queued_cmd *qc)
{
	struct ata_taskfile *tf = &(qc->tf);
	struct scsi_cmnd *scmd = qc->scsicmd;
	struct ata_device *dev = qc->dev;
	const u8 *cdb = scmd->cmnd;

	if ((tf->protocol = ata_scsi_map_proto(cdb[1])) == ATA_PROT_UNKNOWN)
		goto invalid_fld;

	/*
	 * 12 and 16 byte CDBs use different offsets to
	 * provide the various register values.
	 */
	if (cdb[0] == ATA_16) {
		/*
		 * 16-byte CDB - may contain extended commands.
		 *
		 * If that is the case, copy the upper byte register values.
		 */
		if (cdb[1] & 0x01) {
			tf->hob_feature = cdb[3];
			tf->hob_nsect = cdb[5];
			tf->hob_lbal = cdb[7];
			tf->hob_lbam = cdb[9];
			tf->hob_lbah = cdb[11];
			tf->flags |= ATA_TFLAG_LBA48;
		} else
			tf->flags &= ~ATA_TFLAG_LBA48;

		/*
		 * Always copy low byte, device and command registers.
		 */
		tf->feature = cdb[4];
		tf->nsect = cdb[6];
		tf->lbal = cdb[8];
		tf->lbam = cdb[10];
		tf->lbah = cdb[12];
		tf->device = cdb[13];
		tf->command = cdb[14];
	} else {
		/*
		 * 12-byte CDB - incapable of extended commands.
		 */
		tf->flags &= ~ATA_TFLAG_LBA48;

		tf->feature = cdb[3];
		tf->nsect = cdb[4];
		tf->lbal = cdb[5];
		tf->lbam = cdb[6];
		tf->lbah = cdb[7];
		tf->device = cdb[8];
		tf->command = cdb[9];
	}

	/* enforce correct master/slave bit */
	tf->device = dev->devno ?
		tf->device | ATA_DEV1 : tf->device & ~ATA_DEV1;

	switch (tf->command) {
	/* READ/WRITE LONG use a non-standard sect_size */
	case ATA_CMD_READ_LONG:
	case ATA_CMD_READ_LONG_ONCE:
	case ATA_CMD_WRITE_LONG:
	case ATA_CMD_WRITE_LONG_ONCE:
		if (tf->protocol != ATA_PROT_PIO || tf->nsect != 1)
			goto invalid_fld;
		qc->sect_size = scsi_bufflen(scmd);
		break;

	/* commands using reported Logical Block size (e.g. 512 or 4K) */
	case ATA_CMD_CFA_WRITE_NE:
	case ATA_CMD_CFA_TRANS_SECT:
	case ATA_CMD_CFA_WRITE_MULT_NE:
	/* XXX: case ATA_CMD_CFA_WRITE_SECTORS_WITHOUT_ERASE: */
	case ATA_CMD_READ:
	case ATA_CMD_READ_EXT:
	case ATA_CMD_READ_QUEUED:
	/* XXX: case ATA_CMD_READ_QUEUED_EXT: */
	case ATA_CMD_FPDMA_READ:
	case ATA_CMD_READ_MULTI:
	case ATA_CMD_READ_MULTI_EXT:
	case ATA_CMD_PIO_READ:
	case ATA_CMD_PIO_READ_EXT:
	case ATA_CMD_READ_STREAM_DMA_EXT:
	case ATA_CMD_READ_STREAM_EXT:
	case ATA_CMD_VERIFY:
	case ATA_CMD_VERIFY_EXT:
	case ATA_CMD_WRITE:
	case ATA_CMD_WRITE_EXT:
	case ATA_CMD_WRITE_FUA_EXT:
	case ATA_CMD_WRITE_QUEUED:
	case ATA_CMD_WRITE_QUEUED_FUA_EXT:
	case ATA_CMD_FPDMA_WRITE:
	case ATA_CMD_WRITE_MULTI:
	case ATA_CMD_WRITE_MULTI_EXT:
	case ATA_CMD_WRITE_MULTI_FUA_EXT:
	case ATA_CMD_PIO_WRITE:
	case ATA_CMD_PIO_WRITE_EXT:
	case ATA_CMD_WRITE_STREAM_DMA_EXT:
	case ATA_CMD_WRITE_STREAM_EXT:
		qc->sect_size = scmd->device->sector_size;
		break;

	/* Everything else uses 512 byte "sectors" */
	default:
		qc->sect_size = ATA_SECT_SIZE;
	}

	/*
	 * Set flags so that all registers will be written, pass on
	 * write indication (used for PIO/DMA setup), result TF is
	 * copied back and we don't whine too much about its failure.
	 */
	tf->flags |= ATA_TFLAG_ISADDR | ATA_TFLAG_DEVICE;
	if (scmd->sc_data_direction == DMA_TO_DEVICE)
		tf->flags |= ATA_TFLAG_WRITE;

	qc->flags |= ATA_QCFLAG_RESULT_TF | ATA_QCFLAG_QUIET;

	/*
	 * Set transfer length.
	 *
	 * TODO: find out if we need to do more here to
	 *       cover scatter/gather case.
	 */
	ata_qc_set_pc_nbytes(qc);

	/* We may not issue DMA commands if no DMA mode is set */
	if (tf->protocol == ATA_PROT_DMA && dev->dma_mode == 0)
		goto invalid_fld;

	/* sanity check for pio multi commands */
	if ((cdb[1] & 0xe0) && !is_multi_taskfile(tf))
		goto invalid_fld;

	if (is_multi_taskfile(tf)) {
		unsigned int multi_count = 1 << (cdb[1] >> 5);

		/* compare the passed through multi_count
		 * with the cached multi_count of libata
		 */
		if (multi_count != dev->multi_count)
			ata_dev_warn(dev, "invalid multi_count %u ignored\n",
				     multi_count);
	}

	/*
	 * Filter SET_FEATURES - XFER MODE command -- otherwise,
	 * SET_FEATURES - XFER MODE must be preceded/succeeded
	 * by an update to hardware-specific registers for each
	 * controller (i.e. the reason for ->set_piomode(),
	 * ->set_dmamode(), and ->post_set_mode() hooks).
	 */
	if (tf->command == ATA_CMD_SET_FEATURES &&
	    tf->feature == SETFEATURES_XFER)
		goto invalid_fld;

	/*
	 * Filter TPM commands by default. These provide an
	 * essentially uncontrolled encrypted "back door" between
	 * applications and the disk. Set libata.allow_tpm=1 if you
	 * have a real reason for wanting to use them. This ensures
	 * that installed software cannot easily mess stuff up without
	 * user intent. DVR type users will probably ship with this enabled
	 * for movie content management.
	 *
	 * Note that for ATA8 we can issue a DCS change and DCS freeze lock
	 * for this and should do in future but that it is not sufficient as
	 * DCS is an optional feature set. Thus we also do the software filter
	 * so that we comply with the TC consortium stated goal that the user
	 * can turn off TC features of their system.
	 */
	if (tf->command >= 0x5C && tf->command <= 0x5F && !libata_allow_tpm)
		goto invalid_fld;

	return 0;

 invalid_fld:
	ata_scsi_set_sense(scmd, ILLEGAL_REQUEST, 0x24, 0x00);
	/* "Invalid field in cdb" */
	return 1;
}

static unsigned int ata_scsi_write_same_xlat(struct ata_queued_cmd *qc)
{
	struct ata_taskfile *tf = &qc->tf;
	struct scsi_cmnd *scmd = qc->scsicmd;
	struct ata_device *dev = qc->dev;
	const u8 *cdb = scmd->cmnd;
	u64 block;
	u32 n_block;
	u32 size;
	void *buf;

	/* we may not issue DMA commands if no DMA mode is set */
	if (unlikely(!dev->dma_mode))
		goto invalid_fld;

	if (unlikely(scmd->cmd_len < 16))
		goto invalid_fld;
	scsi_16_lba_len(cdb, &block, &n_block);

	/* for now we only support WRITE SAME with the unmap bit set */
	if (unlikely(!(cdb[1] & 0x8)))
		goto invalid_fld;

	/*
	 * WRITE SAME always has a sector sized buffer as payload, this
	 * should never be a multiple entry S/G list.
	 */
	if (!scsi_sg_count(scmd))
		goto invalid_fld;

	buf = page_address(sg_page(scsi_sglist(scmd)));
	size = ata_set_lba_range_entries(buf, 512, block, n_block);

	tf->protocol = ATA_PROT_DMA;
	tf->hob_feature = 0;
	tf->feature = ATA_DSM_TRIM;
	tf->hob_nsect = (size / 512) >> 8;
	tf->nsect = size / 512;
	tf->command = ATA_CMD_DSM;
	tf->flags |= ATA_TFLAG_ISADDR | ATA_TFLAG_DEVICE | ATA_TFLAG_LBA48 |
		     ATA_TFLAG_WRITE;

	ata_qc_set_pc_nbytes(qc);

	return 0;

 invalid_fld:
	ata_scsi_set_sense(scmd, ILLEGAL_REQUEST, 0x24, 0x00);
	/* "Invalid field in cdb" */
	return 1;
}

/**
 *	ata_get_xlat_func - check if SCSI to ATA translation is possible
 *	@dev: ATA device
 *	@cmd: SCSI command opcode to consider
 *
 *	Look up the SCSI command given, and determine whether the
 *	SCSI command is to be translated or simulated.
 *
 *	RETURNS:
 *	Pointer to translation function if possible, %NULL if not.
 */

static inline ata_xlat_func_t ata_get_xlat_func(struct ata_device *dev, u8 cmd)
{
	switch (cmd) {
	case READ_6:
	case READ_10:
	case READ_16:

	case WRITE_6:
	case WRITE_10:
	case WRITE_16:
		return ata_scsi_rw_xlat;

	case WRITE_SAME_16:
		return ata_scsi_write_same_xlat;

	case SYNCHRONIZE_CACHE:
		if (ata_try_flush_cache(dev))
			return ata_scsi_flush_xlat;
		break;

	case VERIFY:
	case VERIFY_16:
		return ata_scsi_verify_xlat;

	case ATA_12:
	case ATA_16:
		return ata_scsi_pass_thru;

	case START_STOP:
		return ata_scsi_start_stop_xlat;
	}

	return NULL;
}

/**
 *	ata_scsi_dump_cdb - dump SCSI command contents to dmesg
 *	@ap: ATA port to which the command was being sent
 *	@cmd: SCSI command to dump
 *
 *	Prints the contents of a SCSI command via printk().
 */

static inline void ata_scsi_dump_cdb(struct ata_port *ap,
				     struct scsi_cmnd *cmd)
{
#ifdef ATA_DEBUG
	struct scsi_device *scsidev = cmd->device;
	u8 *scsicmd = cmd->cmnd;

	DPRINTK("CDB (%u:%d,%d,%d) %02x %02x %02x %02x %02x %02x %02x %02x %02x\n",
		ap->print_id,
		scsidev->channel, scsidev->id, scsidev->lun,
		scsicmd[0], scsicmd[1], scsicmd[2], scsicmd[3],
		scsicmd[4], scsicmd[5], scsicmd[6], scsicmd[7],
		scsicmd[8]);
#endif
}

static inline int __ata_scsi_queuecmd(struct scsi_cmnd *scmd,
				      struct ata_device *dev)
{
	u8 scsi_op = scmd->cmnd[0];
	ata_xlat_func_t xlat_func;
	int rc = 0;

	if (dev->class == ATA_DEV_ATA) {
		if (unlikely(!scmd->cmd_len || scmd->cmd_len > dev->cdb_len))
			goto bad_cdb_len;

		xlat_func = ata_get_xlat_func(dev, scsi_op);
	} else {
		if (unlikely(!scmd->cmd_len))
			goto bad_cdb_len;

		xlat_func = NULL;
		if (likely((scsi_op != ATA_16) || !atapi_passthru16)) {
			/* relay SCSI command to ATAPI device */
			int len = COMMAND_SIZE(scsi_op);
			if (unlikely(len > scmd->cmd_len || len > dev->cdb_len))
				goto bad_cdb_len;

			xlat_func = atapi_xlat;
		} else {
			/* ATA_16 passthru, treat as an ATA command */
			if (unlikely(scmd->cmd_len > 16))
				goto bad_cdb_len;

			xlat_func = ata_get_xlat_func(dev, scsi_op);
		}
	}

	if (xlat_func)
		rc = ata_scsi_translate(dev, scmd, xlat_func);
	else
		ata_scsi_simulate(dev, scmd);

	return rc;

 bad_cdb_len:
	DPRINTK("bad CDB len=%u, scsi_op=0x%02x, max=%u\n",
		scmd->cmd_len, scsi_op, dev->cdb_len);
	scmd->result = DID_ERROR << 16;
	scmd->scsi_done(scmd);
	return 0;
}

/**
 *	ata_scsi_queuecmd - Issue SCSI cdb to libata-managed device
 *	@shost: SCSI host of command to be sent
 *	@cmd: SCSI command to be sent
 *
 *	In some cases, this function translates SCSI commands into
 *	ATA taskfiles, and queues the taskfiles to be sent to
 *	hardware.  In other cases, this function simulates a
 *	SCSI device by evaluating and responding to certain
 *	SCSI commands.  This creates the overall effect of
 *	ATA and ATAPI devices appearing as SCSI devices.
 *
 *	LOCKING:
 *	ATA host lock
 *
 *	RETURNS:
 *	Return value from __ata_scsi_queuecmd() if @cmd can be queued,
 *	0 otherwise.
 */
int ata_scsi_queuecmd(struct Scsi_Host *shost, struct scsi_cmnd *cmd)
{
	struct ata_port *ap;
	struct ata_device *dev;
	struct scsi_device *scsidev = cmd->device;
	int rc = 0;
	unsigned long irq_flags;

	ap = ata_shost_to_port(shost);

	spin_lock_irqsave(ap->lock, irq_flags);

	ata_scsi_dump_cdb(ap, cmd);

	dev = ata_scsi_find_dev(ap, scsidev);
	if (likely(dev))
		rc = __ata_scsi_queuecmd(cmd, dev);
	else {
		cmd->result = (DID_BAD_TARGET << 16);
		cmd->scsi_done(cmd);
	}

	spin_unlock_irqrestore(ap->lock, irq_flags);

	return rc;
}

/**
 *	ata_scsi_simulate - simulate SCSI command on ATA device
 *	@dev: the target device
 *	@cmd: SCSI command being sent to device.
 *
 *	Interprets and directly executes a select list of SCSI commands
 *	that can be handled internally.
 *
 *	LOCKING:
 *	spin_lock_irqsave(host lock)
 */

void ata_scsi_simulate(struct ata_device *dev, struct scsi_cmnd *cmd)
{
	struct ata_scsi_args args;
	const u8 *scsicmd = cmd->cmnd;
	u8 tmp8;

	args.dev = dev;
	args.id = dev->id;
	args.cmd = cmd;
	args.done = cmd->scsi_done;

	switch(scsicmd[0]) {
	/* TODO: worth improving? */
	case FORMAT_UNIT:
		ata_scsi_invalid_field(cmd);
		break;

	case INQUIRY:
		if (scsicmd[1] & 2)	           /* is CmdDt set?  */
			ata_scsi_invalid_field(cmd);
		else if ((scsicmd[1] & 1) == 0)    /* is EVPD clear? */
			ata_scsi_rbuf_fill(&args, ata_scsiop_inq_std);
		else switch (scsicmd[2]) {
		case 0x00:
			ata_scsi_rbuf_fill(&args, ata_scsiop_inq_00);
			break;
		case 0x80:
			ata_scsi_rbuf_fill(&args, ata_scsiop_inq_80);
			break;
		case 0x83:
			ata_scsi_rbuf_fill(&args, ata_scsiop_inq_83);
			break;
		case 0x89:
			ata_scsi_rbuf_fill(&args, ata_scsiop_inq_89);
			break;
		case 0xb0:
			ata_scsi_rbuf_fill(&args, ata_scsiop_inq_b0);
			break;
		case 0xb1:
			ata_scsi_rbuf_fill(&args, ata_scsiop_inq_b1);
			break;
		case 0xb2:
			ata_scsi_rbuf_fill(&args, ata_scsiop_inq_b2);
			break;
		default:
			ata_scsi_invalid_field(cmd);
			break;
		}
		break;

	case MODE_SENSE:
	case MODE_SENSE_10:
		ata_scsi_rbuf_fill(&args, ata_scsiop_mode_sense);
		break;

	case MODE_SELECT:	/* unconditionally return */
	case MODE_SELECT_10:	/* bad-field-in-cdb */
		ata_scsi_invalid_field(cmd);
		break;

	case READ_CAPACITY:
		ata_scsi_rbuf_fill(&args, ata_scsiop_read_cap);
		break;

	case SERVICE_ACTION_IN:
		if ((scsicmd[1] & 0x1f) == SAI_READ_CAPACITY_16)
			ata_scsi_rbuf_fill(&args, ata_scsiop_read_cap);
		else
			ata_scsi_invalid_field(cmd);
		break;

	case REPORT_LUNS:
		ata_scsi_rbuf_fill(&args, ata_scsiop_report_luns);
		break;

	case REQUEST_SENSE:
		ata_scsi_set_sense(cmd, 0, 0, 0);
		cmd->result = (DRIVER_SENSE << 24);
		cmd->scsi_done(cmd);
		break;

	/* if we reach this, then writeback caching is disabled,
	 * turning this into a no-op.
	 */
	case SYNCHRONIZE_CACHE:
		/* fall through */

	/* no-op's, complete with success */
	case REZERO_UNIT:
	case SEEK_6:
	case SEEK_10:
	case TEST_UNIT_READY:
		ata_scsi_rbuf_fill(&args, ata_scsiop_noop);
		break;

	case SEND_DIAGNOSTIC:
		tmp8 = scsicmd[1] & ~(1 << 3);
		if ((tmp8 == 0x4) && (!scsicmd[3]) && (!scsicmd[4]))
			ata_scsi_rbuf_fill(&args, ata_scsiop_noop);
		else
			ata_scsi_invalid_field(cmd);
		break;

	/* all other commands */
	default:
		ata_scsi_set_sense(cmd, ILLEGAL_REQUEST, 0x20, 0x0);
		/* "Invalid command operation code" */
		cmd->scsi_done(cmd);
		break;
	}
}

int ata_scsi_add_hosts(struct ata_host *host, struct scsi_host_template *sht)
{
	int i, rc;

	for (i = 0; i < host->n_ports; i++) {
		struct ata_port *ap = host->ports[i];
		struct Scsi_Host *shost;

		rc = -ENOMEM;
		shost = scsi_host_alloc(sht, sizeof(struct ata_port *));
		if (!shost)
			goto err_alloc;

		shost->eh_noresume = 1;
		*(struct ata_port **)&shost->hostdata[0] = ap;
		ap->scsi_host = shost;

		shost->transportt = ata_scsi_transport_template;
		shost->unique_id = ap->print_id;
		shost->max_id = 16;
		shost->max_lun = 1;
		shost->max_channel = 1;
		shost->max_cmd_len = 16;

		/* Schedule policy is determined by ->qc_defer()
		 * callback and it needs to see every deferred qc.
		 * Set host_blocked to 1 to prevent SCSI midlayer from
		 * automatically deferring requests.
		 */
		shost->max_host_blocked = 1;

		rc = scsi_add_host(ap->scsi_host, &ap->tdev);
		if (rc)
			goto err_add;
	}

	return 0;

 err_add:
	scsi_host_put(host->ports[i]->scsi_host);
 err_alloc:
	while (--i >= 0) {
		struct Scsi_Host *shost = host->ports[i]->scsi_host;

		scsi_remove_host(shost);
		scsi_host_put(shost);
	}
	return rc;
}

void ata_scsi_scan_host(struct ata_port *ap, int sync)
{
	int tries = 5;
	struct ata_device *last_failed_dev = NULL;
	struct ata_link *link;
	struct ata_device *dev;

 repeat:
	ata_for_each_link(link, ap, EDGE) {
		ata_for_each_dev(dev, link, ENABLED) {
			struct scsi_device *sdev;
			int channel = 0, id = 0;

			if (dev->sdev)
				continue;

			if (ata_is_host_link(link))
				id = dev->devno;
			else
				channel = link->pmp;

			sdev = __scsi_add_device(ap->scsi_host, channel, id, 0,
						 NULL);
			if (!IS_ERR(sdev)) {
				dev->sdev = sdev;
				scsi_device_put(sdev);
			} else {
				dev->sdev = NULL;
			}
		}
	}

	/* If we scanned while EH was in progress or allocation
	 * failure occurred, scan would have failed silently.  Check
	 * whether all devices are attached.
	 */
	ata_for_each_link(link, ap, EDGE) {
		ata_for_each_dev(dev, link, ENABLED) {
			if (!dev->sdev)
				goto exit_loop;
		}
	}
 exit_loop:
	if (!link)
		return;

	/* we're missing some SCSI devices */
	if (sync) {
		/* If caller requested synchrnous scan && we've made
		 * any progress, sleep briefly and repeat.
		 */
		if (dev != last_failed_dev) {
			msleep(100);
			last_failed_dev = dev;
			goto repeat;
		}

		/* We might be failing to detect boot device, give it
		 * a few more chances.
		 */
		if (--tries) {
			msleep(100);
			goto repeat;
		}

		ata_port_err(ap,
			     "WARNING: synchronous SCSI scan failed without making any progress, switching to async\n");
	}

	queue_delayed_work(system_long_wq, &ap->hotplug_task,
			   round_jiffies_relative(HZ));
}

/**
 *	ata_scsi_offline_dev - offline attached SCSI device
 *	@dev: ATA device to offline attached SCSI device for
 *
 *	This function is called from ata_eh_hotplug() and responsible
 *	for taking the SCSI device attached to @dev offline.  This
 *	function is called with host lock which protects dev->sdev
 *	against clearing.
 *
 *	LOCKING:
 *	spin_lock_irqsave(host lock)
 *
 *	RETURNS:
 *	1 if attached SCSI device exists, 0 otherwise.
 */
int ata_scsi_offline_dev(struct ata_device *dev)
{
	if (dev->sdev) {
		scsi_device_set_state(dev->sdev, SDEV_OFFLINE);
		return 1;
	}
	return 0;
}

/**
 *	ata_scsi_remove_dev - remove attached SCSI device
 *	@dev: ATA device to remove attached SCSI device for
 *
 *	This function is called from ata_eh_scsi_hotplug() and
 *	responsible for removing the SCSI device attached to @dev.
 *
 *	LOCKING:
 *	Kernel thread context (may sleep).
 */
static void ata_scsi_remove_dev(struct ata_device *dev)
{
	struct ata_port *ap = dev->link->ap;
	struct scsi_device *sdev;
	unsigned long flags;

	/* Alas, we need to grab scan_mutex to ensure SCSI device
	 * state doesn't change underneath us and thus
	 * scsi_device_get() always succeeds.  The mutex locking can
	 * be removed if there is __scsi_device_get() interface which
	 * increments reference counts regardless of device state.
	 */
	mutex_lock(&ap->scsi_host->scan_mutex);
	spin_lock_irqsave(ap->lock, flags);

	/* clearing dev->sdev is protected by host lock */
	sdev = dev->sdev;
	dev->sdev = NULL;

	if (sdev) {
		/* If user initiated unplug races with us, sdev can go
		 * away underneath us after the host lock and
		 * scan_mutex are released.  Hold onto it.
		 */
		if (scsi_device_get(sdev) == 0) {
			/* The following ensures the attached sdev is
			 * offline on return from ata_scsi_offline_dev()
			 * regardless it wins or loses the race
			 * against this function.
			 */
			scsi_device_set_state(sdev, SDEV_OFFLINE);
		} else {
			WARN_ON(1);
			sdev = NULL;
		}
	}

	spin_unlock_irqrestore(ap->lock, flags);
	mutex_unlock(&ap->scsi_host->scan_mutex);

	if (sdev) {
		ata_dev_info(dev, "detaching (SCSI %s)\n",
			     dev_name(&sdev->sdev_gendev));

		scsi_remove_device(sdev);
		scsi_device_put(sdev);
	}
}

static void ata_scsi_handle_link_detach(struct ata_link *link)
{
	struct ata_port *ap = link->ap;
	struct ata_device *dev;

	ata_for_each_dev(dev, link, ALL) {
		unsigned long flags;

		if (!(dev->flags & ATA_DFLAG_DETACHED))
			continue;

		spin_lock_irqsave(ap->lock, flags);
		dev->flags &= ~ATA_DFLAG_DETACHED;
		spin_unlock_irqrestore(ap->lock, flags);

		ata_scsi_remove_dev(dev);
	}
}

/**
 *	ata_scsi_media_change_notify - send media change event
 *	@dev: Pointer to the disk device with media change event
 *
 *	Tell the block layer to send a media change notification
 *	event.
 *
 * 	LOCKING:
 * 	spin_lock_irqsave(host lock)
 */
void ata_scsi_media_change_notify(struct ata_device *dev)
{
	if (dev->sdev)
		sdev_evt_send_simple(dev->sdev, SDEV_EVT_MEDIA_CHANGE,
				     GFP_ATOMIC);
}

/**
 *	ata_scsi_hotplug - SCSI part of hotplug
 *	@work: Pointer to ATA port to perform SCSI hotplug on
 *
 *	Perform SCSI part of hotplug.  It's executed from a separate
 *	workqueue after EH completes.  This is necessary because SCSI
 *	hot plugging requires working EH and hot unplugging is
 *	synchronized with hot plugging with a mutex.
 *
 *	LOCKING:
 *	Kernel thread context (may sleep).
 */
void ata_scsi_hotplug(struct work_struct *work)
{
	struct ata_port *ap =
		container_of(work, struct ata_port, hotplug_task.work);
	int i;

	if (ap->pflags & ATA_PFLAG_UNLOADING) {
		DPRINTK("ENTER/EXIT - unloading\n");
		return;
	}

	DPRINTK("ENTER\n");
	mutex_lock(&ap->scsi_scan_mutex);

	/* Unplug detached devices.  We cannot use link iterator here
	 * because PMP links have to be scanned even if PMP is
	 * currently not attached.  Iterate manually.
	 */
	ata_scsi_handle_link_detach(&ap->link);
	if (ap->pmp_link)
		for (i = 0; i < SATA_PMP_MAX_PORTS; i++)
			ata_scsi_handle_link_detach(&ap->pmp_link[i]);

	/* scan for new ones */
	ata_scsi_scan_host(ap, 0);

	mutex_unlock(&ap->scsi_scan_mutex);
	DPRINTK("EXIT\n");
}

/**
 *	ata_scsi_user_scan - indication for user-initiated bus scan
 *	@shost: SCSI host to scan
 *	@channel: Channel to scan
 *	@id: ID to scan
 *	@lun: LUN to scan
 *
 *	This function is called when user explicitly requests bus
 *	scan.  Set probe pending flag and invoke EH.
 *
 *	LOCKING:
 *	SCSI layer (we don't care)
 *
 *	RETURNS:
 *	Zero.
 */
int ata_scsi_user_scan(struct Scsi_Host *shost, unsigned int channel,
		       unsigned int id, unsigned int lun)
{
	struct ata_port *ap = ata_shost_to_port(shost);
	unsigned long flags;
	int devno, rc = 0;

	if (!ap->ops->error_handler)
		return -EOPNOTSUPP;

	if (lun != SCAN_WILD_CARD && lun)
		return -EINVAL;

	if (!sata_pmp_attached(ap)) {
		if (channel != SCAN_WILD_CARD && channel)
			return -EINVAL;
		devno = id;
	} else {
		if (id != SCAN_WILD_CARD && id)
			return -EINVAL;
		devno = channel;
	}

	spin_lock_irqsave(ap->lock, flags);

	if (devno == SCAN_WILD_CARD) {
		struct ata_link *link;

		ata_for_each_link(link, ap, EDGE) {
			struct ata_eh_info *ehi = &link->eh_info;
			ehi->probe_mask |= ATA_ALL_DEVICES;
			ehi->action |= ATA_EH_RESET;
		}
	} else {
		struct ata_device *dev = ata_find_dev(ap, devno);

		if (dev) {
			struct ata_eh_info *ehi = &dev->link->eh_info;
			ehi->probe_mask |= 1 << dev->devno;
			ehi->action |= ATA_EH_RESET;
		} else
			rc = -EINVAL;
	}

	if (rc == 0) {
		ata_port_schedule_eh(ap);
		spin_unlock_irqrestore(ap->lock, flags);
		ata_port_wait_eh(ap);
	} else
		spin_unlock_irqrestore(ap->lock, flags);

	return rc;
}

/**
 *	ata_scsi_dev_rescan - initiate scsi_rescan_device()
 *	@work: Pointer to ATA port to perform scsi_rescan_device()
 *
 *	After ATA pass thru (SAT) commands are executed successfully,
 *	libata need to propagate the changes to SCSI layer.
 *
 *	LOCKING:
 *	Kernel thread context (may sleep).
 */
void ata_scsi_dev_rescan(struct work_struct *work)
{
	struct ata_port *ap =
		container_of(work, struct ata_port, scsi_rescan_task);
	struct ata_link *link;
	struct ata_device *dev;
	unsigned long flags;

	mutex_lock(&ap->scsi_scan_mutex);
	spin_lock_irqsave(ap->lock, flags);

	ata_for_each_link(link, ap, EDGE) {
		ata_for_each_dev(dev, link, ENABLED) {
			struct scsi_device *sdev = dev->sdev;

			if (!sdev)
				continue;
			if (scsi_device_get(sdev))
				continue;

			spin_unlock_irqrestore(ap->lock, flags);
			scsi_rescan_device(&(sdev->sdev_gendev));
			scsi_device_put(sdev);
			spin_lock_irqsave(ap->lock, flags);
		}
	}

	spin_unlock_irqrestore(ap->lock, flags);
	mutex_unlock(&ap->scsi_scan_mutex);
}

/**
 *	ata_sas_port_alloc - Allocate port for a SAS attached SATA device
 *	@host: ATA host container for all SAS ports
 *	@port_info: Information from low-level host driver
 *	@shost: SCSI host that the scsi device is attached to
 *
 *	LOCKING:
 *	PCI/etc. bus probe sem.
 *
 *	RETURNS:
 *	ata_port pointer on success / NULL on failure.
 */

struct ata_port *ata_sas_port_alloc(struct ata_host *host,
				    struct ata_port_info *port_info,
				    struct Scsi_Host *shost)
{
	struct ata_port *ap;

	ap = ata_port_alloc(host);
	if (!ap)
		return NULL;

	ap->port_no = 0;
	ap->lock = &host->lock;
	ap->pio_mask = port_info->pio_mask;
	ap->mwdma_mask = port_info->mwdma_mask;
	ap->udma_mask = port_info->udma_mask;
	ap->flags |= port_info->flags;
	ap->ops = port_info->port_ops;
	ap->cbl = ATA_CBL_SATA;

	return ap;
}
EXPORT_SYMBOL_GPL(ata_sas_port_alloc);

/**
 *	ata_sas_port_start - Set port up for dma.
 *	@ap: Port to initialize
 *
 *	Called just after data structures for each port are
 *	initialized.
 *
 *	May be used as the port_start() entry in ata_port_operations.
 *
 *	LOCKING:
 *	Inherited from caller.
 */
int ata_sas_port_start(struct ata_port *ap)
{
	/*
	 * the port is marked as frozen at allocation time, but if we don't
	 * have new eh, we won't thaw it
	 */
	if (!ap->ops->error_handler)
		ap->pflags &= ~ATA_PFLAG_FROZEN;
	return 0;
}
EXPORT_SYMBOL_GPL(ata_sas_port_start);

/**
 *	ata_port_stop - Undo ata_sas_port_start()
 *	@ap: Port to shut down
 *
 *	May be used as the port_stop() entry in ata_port_operations.
 *
 *	LOCKING:
 *	Inherited from caller.
 */

void ata_sas_port_stop(struct ata_port *ap)
{
}
EXPORT_SYMBOL_GPL(ata_sas_port_stop);

/**
 * ata_sas_async_probe - simply schedule probing and return
 * @ap: Port to probe
 *
 * For batch scheduling of probe for sas attached ata devices, assumes
 * the port has already been through ata_sas_port_init()
 */
void ata_sas_async_probe(struct ata_port *ap)
{
<<<<<<< HEAD
	int rc = ap->ops->port_start(ap);

	if (!rc) {
		ap->print_id = atomic_inc_return(&ata_print_id);
		__ata_port_probe(ap);
	}
=======
	__ata_port_probe(ap);
}
EXPORT_SYMBOL_GPL(ata_sas_async_probe);
>>>>>>> 475448ad

int ata_sas_sync_probe(struct ata_port *ap)
{
	return ata_port_probe(ap);
}
EXPORT_SYMBOL_GPL(ata_sas_sync_probe);


/**
 *	ata_sas_port_init - Initialize a SATA device
 *	@ap: SATA port to initialize
 *
 *	LOCKING:
 *	PCI/etc. bus probe sem.
 *
 *	RETURNS:
 *	Zero on success, non-zero on error.
 */

int ata_sas_port_init(struct ata_port *ap)
{
	int rc = ap->ops->port_start(ap);

<<<<<<< HEAD
	if (!rc) {
		ap->print_id = atomic_inc_return(&ata_print_id);
		rc = ata_port_probe(ap);
	}

	return rc;
=======
	if (rc)
		return rc;
	ap->print_id = atomic_inc_return(&ata_print_id);
	return 0;
>>>>>>> 475448ad
}
EXPORT_SYMBOL_GPL(ata_sas_port_init);

/**
 *	ata_sas_port_destroy - Destroy a SATA port allocated by ata_sas_port_alloc
 *	@ap: SATA port to destroy
 *
 */

void ata_sas_port_destroy(struct ata_port *ap)
{
	if (ap->ops->port_stop)
		ap->ops->port_stop(ap);
	kfree(ap);
}
EXPORT_SYMBOL_GPL(ata_sas_port_destroy);

/**
 *	ata_sas_slave_configure - Default slave_config routine for libata devices
 *	@sdev: SCSI device to configure
 *	@ap: ATA port to which SCSI device is attached
 *
 *	RETURNS:
 *	Zero.
 */

int ata_sas_slave_configure(struct scsi_device *sdev, struct ata_port *ap)
{
	ata_scsi_sdev_config(sdev);
	ata_scsi_dev_config(sdev, ap->link.device);
	return 0;
}
EXPORT_SYMBOL_GPL(ata_sas_slave_configure);

/**
 *	ata_sas_queuecmd - Issue SCSI cdb to libata-managed device
 *	@cmd: SCSI command to be sent
 *	@ap:	ATA port to which the command is being sent
 *
 *	RETURNS:
 *	Return value from __ata_scsi_queuecmd() if @cmd can be queued,
 *	0 otherwise.
 */

int ata_sas_queuecmd(struct scsi_cmnd *cmd, struct ata_port *ap)
{
	int rc = 0;

	ata_scsi_dump_cdb(ap, cmd);

	if (likely(ata_dev_enabled(ap->link.device)))
		rc = __ata_scsi_queuecmd(cmd, ap->link.device);
	else {
		cmd->result = (DID_BAD_TARGET << 16);
		cmd->scsi_done(cmd);
	}
	return rc;
}
EXPORT_SYMBOL_GPL(ata_sas_queuecmd);<|MERGE_RESOLUTION|>--- conflicted
+++ resolved
@@ -3847,18 +3847,9 @@
  */
 void ata_sas_async_probe(struct ata_port *ap)
 {
-<<<<<<< HEAD
-	int rc = ap->ops->port_start(ap);
-
-	if (!rc) {
-		ap->print_id = atomic_inc_return(&ata_print_id);
-		__ata_port_probe(ap);
-	}
-=======
 	__ata_port_probe(ap);
 }
 EXPORT_SYMBOL_GPL(ata_sas_async_probe);
->>>>>>> 475448ad
 
 int ata_sas_sync_probe(struct ata_port *ap)
 {
@@ -3882,19 +3873,10 @@
 {
 	int rc = ap->ops->port_start(ap);
 
-<<<<<<< HEAD
-	if (!rc) {
-		ap->print_id = atomic_inc_return(&ata_print_id);
-		rc = ata_port_probe(ap);
-	}
-
-	return rc;
-=======
 	if (rc)
 		return rc;
 	ap->print_id = atomic_inc_return(&ata_print_id);
 	return 0;
->>>>>>> 475448ad
 }
 EXPORT_SYMBOL_GPL(ata_sas_port_init);
 
