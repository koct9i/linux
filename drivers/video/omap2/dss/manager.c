/*
 * linux/drivers/video/omap2/dss/manager.c
 *
 * Copyright (C) 2009 Nokia Corporation
 * Author: Tomi Valkeinen <tomi.valkeinen@nokia.com>
 *
 * Some code and ideas taken from drivers/video/omap/ driver
 * by Imre Deak.
 *
 * This program is free software; you can redistribute it and/or modify it
 * under the terms of the GNU General Public License version 2 as published by
 * the Free Software Foundation.
 *
 * This program is distributed in the hope that it will be useful, but WITHOUT
 * ANY WARRANTY; without even the implied warranty of MERCHANTABILITY or
 * FITNESS FOR A PARTICULAR PURPOSE.  See the GNU General Public License for
 * more details.
 *
 * You should have received a copy of the GNU General Public License along with
 * this program.  If not, see <http://www.gnu.org/licenses/>.
 */

#define DSS_SUBSYS_NAME "MANAGER"

#include <linux/kernel.h>
#include <linux/slab.h>
#include <linux/module.h>
#include <linux/platform_device.h>
#include <linux/jiffies.h>

#include <video/omapdss.h>

#include "dss.h"
#include "dss_features.h"

static int num_managers;
static struct omap_overlay_manager *managers;

static ssize_t manager_name_show(struct omap_overlay_manager *mgr, char *buf)
{
	return snprintf(buf, PAGE_SIZE, "%s\n", mgr->name);
}

static ssize_t manager_display_show(struct omap_overlay_manager *mgr, char *buf)
{
	return snprintf(buf, PAGE_SIZE, "%s\n",
			mgr->device ? mgr->device->name : "<none>");
}

static ssize_t manager_display_store(struct omap_overlay_manager *mgr,
		const char *buf, size_t size)
{
	int r = 0;
	size_t len = size;
	struct omap_dss_device *dssdev = NULL;

	int match(struct omap_dss_device *dssdev, void *data)
	{
		const char *str = data;
		return sysfs_streq(dssdev->name, str);
	}

	if (buf[size-1] == '\n')
		--len;

	if (len > 0)
		dssdev = omap_dss_find_device((void *)buf, match);

	if (len > 0 && dssdev == NULL)
		return -EINVAL;

	if (dssdev)
		DSSDBG("display %s found\n", dssdev->name);

	if (mgr->device) {
		r = mgr->unset_device(mgr);
		if (r) {
			DSSERR("failed to unset display\n");
			goto put_device;
		}
	}

	if (dssdev) {
		r = mgr->set_device(mgr, dssdev);
		if (r) {
			DSSERR("failed to set manager\n");
			goto put_device;
		}

		r = mgr->apply(mgr);
		if (r) {
			DSSERR("failed to apply dispc config\n");
			goto put_device;
		}
	}

put_device:
	if (dssdev)
		omap_dss_put_device(dssdev);

	return r ? r : size;
}

static ssize_t manager_default_color_show(struct omap_overlay_manager *mgr,
					  char *buf)
{
	struct omap_overlay_manager_info info;

	mgr->get_manager_info(mgr, &info);

	return snprintf(buf, PAGE_SIZE, "%#x\n", info.default_color);
}

static ssize_t manager_default_color_store(struct omap_overlay_manager *mgr,
					   const char *buf, size_t size)
{
	struct omap_overlay_manager_info info;
	u32 color;
	int r;

	r = kstrtouint(buf, 0, &color);
	if (r)
		return r;

	mgr->get_manager_info(mgr, &info);

	info.default_color = color;

	r = mgr->set_manager_info(mgr, &info);
	if (r)
		return r;

	r = mgr->apply(mgr);
	if (r)
		return r;

	return size;
}

static const char *trans_key_type_str[] = {
	"gfx-destination",
	"video-source",
};

static ssize_t manager_trans_key_type_show(struct omap_overlay_manager *mgr,
					   char *buf)
{
	enum omap_dss_trans_key_type key_type;
	struct omap_overlay_manager_info info;

	mgr->get_manager_info(mgr, &info);

	key_type = info.trans_key_type;
	BUG_ON(key_type >= ARRAY_SIZE(trans_key_type_str));

	return snprintf(buf, PAGE_SIZE, "%s\n", trans_key_type_str[key_type]);
}

static ssize_t manager_trans_key_type_store(struct omap_overlay_manager *mgr,
					    const char *buf, size_t size)
{
	enum omap_dss_trans_key_type key_type;
	struct omap_overlay_manager_info info;
	int r;

	for (key_type = OMAP_DSS_COLOR_KEY_GFX_DST;
			key_type < ARRAY_SIZE(trans_key_type_str); key_type++) {
		if (sysfs_streq(buf, trans_key_type_str[key_type]))
			break;
	}

	if (key_type == ARRAY_SIZE(trans_key_type_str))
		return -EINVAL;

	mgr->get_manager_info(mgr, &info);

	info.trans_key_type = key_type;

	r = mgr->set_manager_info(mgr, &info);
	if (r)
		return r;

	r = mgr->apply(mgr);
	if (r)
		return r;

	return size;
}

static ssize_t manager_trans_key_value_show(struct omap_overlay_manager *mgr,
					    char *buf)
{
	struct omap_overlay_manager_info info;

	mgr->get_manager_info(mgr, &info);

	return snprintf(buf, PAGE_SIZE, "%#x\n", info.trans_key);
}

static ssize_t manager_trans_key_value_store(struct omap_overlay_manager *mgr,
					     const char *buf, size_t size)
{
	struct omap_overlay_manager_info info;
	u32 key_value;
	int r;

	r = kstrtouint(buf, 0, &key_value);
	if (r)
		return r;

	mgr->get_manager_info(mgr, &info);

	info.trans_key = key_value;

	r = mgr->set_manager_info(mgr, &info);
	if (r)
		return r;

	r = mgr->apply(mgr);
	if (r)
		return r;

	return size;
}

static ssize_t manager_trans_key_enabled_show(struct omap_overlay_manager *mgr,
					      char *buf)
{
	struct omap_overlay_manager_info info;

	mgr->get_manager_info(mgr, &info);

	return snprintf(buf, PAGE_SIZE, "%d\n", info.trans_enabled);
}

static ssize_t manager_trans_key_enabled_store(struct omap_overlay_manager *mgr,
					       const char *buf, size_t size)
{
	struct omap_overlay_manager_info info;
	bool enable;
	int r;

	r = strtobool(buf, &enable);
	if (r)
		return r;

	mgr->get_manager_info(mgr, &info);

	info.trans_enabled = enable;

	r = mgr->set_manager_info(mgr, &info);
	if (r)
		return r;

	r = mgr->apply(mgr);
	if (r)
		return r;

	return size;
}

static ssize_t manager_alpha_blending_enabled_show(
		struct omap_overlay_manager *mgr, char *buf)
{
	struct omap_overlay_manager_info info;

	mgr->get_manager_info(mgr, &info);

	WARN_ON(!dss_has_feature(FEAT_ALPHA_FIXED_ZORDER));

	return snprintf(buf, PAGE_SIZE, "%d\n",
		info.partial_alpha_enabled);
}

static ssize_t manager_alpha_blending_enabled_store(
		struct omap_overlay_manager *mgr,
		const char *buf, size_t size)
{
	struct omap_overlay_manager_info info;
	bool enable;
	int r;

	WARN_ON(!dss_has_feature(FEAT_ALPHA_FIXED_ZORDER));

	r = strtobool(buf, &enable);
	if (r)
		return r;

	mgr->get_manager_info(mgr, &info);

	info.partial_alpha_enabled = enable;

	r = mgr->set_manager_info(mgr, &info);
	if (r)
		return r;

	r = mgr->apply(mgr);
	if (r)
		return r;

	return size;
}

static ssize_t manager_cpr_enable_show(struct omap_overlay_manager *mgr,
		char *buf)
{
	struct omap_overlay_manager_info info;

	mgr->get_manager_info(mgr, &info);

	return snprintf(buf, PAGE_SIZE, "%d\n", info.cpr_enable);
}

static ssize_t manager_cpr_enable_store(struct omap_overlay_manager *mgr,
		const char *buf, size_t size)
{
	struct omap_overlay_manager_info info;
	int r;
	bool enable;

	if (!dss_has_feature(FEAT_CPR))
		return -ENODEV;

	r = strtobool(buf, &enable);
	if (r)
		return r;

	mgr->get_manager_info(mgr, &info);

	if (info.cpr_enable == enable)
		return size;

	info.cpr_enable = enable;

	r = mgr->set_manager_info(mgr, &info);
	if (r)
		return r;

	r = mgr->apply(mgr);
	if (r)
		return r;

	return size;
}

static ssize_t manager_cpr_coef_show(struct omap_overlay_manager *mgr,
		char *buf)
{
	struct omap_overlay_manager_info info;

	mgr->get_manager_info(mgr, &info);

	return snprintf(buf, PAGE_SIZE,
			"%d %d %d %d %d %d %d %d %d\n",
			info.cpr_coefs.rr,
			info.cpr_coefs.rg,
			info.cpr_coefs.rb,
			info.cpr_coefs.gr,
			info.cpr_coefs.gg,
			info.cpr_coefs.gb,
			info.cpr_coefs.br,
			info.cpr_coefs.bg,
			info.cpr_coefs.bb);
}

static ssize_t manager_cpr_coef_store(struct omap_overlay_manager *mgr,
		const char *buf, size_t size)
{
	struct omap_overlay_manager_info info;
	struct omap_dss_cpr_coefs coefs;
	int r, i;
	s16 *arr;

	if (!dss_has_feature(FEAT_CPR))
		return -ENODEV;

	if (sscanf(buf, "%hd %hd %hd %hd %hd %hd %hd %hd %hd",
				&coefs.rr, &coefs.rg, &coefs.rb,
				&coefs.gr, &coefs.gg, &coefs.gb,
				&coefs.br, &coefs.bg, &coefs.bb) != 9)
		return -EINVAL;

	arr = (s16[]){ coefs.rr, coefs.rg, coefs.rb,
		coefs.gr, coefs.gg, coefs.gb,
		coefs.br, coefs.bg, coefs.bb };

	for (i = 0; i < 9; ++i) {
		if (arr[i] < -512 || arr[i] > 511)
			return -EINVAL;
	}

	mgr->get_manager_info(mgr, &info);

	info.cpr_coefs = coefs;

	r = mgr->set_manager_info(mgr, &info);
	if (r)
		return r;

	r = mgr->apply(mgr);
	if (r)
		return r;

	return size;
}

struct manager_attribute {
	struct attribute attr;
	ssize_t (*show)(struct omap_overlay_manager *, char *);
	ssize_t	(*store)(struct omap_overlay_manager *, const char *, size_t);
};

#define MANAGER_ATTR(_name, _mode, _show, _store) \
	struct manager_attribute manager_attr_##_name = \
	__ATTR(_name, _mode, _show, _store)

static MANAGER_ATTR(name, S_IRUGO, manager_name_show, NULL);
static MANAGER_ATTR(display, S_IRUGO|S_IWUSR,
		manager_display_show, manager_display_store);
static MANAGER_ATTR(default_color, S_IRUGO|S_IWUSR,
		manager_default_color_show, manager_default_color_store);
static MANAGER_ATTR(trans_key_type, S_IRUGO|S_IWUSR,
		manager_trans_key_type_show, manager_trans_key_type_store);
static MANAGER_ATTR(trans_key_value, S_IRUGO|S_IWUSR,
		manager_trans_key_value_show, manager_trans_key_value_store);
static MANAGER_ATTR(trans_key_enabled, S_IRUGO|S_IWUSR,
		manager_trans_key_enabled_show,
		manager_trans_key_enabled_store);
static MANAGER_ATTR(alpha_blending_enabled, S_IRUGO|S_IWUSR,
		manager_alpha_blending_enabled_show,
		manager_alpha_blending_enabled_store);
static MANAGER_ATTR(cpr_enable, S_IRUGO|S_IWUSR,
		manager_cpr_enable_show,
		manager_cpr_enable_store);
static MANAGER_ATTR(cpr_coef, S_IRUGO|S_IWUSR,
		manager_cpr_coef_show,
		manager_cpr_coef_store);


static struct attribute *manager_sysfs_attrs[] = {
	&manager_attr_name.attr,
	&manager_attr_display.attr,
	&manager_attr_default_color.attr,
	&manager_attr_trans_key_type.attr,
	&manager_attr_trans_key_value.attr,
	&manager_attr_trans_key_enabled.attr,
	&manager_attr_alpha_blending_enabled.attr,
	&manager_attr_cpr_enable.attr,
	&manager_attr_cpr_coef.attr,
	NULL
};

static ssize_t manager_attr_show(struct kobject *kobj, struct attribute *attr,
		char *buf)
{
	struct omap_overlay_manager *manager;
	struct manager_attribute *manager_attr;

	manager = container_of(kobj, struct omap_overlay_manager, kobj);
	manager_attr = container_of(attr, struct manager_attribute, attr);

	if (!manager_attr->show)
		return -ENOENT;

	return manager_attr->show(manager, buf);
}

static ssize_t manager_attr_store(struct kobject *kobj, struct attribute *attr,
		const char *buf, size_t size)
{
	struct omap_overlay_manager *manager;
	struct manager_attribute *manager_attr;

	manager = container_of(kobj, struct omap_overlay_manager, kobj);
	manager_attr = container_of(attr, struct manager_attribute, attr);

	if (!manager_attr->store)
		return -ENOENT;

	return manager_attr->store(manager, buf, size);
}

static const struct sysfs_ops manager_sysfs_ops = {
	.show = manager_attr_show,
	.store = manager_attr_store,
};

static struct kobj_type manager_ktype = {
	.sysfs_ops = &manager_sysfs_ops,
	.default_attrs = manager_sysfs_attrs,
};

static int dss_mgr_wait_for_vsync(struct omap_overlay_manager *mgr)
{
	unsigned long timeout = msecs_to_jiffies(500);
	u32 irq;
	int r;

	r = dispc_runtime_get();
	if (r)
		return r;

	if (mgr->device->type == OMAP_DISPLAY_TYPE_VENC) {
		irq = DISPC_IRQ_EVSYNC_ODD;
	} else if (mgr->device->type == OMAP_DISPLAY_TYPE_HDMI) {
		irq = DISPC_IRQ_EVSYNC_EVEN;
	} else {
		if (mgr->id == OMAP_DSS_CHANNEL_LCD)
			irq = DISPC_IRQ_VSYNC;
		else
			irq = DISPC_IRQ_VSYNC2;
	}
<<<<<<< HEAD
	return omap_dispc_wait_for_irq_interruptible_timeout(irq, timeout);
=======

	r = omap_dispc_wait_for_irq_interruptible_timeout(irq, timeout);

	dispc_runtime_put();

	return r;
>>>>>>> e816b57a
}

int dss_init_overlay_managers(struct platform_device *pdev)
{
	int i, r;
<<<<<<< HEAD

	num_managers = dss_feat_get_num_mgrs();

	managers = kzalloc(sizeof(struct omap_overlay_manager) * num_managers,
			GFP_KERNEL);

	BUG_ON(managers == NULL);

	for (i = 0; i < num_managers; ++i) {
		struct omap_overlay_manager *mgr = &managers[i];

=======

	num_managers = dss_feat_get_num_mgrs();

	managers = kzalloc(sizeof(struct omap_overlay_manager) * num_managers,
			GFP_KERNEL);

	BUG_ON(managers == NULL);

	for (i = 0; i < num_managers; ++i) {
		struct omap_overlay_manager *mgr = &managers[i];

>>>>>>> e816b57a
		switch (i) {
		case 0:
			mgr->name = "lcd";
			mgr->id = OMAP_DSS_CHANNEL_LCD;
			break;
		case 1:
			mgr->name = "tv";
			mgr->id = OMAP_DSS_CHANNEL_DIGIT;
			break;
		case 2:
			mgr->name = "lcd2";
			mgr->id = OMAP_DSS_CHANNEL_LCD2;
			break;
		}

		mgr->set_device = &dss_mgr_set_device;
		mgr->unset_device = &dss_mgr_unset_device;
		mgr->apply = &omap_dss_mgr_apply;
		mgr->set_manager_info = &dss_mgr_set_info;
		mgr->get_manager_info = &dss_mgr_get_info;
		mgr->wait_for_go = &dss_mgr_wait_for_go;
		mgr->wait_for_vsync = &dss_mgr_wait_for_vsync;

		mgr->caps = 0;
		mgr->supported_displays =
			dss_feat_get_supported_displays(mgr->id);

		INIT_LIST_HEAD(&mgr->overlays);

		r = kobject_init_and_add(&mgr->kobj, &manager_ktype,
				&pdev->dev.kobj, "manager%d", i);

		if (r)
			DSSERR("failed to create sysfs file\n");
	}

	return 0;
}

void dss_uninit_overlay_managers(struct platform_device *pdev)
{
	int i;

	for (i = 0; i < num_managers; ++i) {
		struct omap_overlay_manager *mgr = &managers[i];

		kobject_del(&mgr->kobj);
		kobject_put(&mgr->kobj);
	}

	kfree(managers);
	managers = NULL;
	num_managers = 0;
}

int omap_dss_get_num_overlay_managers(void)
{
	return num_managers;
}
EXPORT_SYMBOL(omap_dss_get_num_overlay_managers);

struct omap_overlay_manager *omap_dss_get_overlay_manager(int num)
{
	if (num >= num_managers)
		return NULL;

	return &managers[num];
}
EXPORT_SYMBOL(omap_dss_get_overlay_manager);

int dss_mgr_simple_check(struct omap_overlay_manager *mgr,
		const struct omap_overlay_manager_info *info)
{
	if (dss_has_feature(FEAT_ALPHA_FIXED_ZORDER)) {
		/*
		 * OMAP3 supports only graphics source transparency color key
		 * and alpha blending simultaneously. See TRM 15.4.2.4.2.2
		 * Alpha Mode.
		 */
		if (info->partial_alpha_enabled && info->trans_enabled
			&& info->trans_key_type != OMAP_DSS_COLOR_KEY_GFX_DST) {
			DSSERR("check_manager: illegal transparency key\n");
			return -EINVAL;
		}
	}

	return 0;
}

static int dss_mgr_check_zorder(struct omap_overlay_manager *mgr,
		struct omap_overlay_info **overlay_infos)
{
	struct omap_overlay *ovl1, *ovl2;
	struct omap_overlay_info *info1, *info2;

	list_for_each_entry(ovl1, &mgr->overlays, list) {
		info1 = overlay_infos[ovl1->id];

		if (info1 == NULL)
			continue;

		list_for_each_entry(ovl2, &mgr->overlays, list) {
			if (ovl1 == ovl2)
				continue;

			info2 = overlay_infos[ovl2->id];

			if (info2 == NULL)
				continue;

			if (info1->zorder == info2->zorder) {
				DSSERR("overlays %d and %d have the same "
						"zorder %d\n",
					ovl1->id, ovl2->id, info1->zorder);
				return -EINVAL;
			}
		}
	}

	return 0;
}

int dss_mgr_check(struct omap_overlay_manager *mgr,
		struct omap_dss_device *dssdev,
		struct omap_overlay_manager_info *info,
		struct omap_overlay_info **overlay_infos)
{
	struct omap_overlay *ovl;
	int r;

	if (dss_has_feature(FEAT_ALPHA_FREE_ZORDER)) {
		r = dss_mgr_check_zorder(mgr, overlay_infos);
		if (r)
			return r;
	}

	list_for_each_entry(ovl, &mgr->overlays, list) {
		struct omap_overlay_info *oi;
		int r;

		oi = overlay_infos[ovl->id];

		if (oi == NULL)
			continue;

		r = dss_ovl_check(ovl, oi, dssdev);
		if (r)
			return r;
	}

	return 0;
}<|MERGE_RESOLUTION|>--- conflicted
+++ resolved
@@ -510,22 +510,17 @@
 		else
 			irq = DISPC_IRQ_VSYNC2;
 	}
-<<<<<<< HEAD
-	return omap_dispc_wait_for_irq_interruptible_timeout(irq, timeout);
-=======
 
 	r = omap_dispc_wait_for_irq_interruptible_timeout(irq, timeout);
 
 	dispc_runtime_put();
 
 	return r;
->>>>>>> e816b57a
 }
 
 int dss_init_overlay_managers(struct platform_device *pdev)
 {
 	int i, r;
-<<<<<<< HEAD
 
 	num_managers = dss_feat_get_num_mgrs();
 
@@ -537,19 +532,6 @@
 	for (i = 0; i < num_managers; ++i) {
 		struct omap_overlay_manager *mgr = &managers[i];
 
-=======
-
-	num_managers = dss_feat_get_num_mgrs();
-
-	managers = kzalloc(sizeof(struct omap_overlay_manager) * num_managers,
-			GFP_KERNEL);
-
-	BUG_ON(managers == NULL);
-
-	for (i = 0; i < num_managers; ++i) {
-		struct omap_overlay_manager *mgr = &managers[i];
-
->>>>>>> e816b57a
 		switch (i) {
 		case 0:
 			mgr->name = "lcd";
