--- conflicted
+++ resolved
@@ -387,24 +387,9 @@
 
 	if (is_treat_specially_client(&(dev->wd_cl), rs)) {
 		dev_dbg(&dev->pdev->dev, "successfully connected to WD client.\n");
-<<<<<<< HEAD
-
-		/* Registering watchdog interface device once we got connection
-		   to the WD Client
-		*/
-		if (watchdog_register_device(&amt_wd_dev)) {
-			printk(KERN_ERR "mei: unable to register watchdog device.\n");
-			dev->wd_interface_reg = false;
-		} else {
-			dev_dbg(&dev->pdev->dev, "successfully register watchdog interface.\n");
-			dev->wd_interface_reg = true;
-		}
-
-=======
 		mei_watchdog_register(dev);
 
 		/* next step in the state maching */
->>>>>>> dcd6c922
 		mei_host_init_iamthif(dev);
 		return;
 	}
@@ -1496,13 +1481,8 @@
 		}
 	}
 out:
-<<<<<<< HEAD
-	 schedule_delayed_work(&dev->timer_work, 2 * HZ);
-	 mutex_unlock(&dev->device_lock);
-=======
 	schedule_delayed_work(&dev->timer_work, 2 * HZ);
 	mutex_unlock(&dev->device_lock);
->>>>>>> dcd6c922
 }
 
 /**
