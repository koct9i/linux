/*
 * AD7298 SPI ADC driver
 *
 * Copyright 2011 Analog Devices Inc.
 *
 * Licensed under the GPL-2.
 */

#include <linux/interrupt.h>
#include <linux/kernel.h>
#include <linux/slab.h>
#include <linux/spi/spi.h>

#include "../iio.h"
<<<<<<< HEAD
#include "../buffer_generic.h"
=======
#include "../buffer.h"
>>>>>>> dcd6c922
#include "../ring_sw.h"
#include "../trigger_consumer.h"

#include "ad7298.h"

<<<<<<< HEAD
int ad7298_scan_from_ring(struct iio_dev *indio_dev, long ch)
{
	struct iio_buffer *ring = indio_dev->buffer;
	int ret;
	u16 *ring_data;

	if (!(test_bit(ch, ring->scan_mask))) {
		ret = -EBUSY;
		goto error_ret;
	}

	ring_data = kmalloc(ring->access->get_bytes_per_datum(ring),
			    GFP_KERNEL);
	if (ring_data == NULL) {
		ret = -ENOMEM;
		goto error_ret;
	}
	ret = ring->access->read_last(ring, (u8 *) ring_data);
	if (ret)
		goto error_free_ring_data;

	ret = be16_to_cpu(ring_data[ch]);

error_free_ring_data:
	kfree(ring_data);
error_ret:
	return ret;
}

=======
>>>>>>> dcd6c922
/**
 * ad7298_ring_preenable() setup the parameters of the ring before enabling
 *
 * The complex nature of the setting of the number of bytes per datum is due
 * to this driver currently ensuring that the timestamp is stored at an 8
 * byte boundary.
 **/
static int ad7298_ring_preenable(struct iio_dev *indio_dev)
{
	struct ad7298_state *st = iio_priv(indio_dev);
	struct iio_buffer *ring = indio_dev->buffer;
	size_t d_size;
	int i, m;
	unsigned short command;
	int scan_count = bitmap_weight(indio_dev->active_scan_mask,
				       indio_dev->masklength);
	d_size = scan_count * (AD7298_STORAGE_BITS / 8);

	if (ring->scan_timestamp) {
		d_size += sizeof(s64);

		if (d_size % sizeof(s64))
			d_size += sizeof(s64) - (d_size % sizeof(s64));
	}

	if (ring->access->set_bytes_per_datum)
		ring->access->set_bytes_per_datum(ring, d_size);

	st->d_size = d_size;

	command = AD7298_WRITE | st->ext_ref;

	for (i = 0, m = AD7298_CH(0); i < AD7298_MAX_CHAN; i++, m >>= 1)
<<<<<<< HEAD
		if (test_bit(i, ring->scan_mask))
=======
		if (test_bit(i, indio_dev->active_scan_mask))
>>>>>>> dcd6c922
			command |= m;

	st->tx_buf[0] = cpu_to_be16(command);

	/* build spi ring message */
	st->ring_xfer[0].tx_buf = &st->tx_buf[0];
	st->ring_xfer[0].len = 2;
	st->ring_xfer[0].cs_change = 1;
	st->ring_xfer[1].tx_buf = &st->tx_buf[1];
	st->ring_xfer[1].len = 2;
	st->ring_xfer[1].cs_change = 1;

	spi_message_init(&st->ring_msg);
	spi_message_add_tail(&st->ring_xfer[0], &st->ring_msg);
	spi_message_add_tail(&st->ring_xfer[1], &st->ring_msg);

	for (i = 0; i < scan_count; i++) {
		st->ring_xfer[i + 2].rx_buf = &st->rx_buf[i];
		st->ring_xfer[i + 2].len = 2;
		st->ring_xfer[i + 2].cs_change = 1;
		spi_message_add_tail(&st->ring_xfer[i + 2], &st->ring_msg);
	}
	/* make sure last transfer cs_change is not set */
	st->ring_xfer[i + 1].cs_change = 0;

	return 0;
}

/**
 * ad7298_trigger_handler() bh of trigger launched polling to ring buffer
 *
 * Currently there is no option in this driver to disable the saving of
 * timestamps within the ring.
 **/
static irqreturn_t ad7298_trigger_handler(int irq, void *p)
{
	struct iio_poll_func *pf = p;
	struct iio_dev *indio_dev = pf->indio_dev;
	struct ad7298_state *st = iio_priv(indio_dev);
	struct iio_buffer *ring = indio_dev->buffer;
	s64 time_ns;
	__u16 buf[16];
	int b_sent, i;

	b_sent = spi_sync(st->spi, &st->ring_msg);
	if (b_sent)
		return b_sent;

	if (ring->scan_timestamp) {
		time_ns = iio_get_time_ns();
		memcpy((u8 *)buf + st->d_size - sizeof(s64),
			&time_ns, sizeof(time_ns));
	}

	for (i = 0; i < bitmap_weight(indio_dev->active_scan_mask,
						 indio_dev->masklength); i++)
		buf[i] = be16_to_cpu(st->rx_buf[i]);

	indio_dev->buffer->access->store_to(ring, (u8 *)buf, time_ns);
	iio_trigger_notify_done(indio_dev->trig);

	return IRQ_HANDLED;
}

static const struct iio_buffer_setup_ops ad7298_ring_setup_ops = {
	.preenable = &ad7298_ring_preenable,
	.postenable = &iio_triggered_buffer_postenable,
	.predisable = &iio_triggered_buffer_predisable,
};

int ad7298_register_ring_funcs_and_init(struct iio_dev *indio_dev)
{
	int ret;

	indio_dev->buffer = iio_sw_rb_allocate(indio_dev);
	if (!indio_dev->buffer) {
		ret = -ENOMEM;
		goto error_ret;
	}
	/* Effectively select the ring buffer implementation */
	indio_dev->buffer->access = &ring_sw_access_funcs;

	indio_dev->pollfunc = iio_alloc_pollfunc(NULL,
						 &ad7298_trigger_handler,
						 IRQF_ONESHOT,
						 indio_dev,
						 "ad7298_consumer%d",
						 indio_dev->id);

	if (indio_dev->pollfunc == NULL) {
		ret = -ENOMEM;
		goto error_deallocate_sw_rb;
	}

	/* Ring buffer functions - here trigger setup related */
<<<<<<< HEAD
	indio_dev->buffer->setup_ops = &ad7298_ring_setup_ops;
=======
	indio_dev->setup_ops = &ad7298_ring_setup_ops;
>>>>>>> dcd6c922
	indio_dev->buffer->scan_timestamp = true;

	/* Flag that polled ring buffering is possible */
	indio_dev->modes |= INDIO_BUFFER_TRIGGERED;
	return 0;

error_deallocate_sw_rb:
	iio_sw_rb_free(indio_dev->buffer);
error_ret:
	return ret;
}

void ad7298_ring_cleanup(struct iio_dev *indio_dev)
{
	iio_dealloc_pollfunc(indio_dev->pollfunc);
	iio_sw_rb_free(indio_dev->buffer);
}<|MERGE_RESOLUTION|>--- conflicted
+++ resolved
@@ -12,48 +12,12 @@
 #include <linux/spi/spi.h>
 
 #include "../iio.h"
-<<<<<<< HEAD
-#include "../buffer_generic.h"
-=======
 #include "../buffer.h"
->>>>>>> dcd6c922
 #include "../ring_sw.h"
 #include "../trigger_consumer.h"
 
 #include "ad7298.h"
 
-<<<<<<< HEAD
-int ad7298_scan_from_ring(struct iio_dev *indio_dev, long ch)
-{
-	struct iio_buffer *ring = indio_dev->buffer;
-	int ret;
-	u16 *ring_data;
-
-	if (!(test_bit(ch, ring->scan_mask))) {
-		ret = -EBUSY;
-		goto error_ret;
-	}
-
-	ring_data = kmalloc(ring->access->get_bytes_per_datum(ring),
-			    GFP_KERNEL);
-	if (ring_data == NULL) {
-		ret = -ENOMEM;
-		goto error_ret;
-	}
-	ret = ring->access->read_last(ring, (u8 *) ring_data);
-	if (ret)
-		goto error_free_ring_data;
-
-	ret = be16_to_cpu(ring_data[ch]);
-
-error_free_ring_data:
-	kfree(ring_data);
-error_ret:
-	return ret;
-}
-
-=======
->>>>>>> dcd6c922
 /**
  * ad7298_ring_preenable() setup the parameters of the ring before enabling
  *
@@ -87,11 +51,7 @@
 	command = AD7298_WRITE | st->ext_ref;
 
 	for (i = 0, m = AD7298_CH(0); i < AD7298_MAX_CHAN; i++, m >>= 1)
-<<<<<<< HEAD
-		if (test_bit(i, ring->scan_mask))
-=======
 		if (test_bit(i, indio_dev->active_scan_mask))
->>>>>>> dcd6c922
 			command |= m;
 
 	st->tx_buf[0] = cpu_to_be16(command);
@@ -187,11 +147,7 @@
 	}
 
 	/* Ring buffer functions - here trigger setup related */
-<<<<<<< HEAD
-	indio_dev->buffer->setup_ops = &ad7298_ring_setup_ops;
-=======
 	indio_dev->setup_ops = &ad7298_ring_setup_ops;
->>>>>>> dcd6c922
 	indio_dev->buffer->scan_timestamp = true;
 
 	/* Flag that polled ring buffering is possible */
