--- conflicted
+++ resolved
@@ -25,12 +25,8 @@
 
 #include "../iio.h"
 #include "../sysfs.h"
-<<<<<<< HEAD
-#include "../buffer_generic.h"
-=======
 #include "../events.h"
 #include "../buffer.h"
->>>>>>> dcd6c922
 
 #include "lis3l02dq.h"
 
@@ -264,18 +260,9 @@
 	case 0:
 		/* Take the iio_dev status lock */
 		mutex_lock(&indio_dev->mlock);
-<<<<<<< HEAD
-		if (indio_dev->currentmode == INDIO_BUFFER_TRIGGERED)
-			ret = lis3l02dq_read_accel_from_buffer(indio_dev->
-							       buffer,
-							       chan->scan_index,
-							       val);
-		else {
-=======
 		if (indio_dev->currentmode == INDIO_BUFFER_TRIGGERED) {
 			ret = -EBUSY;
 		} else {
->>>>>>> dcd6c922
 			reg = lis3l02dq_axis_map
 				[LIS3L02DQ_ACCEL][chan->address];
 			ret = lis3l02dq_read_reg_s16(indio_dev, reg, val);
@@ -545,11 +532,7 @@
 };
 
 
-<<<<<<< HEAD
-static ssize_t lis3l02dq_read_event_config(struct iio_dev *indio_dev,
-=======
 static int lis3l02dq_read_event_config(struct iio_dev *indio_dev,
->>>>>>> dcd6c922
 					   u64 event_code)
 {
 
