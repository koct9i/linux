/*
 * ADIS16220 Programmable Digital Vibration Sensor driver
 *
 * Copyright 2010 Analog Devices Inc.
 *
 * Licensed under the GPL-2 or later.
 */

#include <linux/delay.h>
#include <linux/mutex.h>
#include <linux/device.h>
#include <linux/kernel.h>
#include <linux/spi/spi.h>
#include <linux/slab.h>
#include <linux/sysfs.h>
#include <linux/module.h>

#include "../iio.h"
#include "../sysfs.h"

#include "adis16220.h"

#define DRIVER_NAME		"adis16220"

/**
 * adis16220_spi_write_reg_8() - write single byte to a register
 * @indio_dev: iio device associated with child of actual device
 * @reg_address: the address of the register to be written
 * @val: the value to write
 **/
static int adis16220_spi_write_reg_8(struct iio_dev *indio_dev,
		u8 reg_address,
		u8 val)
{
	int ret;
	struct adis16220_state *st = iio_priv(indio_dev);

	mutex_lock(&st->buf_lock);
	st->tx[0] = ADIS16220_WRITE_REG(reg_address);
	st->tx[1] = val;

	ret = spi_write(st->us, st->tx, 2);
	mutex_unlock(&st->buf_lock);

	return ret;
}

/**
 * adis16220_spi_write_reg_16() - write 2 bytes to a pair of registers
 * @indio_dev:  iio device associated with child of actual device
 * @reg_address: the address of the lower of the two registers. Second register
 *               is assumed to have address one greater.
 * @val: value to be written
 **/
static int adis16220_spi_write_reg_16(struct iio_dev *indio_dev,
		u8 lower_reg_address,
		u16 value)
{
	int ret;
	struct spi_message msg;
	struct adis16220_state *st = iio_priv(indio_dev);
	struct spi_transfer xfers[] = {
		{
			.tx_buf = st->tx,
			.bits_per_word = 8,
			.len = 2,
			.cs_change = 1,
			.delay_usecs = 35,
		}, {
			.tx_buf = st->tx + 2,
			.bits_per_word = 8,
			.len = 2,
			.delay_usecs = 35,
		},
	};

	mutex_lock(&st->buf_lock);
	st->tx[0] = ADIS16220_WRITE_REG(lower_reg_address);
	st->tx[1] = value & 0xFF;
	st->tx[2] = ADIS16220_WRITE_REG(lower_reg_address + 1);
	st->tx[3] = (value >> 8) & 0xFF;

	spi_message_init(&msg);
	spi_message_add_tail(&xfers[0], &msg);
	spi_message_add_tail(&xfers[1], &msg);
	ret = spi_sync(st->us, &msg);
	mutex_unlock(&st->buf_lock);

	return ret;
}

/**
 * adis16220_spi_read_reg_16() - read 2 bytes from a 16-bit register
 * @indio_dev: iio device associated with child of actual device
 * @reg_address: the address of the lower of the two registers. Second register
 *               is assumed to have address one greater.
 * @val: somewhere to pass back the value read
 **/
static int adis16220_spi_read_reg_16(struct iio_dev *indio_dev,
				     u8 lower_reg_address,
				     u16 *val)
{
	struct spi_message msg;
	struct adis16220_state *st = iio_priv(indio_dev);
	int ret;
	struct spi_transfer xfers[] = {
		{
			.tx_buf = st->tx,
			.bits_per_word = 8,
			.len = 2,
			.cs_change = 1,
			.delay_usecs = 35,
		}, {
			.rx_buf = st->rx,
			.bits_per_word = 8,
			.len = 2,
			.cs_change = 1,
			.delay_usecs = 35,
		},
	};

	mutex_lock(&st->buf_lock);
	st->tx[0] = ADIS16220_READ_REG(lower_reg_address);
	st->tx[1] = 0;

	spi_message_init(&msg);
	spi_message_add_tail(&xfers[0], &msg);
	spi_message_add_tail(&xfers[1], &msg);
	ret = spi_sync(st->us, &msg);
	if (ret) {
		dev_err(&st->us->dev,
			"problem when reading 16 bit register 0x%02X",
			lower_reg_address);
		goto error_ret;
	}
	*val = (st->rx[0] << 8) | st->rx[1];

error_ret:
	mutex_unlock(&st->buf_lock);
	return ret;
}

static ssize_t adis16220_read_16bit(struct device *dev,
		struct device_attribute *attr,
		char *buf)
{
	struct iio_dev_attr *this_attr = to_iio_dev_attr(attr);
	struct iio_dev *indio_dev = dev_get_drvdata(dev);
	ssize_t ret;
	s16 val = 0;

	/* Take the iio_dev status lock */
	mutex_lock(&indio_dev->mlock);
	ret = adis16220_spi_read_reg_16(indio_dev, this_attr->address,
					(u16 *)&val);
	mutex_unlock(&indio_dev->mlock);
	if (ret)
		return ret;
	return sprintf(buf, "%d\n", val);
}

static ssize_t adis16220_write_16bit(struct device *dev,
		struct device_attribute *attr,
		const char *buf,
		size_t len)
{
	struct iio_dev *indio_dev = dev_get_drvdata(dev);
	struct iio_dev_attr *this_attr = to_iio_dev_attr(attr);
	int ret;
	u16 val;

	ret = kstrtou16(buf, 10, &val);
	if (ret)
		goto error_ret;
	ret = adis16220_spi_write_reg_16(indio_dev, this_attr->address, val);

error_ret:
	return ret ? ret : len;
}

static int adis16220_capture(struct iio_dev *indio_dev)
{
	int ret;
	ret = adis16220_spi_write_reg_16(indio_dev,
			ADIS16220_GLOB_CMD,
			0xBF08); /* initiates a manual data capture */
	if (ret)
		dev_err(&indio_dev->dev, "problem beginning capture");

	msleep(10); /* delay for capture to finish */

	return ret;
}

static int adis16220_reset(struct iio_dev *indio_dev)
{
	int ret;
	ret = adis16220_spi_write_reg_8(indio_dev,
			ADIS16220_GLOB_CMD,
			ADIS16220_GLOB_CMD_SW_RESET);
	if (ret)
		dev_err(&indio_dev->dev, "problem resetting device");

	return ret;
}

static ssize_t adis16220_write_reset(struct device *dev,
		struct device_attribute *attr,
		const char *buf, size_t len)
{
	struct iio_dev *indio_dev = dev_get_drvdata(dev);
	bool val;
	int ret;

	ret = strtobool(buf, &val);
	if (ret)
		return ret;
	if (!val)
		return -EINVAL;

	ret = adis16220_reset(indio_dev);
	if (ret)
		return ret;
	return len;
}

static ssize_t adis16220_write_capture(struct device *dev,
		struct device_attribute *attr,
		const char *buf, size_t len)
{
	struct iio_dev *indio_dev = dev_get_drvdata(dev);
	bool val;
	int ret;

	ret = strtobool(buf, &val);
	if (ret)
		return ret;
	if (!val)
		return -EINVAL;
	ret = adis16220_capture(indio_dev);
	if (ret)
		return ret;

	return len;
}

static int adis16220_check_status(struct iio_dev *indio_dev)
{
	u16 status;
	int ret;

	ret = adis16220_spi_read_reg_16(indio_dev, ADIS16220_DIAG_STAT,
					&status);

	if (ret < 0) {
		dev_err(&indio_dev->dev, "Reading status failed\n");
		goto error_ret;
	}
	ret = status & 0x7F;

	if (status & ADIS16220_DIAG_STAT_VIOLATION)
		dev_err(&indio_dev->dev,
			"Capture period violation/interruption\n");
	if (status & ADIS16220_DIAG_STAT_SPI_FAIL)
		dev_err(&indio_dev->dev, "SPI failure\n");
	if (status & ADIS16220_DIAG_STAT_FLASH_UPT)
		dev_err(&indio_dev->dev, "Flash update failed\n");
	if (status & ADIS16220_DIAG_STAT_POWER_HIGH)
		dev_err(&indio_dev->dev, "Power supply above 3.625V\n");
	if (status & ADIS16220_DIAG_STAT_POWER_LOW)
		dev_err(&indio_dev->dev, "Power supply below 3.15V\n");

error_ret:
	return ret;
}

static int adis16220_self_test(struct iio_dev *indio_dev)
{
	int ret;
	ret = adis16220_spi_write_reg_16(indio_dev,
			ADIS16220_MSC_CTRL,
			ADIS16220_MSC_CTRL_SELF_TEST_EN);
	if (ret) {
		dev_err(&indio_dev->dev, "problem starting self test");
		goto err_ret;
	}

	adis16220_check_status(indio_dev);

err_ret:
	return ret;
}

static int adis16220_initial_setup(struct iio_dev *indio_dev)
{
	int ret;

	/* Do self test */
	ret = adis16220_self_test(indio_dev);
	if (ret) {
		dev_err(&indio_dev->dev, "self test failure");
		goto err_ret;
	}

	/* Read status register to check the result */
	ret = adis16220_check_status(indio_dev);
	if (ret) {
		adis16220_reset(indio_dev);
		dev_err(&indio_dev->dev, "device not playing ball -> reset");
		msleep(ADIS16220_STARTUP_DELAY);
		ret = adis16220_check_status(indio_dev);
		if (ret) {
			dev_err(&indio_dev->dev, "giving up");
			goto err_ret;
		}
	}

err_ret:
	return ret;
}

static ssize_t adis16220_capture_buffer_read(struct iio_dev *indio_dev,
					char *buf,
					loff_t off,
					size_t count,
					int addr)
{
	struct adis16220_state *st = iio_priv(indio_dev);
	struct spi_message msg;
	struct spi_transfer xfers[] = {
		{
			.tx_buf = st->tx,
			.bits_per_word = 8,
			.len = 2,
			.cs_change = 1,
			.delay_usecs = 25,
		}, {
			.tx_buf = st->tx,
			.rx_buf = st->rx,
			.bits_per_word = 8,
			.cs_change = 1,
			.delay_usecs = 25,
		},
	};
	int ret;
	int i;

	if (unlikely(!count))
		return count;

	if ((off >= ADIS16220_CAPTURE_SIZE) || (count & 1) || (off & 1))
		return -EINVAL;

	if (off + count > ADIS16220_CAPTURE_SIZE)
		count = ADIS16220_CAPTURE_SIZE - off;

	/* write the begin position of capture buffer */
	ret = adis16220_spi_write_reg_16(indio_dev,
					ADIS16220_CAPT_PNTR,
					off > 1);
	if (ret)
		return -EIO;

	/* read count/2 values from capture buffer */
	mutex_lock(&st->buf_lock);

	for (i = 0; i < count; i += 2) {
		st->tx[i] = ADIS16220_READ_REG(addr);
		st->tx[i + 1] = 0;
	}
	xfers[1].len = count;

	spi_message_init(&msg);
	spi_message_add_tail(&xfers[0], &msg);
	spi_message_add_tail(&xfers[1], &msg);
	ret = spi_sync(st->us, &msg);
	if (ret) {

		mutex_unlock(&st->buf_lock);
		return -EIO;
	}

	memcpy(buf, st->rx, count);

	mutex_unlock(&st->buf_lock);
	return count;
}

static ssize_t adis16220_accel_bin_read(struct file *filp, struct kobject *kobj,
					struct bin_attribute *attr,
					char *buf,
					loff_t off,
					size_t count)
{
	struct device *dev = container_of(kobj, struct device, kobj);
	struct iio_dev *indio_dev = dev_get_drvdata(dev);

	return adis16220_capture_buffer_read(indio_dev, buf,
					off, count,
					ADIS16220_CAPT_BUFA);
}

static struct bin_attribute accel_bin = {
	.attr = {
		.name = "accel_bin",
		.mode = S_IRUGO,
	},
	.read = adis16220_accel_bin_read,
	.size = ADIS16220_CAPTURE_SIZE,
};

static ssize_t adis16220_adc1_bin_read(struct file *filp, struct kobject *kobj,
				struct bin_attribute *attr,
				char *buf, loff_t off,
				size_t count)
{
	struct device *dev = container_of(kobj, struct device, kobj);
	struct iio_dev *indio_dev = dev_get_drvdata(dev);

	return adis16220_capture_buffer_read(indio_dev, buf,
					off, count,
					ADIS16220_CAPT_BUF1);
}

static struct bin_attribute adc1_bin = {
	.attr = {
		.name = "in0_bin",
		.mode = S_IRUGO,
	},
	.read =  adis16220_adc1_bin_read,
	.size = ADIS16220_CAPTURE_SIZE,
};

static ssize_t adis16220_adc2_bin_read(struct file *filp, struct kobject *kobj,
				struct bin_attribute *attr,
				char *buf, loff_t off,
				size_t count)
{
	struct device *dev = container_of(kobj, struct device, kobj);
	struct iio_dev *indio_dev = dev_get_drvdata(dev);

	return adis16220_capture_buffer_read(indio_dev, buf,
					off, count,
					ADIS16220_CAPT_BUF2);
}


static struct bin_attribute adc2_bin = {
	.attr = {
		.name = "in1_bin",
		.mode = S_IRUGO,
	},
	.read =  adis16220_adc2_bin_read,
	.size = ADIS16220_CAPTURE_SIZE,
};

static IIO_DEVICE_ATTR(reset, S_IWUSR, NULL,
		adis16220_write_reset, 0);

#define IIO_DEV_ATTR_CAPTURE(_store)				\
	IIO_DEVICE_ATTR(capture, S_IWUSR, NULL, _store, 0)

static IIO_DEV_ATTR_CAPTURE(adis16220_write_capture);

#define IIO_DEV_ATTR_CAPTURE_COUNT(_mode, _show, _store, _addr)		\
	IIO_DEVICE_ATTR(capture_count, _mode, _show, _store, _addr)

static IIO_DEV_ATTR_CAPTURE_COUNT(S_IWUSR | S_IRUGO,
		adis16220_read_16bit,
		adis16220_write_16bit,
		ADIS16220_CAPT_PNTR);

enum adis16220_channel {
	in_supply, in_1, in_2, accel, temp
};

struct adis16220_address_spec {
	u8 addr;
	u8 bits;
	bool sign;
};

/* Address / bits / signed */
static const struct adis16220_address_spec adis16220_addresses[][3] = {
	[in_supply] =	{ { ADIS16220_CAPT_SUPPLY,	12, 0 }, },
	[in_1] =	{ { ADIS16220_CAPT_BUF1,	16, 1 },
			  { ADIS16220_AIN1_NULL,	16, 1 },
			  { ADIS16220_CAPT_PEAK1,	16, 1 }, },
	[in_2] =	{ { ADIS16220_CAPT_BUF2,	16, 1 },
			  { ADIS16220_AIN2_NULL,	16, 1 },
			  { ADIS16220_CAPT_PEAK2,	16, 1 }, },
	[accel] =	{ { ADIS16220_CAPT_BUFA,	16, 1 },
			  { ADIS16220_ACCL_NULL,	16, 1 },
			  { ADIS16220_CAPT_PEAKA,	16, 1 }, },
	[temp] =	{ { ADIS16220_CAPT_TEMP,	12, 0 }, }
};

static int adis16220_read_raw(struct iio_dev *indio_dev,
			      struct iio_chan_spec const *chan,
			      int *val, int *val2,
			      long mask)
{
	int ret = -EINVAL;
	int addrind = 0;
	u16 uval;
	s16 sval;
	u8 bits;

	switch (mask) {
	case 0:
		addrind = 0;
		break;
<<<<<<< HEAD
	case (1 << IIO_CHAN_INFO_OFFSET_SEPARATE):
=======
	case IIO_CHAN_INFO_OFFSET:
>>>>>>> dcd6c922
		if (chan->type == IIO_TEMP) {
			*val = 25;
			return IIO_VAL_INT;
		}
		addrind = 1;
		break;
<<<<<<< HEAD
	case (1 << IIO_CHAN_INFO_PEAK_SEPARATE):
		addrind = 2;
		break;
	case (1 << IIO_CHAN_INFO_SCALE_SEPARATE):
=======
	case IIO_CHAN_INFO_PEAK:
		addrind = 2;
		break;
	case IIO_CHAN_INFO_SCALE:
>>>>>>> dcd6c922
		*val = 0;
		switch (chan->type) {
		case IIO_TEMP:
			*val2 = -470000;
			return IIO_VAL_INT_PLUS_MICRO;
		case IIO_ACCEL:
			*val2 = 1887042;
			return IIO_VAL_INT_PLUS_MICRO;
		case IIO_VOLTAGE:
			if (chan->channel == 0)
				*val2 = 0012221;
			else /* Should really be dependent on VDD */
				*val2 = 305;
			return IIO_VAL_INT_PLUS_MICRO;
		default:
			return -EINVAL;
		}
	default:
		return -EINVAL;
	}
	if (adis16220_addresses[chan->address][addrind].sign) {
		ret = adis16220_spi_read_reg_16(indio_dev,
						adis16220_addresses[chan
								    ->address]
						[addrind].addr,
						&sval);
		if (ret)
			return ret;
		bits = adis16220_addresses[chan->address][addrind].bits;
		sval &= (1 << bits) - 1;
		sval = (s16)(sval << (16 - bits)) >> (16 - bits);
		*val = sval;
		return IIO_VAL_INT;
	} else {
		ret = adis16220_spi_read_reg_16(indio_dev,
						adis16220_addresses[chan
								    ->address]
						[addrind].addr,
						&uval);
		if (ret)
			return ret;
		bits = adis16220_addresses[chan->address][addrind].bits;
		uval &= (1 << bits) - 1;
		*val = uval;
		return IIO_VAL_INT;
	}
}

static const struct iio_chan_spec adis16220_channels[] = {
	{
		.type = IIO_VOLTAGE,
		.indexed = 1,
		.channel = 0,
		.extend_name = "supply",
<<<<<<< HEAD
		.info_mask = (1 << IIO_CHAN_INFO_SCALE_SEPARATE),
		.address = in_supply,
	}, {
		.type = IIO_ACCEL,
		.info_mask = (1 << IIO_CHAN_INFO_OFFSET_SEPARATE) |
			     (1 << IIO_CHAN_INFO_SCALE_SEPARATE) |
			     (1 << IIO_CHAN_INFO_PEAK_SEPARATE),
=======
		.info_mask = IIO_CHAN_INFO_SCALE_SEPARATE_BIT,
		.address = in_supply,
	}, {
		.type = IIO_ACCEL,
		.info_mask = IIO_CHAN_INFO_OFFSET_SEPARATE_BIT |
			     IIO_CHAN_INFO_SCALE_SEPARATE_BIT |
			     IIO_CHAN_INFO_PEAK_SEPARATE_BIT,
>>>>>>> dcd6c922
		.address = accel,
	}, {
		.type = IIO_TEMP,
		.indexed = 1,
		.channel = 0,
<<<<<<< HEAD
		.info_mask = (1 << IIO_CHAN_INFO_OFFSET_SEPARATE) |
			     (1 << IIO_CHAN_INFO_SCALE_SEPARATE),
=======
		.info_mask = IIO_CHAN_INFO_OFFSET_SEPARATE_BIT |
			     IIO_CHAN_INFO_SCALE_SEPARATE_BIT,
>>>>>>> dcd6c922
		.address = temp,
	}, {
		.type = IIO_VOLTAGE,
		.indexed = 1,
		.channel = 1,
<<<<<<< HEAD
		.info_mask = (1 << IIO_CHAN_INFO_OFFSET_SEPARATE) |
			     (1 << IIO_CHAN_INFO_SCALE_SEPARATE),
=======
		.info_mask = IIO_CHAN_INFO_OFFSET_SEPARATE_BIT |
			     IIO_CHAN_INFO_SCALE_SEPARATE_BIT,
>>>>>>> dcd6c922
		.address = in_1,
	}, {
		.type = IIO_VOLTAGE,
		.indexed = 1,
		.channel = 2,
		.address = in_2,
	}
};

static struct attribute *adis16220_attributes[] = {
	&iio_dev_attr_reset.dev_attr.attr,
	&iio_dev_attr_capture.dev_attr.attr,
	&iio_dev_attr_capture_count.dev_attr.attr,
	NULL
};

static const struct attribute_group adis16220_attribute_group = {
	.attrs = adis16220_attributes,
};

static const struct iio_info adis16220_info = {
	.attrs = &adis16220_attribute_group,
	.driver_module = THIS_MODULE,
	.read_raw = &adis16220_read_raw,
};

static int __devinit adis16220_probe(struct spi_device *spi)
{
	int ret;
	struct adis16220_state *st;
	struct iio_dev *indio_dev;

	/* setup the industrialio driver allocated elements */
	indio_dev = iio_allocate_device(sizeof(*st));
	if (indio_dev == NULL) {
		ret = -ENOMEM;
		goto error_ret;
	}

	st = iio_priv(indio_dev);
	/* this is only used for removal purposes */
	spi_set_drvdata(spi, indio_dev);

	st->us = spi;
	mutex_init(&st->buf_lock);

	indio_dev->name = spi->dev.driver->name;
	indio_dev->dev.parent = &spi->dev;
	indio_dev->info = &adis16220_info;
	indio_dev->modes = INDIO_DIRECT_MODE;
	indio_dev->channels = adis16220_channels;
	indio_dev->num_channels = ARRAY_SIZE(adis16220_channels);

	ret = iio_device_register(indio_dev);
	if (ret)
		goto error_free_dev;

	ret = sysfs_create_bin_file(&indio_dev->dev.kobj, &accel_bin);
	if (ret)
		goto error_unregister_dev;

	ret = sysfs_create_bin_file(&indio_dev->dev.kobj, &adc1_bin);
	if (ret)
		goto error_rm_accel_bin;

	ret = sysfs_create_bin_file(&indio_dev->dev.kobj, &adc2_bin);
	if (ret)
		goto error_rm_adc1_bin;

	/* Get the device into a sane initial state */
	ret = adis16220_initial_setup(indio_dev);
	if (ret)
		goto error_rm_adc2_bin;
	return 0;

error_rm_adc2_bin:
	sysfs_remove_bin_file(&indio_dev->dev.kobj, &adc2_bin);
error_rm_adc1_bin:
	sysfs_remove_bin_file(&indio_dev->dev.kobj, &adc1_bin);
error_rm_accel_bin:
	sysfs_remove_bin_file(&indio_dev->dev.kobj, &accel_bin);
error_unregister_dev:
	iio_device_unregister(indio_dev);
error_free_dev:
	iio_free_device(indio_dev);
error_ret:
	return ret;
}

static int adis16220_remove(struct spi_device *spi)
{
	struct iio_dev *indio_dev = spi_get_drvdata(spi);

	flush_scheduled_work();

	sysfs_remove_bin_file(&indio_dev->dev.kobj, &adc2_bin);
	sysfs_remove_bin_file(&indio_dev->dev.kobj, &adc1_bin);
	sysfs_remove_bin_file(&indio_dev->dev.kobj, &accel_bin);
	iio_device_unregister(indio_dev);
	iio_free_device(indio_dev);

	return 0;
}

static struct spi_driver adis16220_driver = {
	.driver = {
		.name = "adis16220",
		.owner = THIS_MODULE,
	},
	.probe = adis16220_probe,
	.remove = __devexit_p(adis16220_remove),
};
module_spi_driver(adis16220_driver);

MODULE_AUTHOR("Barry Song <21cnbao@gmail.com>");
MODULE_DESCRIPTION("Analog Devices ADIS16220 Digital Vibration Sensor");
MODULE_LICENSE("GPL v2");
MODULE_ALIAS("spi:adis16220");<|MERGE_RESOLUTION|>--- conflicted
+++ resolved
@@ -510,28 +510,17 @@
 	case 0:
 		addrind = 0;
 		break;
-<<<<<<< HEAD
-	case (1 << IIO_CHAN_INFO_OFFSET_SEPARATE):
-=======
 	case IIO_CHAN_INFO_OFFSET:
->>>>>>> dcd6c922
 		if (chan->type == IIO_TEMP) {
 			*val = 25;
 			return IIO_VAL_INT;
 		}
 		addrind = 1;
 		break;
-<<<<<<< HEAD
-	case (1 << IIO_CHAN_INFO_PEAK_SEPARATE):
-		addrind = 2;
-		break;
-	case (1 << IIO_CHAN_INFO_SCALE_SEPARATE):
-=======
 	case IIO_CHAN_INFO_PEAK:
 		addrind = 2;
 		break;
 	case IIO_CHAN_INFO_SCALE:
->>>>>>> dcd6c922
 		*val = 0;
 		switch (chan->type) {
 		case IIO_TEMP:
@@ -586,15 +575,6 @@
 		.indexed = 1,
 		.channel = 0,
 		.extend_name = "supply",
-<<<<<<< HEAD
-		.info_mask = (1 << IIO_CHAN_INFO_SCALE_SEPARATE),
-		.address = in_supply,
-	}, {
-		.type = IIO_ACCEL,
-		.info_mask = (1 << IIO_CHAN_INFO_OFFSET_SEPARATE) |
-			     (1 << IIO_CHAN_INFO_SCALE_SEPARATE) |
-			     (1 << IIO_CHAN_INFO_PEAK_SEPARATE),
-=======
 		.info_mask = IIO_CHAN_INFO_SCALE_SEPARATE_BIT,
 		.address = in_supply,
 	}, {
@@ -602,31 +582,20 @@
 		.info_mask = IIO_CHAN_INFO_OFFSET_SEPARATE_BIT |
 			     IIO_CHAN_INFO_SCALE_SEPARATE_BIT |
 			     IIO_CHAN_INFO_PEAK_SEPARATE_BIT,
->>>>>>> dcd6c922
 		.address = accel,
 	}, {
 		.type = IIO_TEMP,
 		.indexed = 1,
 		.channel = 0,
-<<<<<<< HEAD
-		.info_mask = (1 << IIO_CHAN_INFO_OFFSET_SEPARATE) |
-			     (1 << IIO_CHAN_INFO_SCALE_SEPARATE),
-=======
 		.info_mask = IIO_CHAN_INFO_OFFSET_SEPARATE_BIT |
 			     IIO_CHAN_INFO_SCALE_SEPARATE_BIT,
->>>>>>> dcd6c922
 		.address = temp,
 	}, {
 		.type = IIO_VOLTAGE,
 		.indexed = 1,
 		.channel = 1,
-<<<<<<< HEAD
-		.info_mask = (1 << IIO_CHAN_INFO_OFFSET_SEPARATE) |
-			     (1 << IIO_CHAN_INFO_SCALE_SEPARATE),
-=======
 		.info_mask = IIO_CHAN_INFO_OFFSET_SEPARATE_BIT |
 			     IIO_CHAN_INFO_SCALE_SEPARATE_BIT,
->>>>>>> dcd6c922
 		.address = in_1,
 	}, {
 		.type = IIO_VOLTAGE,
