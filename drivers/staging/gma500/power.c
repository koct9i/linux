--- conflicted
+++ resolved
@@ -266,11 +266,7 @@
 	ret = gma_resume_pci(dev->pdev);
 	if (ret == 0) {
 		/* FIXME: we want to defer this for Medfield/Oaktrail */
-<<<<<<< HEAD
-		gma_resume_display(dev);
-=======
 		gma_resume_display(dev->pdev);
->>>>>>> dcd6c922
 		psb_irq_preinstall(dev);
 		psb_irq_postinstall(dev);
 		pm_runtime_get(&dev->pdev->dev);
