--- conflicted
+++ resolved
@@ -339,17 +339,8 @@
 		flag |= DAVINCI_I2C_MDR_XA;
 	if (!(msg->flags & I2C_M_RD))
 		flag |= DAVINCI_I2C_MDR_TRX;
-<<<<<<< HEAD
-	if (stop)
-		flag |= DAVINCI_I2C_MDR_STP;
-	if (msg->len == 0) {
-		flag |= DAVINCI_I2C_MDR_RM;
-		flag &= ~DAVINCI_I2C_MDR_STP;
-	}
-=======
 	if (msg->len == 0)
 		flag |= DAVINCI_I2C_MDR_RM;
->>>>>>> 062c1825
 
 	/* Enable receive or transmit interrupts */
 	w = davinci_i2c_read_reg(dev, DAVINCI_I2C_IMR_REG);
@@ -361,9 +352,6 @@
 
 	dev->terminate = 0;
 
-<<<<<<< HEAD
-	/* write the data into mode register */
-=======
 	/*
 	 * Write mode register first as needed for correct behaviour
 	 * on OMAP-L138, but don't set STT yet to avoid a race with XRDY
@@ -387,19 +375,7 @@
 	flag |= DAVINCI_I2C_MDR_STT;
 	if (stop && msg->len != 0)
 		flag |= DAVINCI_I2C_MDR_STP;
->>>>>>> 062c1825
 	davinci_i2c_write_reg(dev, DAVINCI_I2C_MDR_REG, flag);
-
-	/*
-	 * First byte should be set here, not after interrupt,
-	 * because transmit-data-ready interrupt can come before
-	 * NACK-interrupt during sending of previous message and
-	 * ICDXR may have wrong data
-	 */
-	if ((!(msg->flags & I2C_M_RD)) && dev->buf_len) {
-		davinci_i2c_write_reg(dev, DAVINCI_I2C_DXR_REG, *dev->buf++);
-		dev->buf_len--;
-	}
 
 	r = wait_for_completion_interruptible_timeout(&dev->cmd_complete,
 						      dev->adapter.timeout);
