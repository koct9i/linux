--- conflicted
+++ resolved
@@ -858,11 +858,7 @@
 			init_ir_raw_event(&rawir);
 			rawir.pulse = ((ir->buf_in[i] & MCE_PULSE_BIT) != 0);
 			rawir.duration = (ir->buf_in[i] & MCE_PULSE_MASK)
-<<<<<<< HEAD
-					 * MS_TO_US(MCE_TIME_UNIT);
-=======
 					 * US_TO_NS(MCE_TIME_UNIT);
->>>>>>> ec00f5e4
 
 			dev_dbg(ir->dev, "Storing %s with duration %d\n",
 				rawir.pulse ? "pulse" : "space",
