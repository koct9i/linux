
/*

    cx88-i2c.c  --  all the i2c code is here

    Copyright (C) 1996,97,98 Ralph  Metzler (rjkm@thp.uni-koeln.de)
			   & Marcus Metzler (mocm@thp.uni-koeln.de)
    (c) 2002 Yurij Sysoev <yurij@naturesoft.net>
    (c) 1999-2003 Gerd Knorr <kraxel@bytesex.org>

    (c) 2005 Mauro Carvalho Chehab <mchehab@infradead.org>
	- Multituner support and i2c address binding

    This program is free software; you can redistribute it and/or modify
    it under the terms of the GNU General Public License as published by
    the Free Software Foundation; either version 2 of the License, or
    (at your option) any later version.

    This program is distributed in the hope that it will be useful,
    but WITHOUT ANY WARRANTY; without even the implied warranty of
    MERCHANTABILITY or FITNESS FOR A PARTICULAR PURPOSE.  See the
    GNU General Public License for more details.

    You should have received a copy of the GNU General Public License
    along with this program; if not, write to the Free Software
    Foundation, Inc., 675 Mass Ave, Cambridge, MA 02139, USA.

*/

#include <linux/module.h>
#include <linux/init.h>

#include <asm/io.h>

#include "cx88.h"
#include <media/v4l2-common.h>

static unsigned int i2c_debug;
module_param(i2c_debug, int, 0644);
MODULE_PARM_DESC(i2c_debug,"enable debug messages [i2c]");

static unsigned int i2c_scan;
module_param(i2c_scan, int, 0444);
MODULE_PARM_DESC(i2c_scan,"scan i2c bus at insmod time");

static unsigned int i2c_udelay = 5;
module_param(i2c_udelay, int, 0644);
MODULE_PARM_DESC(i2c_udelay,"i2c delay at insmod time, in usecs "
		"(should be 5 or higher). Lower value means higher bus speed.");

#define dprintk(level,fmt, arg...)	if (i2c_debug >= level) \
	printk(KERN_DEBUG "%s: " fmt, core->name , ## arg)

/* ----------------------------------------------------------------------- */

static void cx8800_bit_setscl(void *data, int state)
{
	struct cx88_core *core = data;

	if (state)
		core->i2c_state |= 0x02;
	else
		core->i2c_state &= ~0x02;
	cx_write(MO_I2C, core->i2c_state);
	cx_read(MO_I2C);
}

static void cx8800_bit_setsda(void *data, int state)
{
	struct cx88_core *core = data;

	if (state)
		core->i2c_state |= 0x01;
	else
		core->i2c_state &= ~0x01;
	cx_write(MO_I2C, core->i2c_state);
	cx_read(MO_I2C);
}

static int cx8800_bit_getscl(void *data)
{
	struct cx88_core *core = data;
	u32 state;

	state = cx_read(MO_I2C);
	return state & 0x02 ? 1 : 0;
}

static int cx8800_bit_getsda(void *data)
{
	struct cx88_core *core = data;
	u32 state;

	state = cx_read(MO_I2C);
	return state & 0x01;
}

/* ----------------------------------------------------------------------- */

static const struct i2c_algo_bit_data cx8800_i2c_algo_template = {
	.setsda  = cx8800_bit_setsda,
	.setscl  = cx8800_bit_setscl,
	.getsda  = cx8800_bit_getsda,
	.getscl  = cx8800_bit_getscl,
	.udelay  = 16,
	.timeout = 200,
};

/* ----------------------------------------------------------------------- */

static const char * const i2c_devs[128] = {
	[ 0x1c >> 1 ] = "lgdt330x",
	[ 0x86 >> 1 ] = "tda9887/cx22702",
	[ 0xa0 >> 1 ] = "eeprom",
	[ 0xc0 >> 1 ] = "tuner (analog)",
	[ 0xc2 >> 1 ] = "tuner (analog/dvb)",
	[ 0xc8 >> 1 ] = "xc5000",
};

static void do_i2c_scan(const char *name, struct i2c_client *c)
{
	unsigned char buf;
	int i,rc;

	for (i = 0; i < ARRAY_SIZE(i2c_devs); i++) {
		c->addr = i;
		rc = i2c_master_recv(c,&buf,0);
		if (rc < 0)
			continue;
		printk("%s: i2c scan: found device @ 0x%x  [%s]\n",
		       name, i << 1, i2c_devs[i] ? i2c_devs[i] : "???");
	}
}

/* init + register i2c algo-bit adapter */
int cx88_i2c_init(struct cx88_core *core, struct pci_dev *pci)
{
	/* Prevents usage of invalid delay values */
	if (i2c_udelay<5)
		i2c_udelay=5;

	memcpy(&core->i2c_algo, &cx8800_i2c_algo_template,
	       sizeof(core->i2c_algo));


	core->i2c_adap.dev.parent = &pci->dev;
	strlcpy(core->i2c_adap.name,core->name,sizeof(core->i2c_adap.name));
	core->i2c_adap.owner = THIS_MODULE;
	core->i2c_adap.id = I2C_HW_B_CX2388x;
	core->i2c_algo.udelay = i2c_udelay;
	core->i2c_algo.data = core;
	i2c_set_adapdata(&core->i2c_adap, &core->v4l2_dev);
	core->i2c_adap.algo_data = &core->i2c_algo;
	core->i2c_client.adapter = &core->i2c_adap;
	strlcpy(core->i2c_client.name, "cx88xx internal", I2C_NAME_SIZE);

	cx8800_bit_setscl(core,1);
	cx8800_bit_setsda(core,1);

	core->i2c_rc = i2c_bit_add_bus(&core->i2c_adap);
	if (0 == core->i2c_rc) {
		static u8 tuner_data[] =
			{ 0x0b, 0xdc, 0x86, 0x52 };
		static struct i2c_msg tuner_msg =
			{ .flags = 0, .addr = 0xc2 >> 1, .buf = tuner_data, .len = 4 };

		dprintk(1, "i2c register ok\n");
		switch( core->boardnr ) {
			case CX88_BOARD_HAUPPAUGE_HVR1300:
			case CX88_BOARD_HAUPPAUGE_HVR3000:
			case CX88_BOARD_HAUPPAUGE_HVR4000:
				printk("%s: i2c init: enabling analog demod on HVR1300/3000/4000 tuner\n",
					core->name);
				i2c_transfer(core->i2c_client.adapter, &tuner_msg, 1);
				break;
			default:
				break;
		}
		if (i2c_scan)
			do_i2c_scan(core->name,&core->i2c_client);
	} else
		printk("%s: i2c register FAILED\n", core->name);

	return core->i2c_rc;
<<<<<<< HEAD
}

void cx88_i2c_init_ir(struct cx88_core *core)
{
	/* Instantiate the IR receiver device, if present */
	if (0 == core->i2c_rc) {
		struct i2c_board_info info;
		const unsigned short addr_list[] = {
			0x18, 0x6b, 0x71,
			I2C_CLIENT_END
		};

		memset(&info, 0, sizeof(struct i2c_board_info));
		strlcpy(info.type, "ir_video", I2C_NAME_SIZE);
		/* Use quick read command for probe, some IR chips don't
		 * support writes */
		i2c_new_probed_device(&core->i2c_adap, &info, addr_list,
				      i2c_probe_func_quick_read);
	}
}

/* ----------------------------------------------------------------------- */

/*
 * Local variables:
 * c-basic-offset: 8
 * End:
 */
=======
}
>>>>>>> 45f53cc9
<|MERGE_RESOLUTION|>--- conflicted
+++ resolved
@@ -182,35 +182,4 @@
 		printk("%s: i2c register FAILED\n", core->name);
 
 	return core->i2c_rc;
-<<<<<<< HEAD
-}
-
-void cx88_i2c_init_ir(struct cx88_core *core)
-{
-	/* Instantiate the IR receiver device, if present */
-	if (0 == core->i2c_rc) {
-		struct i2c_board_info info;
-		const unsigned short addr_list[] = {
-			0x18, 0x6b, 0x71,
-			I2C_CLIENT_END
-		};
-
-		memset(&info, 0, sizeof(struct i2c_board_info));
-		strlcpy(info.type, "ir_video", I2C_NAME_SIZE);
-		/* Use quick read command for probe, some IR chips don't
-		 * support writes */
-		i2c_new_probed_device(&core->i2c_adap, &info, addr_list,
-				      i2c_probe_func_quick_read);
-	}
-}
-
-/* ----------------------------------------------------------------------- */
-
-/*
- * Local variables:
- * c-basic-offset: 8
- * End:
- */
-=======
-}
->>>>>>> 45f53cc9
+}