/*
 * V4L2 Driver for SuperH Mobile CEU interface
 *
 * Copyright (C) 2008 Magnus Damm
 *
 * Based on V4L2 Driver for PXA camera host - "pxa_camera.c",
 *
 * Copyright (C) 2006, Sascha Hauer, Pengutronix
 * Copyright (C) 2008, Guennadi Liakhovetski <kernel@pengutronix.de>
 *
 * This program is free software; you can redistribute it and/or modify
 * it under the terms of the GNU General Public License as published by
 * the Free Software Foundation; either version 2 of the License, or
 * (at your option) any later version.
 */

#include <linux/init.h>
#include <linux/module.h>
#include <linux/io.h>
#include <linux/completion.h>
#include <linux/delay.h>
#include <linux/dma-mapping.h>
#include <linux/errno.h>
#include <linux/fs.h>
#include <linux/interrupt.h>
#include <linux/kernel.h>
#include <linux/mm.h>
#include <linux/moduleparam.h>
#include <linux/time.h>
#include <linux/slab.h>
#include <linux/device.h>
#include <linux/platform_device.h>
#include <linux/videodev2.h>
#include <linux/pm_runtime.h>
#include <linux/sched.h>

#include <media/v4l2-common.h>
#include <media/v4l2-dev.h>
#include <media/soc_camera.h>
#include <media/sh_mobile_ceu.h>
#include <media/sh_mobile_csi2.h>
#include <media/videobuf2-dma-contig.h>
#include <media/v4l2-mediabus.h>
#include <media/soc_mediabus.h>

/* register offsets for sh7722 / sh7723 */

#define CAPSR  0x00 /* Capture start register */
#define CAPCR  0x04 /* Capture control register */
#define CAMCR  0x08 /* Capture interface control register */
#define CMCYR  0x0c /* Capture interface cycle  register */
#define CAMOR  0x10 /* Capture interface offset register */
#define CAPWR  0x14 /* Capture interface width register */
#define CAIFR  0x18 /* Capture interface input format register */
#define CSTCR  0x20 /* Camera strobe control register (<= sh7722) */
#define CSECR  0x24 /* Camera strobe emission count register (<= sh7722) */
#define CRCNTR 0x28 /* CEU register control register */
#define CRCMPR 0x2c /* CEU register forcible control register */
#define CFLCR  0x30 /* Capture filter control register */
#define CFSZR  0x34 /* Capture filter size clip register */
#define CDWDR  0x38 /* Capture destination width register */
#define CDAYR  0x3c /* Capture data address Y register */
#define CDACR  0x40 /* Capture data address C register */
#define CDBYR  0x44 /* Capture data bottom-field address Y register */
#define CDBCR  0x48 /* Capture data bottom-field address C register */
#define CBDSR  0x4c /* Capture bundle destination size register */
#define CFWCR  0x5c /* Firewall operation control register */
#define CLFCR  0x60 /* Capture low-pass filter control register */
#define CDOCR  0x64 /* Capture data output control register */
#define CDDCR  0x68 /* Capture data complexity level register */
#define CDDAR  0x6c /* Capture data complexity level address register */
#define CEIER  0x70 /* Capture event interrupt enable register */
#define CETCR  0x74 /* Capture event flag clear register */
#define CSTSR  0x7c /* Capture status register */
#define CSRTR  0x80 /* Capture software reset register */
#define CDSSR  0x84 /* Capture data size register */
#define CDAYR2 0x90 /* Capture data address Y register 2 */
#define CDACR2 0x94 /* Capture data address C register 2 */
#define CDBYR2 0x98 /* Capture data bottom-field address Y register 2 */
#define CDBCR2 0x9c /* Capture data bottom-field address C register 2 */

#undef DEBUG_GEOMETRY
#ifdef DEBUG_GEOMETRY
#define dev_geo	dev_info
#else
#define dev_geo	dev_dbg
#endif

/* per video frame buffer */
struct sh_mobile_ceu_buffer {
	struct vb2_buffer vb; /* v4l buffer must be first */
	struct list_head queue;
};

struct sh_mobile_ceu_dev {
	struct soc_camera_host ici;
	struct soc_camera_device *icd;
	struct platform_device *csi2_pdev;

	unsigned int irq;
	void __iomem *base;
	size_t video_limit;
	size_t buf_total;

	spinlock_t lock;		/* Protects video buffer lists */
	struct list_head capture;
	struct vb2_buffer *active;
	struct vb2_alloc_ctx *alloc_ctx;

	struct sh_mobile_ceu_info *pdata;
	struct completion complete;

	u32 cflcr;

	enum v4l2_field field;
	int sequence;

	unsigned int image_mode:1;
	unsigned int is_16bit:1;
	unsigned int frozen:1;
};

struct sh_mobile_ceu_cam {
	/* CEU offsets within the camera output, before the CEU scaler */
	unsigned int ceu_left;
	unsigned int ceu_top;
	/* Client output, as seen by the CEU */
	unsigned int width;
	unsigned int height;
	/*
	 * User window from S_CROP / G_CROP, produced by client cropping and
	 * scaling, CEU scaling and CEU cropping, mapped back onto the client
	 * input window
	 */
	struct v4l2_rect subrect;
	/* Camera cropping rectangle */
	struct v4l2_rect rect;
	const struct soc_mbus_pixelfmt *extra_fmt;
	enum v4l2_mbus_pixelcode code;
};

static struct sh_mobile_ceu_buffer *to_ceu_vb(struct vb2_buffer *vb)
{
	return container_of(vb, struct sh_mobile_ceu_buffer, vb);
}

static void ceu_write(struct sh_mobile_ceu_dev *priv,
		      unsigned long reg_offs, u32 data)
{
	iowrite32(data, priv->base + reg_offs);
}

static u32 ceu_read(struct sh_mobile_ceu_dev *priv, unsigned long reg_offs)
{
	return ioread32(priv->base + reg_offs);
}

static int sh_mobile_ceu_soft_reset(struct sh_mobile_ceu_dev *pcdev)
{
	int i, success = 0;
	struct soc_camera_device *icd = pcdev->icd;

	ceu_write(pcdev, CAPSR, 1 << 16); /* reset */

	/* wait CSTSR.CPTON bit */
	for (i = 0; i < 1000; i++) {
		if (!(ceu_read(pcdev, CSTSR) & 1)) {
			success++;
			break;
		}
		udelay(1);
	}

	/* wait CAPSR.CPKIL bit */
	for (i = 0; i < 1000; i++) {
		if (!(ceu_read(pcdev, CAPSR) & (1 << 16))) {
			success++;
			break;
		}
		udelay(1);
	}


	if (2 != success) {
		dev_warn(icd->pdev, "soft reset time out\n");
		return -EIO;
	}

	return 0;
}

/*
 *  Videobuf operations
 */

/*
 * .queue_setup() is called to check, whether the driver can accept the
 *		  requested number of buffers and to fill in plane sizes
 *		  for the current frame format if required
 */
static int sh_mobile_ceu_videobuf_setup(struct vb2_queue *vq,
			const struct v4l2_format *fmt,
			unsigned int *count, unsigned int *num_planes,
			unsigned int sizes[], void *alloc_ctxs[])
{
	struct soc_camera_device *icd = container_of(vq, struct soc_camera_device, vb2_vidq);
	struct soc_camera_host *ici = to_soc_camera_host(icd->parent);
	struct sh_mobile_ceu_dev *pcdev = ici->priv;
	int bytes_per_line;
	unsigned int height;

	if (fmt) {
		const struct soc_camera_format_xlate *xlate = soc_camera_xlate_by_fourcc(icd,
								fmt->fmt.pix.pixelformat);
		if (!xlate)
			return -EINVAL;
		bytes_per_line = soc_mbus_bytes_per_line(fmt->fmt.pix.width,
							 xlate->host_fmt);
		height = fmt->fmt.pix.height;
	} else {
		/* Called from VIDIOC_REQBUFS or in compatibility mode */
		bytes_per_line = soc_mbus_bytes_per_line(icd->user_width,
						icd->current_fmt->host_fmt);
		height = icd->user_height;
	}
	if (bytes_per_line < 0)
		return bytes_per_line;

	sizes[0] = bytes_per_line * height;

	alloc_ctxs[0] = pcdev->alloc_ctx;

	if (!vq->num_buffers)
		pcdev->sequence = 0;

	if (!*count)
		*count = 2;

	/* If *num_planes != 0, we have already verified *count. */
	if (pcdev->video_limit && !*num_planes) {
		size_t size = PAGE_ALIGN(sizes[0]) * *count;

		if (size + pcdev->buf_total > pcdev->video_limit)
			*count = (pcdev->video_limit - pcdev->buf_total) /
				PAGE_ALIGN(sizes[0]);
	}

	*num_planes = 1;

	dev_dbg(icd->parent, "count=%d, size=%u\n", *count, sizes[0]);

	return 0;
}

#define CEU_CETCR_MAGIC 0x0317f313 /* acknowledge magical interrupt sources */
#define CEU_CETCR_IGRW (1 << 4) /* prohibited register access interrupt bit */
#define CEU_CEIER_CPEIE (1 << 0) /* one-frame capture end interrupt */
#define CEU_CEIER_VBP   (1 << 20) /* vbp error */
#define CEU_CAPCR_CTNCP (1 << 16) /* continuous capture mode (if set) */
#define CEU_CEIER_MASK (CEU_CEIER_CPEIE | CEU_CEIER_VBP)


/*
 * return value doesn't reflex the success/failure to queue the new buffer,
 * but rather the status of the previous buffer.
 */
static int sh_mobile_ceu_capture(struct sh_mobile_ceu_dev *pcdev)
{
	struct soc_camera_device *icd = pcdev->icd;
	dma_addr_t phys_addr_top, phys_addr_bottom;
	unsigned long top1, top2;
	unsigned long bottom1, bottom2;
	u32 status;
	bool planar;
	int ret = 0;

	/*
	 * The hardware is _very_ picky about this sequence. Especially
	 * the CEU_CETCR_MAGIC value. It seems like we need to acknowledge
	 * several not-so-well documented interrupt sources in CETCR.
	 */
	ceu_write(pcdev, CEIER, ceu_read(pcdev, CEIER) & ~CEU_CEIER_MASK);
	status = ceu_read(pcdev, CETCR);
	ceu_write(pcdev, CETCR, ~status & CEU_CETCR_MAGIC);
	if (!pcdev->frozen)
		ceu_write(pcdev, CEIER, ceu_read(pcdev, CEIER) | CEU_CEIER_MASK);
	ceu_write(pcdev, CAPCR, ceu_read(pcdev, CAPCR) & ~CEU_CAPCR_CTNCP);
	ceu_write(pcdev, CETCR, CEU_CETCR_MAGIC ^ CEU_CETCR_IGRW);

	/*
	 * When a VBP interrupt occurs, a capture end interrupt does not occur
	 * and the image of that frame is not captured correctly. So, soft reset
	 * is needed here.
	 */
	if (status & CEU_CEIER_VBP) {
		sh_mobile_ceu_soft_reset(pcdev);
		ret = -EIO;
	}

	if (pcdev->frozen) {
		complete(&pcdev->complete);
		return ret;
	}

	if (!pcdev->active)
		return ret;

	if (V4L2_FIELD_INTERLACED_BT == pcdev->field) {
		top1	= CDBYR;
		top2	= CDBCR;
		bottom1	= CDAYR;
		bottom2	= CDACR;
	} else {
		top1	= CDAYR;
		top2	= CDACR;
		bottom1	= CDBYR;
		bottom2	= CDBCR;
	}

	phys_addr_top = vb2_dma_contig_plane_dma_addr(pcdev->active, 0);

	switch (icd->current_fmt->host_fmt->fourcc) {
	case V4L2_PIX_FMT_NV12:
	case V4L2_PIX_FMT_NV21:
	case V4L2_PIX_FMT_NV16:
	case V4L2_PIX_FMT_NV61:
		planar = true;
		break;
	default:
		planar = false;
	}

	ceu_write(pcdev, top1, phys_addr_top);
	if (V4L2_FIELD_NONE != pcdev->field) {
		if (planar)
			phys_addr_bottom = phys_addr_top + icd->user_width;
		else
			phys_addr_bottom = phys_addr_top +
				soc_mbus_bytes_per_line(icd->user_width,
							icd->current_fmt->host_fmt);
		ceu_write(pcdev, bottom1, phys_addr_bottom);
	}

	if (planar) {
		phys_addr_top += icd->user_width *
			icd->user_height;
		ceu_write(pcdev, top2, phys_addr_top);
		if (V4L2_FIELD_NONE != pcdev->field) {
			phys_addr_bottom = phys_addr_top + icd->user_width;
			ceu_write(pcdev, bottom2, phys_addr_bottom);
		}
	}

	ceu_write(pcdev, CAPSR, 0x1); /* start capture */

	return ret;
}

static int sh_mobile_ceu_videobuf_prepare(struct vb2_buffer *vb)
{
	struct sh_mobile_ceu_buffer *buf = to_ceu_vb(vb);

	/* Added list head initialization on alloc */
	WARN(!list_empty(&buf->queue), "Buffer %p on queue!\n", vb);

	return 0;
}

static void sh_mobile_ceu_videobuf_queue(struct vb2_buffer *vb)
{
	struct soc_camera_device *icd = container_of(vb->vb2_queue, struct soc_camera_device, vb2_vidq);
	struct soc_camera_host *ici = to_soc_camera_host(icd->parent);
	struct sh_mobile_ceu_dev *pcdev = ici->priv;
	struct sh_mobile_ceu_buffer *buf = to_ceu_vb(vb);
	unsigned long size;
	int bytes_per_line = soc_mbus_bytes_per_line(icd->user_width,
						icd->current_fmt->host_fmt);

	if (bytes_per_line < 0)
		goto error;

	size = icd->user_height * bytes_per_line;

	if (vb2_plane_size(vb, 0) < size) {
		dev_err(icd->parent, "Buffer #%d too small (%lu < %lu)\n",
			vb->v4l2_buf.index, vb2_plane_size(vb, 0), size);
		goto error;
	}

	vb2_set_plane_payload(vb, 0, size);

	dev_dbg(icd->parent, "%s (vb=0x%p) 0x%p %lu\n", __func__,
		vb, vb2_plane_vaddr(vb, 0), vb2_get_plane_payload(vb, 0));

#ifdef DEBUG
	/*
	 * This can be useful if you want to see if we actually fill
	 * the buffer with something
	 */
	if (vb2_plane_vaddr(vb, 0))
		memset(vb2_plane_vaddr(vb, 0), 0xaa, vb2_get_plane_payload(vb, 0));
#endif

	spin_lock_irq(&pcdev->lock);
	list_add_tail(&buf->queue, &pcdev->capture);

	if (!pcdev->active) {
		/*
		 * Because there were no active buffer at this moment,
		 * we are not interested in the return value of
		 * sh_mobile_ceu_capture here.
		 */
		pcdev->active = vb;
		sh_mobile_ceu_capture(pcdev);
	}
	spin_unlock_irq(&pcdev->lock);

	return;

error:
	vb2_buffer_done(vb, VB2_BUF_STATE_ERROR);
}

static void sh_mobile_ceu_videobuf_release(struct vb2_buffer *vb)
{
	struct soc_camera_device *icd = container_of(vb->vb2_queue, struct soc_camera_device, vb2_vidq);
	struct soc_camera_host *ici = to_soc_camera_host(icd->parent);
	struct sh_mobile_ceu_buffer *buf = to_ceu_vb(vb);
	struct sh_mobile_ceu_dev *pcdev = ici->priv;

	spin_lock_irq(&pcdev->lock);

	if (pcdev->active == vb) {
		/* disable capture (release DMA buffer), reset */
		ceu_write(pcdev, CAPSR, 1 << 16);
		pcdev->active = NULL;
	}

	/*
	 * Doesn't hurt also if the list is empty, but it hurts, if queuing the
	 * buffer failed, and .buf_init() hasn't been called
	 */
	if (buf->queue.next)
		list_del_init(&buf->queue);

	pcdev->buf_total -= PAGE_ALIGN(vb2_plane_size(vb, 0));
	dev_dbg(icd->parent, "%s() %zu bytes buffers\n", __func__,
		pcdev->buf_total);

	spin_unlock_irq(&pcdev->lock);
}

static int sh_mobile_ceu_videobuf_init(struct vb2_buffer *vb)
{
	struct soc_camera_device *icd = container_of(vb->vb2_queue, struct soc_camera_device, vb2_vidq);
	struct soc_camera_host *ici = to_soc_camera_host(icd->parent);
	struct sh_mobile_ceu_dev *pcdev = ici->priv;

	pcdev->buf_total += PAGE_ALIGN(vb2_plane_size(vb, 0));
	dev_dbg(icd->parent, "%s() %zu bytes buffers\n", __func__,
		pcdev->buf_total);

	/* This is for locking debugging only */
	INIT_LIST_HEAD(&to_ceu_vb(vb)->queue);
	return 0;
}

static int sh_mobile_ceu_stop_streaming(struct vb2_queue *q)
{
	struct soc_camera_device *icd = container_of(q, struct soc_camera_device, vb2_vidq);
	struct soc_camera_host *ici = to_soc_camera_host(icd->parent);
	struct sh_mobile_ceu_dev *pcdev = ici->priv;
	struct list_head *buf_head, *tmp;

	spin_lock_irq(&pcdev->lock);

	pcdev->active = NULL;

	list_for_each_safe(buf_head, tmp, &pcdev->capture)
		list_del_init(buf_head);

	spin_unlock_irq(&pcdev->lock);

	return sh_mobile_ceu_soft_reset(pcdev);
}

static struct vb2_ops sh_mobile_ceu_videobuf_ops = {
	.queue_setup	= sh_mobile_ceu_videobuf_setup,
	.buf_prepare	= sh_mobile_ceu_videobuf_prepare,
	.buf_queue	= sh_mobile_ceu_videobuf_queue,
	.buf_cleanup	= sh_mobile_ceu_videobuf_release,
	.buf_init	= sh_mobile_ceu_videobuf_init,
	.wait_prepare	= soc_camera_unlock,
	.wait_finish	= soc_camera_lock,
	.stop_streaming	= sh_mobile_ceu_stop_streaming,
};

static irqreturn_t sh_mobile_ceu_irq(int irq, void *data)
{
	struct sh_mobile_ceu_dev *pcdev = data;
	struct vb2_buffer *vb;
	int ret;

	spin_lock(&pcdev->lock);

	vb = pcdev->active;
	if (!vb)
		/* Stale interrupt from a released buffer */
		goto out;

	list_del_init(&to_ceu_vb(vb)->queue);

	if (!list_empty(&pcdev->capture))
		pcdev->active = &list_entry(pcdev->capture.next,
					    struct sh_mobile_ceu_buffer, queue)->vb;
	else
		pcdev->active = NULL;

	ret = sh_mobile_ceu_capture(pcdev);
	do_gettimeofday(&vb->v4l2_buf.timestamp);
	if (!ret) {
		vb->v4l2_buf.field = pcdev->field;
		vb->v4l2_buf.sequence = pcdev->sequence++;
	}
	vb2_buffer_done(vb, ret < 0 ? VB2_BUF_STATE_ERROR : VB2_BUF_STATE_DONE);

out:
	spin_unlock(&pcdev->lock);

	return IRQ_HANDLED;
}

static struct v4l2_subdev *find_csi2(struct sh_mobile_ceu_dev *pcdev)
{
	struct v4l2_subdev *sd;

	if (!pcdev->csi2_pdev)
		return NULL;

	v4l2_device_for_each_subdev(sd, &pcdev->ici.v4l2_dev)
		if (&pcdev->csi2_pdev->dev == v4l2_get_subdevdata(sd))
			return sd;

	return NULL;
}

/* Called with .video_lock held */
static int sh_mobile_ceu_add_device(struct soc_camera_device *icd)
{
	struct soc_camera_host *ici = to_soc_camera_host(icd->parent);
	struct sh_mobile_ceu_dev *pcdev = ici->priv;
	struct v4l2_subdev *csi2_sd;
	int ret;

	if (pcdev->icd)
		return -EBUSY;

	dev_info(icd->parent,
		 "SuperH Mobile CEU driver attached to camera %d\n",
		 icd->devnum);

	pm_runtime_get_sync(ici->v4l2_dev.dev);

	pcdev->buf_total = 0;

	ret = sh_mobile_ceu_soft_reset(pcdev);

	csi2_sd = find_csi2(pcdev);
<<<<<<< HEAD
	if (csi2_sd)
		csi2_sd->grp_id = (long)icd;
=======
	if (csi2_sd) {
		csi2_sd->grp_id = soc_camera_grp_id(icd);
		v4l2_set_subdev_hostdata(csi2_sd, icd);
	}
>>>>>>> dcd6c922

	ret = v4l2_subdev_call(csi2_sd, core, s_power, 1);
	if (ret < 0 && ret != -ENOIOCTLCMD && ret != -ENODEV) {
		pm_runtime_put_sync(ici->v4l2_dev.dev);
		return ret;
	}

	/*
	 * -ENODEV is special: either csi2_sd == NULL or the CSI-2 driver
	 * has not found this soc-camera device among its clients
	 */
	if (ret == -ENODEV && csi2_sd)
		csi2_sd->grp_id = 0;
	pcdev->icd = icd;

	return 0;
}

/* Called with .video_lock held */
static void sh_mobile_ceu_remove_device(struct soc_camera_device *icd)
{
	struct soc_camera_host *ici = to_soc_camera_host(icd->parent);
	struct sh_mobile_ceu_dev *pcdev = ici->priv;
	struct v4l2_subdev *csi2_sd = find_csi2(pcdev);

	BUG_ON(icd != pcdev->icd);

	v4l2_subdev_call(csi2_sd, core, s_power, 0);
	if (csi2_sd)
		csi2_sd->grp_id = 0;
	/* disable capture, disable interrupts */
	ceu_write(pcdev, CEIER, 0);
	sh_mobile_ceu_soft_reset(pcdev);

	/* make sure active buffer is canceled */
	spin_lock_irq(&pcdev->lock);
	if (pcdev->active) {
		list_del_init(&to_ceu_vb(pcdev->active)->queue);
		vb2_buffer_done(pcdev->active, VB2_BUF_STATE_ERROR);
		pcdev->active = NULL;
	}
	spin_unlock_irq(&pcdev->lock);

	pm_runtime_put_sync(ici->v4l2_dev.dev);

	dev_info(icd->parent,
		 "SuperH Mobile CEU driver detached from camera %d\n",
		 icd->devnum);

	pcdev->icd = NULL;
}

/*
 * See chapter 29.4.12 "Capture Filter Control Register (CFLCR)"
 * in SH7722 Hardware Manual
 */
static unsigned int size_dst(unsigned int src, unsigned int scale)
{
	unsigned int mant_pre = scale >> 12;
	if (!src || !scale)
		return src;
	return ((mant_pre + 2 * (src - 1)) / (2 * mant_pre) - 1) *
		mant_pre * 4096 / scale + 1;
}

static u16 calc_scale(unsigned int src, unsigned int *dst)
{
	u16 scale;

	if (src == *dst)
		return 0;

	scale = (src * 4096 / *dst) & ~7;

	while (scale > 4096 && size_dst(src, scale) < *dst)
		scale -= 8;

	*dst = size_dst(src, scale);

	return scale;
}

/* rect is guaranteed to not exceed the scaled camera rectangle */
static void sh_mobile_ceu_set_rect(struct soc_camera_device *icd)
{
	struct soc_camera_host *ici = to_soc_camera_host(icd->parent);
	struct sh_mobile_ceu_cam *cam = icd->host_priv;
	struct sh_mobile_ceu_dev *pcdev = ici->priv;
	unsigned int height, width, cdwdr_width, in_width, in_height;
	unsigned int left_offset, top_offset;
	u32 camor;

	dev_geo(icd->parent, "Crop %ux%u@%u:%u\n",
		icd->user_width, icd->user_height, cam->ceu_left, cam->ceu_top);

	left_offset	= cam->ceu_left;
	top_offset	= cam->ceu_top;

	WARN_ON(icd->user_width & 3 || icd->user_height & 3);

	width = icd->user_width;

	if (pcdev->image_mode) {
		in_width = cam->width;
		if (!pcdev->is_16bit) {
			in_width *= 2;
			left_offset *= 2;
		}
		cdwdr_width = width;
	} else {
		int bytes_per_line = soc_mbus_bytes_per_line(width,
						icd->current_fmt->host_fmt);
		unsigned int w_factor;

		switch (icd->current_fmt->host_fmt->packing) {
		case SOC_MBUS_PACKING_2X8_PADHI:
			w_factor = 2;
			break;
		default:
			w_factor = 1;
		}

		in_width = cam->width * w_factor;
		left_offset *= w_factor;

		if (bytes_per_line < 0)
			cdwdr_width = width;
		else
			cdwdr_width = bytes_per_line;
	}

	height = icd->user_height;
	in_height = cam->height;
	if (V4L2_FIELD_NONE != pcdev->field) {
		height = (height / 2) & ~3;
		in_height /= 2;
		top_offset /= 2;
		cdwdr_width *= 2;
	}

	/* CSI2 special configuration */
	if (pcdev->pdata->csi2) {
		in_width = ((in_width - 2) * 2);
		left_offset *= 2;
	}

	/* Set CAMOR, CAPWR, CFSZR, take care of CDWDR */
	camor = left_offset | (top_offset << 16);

	dev_geo(icd->parent,
		"CAMOR 0x%x, CAPWR 0x%x, CFSZR 0x%x, CDWDR 0x%x\n", camor,
		(in_height << 16) | in_width, (height << 16) | width,
		cdwdr_width);

	ceu_write(pcdev, CAMOR, camor);
	ceu_write(pcdev, CAPWR, (in_height << 16) | in_width);
	/* CFSZR clipping is applied _after_ the scaling filter (CFLCR) */
	ceu_write(pcdev, CFSZR, (height << 16) | width);
	ceu_write(pcdev, CDWDR, cdwdr_width);
}

static u32 capture_save_reset(struct sh_mobile_ceu_dev *pcdev)
{
	u32 capsr = ceu_read(pcdev, CAPSR);
	ceu_write(pcdev, CAPSR, 1 << 16); /* reset, stop capture */
	return capsr;
}

static void capture_restore(struct sh_mobile_ceu_dev *pcdev, u32 capsr)
{
	unsigned long timeout = jiffies + 10 * HZ;

	/*
	 * Wait until the end of the current frame. It can take a long time,
	 * but if it has been aborted by a CAPSR reset, it shoule exit sooner.
	 */
	while ((ceu_read(pcdev, CSTSR) & 1) && time_before(jiffies, timeout))
		msleep(1);

	if (time_after(jiffies, timeout)) {
		dev_err(pcdev->ici.v4l2_dev.dev,
			"Timeout waiting for frame end! Interface problem?\n");
		return;
	}

	/* Wait until reset clears, this shall not hang... */
	while (ceu_read(pcdev, CAPSR) & (1 << 16))
		udelay(10);

	/* Anything to restore? */
	if (capsr & ~(1 << 16))
		ceu_write(pcdev, CAPSR, capsr);
}

/* Find the bus subdevice driver, e.g., CSI2 */
static struct v4l2_subdev *find_bus_subdev(struct sh_mobile_ceu_dev *pcdev,
					   struct soc_camera_device *icd)
{
	if (pcdev->csi2_pdev) {
		struct v4l2_subdev *csi2_sd = find_csi2(pcdev);
<<<<<<< HEAD
		if (csi2_sd && csi2_sd->grp_id == (u32)icd)
=======
		if (csi2_sd && csi2_sd->grp_id == soc_camera_grp_id(icd))
>>>>>>> dcd6c922
			return csi2_sd;
	}

	return soc_camera_to_subdev(icd);
}

#define CEU_BUS_FLAGS (V4L2_MBUS_MASTER |	\
		V4L2_MBUS_PCLK_SAMPLE_RISING |	\
		V4L2_MBUS_HSYNC_ACTIVE_HIGH |	\
		V4L2_MBUS_HSYNC_ACTIVE_LOW |	\
		V4L2_MBUS_VSYNC_ACTIVE_HIGH |	\
		V4L2_MBUS_VSYNC_ACTIVE_LOW |	\
		V4L2_MBUS_DATA_ACTIVE_HIGH)

/* Capture is not running, no interrupts, no locking needed */
static int sh_mobile_ceu_set_bus_param(struct soc_camera_device *icd)
{
	struct soc_camera_host *ici = to_soc_camera_host(icd->parent);
	struct sh_mobile_ceu_dev *pcdev = ici->priv;
	struct v4l2_subdev *sd = find_bus_subdev(pcdev, icd);
	struct sh_mobile_ceu_cam *cam = icd->host_priv;
	struct v4l2_mbus_config cfg = {.type = V4L2_MBUS_PARALLEL,};
	unsigned long value, common_flags = CEU_BUS_FLAGS;
	u32 capsr = capture_save_reset(pcdev);
	unsigned int yuv_lineskip;
	int ret;

	/*
	 * If the client doesn't implement g_mbus_config, we just use our
	 * platform data
	 */
	ret = v4l2_subdev_call(sd, video, g_mbus_config, &cfg);
	if (!ret) {
		common_flags = soc_mbus_config_compatible(&cfg,
							  common_flags);
		if (!common_flags)
			return -EINVAL;
	} else if (ret != -ENOIOCTLCMD) {
		return ret;
	}

	/* Make choises, based on platform preferences */
	if ((common_flags & V4L2_MBUS_HSYNC_ACTIVE_HIGH) &&
	    (common_flags & V4L2_MBUS_HSYNC_ACTIVE_LOW)) {
		if (pcdev->pdata->flags & SH_CEU_FLAG_HSYNC_LOW)
			common_flags &= ~V4L2_MBUS_HSYNC_ACTIVE_HIGH;
		else
			common_flags &= ~V4L2_MBUS_HSYNC_ACTIVE_LOW;
	}

	if ((common_flags & V4L2_MBUS_VSYNC_ACTIVE_HIGH) &&
	    (common_flags & V4L2_MBUS_VSYNC_ACTIVE_LOW)) {
		if (pcdev->pdata->flags & SH_CEU_FLAG_VSYNC_LOW)
			common_flags &= ~V4L2_MBUS_VSYNC_ACTIVE_HIGH;
		else
			common_flags &= ~V4L2_MBUS_VSYNC_ACTIVE_LOW;
	}

	cfg.flags = common_flags;
	ret = v4l2_subdev_call(sd, video, s_mbus_config, &cfg);
	if (ret < 0 && ret != -ENOIOCTLCMD)
		return ret;

	if (icd->current_fmt->host_fmt->bits_per_sample > 8)
		pcdev->is_16bit = 1;
	else
		pcdev->is_16bit = 0;

	ceu_write(pcdev, CRCNTR, 0);
	ceu_write(pcdev, CRCMPR, 0);

	value = 0x00000010; /* data fetch by default */
	yuv_lineskip = 0x10;

	switch (icd->current_fmt->host_fmt->fourcc) {
	case V4L2_PIX_FMT_NV12:
	case V4L2_PIX_FMT_NV21:
		/* convert 4:2:2 -> 4:2:0 */
		yuv_lineskip = 0; /* skip for NV12/21, no skip for NV16/61 */
		/* fall-through */
	case V4L2_PIX_FMT_NV16:
	case V4L2_PIX_FMT_NV61:
		switch (cam->code) {
		case V4L2_MBUS_FMT_UYVY8_2X8:
			value = 0x00000000; /* Cb0, Y0, Cr0, Y1 */
			break;
		case V4L2_MBUS_FMT_VYUY8_2X8:
			value = 0x00000100; /* Cr0, Y0, Cb0, Y1 */
			break;
		case V4L2_MBUS_FMT_YUYV8_2X8:
			value = 0x00000200; /* Y0, Cb0, Y1, Cr0 */
			break;
		case V4L2_MBUS_FMT_YVYU8_2X8:
			value = 0x00000300; /* Y0, Cr0, Y1, Cb0 */
			break;
		default:
			BUG();
		}
	}

	if (icd->current_fmt->host_fmt->fourcc == V4L2_PIX_FMT_NV21 ||
	    icd->current_fmt->host_fmt->fourcc == V4L2_PIX_FMT_NV61)
		value ^= 0x00000100; /* swap U, V to change from NV1x->NVx1 */

	value |= common_flags & V4L2_MBUS_VSYNC_ACTIVE_LOW ? 1 << 1 : 0;
	value |= common_flags & V4L2_MBUS_HSYNC_ACTIVE_LOW ? 1 << 0 : 0;
	value |= pcdev->is_16bit ? 1 << 12 : 0;

	/* CSI2 mode */
	if (pcdev->pdata->csi2)
		value |= 3 << 12;

	ceu_write(pcdev, CAMCR, value);

	ceu_write(pcdev, CAPCR, 0x00300000);

	switch (pcdev->field) {
	case V4L2_FIELD_INTERLACED_TB:
		value = 0x101;
		break;
	case V4L2_FIELD_INTERLACED_BT:
		value = 0x102;
		break;
	default:
		value = 0;
		break;
	}
	ceu_write(pcdev, CAIFR, value);

	sh_mobile_ceu_set_rect(icd);
	mdelay(1);

	dev_geo(icd->parent, "CFLCR 0x%x\n", pcdev->cflcr);
	ceu_write(pcdev, CFLCR, pcdev->cflcr);

	/*
	 * A few words about byte order (observed in Big Endian mode)
	 *
	 * In data fetch mode bytes are received in chunks of 8 bytes.
	 * D0, D1, D2, D3, D4, D5, D6, D7 (D0 received first)
	 *
	 * The data is however by default written to memory in reverse order:
	 * D7, D6, D5, D4, D3, D2, D1, D0 (D7 written to lowest byte)
	 *
	 * The lowest three bits of CDOCR allows us to do swapping,
	 * using 7 we swap the data bytes to match the incoming order:
	 * D0, D1, D2, D3, D4, D5, D6, D7
	 */
	value = 0x00000007 | yuv_lineskip;

	ceu_write(pcdev, CDOCR, value);
	ceu_write(pcdev, CFWCR, 0); /* keep "datafetch firewall" disabled */

	capture_restore(pcdev, capsr);

	/* not in bundle mode: skip CBDSR, CDAYR2, CDACR2, CDBYR2, CDBCR2 */
	return 0;
}

static int sh_mobile_ceu_try_bus_param(struct soc_camera_device *icd,
				       unsigned char buswidth)
{
	struct soc_camera_host *ici = to_soc_camera_host(icd->parent);
	struct sh_mobile_ceu_dev *pcdev = ici->priv;
	struct v4l2_subdev *sd = find_bus_subdev(pcdev, icd);
	unsigned long common_flags = CEU_BUS_FLAGS;
	struct v4l2_mbus_config cfg = {.type = V4L2_MBUS_PARALLEL,};
	int ret;

	ret = v4l2_subdev_call(sd, video, g_mbus_config, &cfg);
	if (!ret)
		common_flags = soc_mbus_config_compatible(&cfg,
							  common_flags);
	else if (ret != -ENOIOCTLCMD)
		return ret;

	if (!common_flags || buswidth > 16)
		return -EINVAL;

	return 0;
}

static const struct soc_mbus_pixelfmt sh_mobile_ceu_formats[] = {
	{
		.fourcc			= V4L2_PIX_FMT_NV12,
		.name			= "NV12",
		.bits_per_sample	= 8,
		.packing		= SOC_MBUS_PACKING_1_5X8,
		.order			= SOC_MBUS_ORDER_LE,
	}, {
		.fourcc			= V4L2_PIX_FMT_NV21,
		.name			= "NV21",
		.bits_per_sample	= 8,
		.packing		= SOC_MBUS_PACKING_1_5X8,
		.order			= SOC_MBUS_ORDER_LE,
	}, {
		.fourcc			= V4L2_PIX_FMT_NV16,
		.name			= "NV16",
		.bits_per_sample	= 8,
		.packing		= SOC_MBUS_PACKING_2X8_PADHI,
		.order			= SOC_MBUS_ORDER_LE,
	}, {
		.fourcc			= V4L2_PIX_FMT_NV61,
		.name			= "NV61",
		.bits_per_sample	= 8,
		.packing		= SOC_MBUS_PACKING_2X8_PADHI,
		.order			= SOC_MBUS_ORDER_LE,
	},
};

/* This will be corrected as we get more formats */
static bool sh_mobile_ceu_packing_supported(const struct soc_mbus_pixelfmt *fmt)
{
	return	fmt->packing == SOC_MBUS_PACKING_NONE ||
		(fmt->bits_per_sample == 8 &&
		 fmt->packing == SOC_MBUS_PACKING_1_5X8) ||
		(fmt->bits_per_sample == 8 &&
		 fmt->packing == SOC_MBUS_PACKING_2X8_PADHI) ||
		(fmt->bits_per_sample > 8 &&
		 fmt->packing == SOC_MBUS_PACKING_EXTEND16);
}

static int client_g_rect(struct v4l2_subdev *sd, struct v4l2_rect *rect);

static struct soc_camera_device *ctrl_to_icd(struct v4l2_ctrl *ctrl)
{
	return container_of(ctrl->handler, struct soc_camera_device,
							ctrl_handler);
}

static int sh_mobile_ceu_s_ctrl(struct v4l2_ctrl *ctrl)
{
	struct soc_camera_device *icd = ctrl_to_icd(ctrl);
	struct soc_camera_host *ici = to_soc_camera_host(icd->parent);
	struct sh_mobile_ceu_dev *pcdev = ici->priv;

	switch (ctrl->id) {
	case V4L2_CID_SHARPNESS:
		switch (icd->current_fmt->host_fmt->fourcc) {
		case V4L2_PIX_FMT_NV12:
		case V4L2_PIX_FMT_NV21:
		case V4L2_PIX_FMT_NV16:
		case V4L2_PIX_FMT_NV61:
			ceu_write(pcdev, CLFCR, !ctrl->val);
			return 0;
		}
		break;
	}

	return -EINVAL;
}

static const struct v4l2_ctrl_ops sh_mobile_ceu_ctrl_ops = {
	.s_ctrl = sh_mobile_ceu_s_ctrl,
};

static int sh_mobile_ceu_get_formats(struct soc_camera_device *icd, unsigned int idx,
				     struct soc_camera_format_xlate *xlate)
{
	struct v4l2_subdev *sd = soc_camera_to_subdev(icd);
	struct device *dev = icd->parent;
	struct soc_camera_host *ici = to_soc_camera_host(dev);
	struct sh_mobile_ceu_dev *pcdev = ici->priv;
	int ret, k, n;
	int formats = 0;
	struct sh_mobile_ceu_cam *cam;
	enum v4l2_mbus_pixelcode code;
	const struct soc_mbus_pixelfmt *fmt;

	ret = v4l2_subdev_call(sd, video, enum_mbus_fmt, idx, &code);
	if (ret < 0)
		/* No more formats */
		return 0;

	fmt = soc_mbus_get_fmtdesc(code);
	if (!fmt) {
		dev_warn(dev, "unsupported format code #%u: %d\n", idx, code);
		return 0;
	}

	if (!pcdev->pdata->csi2) {
		/* Are there any restrictions in the CSI-2 case? */
		ret = sh_mobile_ceu_try_bus_param(icd, fmt->bits_per_sample);
		if (ret < 0)
			return 0;
	}

	if (!icd->host_priv) {
		struct v4l2_mbus_framefmt mf;
		struct v4l2_rect rect;
		int shift = 0;

		/* Add our control */
		v4l2_ctrl_new_std(&icd->ctrl_handler, &sh_mobile_ceu_ctrl_ops,
				  V4L2_CID_SHARPNESS, 0, 1, 1, 0);
		if (icd->ctrl_handler.error)
			return icd->ctrl_handler.error;

		/* FIXME: subwindow is lost between close / open */

		/* Cache current client geometry */
		ret = client_g_rect(sd, &rect);
		if (ret < 0)
			return ret;

		/* First time */
		ret = v4l2_subdev_call(sd, video, g_mbus_fmt, &mf);
		if (ret < 0)
			return ret;

		while ((mf.width > 2560 || mf.height > 1920) && shift < 4) {
			/* Try 2560x1920, 1280x960, 640x480, 320x240 */
			mf.width	= 2560 >> shift;
			mf.height	= 1920 >> shift;
			ret = v4l2_device_call_until_err(sd->v4l2_dev,
					soc_camera_grp_id(icd), video,
					s_mbus_fmt, &mf);
			if (ret < 0)
				return ret;
			shift++;
		}

		if (shift == 4) {
			dev_err(dev, "Failed to configure the client below %ux%x\n",
				mf.width, mf.height);
			return -EIO;
		}

		dev_geo(dev, "camera fmt %ux%u\n", mf.width, mf.height);

		cam = kzalloc(sizeof(*cam), GFP_KERNEL);
		if (!cam)
			return -ENOMEM;

		/* We are called with current camera crop, initialise subrect with it */
		cam->rect	= rect;
		cam->subrect	= rect;

		cam->width	= mf.width;
		cam->height	= mf.height;

		icd->host_priv = cam;
	} else {
		cam = icd->host_priv;
	}

	/* Beginning of a pass */
	if (!idx)
		cam->extra_fmt = NULL;

	switch (code) {
	case V4L2_MBUS_FMT_UYVY8_2X8:
	case V4L2_MBUS_FMT_VYUY8_2X8:
	case V4L2_MBUS_FMT_YUYV8_2X8:
	case V4L2_MBUS_FMT_YVYU8_2X8:
		if (cam->extra_fmt)
			break;

		/*
		 * Our case is simple so far: for any of the above four camera
		 * formats we add all our four synthesized NV* formats, so,
		 * just marking the device with a single flag suffices. If
		 * the format generation rules are more complex, you would have
		 * to actually hang your already added / counted formats onto
		 * the host_priv pointer and check whether the format you're
		 * going to add now is already there.
		 */
		cam->extra_fmt = sh_mobile_ceu_formats;

		n = ARRAY_SIZE(sh_mobile_ceu_formats);
		formats += n;
		for (k = 0; xlate && k < n; k++) {
			xlate->host_fmt	= &sh_mobile_ceu_formats[k];
			xlate->code	= code;
			xlate++;
			dev_dbg(dev, "Providing format %s using code %d\n",
				sh_mobile_ceu_formats[k].name, code);
		}
		break;
	default:
		if (!sh_mobile_ceu_packing_supported(fmt))
			return 0;
	}

	/* Generic pass-through */
	formats++;
	if (xlate) {
		xlate->host_fmt	= fmt;
		xlate->code	= code;
		xlate++;
		dev_dbg(dev, "Providing format %s in pass-through mode\n",
			fmt->name);
	}

	return formats;
}

static void sh_mobile_ceu_put_formats(struct soc_camera_device *icd)
{
	kfree(icd->host_priv);
	icd->host_priv = NULL;
}

/* Check if any dimension of r1 is smaller than respective one of r2 */
static bool is_smaller(struct v4l2_rect *r1, struct v4l2_rect *r2)
{
	return r1->width < r2->width || r1->height < r2->height;
}

/* Check if r1 fails to cover r2 */
static bool is_inside(struct v4l2_rect *r1, struct v4l2_rect *r2)
{
	return r1->left > r2->left || r1->top > r2->top ||
		r1->left + r1->width < r2->left + r2->width ||
		r1->top + r1->height < r2->top + r2->height;
}

static unsigned int scale_down(unsigned int size, unsigned int scale)
{
	return (size * 4096 + scale / 2) / scale;
}

static unsigned int calc_generic_scale(unsigned int input, unsigned int output)
{
	return (input * 4096 + output / 2) / output;
}

/* Get and store current client crop */
static int client_g_rect(struct v4l2_subdev *sd, struct v4l2_rect *rect)
{
	struct v4l2_crop crop;
	struct v4l2_cropcap cap;
	int ret;

	crop.type = V4L2_BUF_TYPE_VIDEO_CAPTURE;

	ret = v4l2_subdev_call(sd, video, g_crop, &crop);
	if (!ret) {
		*rect = crop.c;
		return ret;
	}

	/* Camera driver doesn't support .g_crop(), assume default rectangle */
	cap.type = V4L2_BUF_TYPE_VIDEO_CAPTURE;

	ret = v4l2_subdev_call(sd, video, cropcap, &cap);
	if (!ret)
		*rect = cap.defrect;

	return ret;
}

/* Client crop has changed, update our sub-rectangle to remain within the area */
static void update_subrect(struct sh_mobile_ceu_cam *cam)
{
	struct v4l2_rect *rect = &cam->rect, *subrect = &cam->subrect;

	if (rect->width < subrect->width)
		subrect->width = rect->width;

	if (rect->height < subrect->height)
		subrect->height = rect->height;

	if (rect->left > subrect->left)
		subrect->left = rect->left;
	else if (rect->left + rect->width >
		 subrect->left + subrect->width)
		subrect->left = rect->left + rect->width -
			subrect->width;

	if (rect->top > subrect->top)
		subrect->top = rect->top;
	else if (rect->top + rect->height >
		 subrect->top + subrect->height)
		subrect->top = rect->top + rect->height -
			subrect->height;
}

/*
 * The common for both scaling and cropping iterative approach is:
 * 1. try if the client can produce exactly what requested by the user
 * 2. if (1) failed, try to double the client image until we get one big enough
 * 3. if (2) failed, try to request the maximum image
 */
static int client_s_crop(struct soc_camera_device *icd, struct v4l2_crop *crop,
			 struct v4l2_crop *cam_crop)
{
	struct v4l2_subdev *sd = soc_camera_to_subdev(icd);
	struct v4l2_rect *rect = &crop->c, *cam_rect = &cam_crop->c;
	struct device *dev = sd->v4l2_dev->dev;
	struct sh_mobile_ceu_cam *cam = icd->host_priv;
	struct v4l2_cropcap cap;
	int ret;
	unsigned int width, height;

	v4l2_subdev_call(sd, video, s_crop, crop);
	ret = client_g_rect(sd, cam_rect);
	if (ret < 0)
		return ret;

	/*
	 * Now cam_crop contains the current camera input rectangle, and it must
	 * be within camera cropcap bounds
	 */
	if (!memcmp(rect, cam_rect, sizeof(*rect))) {
		/* Even if camera S_CROP failed, but camera rectangle matches */
		dev_dbg(dev, "Camera S_CROP successful for %dx%d@%d:%d\n",
			rect->width, rect->height, rect->left, rect->top);
		cam->rect = *cam_rect;
		return 0;
	}

	/* Try to fix cropping, that camera hasn't managed to set */
	dev_geo(dev, "Fix camera S_CROP for %dx%d@%d:%d to %dx%d@%d:%d\n",
		cam_rect->width, cam_rect->height,
		cam_rect->left, cam_rect->top,
		rect->width, rect->height, rect->left, rect->top);

	/* We need sensor maximum rectangle */
	ret = v4l2_subdev_call(sd, video, cropcap, &cap);
	if (ret < 0)
		return ret;

	/* Put user requested rectangle within sensor bounds */
	soc_camera_limit_side(&rect->left, &rect->width, cap.bounds.left, 2,
			      cap.bounds.width);
	soc_camera_limit_side(&rect->top, &rect->height, cap.bounds.top, 4,
			      cap.bounds.height);

	/*
	 * Popular special case - some cameras can only handle fixed sizes like
	 * QVGA, VGA,... Take care to avoid infinite loop.
	 */
	width = max(cam_rect->width, 2);
	height = max(cam_rect->height, 2);

	/*
	 * Loop as long as sensor is not covering the requested rectangle and
	 * is still within its bounds
	 */
	while (!ret && (is_smaller(cam_rect, rect) ||
			is_inside(cam_rect, rect)) &&
	       (cap.bounds.width > width || cap.bounds.height > height)) {

		width *= 2;
		height *= 2;

		cam_rect->width = width;
		cam_rect->height = height;

		/*
		 * We do not know what capabilities the camera has to set up
		 * left and top borders. We could try to be smarter in iterating
		 * them, e.g., if camera current left is to the right of the
		 * target left, set it to the middle point between the current
		 * left and minimum left. But that would add too much
		 * complexity: we would have to iterate each border separately.
		 * Instead we just drop to the left and top bounds.
		 */
		if (cam_rect->left > rect->left)
			cam_rect->left = cap.bounds.left;

		if (cam_rect->left + cam_rect->width < rect->left + rect->width)
			cam_rect->width = rect->left + rect->width -
				cam_rect->left;

		if (cam_rect->top > rect->top)
			cam_rect->top = cap.bounds.top;

		if (cam_rect->top + cam_rect->height < rect->top + rect->height)
			cam_rect->height = rect->top + rect->height -
				cam_rect->top;

		v4l2_subdev_call(sd, video, s_crop, cam_crop);
		ret = client_g_rect(sd, cam_rect);
		dev_geo(dev, "Camera S_CROP %d for %dx%d@%d:%d\n", ret,
			cam_rect->width, cam_rect->height,
			cam_rect->left, cam_rect->top);
	}

	/* S_CROP must not modify the rectangle */
	if (is_smaller(cam_rect, rect) || is_inside(cam_rect, rect)) {
		/*
		 * The camera failed to configure a suitable cropping,
		 * we cannot use the current rectangle, set to max
		 */
		*cam_rect = cap.bounds;
		v4l2_subdev_call(sd, video, s_crop, cam_crop);
		ret = client_g_rect(sd, cam_rect);
		dev_geo(dev, "Camera S_CROP %d for max %dx%d@%d:%d\n", ret,
			cam_rect->width, cam_rect->height,
			cam_rect->left, cam_rect->top);
	}

	if (!ret) {
		cam->rect = *cam_rect;
		update_subrect(cam);
	}

	return ret;
}

/* Iterative s_mbus_fmt, also updates cached client crop on success */
static int client_s_fmt(struct soc_camera_device *icd,
			struct v4l2_mbus_framefmt *mf, bool ceu_can_scale)
{
	struct sh_mobile_ceu_cam *cam = icd->host_priv;
	struct v4l2_subdev *sd = soc_camera_to_subdev(icd);
	struct device *dev = icd->parent;
	unsigned int width = mf->width, height = mf->height, tmp_w, tmp_h;
	unsigned int max_width, max_height;
	struct v4l2_cropcap cap;
	bool ceu_1to1;
	int ret;

	ret = v4l2_device_call_until_err(sd->v4l2_dev,
					 soc_camera_grp_id(icd), video,
					 s_mbus_fmt, mf);
	if (ret < 0)
		return ret;

	dev_geo(dev, "camera scaled to %ux%u\n", mf->width, mf->height);

	if (width == mf->width && height == mf->height) {
		/* Perfect! The client has done it all. */
		ceu_1to1 = true;
		goto update_cache;
	}

	ceu_1to1 = false;
	if (!ceu_can_scale)
		goto update_cache;

	cap.type = V4L2_BUF_TYPE_VIDEO_CAPTURE;

	ret = v4l2_subdev_call(sd, video, cropcap, &cap);
	if (ret < 0)
		return ret;

	max_width = min(cap.bounds.width, 2560);
	max_height = min(cap.bounds.height, 1920);

	/* Camera set a format, but geometry is not precise, try to improve */
	tmp_w = mf->width;
	tmp_h = mf->height;

	/* width <= max_width && height <= max_height - guaranteed by try_fmt */
	while ((width > tmp_w || height > tmp_h) &&
	       tmp_w < max_width && tmp_h < max_height) {
		tmp_w = min(2 * tmp_w, max_width);
		tmp_h = min(2 * tmp_h, max_height);
		mf->width = tmp_w;
		mf->height = tmp_h;
		ret = v4l2_device_call_until_err(sd->v4l2_dev,
					soc_camera_grp_id(icd), video,
					s_mbus_fmt, mf);
		dev_geo(dev, "Camera scaled to %ux%u\n",
			mf->width, mf->height);
		if (ret < 0) {
			/* This shouldn't happen */
			dev_err(dev, "Client failed to set format: %d\n", ret);
			return ret;
		}
	}

update_cache:
	/* Update cache */
	ret = client_g_rect(sd, &cam->rect);
	if (ret < 0)
		return ret;

	if (ceu_1to1)
		cam->subrect = cam->rect;
	else
		update_subrect(cam);

	return 0;
}

/**
 * @width	- on output: user width, mapped back to input
 * @height	- on output: user height, mapped back to input
 * @mf		- in- / output camera output window
 */
static int client_scale(struct soc_camera_device *icd,
			struct v4l2_mbus_framefmt *mf,
			unsigned int *width, unsigned int *height,
			bool ceu_can_scale)
{
	struct sh_mobile_ceu_cam *cam = icd->host_priv;
	struct device *dev = icd->parent;
	struct v4l2_mbus_framefmt mf_tmp = *mf;
	unsigned int scale_h, scale_v;
	int ret;

	/*
	 * 5. Apply iterative camera S_FMT for camera user window (also updates
	 *    client crop cache and the imaginary sub-rectangle).
	 */
	ret = client_s_fmt(icd, &mf_tmp, ceu_can_scale);
	if (ret < 0)
		return ret;

	dev_geo(dev, "5: camera scaled to %ux%u\n",
		mf_tmp.width, mf_tmp.height);

	/* 6. Retrieve camera output window (g_fmt) */

	/* unneeded - it is already in "mf_tmp" */

	/* 7. Calculate new client scales. */
	scale_h = calc_generic_scale(cam->rect.width, mf_tmp.width);
	scale_v = calc_generic_scale(cam->rect.height, mf_tmp.height);

	mf->width	= mf_tmp.width;
	mf->height	= mf_tmp.height;
	mf->colorspace	= mf_tmp.colorspace;

	/*
	 * 8. Calculate new CEU crop - apply camera scales to previously
	 *    updated "effective" crop.
	 */
	*width = scale_down(cam->subrect.width, scale_h);
	*height = scale_down(cam->subrect.height, scale_v);

	dev_geo(dev, "8: new client sub-window %ux%u\n", *width, *height);

	return 0;
}

/*
 * CEU can scale and crop, but we don't want to waste bandwidth and kill the
 * framerate by always requesting the maximum image from the client. See
 * Documentation/video4linux/sh_mobile_ceu_camera.txt for a description of
 * scaling and cropping algorithms and for the meaning of referenced here steps.
 */
static int sh_mobile_ceu_set_crop(struct soc_camera_device *icd,
				  struct v4l2_crop *a)
{
	struct v4l2_rect *rect = &a->c;
	struct device *dev = icd->parent;
	struct soc_camera_host *ici = to_soc_camera_host(dev);
	struct sh_mobile_ceu_dev *pcdev = ici->priv;
	struct v4l2_crop cam_crop;
	struct sh_mobile_ceu_cam *cam = icd->host_priv;
	struct v4l2_rect *cam_rect = &cam_crop.c;
	struct v4l2_subdev *sd = soc_camera_to_subdev(icd);
	struct v4l2_mbus_framefmt mf;
	unsigned int scale_cam_h, scale_cam_v, scale_ceu_h, scale_ceu_v,
		out_width, out_height;
	int interm_width, interm_height;
	u32 capsr, cflcr;
	int ret;

	dev_geo(dev, "S_CROP(%ux%u@%u:%u)\n", rect->width, rect->height,
		rect->left, rect->top);

	/* During camera cropping its output window can change too, stop CEU */
	capsr = capture_save_reset(pcdev);
	dev_dbg(dev, "CAPSR 0x%x, CFLCR 0x%x\n", capsr, pcdev->cflcr);

	/*
	 * 1. - 2. Apply iterative camera S_CROP for new input window, read back
	 * actual camera rectangle.
	 */
	ret = client_s_crop(icd, a, &cam_crop);
	if (ret < 0)
		return ret;

	dev_geo(dev, "1-2: camera cropped to %ux%u@%u:%u\n",
		cam_rect->width, cam_rect->height,
		cam_rect->left, cam_rect->top);

	/* On success cam_crop contains current camera crop */

	/* 3. Retrieve camera output window */
	ret = v4l2_subdev_call(sd, video, g_mbus_fmt, &mf);
	if (ret < 0)
		return ret;

	if (mf.width > 2560 || mf.height > 1920)
		return -EINVAL;

	/* 4. Calculate camera scales */
	scale_cam_h	= calc_generic_scale(cam_rect->width, mf.width);
	scale_cam_v	= calc_generic_scale(cam_rect->height, mf.height);

	/* Calculate intermediate window */
	interm_width	= scale_down(rect->width, scale_cam_h);
	interm_height	= scale_down(rect->height, scale_cam_v);

	if (interm_width < icd->user_width) {
		u32 new_scale_h;

		new_scale_h = calc_generic_scale(rect->width, icd->user_width);

		mf.width = scale_down(cam_rect->width, new_scale_h);
	}

	if (interm_height < icd->user_height) {
		u32 new_scale_v;

		new_scale_v = calc_generic_scale(rect->height, icd->user_height);

		mf.height = scale_down(cam_rect->height, new_scale_v);
	}

	if (interm_width < icd->user_width || interm_height < icd->user_height) {
		ret = v4l2_device_call_until_err(sd->v4l2_dev,
					soc_camera_grp_id(icd), video,
					s_mbus_fmt, &mf);
		if (ret < 0)
			return ret;

		dev_geo(dev, "New camera output %ux%u\n", mf.width, mf.height);
		scale_cam_h	= calc_generic_scale(cam_rect->width, mf.width);
		scale_cam_v	= calc_generic_scale(cam_rect->height, mf.height);
		interm_width	= scale_down(rect->width, scale_cam_h);
		interm_height	= scale_down(rect->height, scale_cam_v);
	}

	/* Cache camera output window */
	cam->width	= mf.width;
	cam->height	= mf.height;

	if (pcdev->image_mode) {
		out_width	= min(interm_width, icd->user_width);
		out_height	= min(interm_height, icd->user_height);
	} else {
		out_width	= interm_width;
		out_height	= interm_height;
	}

	/*
	 * 5. Calculate CEU scales from camera scales from results of (5) and
	 *    the user window
	 */
	scale_ceu_h	= calc_scale(interm_width, &out_width);
	scale_ceu_v	= calc_scale(interm_height, &out_height);

	dev_geo(dev, "5: CEU scales %u:%u\n", scale_ceu_h, scale_ceu_v);

	/* Apply CEU scales. */
	cflcr = scale_ceu_h | (scale_ceu_v << 16);
	if (cflcr != pcdev->cflcr) {
		pcdev->cflcr = cflcr;
		ceu_write(pcdev, CFLCR, cflcr);
	}

	icd->user_width	 = out_width & ~3;
	icd->user_height = out_height & ~3;
	/* Offsets are applied at the CEU scaling filter input */
	cam->ceu_left	 = scale_down(rect->left - cam_rect->left, scale_cam_h) & ~1;
	cam->ceu_top	 = scale_down(rect->top - cam_rect->top, scale_cam_v) & ~1;

	/* 6. Use CEU cropping to crop to the new window. */
	sh_mobile_ceu_set_rect(icd);

	cam->subrect = *rect;

	dev_geo(dev, "6: CEU cropped to %ux%u@%u:%u\n",
		icd->user_width, icd->user_height,
		cam->ceu_left, cam->ceu_top);

	/* Restore capture. The CE bit can be cleared by the hardware */
	if (pcdev->active)
		capsr |= 1;
	capture_restore(pcdev, capsr);

	/* Even if only camera cropping succeeded */
	return ret;
}

static int sh_mobile_ceu_get_crop(struct soc_camera_device *icd,
				  struct v4l2_crop *a)
{
	struct sh_mobile_ceu_cam *cam = icd->host_priv;

	a->type = V4L2_BUF_TYPE_VIDEO_CAPTURE;
	a->c = cam->subrect;

	return 0;
}

/*
 * Calculate real client output window by applying new scales to the current
 * client crop. New scales are calculated from the requested output format and
 * CEU crop, mapped backed onto the client input (subrect).
 */
static void calculate_client_output(struct soc_camera_device *icd,
		const struct v4l2_pix_format *pix, struct v4l2_mbus_framefmt *mf)
{
	struct sh_mobile_ceu_cam *cam = icd->host_priv;
	struct device *dev = icd->parent;
	struct v4l2_rect *cam_subrect = &cam->subrect;
	unsigned int scale_v, scale_h;

	if (cam_subrect->width == cam->rect.width &&
	    cam_subrect->height == cam->rect.height) {
		/* No sub-cropping */
		mf->width	= pix->width;
		mf->height	= pix->height;
		return;
	}

	/* 1.-2. Current camera scales and subwin - cached. */

	dev_geo(dev, "2: subwin %ux%u@%u:%u\n",
		cam_subrect->width, cam_subrect->height,
		cam_subrect->left, cam_subrect->top);

	/*
	 * 3. Calculate new combined scales from input sub-window to requested
	 *    user window.
	 */

	/*
	 * TODO: CEU cannot scale images larger than VGA to smaller than SubQCIF
	 * (128x96) or larger than VGA
	 */
	scale_h = calc_generic_scale(cam_subrect->width, pix->width);
	scale_v = calc_generic_scale(cam_subrect->height, pix->height);

	dev_geo(dev, "3: scales %u:%u\n", scale_h, scale_v);

	/*
	 * 4. Calculate desired client output window by applying combined scales
	 *    to client (real) input window.
	 */
	mf->width	= scale_down(cam->rect.width, scale_h);
	mf->height	= scale_down(cam->rect.height, scale_v);
}

/* Similar to set_crop multistage iterative algorithm */
static int sh_mobile_ceu_set_fmt(struct soc_camera_device *icd,
				 struct v4l2_format *f)
{
	struct device *dev = icd->parent;
	struct soc_camera_host *ici = to_soc_camera_host(dev);
	struct sh_mobile_ceu_dev *pcdev = ici->priv;
	struct sh_mobile_ceu_cam *cam = icd->host_priv;
	struct v4l2_pix_format *pix = &f->fmt.pix;
	struct v4l2_mbus_framefmt mf;
	__u32 pixfmt = pix->pixelformat;
	const struct soc_camera_format_xlate *xlate;
	/* Keep Compiler Happy */
	unsigned int ceu_sub_width = 0, ceu_sub_height = 0;
	u16 scale_v, scale_h;
	int ret;
	bool image_mode;
	enum v4l2_field field;

	switch (pix->field) {
	default:
		pix->field = V4L2_FIELD_NONE;
		/* fall-through */
	case V4L2_FIELD_INTERLACED_TB:
	case V4L2_FIELD_INTERLACED_BT:
	case V4L2_FIELD_NONE:
		field = pix->field;
		break;
	case V4L2_FIELD_INTERLACED:
		field = V4L2_FIELD_INTERLACED_TB;
		break;
	}

	xlate = soc_camera_xlate_by_fourcc(icd, pixfmt);
	if (!xlate) {
		dev_warn(dev, "Format %x not found\n", pixfmt);
		return -EINVAL;
	}

	/* 1.-4. Calculate desired client output geometry */
	calculate_client_output(icd, pix, &mf);
	mf.field	= pix->field;
	mf.colorspace	= pix->colorspace;
	mf.code		= xlate->code;

	switch (pixfmt) {
	case V4L2_PIX_FMT_NV12:
	case V4L2_PIX_FMT_NV21:
	case V4L2_PIX_FMT_NV16:
	case V4L2_PIX_FMT_NV61:
		image_mode = true;
		break;
	default:
		image_mode = false;
	}

	dev_geo(dev, "S_FMT(pix=0x%x, fld 0x%x, code 0x%x, %ux%u)\n", pixfmt, mf.field, mf.code,
		pix->width, pix->height);

	dev_geo(dev, "4: request camera output %ux%u\n", mf.width, mf.height);

	/* 5. - 9. */
	ret = client_scale(icd, &mf, &ceu_sub_width, &ceu_sub_height,
			   image_mode && V4L2_FIELD_NONE == field);

	dev_geo(dev, "5-9: client scale return %d\n", ret);

	/* Done with the camera. Now see if we can improve the result */

	dev_geo(dev, "fmt %ux%u, requested %ux%u\n",
		mf.width, mf.height, pix->width, pix->height);
	if (ret < 0)
		return ret;

	if (mf.code != xlate->code)
		return -EINVAL;

	/* 9. Prepare CEU crop */
	cam->width = mf.width;
	cam->height = mf.height;

	/* 10. Use CEU scaling to scale to the requested user window. */

	/* We cannot scale up */
	if (pix->width > ceu_sub_width)
		ceu_sub_width = pix->width;

	if (pix->height > ceu_sub_height)
		ceu_sub_height = pix->height;

	pix->colorspace = mf.colorspace;

	if (image_mode) {
		/* Scale pix->{width x height} down to width x height */
		scale_h		= calc_scale(ceu_sub_width, &pix->width);
		scale_v		= calc_scale(ceu_sub_height, &pix->height);
	} else {
		pix->width	= ceu_sub_width;
		pix->height	= ceu_sub_height;
		scale_h		= 0;
		scale_v		= 0;
	}

	pcdev->cflcr = scale_h | (scale_v << 16);

	/*
	 * We have calculated CFLCR, the actual configuration will be performed
	 * in sh_mobile_ceu_set_bus_param()
	 */

	dev_geo(dev, "10: W: %u : 0x%x = %u, H: %u : 0x%x = %u\n",
		ceu_sub_width, scale_h, pix->width,
		ceu_sub_height, scale_v, pix->height);

	cam->code		= xlate->code;
	icd->current_fmt	= xlate;

	pcdev->field = field;
	pcdev->image_mode = image_mode;

	/* CFSZR requirement */
	pix->width	&= ~3;
	pix->height	&= ~3;

	return 0;
}

static int sh_mobile_ceu_try_fmt(struct soc_camera_device *icd,
				 struct v4l2_format *f)
{
	const struct soc_camera_format_xlate *xlate;
	struct v4l2_pix_format *pix = &f->fmt.pix;
	struct v4l2_subdev *sd = soc_camera_to_subdev(icd);
	struct v4l2_mbus_framefmt mf;
	__u32 pixfmt = pix->pixelformat;
	int width, height;
	int ret;

	dev_geo(icd->parent, "TRY_FMT(pix=0x%x, %ux%u)\n",
		 pixfmt, pix->width, pix->height);

	xlate = soc_camera_xlate_by_fourcc(icd, pixfmt);
	if (!xlate) {
		dev_warn(icd->parent, "Format %x not found\n", pixfmt);
		return -EINVAL;
	}

	/* FIXME: calculate using depth and bus width */

	/* CFSZR requires height and width to be 4-pixel aligned */
	v4l_bound_align_image(&pix->width, 2, 2560, 2,
			      &pix->height, 4, 1920, 2, 0);

	width = pix->width;
	height = pix->height;

	/* limit to sensor capabilities */
	mf.width	= pix->width;
	mf.height	= pix->height;
	mf.field	= pix->field;
	mf.code		= xlate->code;
	mf.colorspace	= pix->colorspace;

	ret = v4l2_device_call_until_err(sd->v4l2_dev, soc_camera_grp_id(icd),
					 video, try_mbus_fmt, &mf);
	if (ret < 0)
		return ret;

	pix->width	= mf.width;
	pix->height	= mf.height;
	pix->field	= mf.field;
	pix->colorspace	= mf.colorspace;

	switch (pixfmt) {
	case V4L2_PIX_FMT_NV12:
	case V4L2_PIX_FMT_NV21:
	case V4L2_PIX_FMT_NV16:
	case V4L2_PIX_FMT_NV61:
		/* FIXME: check against rect_max after converting soc-camera */
		/* We can scale precisely, need a bigger image from camera */
		if (pix->width < width || pix->height < height) {
			/*
			 * We presume, the sensor behaves sanely, i.e., if
			 * requested a bigger rectangle, it will not return a
			 * smaller one.
			 */
			mf.width = 2560;
			mf.height = 1920;
			ret = v4l2_device_call_until_err(sd->v4l2_dev,
					soc_camera_grp_id(icd), video,
					try_mbus_fmt, &mf);
			if (ret < 0) {
				/* Shouldn't actually happen... */
				dev_err(icd->parent,
					"FIXME: client try_fmt() = %d\n", ret);
				return ret;
			}
		}
		/* We will scale exactly */
		if (mf.width > width)
			pix->width = width;
		if (mf.height > height)
			pix->height = height;
	}

	pix->width	&= ~3;
	pix->height	&= ~3;

	dev_geo(icd->parent, "%s(): return %d, fmt 0x%x, %ux%u\n",
		__func__, ret, pix->pixelformat, pix->width, pix->height);

	return ret;
}

static int sh_mobile_ceu_set_livecrop(struct soc_camera_device *icd,
				      struct v4l2_crop *a)
{
	struct v4l2_subdev *sd = soc_camera_to_subdev(icd);
	struct soc_camera_host *ici = to_soc_camera_host(icd->parent);
	struct sh_mobile_ceu_dev *pcdev = ici->priv;
	u32 out_width = icd->user_width, out_height = icd->user_height;
	int ret;

	/* Freeze queue */
	pcdev->frozen = 1;
	/* Wait for frame */
	ret = wait_for_completion_interruptible(&pcdev->complete);
	/* Stop the client */
	ret = v4l2_subdev_call(sd, video, s_stream, 0);
	if (ret < 0)
		dev_warn(icd->parent,
			 "Client failed to stop the stream: %d\n", ret);
	else
		/* Do the crop, if it fails, there's nothing more we can do */
		sh_mobile_ceu_set_crop(icd, a);

	dev_geo(icd->parent, "Output after crop: %ux%u\n", icd->user_width, icd->user_height);

	if (icd->user_width != out_width || icd->user_height != out_height) {
		struct v4l2_format f = {
			.type	= V4L2_BUF_TYPE_VIDEO_CAPTURE,
			.fmt.pix	= {
				.width		= out_width,
				.height		= out_height,
				.pixelformat	= icd->current_fmt->host_fmt->fourcc,
				.field		= pcdev->field,
				.colorspace	= icd->colorspace,
			},
		};
		ret = sh_mobile_ceu_set_fmt(icd, &f);
		if (!ret && (out_width != f.fmt.pix.width ||
			     out_height != f.fmt.pix.height))
			ret = -EINVAL;
		if (!ret) {
			icd->user_width		= out_width & ~3;
			icd->user_height	= out_height & ~3;
<<<<<<< HEAD
			ret = sh_mobile_ceu_set_bus_param(icd,
					icd->current_fmt->host_fmt->fourcc);
=======
			ret = sh_mobile_ceu_set_bus_param(icd);
>>>>>>> dcd6c922
		}
	}

	/* Thaw the queue */
	pcdev->frozen = 0;
	spin_lock_irq(&pcdev->lock);
	sh_mobile_ceu_capture(pcdev);
	spin_unlock_irq(&pcdev->lock);
	/* Start the client */
	ret = v4l2_subdev_call(sd, video, s_stream, 1);
	return ret;
}

static unsigned int sh_mobile_ceu_poll(struct file *file, poll_table *pt)
{
	struct soc_camera_device *icd = file->private_data;

	return vb2_poll(&icd->vb2_vidq, file, pt);
}

static int sh_mobile_ceu_querycap(struct soc_camera_host *ici,
				  struct v4l2_capability *cap)
{
	strlcpy(cap->card, "SuperH_Mobile_CEU", sizeof(cap->card));
	cap->capabilities = V4L2_CAP_VIDEO_CAPTURE | V4L2_CAP_STREAMING;
	return 0;
}

static int sh_mobile_ceu_init_videobuf(struct vb2_queue *q,
				       struct soc_camera_device *icd)
{
	q->type = V4L2_BUF_TYPE_VIDEO_CAPTURE;
	q->io_modes = VB2_MMAP | VB2_USERPTR;
	q->drv_priv = icd;
	q->ops = &sh_mobile_ceu_videobuf_ops;
	q->mem_ops = &vb2_dma_contig_memops;
	q->buf_struct_size = sizeof(struct sh_mobile_ceu_buffer);

	return vb2_queue_init(q);
}

static struct soc_camera_host_ops sh_mobile_ceu_host_ops = {
	.owner		= THIS_MODULE,
	.add		= sh_mobile_ceu_add_device,
	.remove		= sh_mobile_ceu_remove_device,
	.get_formats	= sh_mobile_ceu_get_formats,
	.put_formats	= sh_mobile_ceu_put_formats,
	.get_crop	= sh_mobile_ceu_get_crop,
	.set_crop	= sh_mobile_ceu_set_crop,
	.set_livecrop	= sh_mobile_ceu_set_livecrop,
	.set_fmt	= sh_mobile_ceu_set_fmt,
	.try_fmt	= sh_mobile_ceu_try_fmt,
	.poll		= sh_mobile_ceu_poll,
	.querycap	= sh_mobile_ceu_querycap,
	.set_bus_param	= sh_mobile_ceu_set_bus_param,
	.init_videobuf2	= sh_mobile_ceu_init_videobuf,
};

struct bus_wait {
	struct notifier_block	notifier;
	struct completion	completion;
	struct device		*dev;
};

static int bus_notify(struct notifier_block *nb,
		      unsigned long action, void *data)
{
	struct device *dev = data;
	struct bus_wait *wait = container_of(nb, struct bus_wait, notifier);

	if (wait->dev != dev)
		return NOTIFY_DONE;

	switch (action) {
	case BUS_NOTIFY_UNBOUND_DRIVER:
		/* Protect from module unloading */
		wait_for_completion(&wait->completion);
		return NOTIFY_OK;
	}
	return NOTIFY_DONE;
}

static int __devinit sh_mobile_ceu_probe(struct platform_device *pdev)
{
	struct sh_mobile_ceu_dev *pcdev;
	struct resource *res;
	void __iomem *base;
	unsigned int irq;
	int err = 0;
	struct bus_wait wait = {
		.completion = COMPLETION_INITIALIZER_ONSTACK(wait.completion),
		.notifier.notifier_call = bus_notify,
	};
	struct sh_mobile_ceu_companion *csi2;

	res = platform_get_resource(pdev, IORESOURCE_MEM, 0);
	irq = platform_get_irq(pdev, 0);
	if (!res || (int)irq <= 0) {
		dev_err(&pdev->dev, "Not enough CEU platform resources.\n");
		err = -ENODEV;
		goto exit;
	}

	pcdev = kzalloc(sizeof(*pcdev), GFP_KERNEL);
	if (!pcdev) {
		dev_err(&pdev->dev, "Could not allocate pcdev\n");
		err = -ENOMEM;
		goto exit;
	}

	INIT_LIST_HEAD(&pcdev->capture);
	spin_lock_init(&pcdev->lock);
	init_completion(&pcdev->complete);

	pcdev->pdata = pdev->dev.platform_data;
	if (!pcdev->pdata) {
		err = -EINVAL;
		dev_err(&pdev->dev, "CEU platform data not set.\n");
		goto exit_kfree;
	}

	base = ioremap_nocache(res->start, resource_size(res));
	if (!base) {
		err = -ENXIO;
		dev_err(&pdev->dev, "Unable to ioremap CEU registers.\n");
		goto exit_kfree;
	}

	pcdev->irq = irq;
	pcdev->base = base;
	pcdev->video_limit = 0; /* only enabled if second resource exists */

	res = platform_get_resource(pdev, IORESOURCE_MEM, 1);
	if (res) {
		err = dma_declare_coherent_memory(&pdev->dev, res->start,
						  res->start,
						  resource_size(res),
						  DMA_MEMORY_MAP |
						  DMA_MEMORY_EXCLUSIVE);
		if (!err) {
			dev_err(&pdev->dev, "Unable to declare CEU memory.\n");
			err = -ENXIO;
			goto exit_iounmap;
		}

		pcdev->video_limit = resource_size(res);
	}

	/* request irq */
	err = request_irq(pcdev->irq, sh_mobile_ceu_irq, IRQF_DISABLED,
			  dev_name(&pdev->dev), pcdev);
	if (err) {
		dev_err(&pdev->dev, "Unable to register CEU interrupt.\n");
		goto exit_release_mem;
	}

	pm_suspend_ignore_children(&pdev->dev, true);
	pm_runtime_enable(&pdev->dev);
	pm_runtime_resume(&pdev->dev);

	pcdev->ici.priv = pcdev;
	pcdev->ici.v4l2_dev.dev = &pdev->dev;
	pcdev->ici.nr = pdev->id;
	pcdev->ici.drv_name = dev_name(&pdev->dev);
	pcdev->ici.ops = &sh_mobile_ceu_host_ops;

	pcdev->alloc_ctx = vb2_dma_contig_init_ctx(&pdev->dev);
	if (IS_ERR(pcdev->alloc_ctx)) {
		err = PTR_ERR(pcdev->alloc_ctx);
		goto exit_free_clk;
	}

	err = soc_camera_host_register(&pcdev->ici);
	if (err)
		goto exit_free_ctx;

	/* CSI2 interfacing */
	csi2 = pcdev->pdata->csi2;
	if (csi2) {
		struct platform_device *csi2_pdev =
			platform_device_alloc("sh-mobile-csi2", csi2->id);
		struct sh_csi2_pdata *csi2_pdata = csi2->platform_data;

		if (!csi2_pdev) {
			err = -ENOMEM;
			goto exit_host_unregister;
		}

		pcdev->csi2_pdev		= csi2_pdev;

		err = platform_device_add_data(csi2_pdev, csi2_pdata, sizeof(*csi2_pdata));
		if (err < 0)
			goto exit_pdev_put;

		csi2_pdata			= csi2_pdev->dev.platform_data;
		csi2_pdata->v4l2_dev		= &pcdev->ici.v4l2_dev;

		csi2_pdev->resource		= csi2->resource;
		csi2_pdev->num_resources	= csi2->num_resources;

		err = platform_device_add(csi2_pdev);
		if (err < 0)
			goto exit_pdev_put;

		wait.dev = &csi2_pdev->dev;

		err = bus_register_notifier(&platform_bus_type, &wait.notifier);
		if (err < 0)
			goto exit_pdev_unregister;

		/*
		 * From this point the driver module will not unload, until
		 * we complete the completion.
		 */

		if (!csi2_pdev->dev.driver) {
			complete(&wait.completion);
			/* Either too late, or probing failed */
			bus_unregister_notifier(&platform_bus_type, &wait.notifier);
			err = -ENXIO;
			goto exit_pdev_unregister;
		}

		/*
		 * The module is still loaded, in the worst case it is hanging
		 * in device release on our completion. So, _now_ dereferencing
		 * the "owner" is safe!
		 */

		err = try_module_get(csi2_pdev->dev.driver->owner);

		/* Let notifier complete, if it has been locked */
		complete(&wait.completion);
		bus_unregister_notifier(&platform_bus_type, &wait.notifier);
		if (!err) {
			err = -ENODEV;
			goto exit_pdev_unregister;
		}
	}

	return 0;

exit_pdev_unregister:
	platform_device_del(pcdev->csi2_pdev);
exit_pdev_put:
	pcdev->csi2_pdev->resource = NULL;
	platform_device_put(pcdev->csi2_pdev);
exit_host_unregister:
	soc_camera_host_unregister(&pcdev->ici);
exit_free_ctx:
	vb2_dma_contig_cleanup_ctx(pcdev->alloc_ctx);
exit_free_clk:
	pm_runtime_disable(&pdev->dev);
	free_irq(pcdev->irq, pcdev);
exit_release_mem:
	if (platform_get_resource(pdev, IORESOURCE_MEM, 1))
		dma_release_declared_memory(&pdev->dev);
exit_iounmap:
	iounmap(base);
exit_kfree:
	kfree(pcdev);
exit:
	return err;
}

static int __devexit sh_mobile_ceu_remove(struct platform_device *pdev)
{
	struct soc_camera_host *soc_host = to_soc_camera_host(&pdev->dev);
	struct sh_mobile_ceu_dev *pcdev = container_of(soc_host,
					struct sh_mobile_ceu_dev, ici);
	struct platform_device *csi2_pdev = pcdev->csi2_pdev;

	soc_camera_host_unregister(soc_host);
	pm_runtime_disable(&pdev->dev);
	free_irq(pcdev->irq, pcdev);
	if (platform_get_resource(pdev, IORESOURCE_MEM, 1))
		dma_release_declared_memory(&pdev->dev);
	iounmap(pcdev->base);
	vb2_dma_contig_cleanup_ctx(pcdev->alloc_ctx);
	if (csi2_pdev && csi2_pdev->dev.driver) {
		struct module *csi2_drv = csi2_pdev->dev.driver->owner;
		platform_device_del(csi2_pdev);
		csi2_pdev->resource = NULL;
		platform_device_put(csi2_pdev);
		module_put(csi2_drv);
	}
	kfree(pcdev);

	return 0;
}

static int sh_mobile_ceu_runtime_nop(struct device *dev)
{
	/* Runtime PM callback shared between ->runtime_suspend()
	 * and ->runtime_resume(). Simply returns success.
	 *
	 * This driver re-initializes all registers after
	 * pm_runtime_get_sync() anyway so there is no need
	 * to save and restore registers here.
	 */
	return 0;
}

static const struct dev_pm_ops sh_mobile_ceu_dev_pm_ops = {
	.runtime_suspend = sh_mobile_ceu_runtime_nop,
	.runtime_resume = sh_mobile_ceu_runtime_nop,
};

static struct platform_driver sh_mobile_ceu_driver = {
	.driver 	= {
		.name	= "sh_mobile_ceu",
		.pm	= &sh_mobile_ceu_dev_pm_ops,
	},
	.probe		= sh_mobile_ceu_probe,
	.remove		= __devexit_p(sh_mobile_ceu_remove),
};

static int __init sh_mobile_ceu_init(void)
{
	/* Whatever return code */
	request_module("sh_mobile_csi2");
	return platform_driver_register(&sh_mobile_ceu_driver);
}

static void __exit sh_mobile_ceu_exit(void)
{
	platform_driver_unregister(&sh_mobile_ceu_driver);
}

module_init(sh_mobile_ceu_init);
module_exit(sh_mobile_ceu_exit);

MODULE_DESCRIPTION("SuperH Mobile CEU driver");
MODULE_AUTHOR("Magnus Damm");
MODULE_LICENSE("GPL");
MODULE_VERSION("0.0.6");
MODULE_ALIAS("platform:sh_mobile_ceu");<|MERGE_RESOLUTION|>--- conflicted
+++ resolved
@@ -566,15 +566,10 @@
 	ret = sh_mobile_ceu_soft_reset(pcdev);
 
 	csi2_sd = find_csi2(pcdev);
-<<<<<<< HEAD
-	if (csi2_sd)
-		csi2_sd->grp_id = (long)icd;
-=======
 	if (csi2_sd) {
 		csi2_sd->grp_id = soc_camera_grp_id(icd);
 		v4l2_set_subdev_hostdata(csi2_sd, icd);
 	}
->>>>>>> dcd6c922
 
 	ret = v4l2_subdev_call(csi2_sd, core, s_power, 1);
 	if (ret < 0 && ret != -ENOIOCTLCMD && ret != -ENODEV) {
@@ -775,11 +770,7 @@
 {
 	if (pcdev->csi2_pdev) {
 		struct v4l2_subdev *csi2_sd = find_csi2(pcdev);
-<<<<<<< HEAD
-		if (csi2_sd && csi2_sd->grp_id == (u32)icd)
-=======
 		if (csi2_sd && csi2_sd->grp_id == soc_camera_grp_id(icd))
->>>>>>> dcd6c922
 			return csi2_sd;
 	}
 
@@ -1969,12 +1960,7 @@
 		if (!ret) {
 			icd->user_width		= out_width & ~3;
 			icd->user_height	= out_height & ~3;
-<<<<<<< HEAD
-			ret = sh_mobile_ceu_set_bus_param(icd,
-					icd->current_fmt->host_fmt->fourcc);
-=======
 			ret = sh_mobile_ceu_set_bus_param(icd);
->>>>>>> dcd6c922
 		}
 	}
 
