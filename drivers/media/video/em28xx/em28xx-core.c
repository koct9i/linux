/*
   em28xx-core.c - driver for Empia EM2800/EM2820/2840 USB video capture devices

   Copyright (C) 2005 Ludovico Cavedon <cavedon@sssup.it>
		      Markus Rechberger <mrechberger@gmail.com>
		      Mauro Carvalho Chehab <mchehab@infradead.org>
		      Sascha Sommer <saschasommer@freenet.de>

   This program is free software; you can redistribute it and/or modify
   it under the terms of the GNU General Public License as published by
   the Free Software Foundation; either version 2 of the License, or
   (at your option) any later version.

   This program is distributed in the hope that it will be useful,
   but WITHOUT ANY WARRANTY; without even the implied warranty of
   MERCHANTABILITY or FITNESS FOR A PARTICULAR PURPOSE.  See the
   GNU General Public License for more details.

   You should have received a copy of the GNU General Public License
   along with this program; if not, write to the Free Software
   Foundation, Inc., 675 Mass Ave, Cambridge, MA 02139, USA.
 */

#include <linux/init.h>
#include <linux/list.h>
#include <linux/module.h>
#include <linux/slab.h>
#include <linux/usb.h>
#include <linux/vmalloc.h>
#include <media/v4l2-common.h>

#include "em28xx.h"

/* #define ENABLE_DEBUG_ISOC_FRAMES */

static unsigned int core_debug;
module_param(core_debug, int, 0644);
MODULE_PARM_DESC(core_debug, "enable debug messages [core]");

#define em28xx_coredbg(fmt, arg...) do {\
	if (core_debug) \
		printk(KERN_INFO "%s %s :"fmt, \
			 dev->name, __func__ , ##arg); } while (0)

static unsigned int reg_debug;
module_param(reg_debug, int, 0644);
MODULE_PARM_DESC(reg_debug, "enable debug messages [URB reg]");

#define em28xx_regdbg(fmt, arg...) do {\
	if (reg_debug) \
		printk(KERN_INFO "%s %s :"fmt, \
			 dev->name, __func__ , ##arg); } while (0)

static int alt;
module_param(alt, int, 0644);
MODULE_PARM_DESC(alt, "alternate setting to use for video endpoint");

static unsigned int disable_vbi;
module_param(disable_vbi, int, 0644);
MODULE_PARM_DESC(disable_vbi, "disable vbi support");

/* FIXME */
#define em28xx_isocdbg(fmt, arg...) do {\
	if (core_debug) \
		printk(KERN_INFO "%s %s :"fmt, \
			 dev->name, __func__ , ##arg); } while (0)

/*
 * em28xx_read_reg_req()
 * reads data from the usb device specifying bRequest
 */
int em28xx_read_reg_req_len(struct em28xx *dev, u8 req, u16 reg,
				   char *buf, int len)
{
	int ret;
	int pipe = usb_rcvctrlpipe(dev->udev, 0);

	if (dev->state & DEV_DISCONNECTED)
		return -ENODEV;

	if (len > URB_MAX_CTRL_SIZE)
		return -EINVAL;

	if (reg_debug) {
		printk(KERN_DEBUG "(pipe 0x%08x): "
			"IN:  %02x %02x %02x %02x %02x %02x %02x %02x ",
			pipe,
			USB_DIR_IN | USB_TYPE_VENDOR | USB_RECIP_DEVICE,
			req, 0, 0,
			reg & 0xff, reg >> 8,
			len & 0xff, len >> 8);
	}

	mutex_lock(&dev->ctrl_urb_lock);
	ret = usb_control_msg(dev->udev, pipe, req,
			      USB_DIR_IN | USB_TYPE_VENDOR | USB_RECIP_DEVICE,
			      0x0000, reg, dev->urb_buf, len, HZ);
	if (ret < 0) {
		if (reg_debug)
			printk(" failed!\n");
		mutex_unlock(&dev->ctrl_urb_lock);
		return ret;
	}

	if (len)
		memcpy(buf, dev->urb_buf, len);

	mutex_unlock(&dev->ctrl_urb_lock);

	if (reg_debug) {
		int byte;

		printk("<<<");
		for (byte = 0; byte < len; byte++)
			printk(" %02x", (unsigned char)buf[byte]);
		printk("\n");
	}

	return ret;
}

/*
 * em28xx_read_reg_req()
 * reads data from the usb device specifying bRequest
 */
int em28xx_read_reg_req(struct em28xx *dev, u8 req, u16 reg)
{
	int ret;
	u8 val;

	ret = em28xx_read_reg_req_len(dev, req, reg, &val, 1);
	if (ret < 0)
		return ret;

	return val;
}

int em28xx_read_reg(struct em28xx *dev, u16 reg)
{
	return em28xx_read_reg_req(dev, USB_REQ_GET_STATUS, reg);
}

/*
 * em28xx_write_regs_req()
 * sends data to the usb device, specifying bRequest
 */
int em28xx_write_regs_req(struct em28xx *dev, u8 req, u16 reg, char *buf,
				 int len)
{
	int ret;
	int pipe = usb_sndctrlpipe(dev->udev, 0);

	if (dev->state & DEV_DISCONNECTED)
		return -ENODEV;

	if ((len < 1) || (len > URB_MAX_CTRL_SIZE))
		return -EINVAL;

	if (reg_debug) {
		int byte;

		printk(KERN_DEBUG "(pipe 0x%08x): "
			"OUT: %02x %02x %02x %02x %02x %02x %02x %02x >>>",
			pipe,
			USB_DIR_OUT | USB_TYPE_VENDOR | USB_RECIP_DEVICE,
			req, 0, 0,
			reg & 0xff, reg >> 8,
			len & 0xff, len >> 8);

		for (byte = 0; byte < len; byte++)
			printk(" %02x", (unsigned char)buf[byte]);
		printk("\n");
	}

	mutex_lock(&dev->ctrl_urb_lock);
	memcpy(dev->urb_buf, buf, len);
	ret = usb_control_msg(dev->udev, pipe, req,
			      USB_DIR_OUT | USB_TYPE_VENDOR | USB_RECIP_DEVICE,
			      0x0000, reg, dev->urb_buf, len, HZ);
	mutex_unlock(&dev->ctrl_urb_lock);

	if (dev->wait_after_write)
		msleep(dev->wait_after_write);

	return ret;
}

int em28xx_write_regs(struct em28xx *dev, u16 reg, char *buf, int len)
{
	int rc;

	rc = em28xx_write_regs_req(dev, USB_REQ_GET_STATUS, reg, buf, len);

	/* Stores GPO/GPIO values at the cache, if changed
	   Only write values should be stored, since input on a GPIO
	   register will return the input bits.
	   Not sure what happens on reading GPO register.
	 */
	if (rc >= 0) {
		if (reg == dev->reg_gpo_num)
			dev->reg_gpo = buf[0];
		else if (reg == dev->reg_gpio_num)
			dev->reg_gpio = buf[0];
	}

	return rc;
}

/* Write a single register */
int em28xx_write_reg(struct em28xx *dev, u16 reg, u8 val)
{
	return em28xx_write_regs(dev, reg, &val, 1);
}
EXPORT_SYMBOL_GPL(em28xx_write_reg);

/*
 * em28xx_write_reg_bits()
 * sets only some bits (specified by bitmask) of a register, by first reading
 * the actual value
 */
int em28xx_write_reg_bits(struct em28xx *dev, u16 reg, u8 val,
				 u8 bitmask)
{
	int oldval;
	u8 newval;

	/* Uses cache for gpo/gpio registers */
	if (reg == dev->reg_gpo_num)
		oldval = dev->reg_gpo;
	else if (reg == dev->reg_gpio_num)
		oldval = dev->reg_gpio;
	else
		oldval = em28xx_read_reg(dev, reg);

	if (oldval < 0)
		return oldval;

	newval = (((u8) oldval) & ~bitmask) | (val & bitmask);

	return em28xx_write_regs(dev, reg, &newval, 1);
}

/*
 * em28xx_is_ac97_ready()
 * Checks if ac97 is ready
 */
static int em28xx_is_ac97_ready(struct em28xx *dev)
{
	int ret, i;

	/* Wait up to 50 ms for AC97 command to complete */
	for (i = 0; i < 10; i++, msleep(5)) {
		ret = em28xx_read_reg(dev, EM28XX_R43_AC97BUSY);
		if (ret < 0)
			return ret;

		if (!(ret & 0x01))
			return 0;
	}

	em28xx_warn("AC97 command still being executed: not handled properly!\n");
	return -EBUSY;
}

/*
 * em28xx_read_ac97()
 * write a 16 bit value to the specified AC97 address (LSB first!)
 */
int em28xx_read_ac97(struct em28xx *dev, u8 reg)
{
	int ret;
	u8 addr = (reg & 0x7f) | 0x80;
	u16 val;

	ret = em28xx_is_ac97_ready(dev);
	if (ret < 0)
		return ret;

	ret = em28xx_write_regs(dev, EM28XX_R42_AC97ADDR, &addr, 1);
	if (ret < 0)
		return ret;

	ret = dev->em28xx_read_reg_req_len(dev, 0, EM28XX_R40_AC97LSB,
					   (u8 *)&val, sizeof(val));

	if (ret < 0)
		return ret;
	return le16_to_cpu(val);
}
EXPORT_SYMBOL_GPL(em28xx_read_ac97);

/*
 * em28xx_write_ac97()
 * write a 16 bit value to the specified AC97 address (LSB first!)
 */
int em28xx_write_ac97(struct em28xx *dev, u8 reg, u16 val)
{
	int ret;
	u8 addr = reg & 0x7f;
	__le16 value;

	value = cpu_to_le16(val);

	ret = em28xx_is_ac97_ready(dev);
	if (ret < 0)
		return ret;

	ret = em28xx_write_regs(dev, EM28XX_R40_AC97LSB, (u8 *) &value, 2);
	if (ret < 0)
		return ret;

	ret = em28xx_write_regs(dev, EM28XX_R42_AC97ADDR, &addr, 1);
	if (ret < 0)
		return ret;

	return 0;
}
EXPORT_SYMBOL_GPL(em28xx_write_ac97);

struct em28xx_vol_itable {
	enum em28xx_amux mux;
	u8		 reg;
};

static struct em28xx_vol_itable inputs[] = {
	{ EM28XX_AMUX_VIDEO, 	AC97_VIDEO_VOL   },
	{ EM28XX_AMUX_LINE_IN,	AC97_LINEIN_VOL  },
	{ EM28XX_AMUX_PHONE,	AC97_PHONE_VOL   },
	{ EM28XX_AMUX_MIC,	AC97_MIC_VOL     },
	{ EM28XX_AMUX_CD,	AC97_CD_VOL      },
	{ EM28XX_AMUX_AUX,	AC97_AUX_VOL     },
	{ EM28XX_AMUX_PCM_OUT,	AC97_PCM_OUT_VOL },
};

static int set_ac97_input(struct em28xx *dev)
{
	int ret, i;
	enum em28xx_amux amux = dev->ctl_ainput;

	/* EM28XX_AMUX_VIDEO2 is a special case used to indicate that
	   em28xx should point to LINE IN, while AC97 should use VIDEO
	 */
	if (amux == EM28XX_AMUX_VIDEO2)
		amux = EM28XX_AMUX_VIDEO;

	/* Mute all entres but the one that were selected */
	for (i = 0; i < ARRAY_SIZE(inputs); i++) {
		if (amux == inputs[i].mux)
			ret = em28xx_write_ac97(dev, inputs[i].reg, 0x0808);
		else
			ret = em28xx_write_ac97(dev, inputs[i].reg, 0x8000);

		if (ret < 0)
			em28xx_warn("couldn't setup AC97 register %d\n",
				     inputs[i].reg);
	}
	return 0;
}

static int em28xx_set_audio_source(struct em28xx *dev)
{
	int ret;
	u8 input;

	if (dev->board.is_em2800) {
		if (dev->ctl_ainput == EM28XX_AMUX_VIDEO)
			input = EM2800_AUDIO_SRC_TUNER;
		else
			input = EM2800_AUDIO_SRC_LINE;

		ret = em28xx_write_regs(dev, EM2800_R08_AUDIOSRC, &input, 1);
		if (ret < 0)
			return ret;
	}

	if (dev->board.has_msp34xx)
		input = EM28XX_AUDIO_SRC_TUNER;
	else {
		switch (dev->ctl_ainput) {
		case EM28XX_AMUX_VIDEO:
			input = EM28XX_AUDIO_SRC_TUNER;
			break;
		default:
			input = EM28XX_AUDIO_SRC_LINE;
			break;
		}
	}

	if (dev->board.mute_gpio && dev->mute)
		em28xx_gpio_set(dev, dev->board.mute_gpio);
	else
		em28xx_gpio_set(dev, INPUT(dev->ctl_input)->gpio);

	ret = em28xx_write_reg_bits(dev, EM28XX_R0E_AUDIOSRC, input, 0xc0);
	if (ret < 0)
		return ret;
	msleep(5);

	switch (dev->audio_mode.ac97) {
	case EM28XX_NO_AC97:
		break;
	default:
		ret = set_ac97_input(dev);
	}

	return ret;
}

struct em28xx_vol_otable {
	enum em28xx_aout mux;
	u8		 reg;
};

static const struct em28xx_vol_otable outputs[] = {
	{ EM28XX_AOUT_MASTER, AC97_MASTER_VOL      },
	{ EM28XX_AOUT_LINE,   AC97_LINE_LEVEL_VOL  },
	{ EM28XX_AOUT_MONO,   AC97_MASTER_MONO_VOL },
	{ EM28XX_AOUT_LFE,    AC97_LFE_MASTER_VOL  },
	{ EM28XX_AOUT_SURR,   AC97_SURR_MASTER_VOL },
};

int em28xx_audio_analog_set(struct em28xx *dev)
{
	int ret, i;
	u8 xclk;

	if (!dev->audio_mode.has_audio)
		return 0;

	/* It is assumed that all devices use master volume for output.
	   It would be possible to use also line output.
	 */
	if (dev->audio_mode.ac97 != EM28XX_NO_AC97) {
		/* Mute all outputs */
		for (i = 0; i < ARRAY_SIZE(outputs); i++) {
			ret = em28xx_write_ac97(dev, outputs[i].reg, 0x8000);
			if (ret < 0)
				em28xx_warn("couldn't setup AC97 register %d\n",
				     outputs[i].reg);
		}
	}

	xclk = dev->board.xclk & 0x7f;
	if (!dev->mute)
		xclk |= EM28XX_XCLK_AUDIO_UNMUTE;

	ret = em28xx_write_reg(dev, EM28XX_R0F_XCLK, xclk);
	if (ret < 0)
		return ret;
	msleep(10);

	/* Selects the proper audio input */
	ret = em28xx_set_audio_source(dev);

	/* Sets volume */
	if (dev->audio_mode.ac97 != EM28XX_NO_AC97) {
		int vol;

		em28xx_write_ac97(dev, AC97_POWER_DOWN_CTRL, 0x4200);
		em28xx_write_ac97(dev, AC97_EXT_AUD_CTRL, 0x0031);
		em28xx_write_ac97(dev, AC97_PCM_IN_SRATE, 0xbb80);

		/* LSB: left channel - both channels with the same level */
		vol = (0x1f - dev->volume) | ((0x1f - dev->volume) << 8);

		/* Mute device, if needed */
		if (dev->mute)
			vol |= 0x8000;

		/* Sets volume */
		for (i = 0; i < ARRAY_SIZE(outputs); i++) {
			if (dev->ctl_aoutput & outputs[i].mux)
				ret = em28xx_write_ac97(dev, outputs[i].reg,
							vol);
			if (ret < 0)
				em28xx_warn("couldn't setup AC97 register %d\n",
				     outputs[i].reg);
		}

		if (dev->ctl_aoutput & EM28XX_AOUT_PCM_IN) {
			int sel = ac97_return_record_select(dev->ctl_aoutput);

			/* Use the same input for both left and right
			   channels */
			sel |= (sel << 8);

			em28xx_write_ac97(dev, AC97_RECORD_SELECT, sel);
		}
	}

	return ret;
}
EXPORT_SYMBOL_GPL(em28xx_audio_analog_set);

int em28xx_audio_setup(struct em28xx *dev)
{
	int vid1, vid2, feat, cfg;
	u32 vid;

	if (dev->chip_id == CHIP_ID_EM2870 || dev->chip_id == CHIP_ID_EM2874
		|| dev->chip_id == CHIP_ID_EM28174) {
		/* Digital only device - don't load any alsa module */
		dev->audio_mode.has_audio = false;
		dev->has_audio_class = false;
		dev->has_alsa_audio = false;
		return 0;
	}

	dev->audio_mode.has_audio = true;

	/* See how this device is configured */
	cfg = em28xx_read_reg(dev, EM28XX_R00_CHIPCFG);
	em28xx_info("Config register raw data: 0x%02x\n", cfg);
	if (cfg < 0) {
		/* Register read error?  */
		cfg = EM28XX_CHIPCFG_AC97; /* Be conservative */
	} else if ((cfg & EM28XX_CHIPCFG_AUDIOMASK) == 0x00) {
		/* The device doesn't have vendor audio at all */
		dev->has_alsa_audio = false;
		dev->audio_mode.has_audio = false;
		return 0;
	} else if ((cfg & EM28XX_CHIPCFG_AUDIOMASK) ==
		   EM28XX_CHIPCFG_I2S_3_SAMPRATES) {
		em28xx_info("I2S Audio (3 sample rates)\n");
		dev->audio_mode.i2s_3rates = 1;
	} else if ((cfg & EM28XX_CHIPCFG_AUDIOMASK) ==
		   EM28XX_CHIPCFG_I2S_5_SAMPRATES) {
		em28xx_info("I2S Audio (5 sample rates)\n");
		dev->audio_mode.i2s_5rates = 1;
	}

	if ((cfg & EM28XX_CHIPCFG_AUDIOMASK) != EM28XX_CHIPCFG_AC97) {
		/* Skip the code that does AC97 vendor detection */
		dev->audio_mode.ac97 = EM28XX_NO_AC97;
		goto init_audio;
	}

	dev->audio_mode.ac97 = EM28XX_AC97_OTHER;

	vid1 = em28xx_read_ac97(dev, AC97_VENDOR_ID1);
	if (vid1 < 0) {
		/*
		 * Device likely doesn't support AC97
		 * Note: (some) em2800 devices without eeprom reports 0x91 on
		 *	 CHIPCFG register, even not having an AC97 chip
		 */
		em28xx_warn("AC97 chip type couldn't be determined\n");
		dev->audio_mode.ac97 = EM28XX_NO_AC97;
		dev->has_alsa_audio = false;
		dev->audio_mode.has_audio = false;
		goto init_audio;
	}

	vid2 = em28xx_read_ac97(dev, AC97_VENDOR_ID2);
	if (vid2 < 0)
		goto init_audio;

	vid = vid1 << 16 | vid2;

	dev->audio_mode.ac97_vendor_id = vid;
	em28xx_warn("AC97 vendor ID = 0x%08x\n", vid);

	feat = em28xx_read_ac97(dev, AC97_RESET);
	if (feat < 0)
		goto init_audio;

	dev->audio_mode.ac97_feat = feat;
	em28xx_warn("AC97 features = 0x%04x\n", feat);

	/* Try to identify what audio processor we have */
	if (((vid == 0xffffffff) || (vid == 0x83847650)) && (feat == 0x6a90))
		dev->audio_mode.ac97 = EM28XX_AC97_EM202;
	else if ((vid >> 8) == 0x838476)
		dev->audio_mode.ac97 = EM28XX_AC97_SIGMATEL;

init_audio:
	/* Reports detected AC97 processor */
	switch (dev->audio_mode.ac97) {
	case EM28XX_NO_AC97:
		em28xx_info("No AC97 audio processor\n");
		break;
	case EM28XX_AC97_EM202:
		em28xx_info("Empia 202 AC97 audio processor detected\n");
		break;
	case EM28XX_AC97_SIGMATEL:
		em28xx_info("Sigmatel audio processor detected(stac 97%02x)\n",
			    dev->audio_mode.ac97_vendor_id & 0xff);
		break;
	case EM28XX_AC97_OTHER:
		em28xx_warn("Unknown AC97 audio processor detected!\n");
		break;
	default:
		break;
	}

	return em28xx_audio_analog_set(dev);
}
EXPORT_SYMBOL_GPL(em28xx_audio_setup);

int em28xx_colorlevels_set_default(struct em28xx *dev)
{
	em28xx_write_reg(dev, EM28XX_R20_YGAIN, 0x10);	/* contrast */
	em28xx_write_reg(dev, EM28XX_R21_YOFFSET, 0x00);	/* brightness */
	em28xx_write_reg(dev, EM28XX_R22_UVGAIN, 0x10);	/* saturation */
	em28xx_write_reg(dev, EM28XX_R23_UOFFSET, 0x00);
	em28xx_write_reg(dev, EM28XX_R24_VOFFSET, 0x00);
	em28xx_write_reg(dev, EM28XX_R25_SHARPNESS, 0x00);

	em28xx_write_reg(dev, EM28XX_R14_GAMMA, 0x20);
	em28xx_write_reg(dev, EM28XX_R15_RGAIN, 0x20);
	em28xx_write_reg(dev, EM28XX_R16_GGAIN, 0x20);
	em28xx_write_reg(dev, EM28XX_R17_BGAIN, 0x20);
	em28xx_write_reg(dev, EM28XX_R18_ROFFSET, 0x00);
	em28xx_write_reg(dev, EM28XX_R19_GOFFSET, 0x00);
	return em28xx_write_reg(dev, EM28XX_R1A_BOFFSET, 0x00);
}

int em28xx_capture_start(struct em28xx *dev, int start)
{
	int rc;

	if (dev->chip_id == CHIP_ID_EM2874 ||
	    dev->chip_id == CHIP_ID_EM2884 ||
	    dev->chip_id == CHIP_ID_EM28174) {
		/* The Transport Stream Enable Register moved in em2874 */
		if (!start) {
			rc = em28xx_write_reg_bits(dev, EM2874_R5F_TS_ENABLE,
						   0x00,
						   EM2874_TS1_CAPTURE_ENABLE);
			return rc;
		}

		/* Enable Transport Stream */
		rc = em28xx_write_reg_bits(dev, EM2874_R5F_TS_ENABLE,
					   EM2874_TS1_CAPTURE_ENABLE,
					   EM2874_TS1_CAPTURE_ENABLE);
		return rc;
	}


	/* FIXME: which is the best order? */
	/* video registers are sampled by VREF */
	rc = em28xx_write_reg_bits(dev, EM28XX_R0C_USBSUSP,
				   start ? 0x10 : 0x00, 0x10);
	if (rc < 0)
		return rc;

	if (!start) {
		/* disable video capture */
		rc = em28xx_write_reg(dev, EM28XX_R12_VINENABLE, 0x27);
		return rc;
	}

	if (dev->board.is_webcam)
		rc = em28xx_write_reg(dev, 0x13, 0x0c);

	/* enable video capture */
	rc = em28xx_write_reg(dev, 0x48, 0x00);

	if (dev->mode == EM28XX_ANALOG_MODE)
		rc = em28xx_write_reg(dev, EM28XX_R12_VINENABLE, 0x67);
	else
		rc = em28xx_write_reg(dev, EM28XX_R12_VINENABLE, 0x37);

	msleep(6);

	return rc;
}
EXPORT_SYMBOL_GPL(em28xx_capture_start);

int em28xx_vbi_supported(struct em28xx *dev)
{
	/* Modprobe option to manually disable */
	if (disable_vbi == 1)
		return 0;

	if (dev->chip_id == CHIP_ID_EM2860 ||
	    dev->chip_id == CHIP_ID_EM2883)
		return 1;

	/* Version of em28xx that does not support VBI */
	return 0;
}

int em28xx_set_outfmt(struct em28xx *dev)
{
	int ret;
	u8 vinctrl;

	ret = em28xx_write_reg_bits(dev, EM28XX_R27_OUTFMT,
				dev->format->reg | 0x20, 0xff);
	if (ret < 0)
			return ret;

	ret = em28xx_write_reg(dev, EM28XX_R10_VINMODE, dev->vinmode);
	if (ret < 0)
		return ret;

	vinctrl = dev->vinctl;
	if (em28xx_vbi_supported(dev) == 1) {
		vinctrl |= EM28XX_VINCTRL_VBI_RAW;
		em28xx_write_reg(dev, EM28XX_R34_VBI_START_H, 0x00);
		em28xx_write_reg(dev, EM28XX_R36_VBI_WIDTH, dev->vbi_width/4);
		em28xx_write_reg(dev, EM28XX_R37_VBI_HEIGHT, dev->vbi_height);
		if (dev->norm & V4L2_STD_525_60) {
			/* NTSC */
			em28xx_write_reg(dev, EM28XX_R35_VBI_START_V, 0x09);
		} else if (dev->norm & V4L2_STD_625_50) {
			/* PAL */
			em28xx_write_reg(dev, EM28XX_R35_VBI_START_V, 0x07);
		}
	}

	return em28xx_write_reg(dev, EM28XX_R11_VINCTRL, vinctrl);
}

static int em28xx_accumulator_set(struct em28xx *dev, u8 xmin, u8 xmax,
				  u8 ymin, u8 ymax)
{
	em28xx_coredbg("em28xx Scale: (%d,%d)-(%d,%d)\n",
			xmin, ymin, xmax, ymax);

	em28xx_write_regs(dev, EM28XX_R28_XMIN, &xmin, 1);
	em28xx_write_regs(dev, EM28XX_R29_XMAX, &xmax, 1);
	em28xx_write_regs(dev, EM28XX_R2A_YMIN, &ymin, 1);
	return em28xx_write_regs(dev, EM28XX_R2B_YMAX, &ymax, 1);
}

static int em28xx_capture_area_set(struct em28xx *dev, u8 hstart, u8 vstart,
				   u16 width, u16 height)
{
	u8 cwidth = width;
	u8 cheight = height;
	u8 overflow = (height >> 7 & 0x02) | (width >> 8 & 0x01);

	em28xx_coredbg("em28xx Area Set: (%d,%d)\n",
			(width | (overflow & 2) << 7),
			(height | (overflow & 1) << 8));

	em28xx_write_regs(dev, EM28XX_R1C_HSTART, &hstart, 1);
	em28xx_write_regs(dev, EM28XX_R1D_VSTART, &vstart, 1);
	em28xx_write_regs(dev, EM28XX_R1E_CWIDTH, &cwidth, 1);
	em28xx_write_regs(dev, EM28XX_R1F_CHEIGHT, &cheight, 1);
	return em28xx_write_regs(dev, EM28XX_R1B_OFLOW, &overflow, 1);
}

static int em28xx_scaler_set(struct em28xx *dev, u16 h, u16 v)
{
	u8 mode;
	/* the em2800 scaler only supports scaling down to 50% */

	if (dev->board.is_em2800) {
		mode = (v ? 0x20 : 0x00) | (h ? 0x10 : 0x00);
	} else {
		u8 buf[2];

		buf[0] = h;
		buf[1] = h >> 8;
		em28xx_write_regs(dev, EM28XX_R30_HSCALELOW, (char *)buf, 2);

		buf[0] = v;
		buf[1] = v >> 8;
		em28xx_write_regs(dev, EM28XX_R32_VSCALELOW, (char *)buf, 2);
		/* it seems that both H and V scalers must be active
		   to work correctly */
		mode = (h || v) ? 0x30 : 0x00;
	}
	return em28xx_write_reg_bits(dev, EM28XX_R26_COMPR, mode, 0x30);
}

/* FIXME: this only function read values from dev */
int em28xx_resolution_set(struct em28xx *dev)
{
	int width, height;
	width = norm_maxw(dev);
	height = norm_maxh(dev);

	/* Properly setup VBI */
	dev->vbi_width = 720;
	if (dev->norm & V4L2_STD_525_60)
		dev->vbi_height = 12;
	else
		dev->vbi_height = 18;

	if (!dev->progressive)
		height >>= norm_maxh(dev);

	em28xx_set_outfmt(dev);


	em28xx_accumulator_set(dev, 1, (width - 4) >> 2, 1, (height - 4) >> 2);

	/* If we don't set the start position to 2 in VBI mode, we end up
	   with line 20/21 being YUYV encoded instead of being in 8-bit
	   greyscale.  The core of the issue is that line 21 (and line 23 for
	   PAL WSS) are inside of active video region, and as a result they
	   get the pixelformatting associated with that area.  So by cropping
	   it out, we end up with the same format as the rest of the VBI
	   region */
	if (em28xx_vbi_supported(dev) == 1)
		em28xx_capture_area_set(dev, 0, 2, width >> 2, height >> 2);
	else
		em28xx_capture_area_set(dev, 0, 0, width >> 2, height >> 2);

	return em28xx_scaler_set(dev, dev->hscale, dev->vscale);
}

int em28xx_set_alternate(struct em28xx *dev)
{
	int errCode, prev_alt = dev->alt;
	int i;
	unsigned int min_pkt_size = dev->width * 2 + 4;

	/*
	 * alt = 0 is used only for control messages, so, only values
	 * greater than 0 can be used for streaming.
	 */
	if (alt && alt < dev->num_alt) {
		em28xx_coredbg("alternate forced to %d\n", dev->alt);
		dev->alt = alt;
		goto set_alt;
	}

	/* When image size is bigger than a certain value,
	   the frame size should be increased, otherwise, only
	   green screen will be received.
	 */
	if (dev->width * 2 * dev->height > 720 * 240 * 2)
		min_pkt_size *= 2;

	for (i = 0; i < dev->num_alt; i++) {
		/* stop when the selected alt setting offers enough bandwidth */
		if (dev->alt_max_pkt_size[i] >= min_pkt_size) {
			dev->alt = i;
			break;
		/* otherwise make sure that we end up with the maximum bandwidth
		   because the min_pkt_size equation might be wrong...
		*/
		} else if (dev->alt_max_pkt_size[i] >
			   dev->alt_max_pkt_size[dev->alt])
			dev->alt = i;
	}

set_alt:
	if (dev->alt != prev_alt) {
		em28xx_coredbg("minimum isoc packet size: %u (alt=%d)\n",
				min_pkt_size, dev->alt);
		dev->max_pkt_size = dev->alt_max_pkt_size[dev->alt];
		em28xx_coredbg("setting alternate %d with wMaxPacketSize=%u\n",
			       dev->alt, dev->max_pkt_size);
		errCode = usb_set_interface(dev->udev, 0, dev->alt);
		if (errCode < 0) {
			em28xx_errdev("cannot change alternate number to %d (error=%i)\n",
					dev->alt, errCode);
			return errCode;
		}
	}
	return 0;
}

int em28xx_gpio_set(struct em28xx *dev, struct em28xx_reg_seq *gpio)
{
	int rc = 0;

	if (!gpio)
		return rc;

	if (dev->mode != EM28XX_SUSPEND) {
		em28xx_write_reg(dev, 0x48, 0x00);
		if (dev->mode == EM28XX_ANALOG_MODE)
			em28xx_write_reg(dev, EM28XX_R12_VINENABLE, 0x67);
		else
			em28xx_write_reg(dev, EM28XX_R12_VINENABLE, 0x37);
		msleep(6);
	}

	/* Send GPIO reset sequences specified at board entry */
	while (gpio->sleep >= 0) {
		if (gpio->reg >= 0) {
			rc = em28xx_write_reg_bits(dev,
						   gpio->reg,
						   gpio->val,
						   gpio->mask);
			if (rc < 0)
				return rc;
		}
		if (gpio->sleep > 0)
			msleep(gpio->sleep);

		gpio++;
	}
	return rc;
}
EXPORT_SYMBOL_GPL(em28xx_gpio_set);

int em28xx_set_mode(struct em28xx *dev, enum em28xx_mode set_mode)
{
	if (dev->mode == set_mode)
		return 0;

	if (set_mode == EM28XX_SUSPEND) {
		dev->mode = set_mode;

		/* FIXME: add suspend support for ac97 */

		return em28xx_gpio_set(dev, dev->board.suspend_gpio);
	}

	dev->mode = set_mode;

	if (dev->mode == EM28XX_DIGITAL_MODE)
		return em28xx_gpio_set(dev, dev->board.dvb_gpio);
	else
		return em28xx_gpio_set(dev, INPUT(dev->ctl_input)->gpio);
}
EXPORT_SYMBOL_GPL(em28xx_set_mode);

/* ------------------------------------------------------------------
	URB control
   ------------------------------------------------------------------*/

/*
 * IRQ callback, called by URB callback
 */
static void em28xx_irq_callback(struct urb *urb)
{
	struct em28xx *dev = urb->context;
	int i;

	switch (urb->status) {
	case 0:             /* success */
	case -ETIMEDOUT:    /* NAK */
		break;
	case -ECONNRESET:   /* kill */
	case -ENOENT:
	case -ESHUTDOWN:
		return;
	default:            /* error */
		em28xx_isocdbg("urb completition error %d.\n", urb->status);
		break;
	}

	/* Copy data from URB */
	spin_lock(&dev->slock);
	dev->isoc_ctl.isoc_copy(dev, urb);
	spin_unlock(&dev->slock);

	/* Reset urb buffers */
	for (i = 0; i < urb->number_of_packets; i++) {
		urb->iso_frame_desc[i].status = 0;
		urb->iso_frame_desc[i].actual_length = 0;
	}
	urb->status = 0;

	urb->status = usb_submit_urb(urb, GFP_ATOMIC);
	if (urb->status) {
		em28xx_isocdbg("urb resubmit failed (error=%i)\n",
			       urb->status);
	}
}

/*
 * Stop and Deallocate URBs
 */
void em28xx_uninit_isoc(struct em28xx *dev, enum em28xx_mode mode)
{
	struct urb *urb;
	struct em28xx_usb_isoc_bufs *isoc_bufs;
	int i;

	em28xx_isocdbg("em28xx: called em28xx_uninit_isoc in mode %d\n", mode);

	if (mode == EM28XX_DIGITAL_MODE)
		isoc_bufs = &dev->isoc_ctl.digital_bufs;
	else
		isoc_bufs = &dev->isoc_ctl.analog_bufs;

	dev->isoc_ctl.nfields = -1;
	for (i = 0; i < isoc_bufs->num_bufs; i++) {
		urb = isoc_bufs->urb[i];
		if (urb) {
			if (!irqs_disabled())
				usb_kill_urb(urb);
			else
				usb_unlink_urb(urb);

			if (isoc_bufs->transfer_buffer[i]) {
				usb_free_coherent(dev->udev,
					urb->transfer_buffer_length,
					isoc_bufs->transfer_buffer[i],
					urb->transfer_dma);
			}
			usb_free_urb(urb);
			isoc_bufs->urb[i] = NULL;
		}
		isoc_bufs->transfer_buffer[i] = NULL;
	}

	kfree(isoc_bufs->urb);
	kfree(isoc_bufs->transfer_buffer);

	isoc_bufs->urb = NULL;
	isoc_bufs->transfer_buffer = NULL;
	isoc_bufs->num_bufs = 0;

	em28xx_capture_start(dev, 0);
}
EXPORT_SYMBOL_GPL(em28xx_uninit_isoc);

/*
 * Allocate URBs
 */
int em28xx_alloc_isoc(struct em28xx *dev, enum em28xx_mode mode,
		      int max_packets, int num_bufs, int max_pkt_size)
{
	struct em28xx_usb_isoc_bufs *isoc_bufs;
	int i;
	int sb_size, pipe;
	struct urb *urb;
	int j, k;

	em28xx_isocdbg("em28xx: called em28xx_alloc_isoc in mode %d\n", mode);

	if (mode == EM28XX_DIGITAL_MODE)
		isoc_bufs = &dev->isoc_ctl.digital_bufs;
	else
		isoc_bufs = &dev->isoc_ctl.analog_bufs;

	/* De-allocates all pending stuff */
	em28xx_uninit_isoc(dev, mode);

	isoc_bufs->num_bufs = num_bufs;

	isoc_bufs->urb = kzalloc(sizeof(void *)*num_bufs,  GFP_KERNEL);
	if (!isoc_bufs->urb) {
		em28xx_errdev("cannot alloc memory for usb buffers\n");
		return -ENOMEM;
	}

	isoc_bufs->transfer_buffer = kzalloc(sizeof(void *)*num_bufs,
					     GFP_KERNEL);
	if (!isoc_bufs->transfer_buffer) {
		em28xx_errdev("cannot allocate memory for usb transfer\n");
		kfree(isoc_bufs->urb);
		return -ENOMEM;
	}

	isoc_bufs->max_pkt_size = max_pkt_size;
	isoc_bufs->num_packets = max_packets;
	dev->isoc_ctl.vid_buf = NULL;
	dev->isoc_ctl.vbi_buf = NULL;

	sb_size = isoc_bufs->num_packets * isoc_bufs->max_pkt_size;

	/* allocate urbs and transfer buffers */
	for (i = 0; i < isoc_bufs->num_bufs; i++) {
		urb = usb_alloc_urb(isoc_bufs->num_packets, GFP_KERNEL);
		if (!urb) {
			em28xx_err("cannot alloc isoc_ctl.urb %i\n", i);
			em28xx_uninit_isoc(dev, mode);
			return -ENOMEM;
		}
		isoc_bufs->urb[i] = urb;

		isoc_bufs->transfer_buffer[i] = usb_alloc_coherent(dev->udev,
			sb_size, GFP_KERNEL, &urb->transfer_dma);
		if (!isoc_bufs->transfer_buffer[i]) {
			em28xx_err("unable to allocate %i bytes for transfer"
					" buffer %i%s\n",
					sb_size, i,
					in_interrupt() ? " while in int" : "");
			em28xx_uninit_isoc(dev, mode);
			return -ENOMEM;
		}
		memset(isoc_bufs->transfer_buffer[i], 0, sb_size);

		/* FIXME: this is a hack - should be
			'desc.bEndpointAddress & USB_ENDPOINT_NUMBER_MASK'
			should also be using 'desc.bInterval'
		 */
		pipe = usb_rcvisocpipe(dev->udev,
<<<<<<< HEAD
				       dev->mode == EM28XX_ANALOG_MODE ?
=======
				       mode == EM28XX_ANALOG_MODE ?
>>>>>>> e816b57a
				       EM28XX_EP_ANALOG : EM28XX_EP_DIGITAL);

		usb_fill_int_urb(urb, dev->udev, pipe,
				 isoc_bufs->transfer_buffer[i], sb_size,
				 em28xx_irq_callback, dev, 1);

		urb->number_of_packets = isoc_bufs->num_packets;
		urb->transfer_flags = URB_ISO_ASAP | URB_NO_TRANSFER_DMA_MAP;

		k = 0;
		for (j = 0; j < isoc_bufs->num_packets; j++) {
			urb->iso_frame_desc[j].offset = k;
			urb->iso_frame_desc[j].length =
						isoc_bufs->max_pkt_size;
			k += isoc_bufs->max_pkt_size;
		}
	}

	return 0;
}
EXPORT_SYMBOL_GPL(em28xx_alloc_isoc);

/*
 * Allocate URBs and start IRQ
 */
int em28xx_init_isoc(struct em28xx *dev, enum em28xx_mode mode,
		     int max_packets, int num_bufs, int max_pkt_size,
		     int (*isoc_copy) (struct em28xx *dev, struct urb *urb))
{
	struct em28xx_dmaqueue *dma_q = &dev->vidq;
	struct em28xx_dmaqueue *vbi_dma_q = &dev->vbiq;
	struct em28xx_usb_isoc_bufs *isoc_bufs;
	int i;
	int rc;
	int alloc;

	em28xx_isocdbg("em28xx: called em28xx_init_isoc in mode %d\n", mode);

	dev->isoc_ctl.isoc_copy = isoc_copy;

	if (mode == EM28XX_DIGITAL_MODE) {
		isoc_bufs = &dev->isoc_ctl.digital_bufs;
		/* no need to free/alloc isoc buffers in digital mode */
		alloc = 0;
	} else {
		isoc_bufs = &dev->isoc_ctl.analog_bufs;
		alloc = 1;
	}

	if (alloc) {
		rc = em28xx_alloc_isoc(dev, mode, max_packets,
				       num_bufs, max_pkt_size);
		if (rc)
			return rc;
	}

	init_waitqueue_head(&dma_q->wq);
	init_waitqueue_head(&vbi_dma_q->wq);

	em28xx_capture_start(dev, 1);

	/* submit urbs and enables IRQ */
	for (i = 0; i < isoc_bufs->num_bufs; i++) {
		rc = usb_submit_urb(isoc_bufs->urb[i], GFP_ATOMIC);
		if (rc) {
			em28xx_err("submit of urb %i failed (error=%i)\n", i,
				   rc);
			em28xx_uninit_isoc(dev, mode);
			return rc;
		}
	}

	return 0;
}
EXPORT_SYMBOL_GPL(em28xx_init_isoc);

/*
 * em28xx_wake_i2c()
 * configure i2c attached devices
 */
void em28xx_wake_i2c(struct em28xx *dev)
{
	v4l2_device_call_all(&dev->v4l2_dev, 0, core,  reset, 0);
	v4l2_device_call_all(&dev->v4l2_dev, 0, video, s_routing,
			INPUT(dev->ctl_input)->vmux, 0, 0);
	v4l2_device_call_all(&dev->v4l2_dev, 0, video, s_stream, 0);
}

/*
 * Device control list
 */

static LIST_HEAD(em28xx_devlist);
static DEFINE_MUTEX(em28xx_devlist_mutex);

/*
 * Extension interface
 */

static LIST_HEAD(em28xx_extension_devlist);

int em28xx_register_extension(struct em28xx_ops *ops)
{
	struct em28xx *dev = NULL;

	mutex_lock(&em28xx_devlist_mutex);
	list_add_tail(&ops->next, &em28xx_extension_devlist);
	list_for_each_entry(dev, &em28xx_devlist, devlist) {
		ops->init(dev);
	}
	mutex_unlock(&em28xx_devlist_mutex);
	printk(KERN_INFO "Em28xx: Initialized (%s) extension\n", ops->name);
	return 0;
}
EXPORT_SYMBOL(em28xx_register_extension);

void em28xx_unregister_extension(struct em28xx_ops *ops)
{
	struct em28xx *dev = NULL;

	mutex_lock(&em28xx_devlist_mutex);
	list_for_each_entry(dev, &em28xx_devlist, devlist) {
		ops->fini(dev);
	}
	list_del(&ops->next);
	mutex_unlock(&em28xx_devlist_mutex);
	printk(KERN_INFO "Em28xx: Removed (%s) extension\n", ops->name);
}
EXPORT_SYMBOL(em28xx_unregister_extension);

void em28xx_init_extension(struct em28xx *dev)
{
	const struct em28xx_ops *ops = NULL;

	mutex_lock(&em28xx_devlist_mutex);
	list_add_tail(&dev->devlist, &em28xx_devlist);
	list_for_each_entry(ops, &em28xx_extension_devlist, next) {
		if (ops->init)
			ops->init(dev);
	}
	mutex_unlock(&em28xx_devlist_mutex);
}

void em28xx_close_extension(struct em28xx *dev)
{
	const struct em28xx_ops *ops = NULL;

	mutex_lock(&em28xx_devlist_mutex);
	list_for_each_entry(ops, &em28xx_extension_devlist, next) {
		if (ops->fini)
			ops->fini(dev);
	}
	list_del(&dev->devlist);
	mutex_unlock(&em28xx_devlist_mutex);
}<|MERGE_RESOLUTION|>--- conflicted
+++ resolved
@@ -1079,11 +1079,7 @@
 			should also be using 'desc.bInterval'
 		 */
 		pipe = usb_rcvisocpipe(dev->udev,
-<<<<<<< HEAD
-				       dev->mode == EM28XX_ANALOG_MODE ?
-=======
 				       mode == EM28XX_ANALOG_MODE ?
->>>>>>> e816b57a
 				       EM28XX_EP_ANALOG : EM28XX_EP_DIGITAL);
 
 		usb_fill_int_urb(urb, dev->udev, pipe,
