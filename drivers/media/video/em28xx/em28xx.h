/*
   em28xx.h - driver for Empia EM2800/EM2820/2840 USB video capture devices

   Copyright (C) 2005 Markus Rechberger <mrechberger@gmail.com>
		      Ludovico Cavedon <cavedon@sssup.it>
		      Mauro Carvalho Chehab <mchehab@infradead.org>

   Based on the em2800 driver from Sascha Sommer <saschasommer@freenet.de>

   This program is free software; you can redistribute it and/or modify
   it under the terms of the GNU General Public License as published by
   the Free Software Foundation; either version 2 of the License, or
   (at your option) any later version.

   This program is distributed in the hope that it will be useful,
   but WITHOUT ANY WARRANTY; without even the implied warranty of
   MERCHANTABILITY or FITNESS FOR A PARTICULAR PURPOSE.  See the
   GNU General Public License for more details.

   You should have received a copy of the GNU General Public License
   along with this program; if not, write to the Free Software
   Foundation, Inc., 675 Mass Ave, Cambridge, MA 02139, USA.
 */

#ifndef _EM28XX_H
#define _EM28XX_H

#include <linux/workqueue.h>
#include <linux/i2c.h>
#include <linux/mutex.h>
#include <linux/videodev2.h>

#include <media/videobuf-vmalloc.h>
#include <media/v4l2-device.h>
#include <media/ir-kbd-i2c.h>
#include <media/rc-core.h>
#if defined(CONFIG_VIDEO_EM28XX_DVB) || defined(CONFIG_VIDEO_EM28XX_DVB_MODULE)
#include <media/videobuf-dvb.h>
#endif
#include "tuner-xc2028.h"
#include "xc5000.h"
#include "em28xx-reg.h"

/* Boards supported by driver */
#define EM2800_BOARD_UNKNOWN			0
#define EM2820_BOARD_UNKNOWN			1
#define EM2820_BOARD_TERRATEC_CINERGY_250	2
#define EM2820_BOARD_PINNACLE_USB_2		3
#define EM2820_BOARD_HAUPPAUGE_WINTV_USB_2      4
#define EM2820_BOARD_MSI_VOX_USB_2              5
#define EM2800_BOARD_TERRATEC_CINERGY_200       6
#define EM2800_BOARD_LEADTEK_WINFAST_USBII      7
#define EM2800_BOARD_KWORLD_USB2800             8
#define EM2820_BOARD_PINNACLE_DVC_90		9
#define EM2880_BOARD_HAUPPAUGE_WINTV_HVR_900	10
#define EM2880_BOARD_TERRATEC_HYBRID_XS		11
#define EM2820_BOARD_KWORLD_PVRTV2800RF		12
#define EM2880_BOARD_TERRATEC_PRODIGY_XS	13
#define EM2820_BOARD_PROLINK_PLAYTV_USB2	14
#define EM2800_BOARD_VGEAR_POCKETTV             15
#define EM2883_BOARD_HAUPPAUGE_WINTV_HVR_950	16
#define EM2880_BOARD_PINNACLE_PCTV_HD_PRO	17
#define EM2880_BOARD_HAUPPAUGE_WINTV_HVR_900_R2	18
#define EM2860_BOARD_SAA711X_REFERENCE_DESIGN	19
#define EM2880_BOARD_AMD_ATI_TV_WONDER_HD_600   20
#define EM2800_BOARD_GRABBEEX_USB2800           21
#define EM2750_BOARD_UNKNOWN			  22
#define EM2750_BOARD_DLCW_130			  23
#define EM2820_BOARD_DLINK_USB_TV		  24
#define EM2820_BOARD_GADMEI_UTV310		  25
#define EM2820_BOARD_HERCULES_SMART_TV_USB2	  26
#define EM2820_BOARD_PINNACLE_USB_2_FM1216ME	  27
#define EM2820_BOARD_LEADTEK_WINFAST_USBII_DELUXE 28
#define EM2860_BOARD_TVP5150_REFERENCE_DESIGN	  29
#define EM2820_BOARD_VIDEOLOGY_20K14XUSB	  30
#define EM2821_BOARD_USBGEAR_VD204		  31
#define EM2821_BOARD_SUPERCOMP_USB_2		  32
#define EM2860_BOARD_ELGATO_VIDEO_CAPTURE	  33
#define EM2860_BOARD_TERRATEC_HYBRID_XS		  34
#define EM2860_BOARD_TYPHOON_DVD_MAKER		  35
#define EM2860_BOARD_NETGMBH_CAM		  36
#define EM2860_BOARD_GADMEI_UTV330		  37
#define EM2861_BOARD_YAKUMO_MOVIE_MIXER		  38
#define EM2861_BOARD_KWORLD_PVRTV_300U		  39
#define EM2861_BOARD_PLEXTOR_PX_TV100U		  40
#define EM2870_BOARD_KWORLD_350U		  41
#define EM2870_BOARD_KWORLD_355U		  42
#define EM2870_BOARD_TERRATEC_XS		  43
#define EM2870_BOARD_TERRATEC_XS_MT2060		  44
#define EM2870_BOARD_PINNACLE_PCTV_DVB		  45
#define EM2870_BOARD_COMPRO_VIDEOMATE		  46
#define EM2880_BOARD_KWORLD_DVB_305U		  47
#define EM2880_BOARD_KWORLD_DVB_310U		  48
#define EM2880_BOARD_MSI_DIGIVOX_AD		  49
#define EM2880_BOARD_MSI_DIGIVOX_AD_II		  50
#define EM2880_BOARD_TERRATEC_HYBRID_XS_FR	  51
#define EM2881_BOARD_DNT_DA2_HYBRID		  52
#define EM2881_BOARD_PINNACLE_HYBRID_PRO	  53
#define EM2882_BOARD_KWORLD_VS_DVBT		  54
#define EM2882_BOARD_TERRATEC_HYBRID_XS		  55
#define EM2882_BOARD_PINNACLE_HYBRID_PRO_330E	  56
#define EM2883_BOARD_KWORLD_HYBRID_330U                  57
#define EM2820_BOARD_COMPRO_VIDEOMATE_FORYOU	  58
#define EM2883_BOARD_HAUPPAUGE_WINTV_HVR_850	  60
#define EM2820_BOARD_PROLINK_PLAYTV_BOX4_USB2	  61
#define EM2820_BOARD_GADMEI_TVR200		  62
#define EM2860_BOARD_KAIOMY_TVNPC_U2              63
#define EM2860_BOARD_EASYCAP                      64
#define EM2820_BOARD_IODATA_GVMVP_SZ		  65
#define EM2880_BOARD_EMPIRE_DUAL_TV		  66
#define EM2860_BOARD_TERRATEC_GRABBY		  67
#define EM2860_BOARD_TERRATEC_AV350		  68
#define EM2882_BOARD_KWORLD_ATSC_315U		  69
#define EM2882_BOARD_EVGA_INDTUBE		  70
#define EM2820_BOARD_SILVERCREST_WEBCAM           71
#define EM2861_BOARD_GADMEI_UTV330PLUS           72
#define EM2870_BOARD_REDDO_DVB_C_USB_BOX          73
#define EM2800_BOARD_VC211A			  74
#define EM2882_BOARD_DIKOM_DK300		  75
#define EM2870_BOARD_KWORLD_A340		  76
#define EM2874_BOARD_LEADERSHIP_ISDBT		  77
#define EM28174_BOARD_PCTV_290E                   78
#define EM2884_BOARD_TERRATEC_H5		  79
#define EM28174_BOARD_PCTV_460E                   80
#define EM2884_BOARD_HAUPPAUGE_WINTV_HVR_930C	  81
#define EM2884_BOARD_CINERGY_HTC_STICK		  82
#define EM2860_BOARD_HT_VIDBOX_NW03 		  83
<<<<<<< HEAD
=======
#define EM2874_BOARD_MAXMEDIA_UB425_TC            84
#define EM2884_BOARD_PCTV_510E                    85
#define EM2884_BOARD_PCTV_520E                    86
>>>>>>> e816b57a

/* Limits minimum and default number of buffers */
#define EM28XX_MIN_BUF 4
#define EM28XX_DEF_BUF 8

/*Limits the max URB message size */
#define URB_MAX_CTRL_SIZE 80

/* Params for validated field */
#define EM28XX_BOARD_NOT_VALIDATED 1
#define EM28XX_BOARD_VALIDATED	   0

/* Params for em28xx_cmd() audio */
#define EM28XX_START_AUDIO      1
#define EM28XX_STOP_AUDIO       0

/* maximum number of em28xx boards */
#define EM28XX_MAXBOARDS 4 /*FIXME: should be bigger */

/* maximum number of frames that can be queued */
#define EM28XX_NUM_FRAMES 5
/* number of frames that get used for v4l2_read() */
#define EM28XX_NUM_READ_FRAMES 2

/* number of buffers for isoc transfers */
#define EM28XX_NUM_BUFS 5
#define EM28XX_DVB_NUM_BUFS 5

/* number of packets for each buffer
   windows requests only 64 packets .. so we better do the same
   this is what I found out for all alternate numbers there!
 */
#define EM28XX_NUM_PACKETS 64
#define EM28XX_DVB_MAX_PACKETS 64

#define EM28XX_INTERLACED_DEFAULT 1

/*
#define (use usbview if you want to get the other alternate number infos)
#define
#define alternate number 2
#define 			Endpoint Address: 82
			Direction: in
			Attribute: 1
			Type: Isoc
			Max Packet Size: 1448
			Interval: 125us

  alternate number 7

			Endpoint Address: 82
			Direction: in
			Attribute: 1
			Type: Isoc
			Max Packet Size: 3072
			Interval: 125us
*/

/* time to wait when stopping the isoc transfer */
#define EM28XX_URB_TIMEOUT \
			msecs_to_jiffies(EM28XX_NUM_BUFS * EM28XX_NUM_PACKETS)

/* time in msecs to wait for i2c writes to finish */
#define EM2800_I2C_WRITE_TIMEOUT 20

enum em28xx_mode {
	EM28XX_SUSPEND,
	EM28XX_ANALOG_MODE,
	EM28XX_DIGITAL_MODE,
};


struct em28xx;

struct em28xx_usb_isoc_bufs {
		/* max packet size of isoc transaction */
	int				max_pkt_size;

		/* number of packets in each buffer */
	int				num_packets;

		/* number of allocated urbs */
	int				num_bufs;

		/* urb for isoc transfers */
	struct urb			**urb;

		/* transfer buffers for isoc transfer */
	char				**transfer_buffer;
};

struct em28xx_usb_isoc_ctl {
		/* isoc transfer buffers for analog mode */
	struct em28xx_usb_isoc_bufs	analog_bufs;

		/* isoc transfer buffers for digital mode */
	struct em28xx_usb_isoc_bufs	digital_bufs;

		/* Last buffer command and region */
	u8				cmd;
	int				pos, size, pktsize;

		/* Last field: ODD or EVEN? */
	int				field;

		/* Stores incomplete commands */
	u32				tmp_buf;
	int				tmp_buf_len;

		/* Stores already requested buffers */
	struct em28xx_buffer    	*vid_buf;
	struct em28xx_buffer    	*vbi_buf;

		/* Stores the number of received fields */
	int				nfields;

		/* isoc urb callback */
	int (*isoc_copy) (struct em28xx *dev, struct urb *urb);

};

/* Struct to enumberate video formats */
struct em28xx_fmt {
	char  *name;
	u32   fourcc;          /* v4l2 format id */
	int   depth;
	int   reg;
};

/* buffer for one video frame */
struct em28xx_buffer {
	/* common v4l buffer stuff -- must be first */
	struct videobuf_buffer vb;

	struct list_head frame;
	int top_field;
	int receiving;
};

struct em28xx_dmaqueue {
	struct list_head       active;
	struct list_head       queued;

	wait_queue_head_t          wq;

	/* Counters to control buffer fill */
	int                        pos;
};

/* io methods */
enum em28xx_io_method {
	IO_NONE,
	IO_READ,
	IO_MMAP,
};

/* inputs */

#define MAX_EM28XX_INPUT 4
enum enum28xx_itype {
	EM28XX_VMUX_COMPOSITE1 = 1,
	EM28XX_VMUX_COMPOSITE2,
	EM28XX_VMUX_COMPOSITE3,
	EM28XX_VMUX_COMPOSITE4,
	EM28XX_VMUX_SVIDEO,
	EM28XX_VMUX_TELEVISION,
	EM28XX_VMUX_CABLE,
	EM28XX_VMUX_DVB,
	EM28XX_VMUX_DEBUG,
	EM28XX_RADIO,
};

enum em28xx_ac97_mode {
	EM28XX_NO_AC97 = 0,
	EM28XX_AC97_EM202,
	EM28XX_AC97_SIGMATEL,
	EM28XX_AC97_OTHER,
};

struct em28xx_audio_mode {
	enum em28xx_ac97_mode ac97;

	u16 ac97_feat;
	u32 ac97_vendor_id;

	unsigned int has_audio:1;

	unsigned int i2s_3rates:1;
	unsigned int i2s_5rates:1;
};

/* em28xx has two audio inputs: tuner and line in.
   However, on most devices, an auxiliary AC97 codec device is used.
   The AC97 device may have several different inputs and outputs,
   depending on their model. So, it is possible to use AC97 mixer to
   address more than two different entries.
 */
enum em28xx_amux {
	/* This is the only entry for em28xx tuner input */
	EM28XX_AMUX_VIDEO,	/* em28xx tuner, AC97 mixer Video */

	EM28XX_AMUX_LINE_IN,	/* AC97 mixer Line In */

	/* Some less-common mixer setups */
	EM28XX_AMUX_VIDEO2,	/* em28xx Line in, AC97 mixer Video */
	EM28XX_AMUX_PHONE,
	EM28XX_AMUX_MIC,
	EM28XX_AMUX_CD,
	EM28XX_AMUX_AUX,
	EM28XX_AMUX_PCM_OUT,
};

enum em28xx_aout {
	/* AC97 outputs */
	EM28XX_AOUT_MASTER = 1 << 0,
	EM28XX_AOUT_LINE   = 1 << 1,
	EM28XX_AOUT_MONO   = 1 << 2,
	EM28XX_AOUT_LFE    = 1 << 3,
	EM28XX_AOUT_SURR   = 1 << 4,

	/* PCM IN Mixer - used by AC97_RECORD_SELECT register */
	EM28XX_AOUT_PCM_IN = 1 << 7,

	/* Bits 10-8 are used to indicate the PCM IN record select */
	EM28XX_AOUT_PCM_MIC_PCM = 0 << 8,
	EM28XX_AOUT_PCM_CD	= 1 << 8,
	EM28XX_AOUT_PCM_VIDEO	= 2 << 8,
	EM28XX_AOUT_PCM_AUX	= 3 << 8,
	EM28XX_AOUT_PCM_LINE	= 4 << 8,
	EM28XX_AOUT_PCM_STEREO	= 5 << 8,
	EM28XX_AOUT_PCM_MONO	= 6 << 8,
	EM28XX_AOUT_PCM_PHONE	= 7 << 8,
};

static inline int ac97_return_record_select(int a_out)
{
	return (a_out & 0x700) >> 8;
}

struct em28xx_reg_seq {
	int reg;
	unsigned char val, mask;
	int sleep;
};

struct em28xx_input {
	enum enum28xx_itype type;
	unsigned int vmux;
	enum em28xx_amux amux;
	enum em28xx_aout aout;
	struct em28xx_reg_seq *gpio;
};

#define INPUT(nr) (&em28xx_boards[dev->model].input[nr])

enum em28xx_decoder {
	EM28XX_NODECODER = 0,
	EM28XX_TVP5150,
	EM28XX_SAA711X,
};

enum em28xx_sensor {
	EM28XX_NOSENSOR = 0,
	EM28XX_MT9V011,
	EM28XX_MT9M001,
	EM28XX_MT9M111,
};

enum em28xx_adecoder {
	EM28XX_NOADECODER = 0,
	EM28XX_TVAUDIO,
};

struct em28xx_board {
	char *name;
	int vchannels;
	int tuner_type;
	int tuner_addr;

	/* i2c flags */
	unsigned int tda9887_conf;

	/* GPIO sequences */
	struct em28xx_reg_seq *dvb_gpio;
	struct em28xx_reg_seq *suspend_gpio;
	struct em28xx_reg_seq *tuner_gpio;
	struct em28xx_reg_seq *mute_gpio;

	unsigned int is_em2800:1;
	unsigned int has_msp34xx:1;
	unsigned int mts_firmware:1;
	unsigned int max_range_640_480:1;
	unsigned int has_dvb:1;
	unsigned int has_snapshot_button:1;
	unsigned int is_webcam:1;
	unsigned int valid:1;
	unsigned int has_ir_i2c:1;

	unsigned char xclk, i2c_speed;
	unsigned char radio_addr;
	unsigned short tvaudio_addr;

	enum em28xx_decoder decoder;
	enum em28xx_adecoder adecoder;

	struct em28xx_input       input[MAX_EM28XX_INPUT];
	struct em28xx_input	  radio;
	char			  *ir_codes;
};

struct em28xx_eeprom {
	u32 id;			/* 0x9567eb1a */
	u16 vendor_ID;
	u16 product_ID;

	u16 chip_conf;

	u16 board_conf;

	u16 string1, string2, string3;

	u8 string_idx_table;
};

/* device states */
enum em28xx_dev_state {
	DEV_INITIALIZED = 0x01,
	DEV_DISCONNECTED = 0x02,
	DEV_MISCONFIGURED = 0x04,
};

#define EM28XX_AUDIO_BUFS 5
#define EM28XX_NUM_AUDIO_PACKETS 64
#define EM28XX_AUDIO_MAX_PACKET_SIZE 196 /* static value */
#define EM28XX_CAPTURE_STREAM_EN 1

/* em28xx extensions */
#define EM28XX_AUDIO   0x10
#define EM28XX_DVB     0x20

/* em28xx resource types (used for res_get/res_lock etc */
#define EM28XX_RESOURCE_VIDEO 0x01
#define EM28XX_RESOURCE_VBI   0x02

struct em28xx_audio {
	char name[50];
	char *transfer_buffer[EM28XX_AUDIO_BUFS];
	struct urb *urb[EM28XX_AUDIO_BUFS];
	struct usb_device *udev;
	unsigned int capture_transfer_done;
	struct snd_pcm_substream   *capture_pcm_substream;

	unsigned int hwptr_done_capture;
	struct snd_card            *sndcard;

	int users;
	spinlock_t slock;
};

struct em28xx;

struct em28xx_fh {
	struct em28xx *dev;
	int           radio;
	unsigned int  resources;

	struct videobuf_queue        vb_vidq;
	struct videobuf_queue        vb_vbiq;

	enum v4l2_buf_type           type;
};

/* main device struct */
struct em28xx {
	/* generic device properties */
	char name[30];		/* name (including minor) of the device */
	int model;		/* index in the device_data struct */
	int devno;		/* marks the number of this device */
	enum em28xx_chip_id chip_id;

	int audio_ifnum;

	struct v4l2_device v4l2_dev;
	struct em28xx_board board;

	/* Webcam specific fields */
	enum em28xx_sensor em28xx_sensor;
	int sensor_xres, sensor_yres;
	int sensor_xtal;

	/* Allows progressive (e. g. non-interlaced) mode */
	int progressive;

	/* Vinmode/Vinctl used at the driver */
	int vinmode, vinctl;

	unsigned int has_audio_class:1;
	unsigned int has_alsa_audio:1;
	unsigned int is_audio_only:1;

	/* Controls audio streaming */
	struct work_struct wq_trigger;              /* Trigger to start/stop audio for alsa module */
	 atomic_t       stream_started;      /* stream should be running if true */

	struct em28xx_fmt *format;

	struct em28xx_IR *ir;

	/* Some older em28xx chips needs a waiting time after writing */
	unsigned int wait_after_write;

	struct list_head	devlist;

	u32 i2s_speed;		/* I2S speed for audio digital stream */

	struct em28xx_audio_mode audio_mode;

	int tuner_type;		/* type of the tuner */
	int tuner_addr;		/* tuner address */
	int tda9887_conf;
	/* i2c i/o */
	struct i2c_adapter i2c_adap;
	struct i2c_client i2c_client;
	/* video for linux */
	int users;		/* user count for exclusive use */
	struct video_device *vdev;	/* video for linux device struct */
	v4l2_std_id norm;	/* selected tv norm */
	int ctl_freq;		/* selected frequency */
	unsigned int ctl_input;	/* selected input */
	unsigned int ctl_ainput;/* selected audio input */
	unsigned int ctl_aoutput;/* selected audio output */
	int mute;
	int volume;
	/* frame properties */
	int width;		/* current frame width */
	int height;		/* current frame height */
	unsigned hscale;	/* horizontal scale factor (see datasheet) */
	unsigned vscale;	/* vertical scale factor (see datasheet) */
	int interlaced;		/* 1=interlace fileds, 0=just top fileds */
	unsigned int video_bytesread;	/* Number of bytes read */

	unsigned long hash;	/* eeprom hash - for boards with generic ID */
	unsigned long i2c_hash;	/* i2c devicelist hash -
				   for boards with generic ID */

	struct em28xx_audio adev;

	/* states */
	enum em28xx_dev_state state;
	enum em28xx_io_method io;

	/* vbi related state tracking */
	int capture_type;
	int vbi_read;
	unsigned char cur_field;
	unsigned int vbi_width;
	unsigned int vbi_height; /* lines per field */

	struct work_struct         request_module_wk;

	/* locks */
	struct mutex lock;
	struct mutex ctrl_urb_lock;	/* protects urb_buf */
	/* spinlock_t queue_lock; */
	struct list_head inqueue, outqueue;
	wait_queue_head_t open, wait_frame, wait_stream;
	struct video_device *vbi_dev;
	struct video_device *radio_dev;

	/* resources in use */
	unsigned int resources;

	unsigned char eedata[256];

	/* Isoc control struct */
	struct em28xx_dmaqueue vidq;
	struct em28xx_dmaqueue vbiq;
	struct em28xx_usb_isoc_ctl isoc_ctl;
	spinlock_t slock;

	/* usb transfer */
	struct usb_device *udev;	/* the usb device */
	int alt;		/* alternate */
	int max_pkt_size;	/* max packet size of isoc transaction */
	int num_alt;		/* Number of alternative settings */
	unsigned int *alt_max_pkt_size;	/* array of wMaxPacketSize */
	int dvb_alt;				/* alternate for DVB */
	unsigned int dvb_max_pkt_size;		/* wMaxPacketSize for DVB */
<<<<<<< HEAD
	struct urb *urb[EM28XX_NUM_BUFS];	/* urb for isoc transfers */
	char *transfer_buffer[EM28XX_NUM_BUFS];	/* transfer buffers for isoc
						   transfer */
=======
>>>>>>> e816b57a
	char urb_buf[URB_MAX_CTRL_SIZE];	/* urb control msg buffer */

	/* helper funcs that call usb_control_msg */
	int (*em28xx_write_regs) (struct em28xx *dev, u16 reg,
					char *buf, int len);
	int (*em28xx_read_reg) (struct em28xx *dev, u16 reg);
	int (*em28xx_read_reg_req_len) (struct em28xx *dev, u8 req, u16 reg,
					char *buf, int len);
	int (*em28xx_write_regs_req) (struct em28xx *dev, u8 req, u16 reg,
				      char *buf, int len);
	int (*em28xx_read_reg_req) (struct em28xx *dev, u8 req, u16 reg);

	enum em28xx_mode mode;

	/* register numbers for GPO/GPIO registers */
	u16 reg_gpo_num, reg_gpio_num;

	/* Caches GPO and GPIO registers */
	unsigned char	reg_gpo, reg_gpio;

	/* Snapshot button */
	char snapshot_button_path[30];	/* path of the input dev */
	struct input_dev *sbutton_input_dev;
	struct delayed_work sbutton_query_work;

	struct em28xx_dvb *dvb;

	/* I2C keyboard data */
	struct IR_i2c_init_data init_data;
};

struct em28xx_ops {
	struct list_head next;
	char *name;
	int id;
	int (*init)(struct em28xx *);
	int (*fini)(struct em28xx *);
};

/* Provided by em28xx-i2c.c */
void em28xx_do_i2c_scan(struct em28xx *dev);
int  em28xx_i2c_register(struct em28xx *dev);
int  em28xx_i2c_unregister(struct em28xx *dev);

/* Provided by em28xx-core.c */

u32 em28xx_request_buffers(struct em28xx *dev, u32 count);
void em28xx_queue_unusedframes(struct em28xx *dev);
void em28xx_release_buffers(struct em28xx *dev);

int em28xx_read_reg_req_len(struct em28xx *dev, u8 req, u16 reg,
			    char *buf, int len);
int em28xx_read_reg_req(struct em28xx *dev, u8 req, u16 reg);
int em28xx_read_reg(struct em28xx *dev, u16 reg);
int em28xx_write_regs_req(struct em28xx *dev, u8 req, u16 reg, char *buf,
			  int len);
int em28xx_write_regs(struct em28xx *dev, u16 reg, char *buf, int len);
int em28xx_write_reg(struct em28xx *dev, u16 reg, u8 val);
int em28xx_write_reg_bits(struct em28xx *dev, u16 reg, u8 val,
				 u8 bitmask);

int em28xx_read_ac97(struct em28xx *dev, u8 reg);
int em28xx_write_ac97(struct em28xx *dev, u8 reg, u16 val);

int em28xx_audio_analog_set(struct em28xx *dev);
int em28xx_audio_setup(struct em28xx *dev);

int em28xx_colorlevels_set_default(struct em28xx *dev);
int em28xx_capture_start(struct em28xx *dev, int start);
int em28xx_vbi_supported(struct em28xx *dev);
int em28xx_set_outfmt(struct em28xx *dev);
int em28xx_resolution_set(struct em28xx *dev);
int em28xx_set_alternate(struct em28xx *dev);
int em28xx_alloc_isoc(struct em28xx *dev, enum em28xx_mode mode,
		      int max_packets, int num_bufs, int max_pkt_size);
int em28xx_init_isoc(struct em28xx *dev, enum em28xx_mode mode,
		     int max_packets, int num_bufs, int max_pkt_size,
		     int (*isoc_copy) (struct em28xx *dev, struct urb *urb));
void em28xx_uninit_isoc(struct em28xx *dev, enum em28xx_mode mode);
int em28xx_isoc_dvb_max_packetsize(struct em28xx *dev);
int em28xx_set_mode(struct em28xx *dev, enum em28xx_mode set_mode);
int em28xx_gpio_set(struct em28xx *dev, struct em28xx_reg_seq *gpio);
void em28xx_wake_i2c(struct em28xx *dev);
int em28xx_register_extension(struct em28xx_ops *dev);
void em28xx_unregister_extension(struct em28xx_ops *dev);
void em28xx_init_extension(struct em28xx *dev);
void em28xx_close_extension(struct em28xx *dev);

/* Provided by em28xx-video.c */
int em28xx_register_analog_devices(struct em28xx *dev);
void em28xx_release_analog_resources(struct em28xx *dev);

/* Provided by em28xx-cards.c */
extern int em2800_variant_detect(struct usb_device *udev, int model);
extern void em28xx_pre_card_setup(struct em28xx *dev);
extern void em28xx_card_setup(struct em28xx *dev);
extern struct em28xx_board em28xx_boards[];
extern struct usb_device_id em28xx_id_table[];
extern const unsigned int em28xx_bcount;
void em28xx_register_i2c_ir(struct em28xx *dev);
int em28xx_tuner_callback(void *ptr, int component, int command, int arg);
void em28xx_release_resources(struct em28xx *dev);

/* Provided by em28xx-input.c */

#ifdef CONFIG_VIDEO_EM28XX_RC

int em28xx_get_key_terratec(struct IR_i2c *ir, u32 *ir_key, u32 *ir_raw);
int em28xx_get_key_em_haup(struct IR_i2c *ir, u32 *ir_key, u32 *ir_raw);
int em28xx_get_key_pinnacle_usb_grey(struct IR_i2c *ir, u32 *ir_key,
				     u32 *ir_raw);
int em28xx_get_key_winfast_usbii_deluxe(struct IR_i2c *ir, u32 *ir_key,
				     u32 *ir_raw);
void em28xx_register_snapshot_button(struct em28xx *dev);
void em28xx_deregister_snapshot_button(struct em28xx *dev);

int em28xx_ir_init(struct em28xx *dev);
int em28xx_ir_fini(struct em28xx *dev);

#else

#define em28xx_get_key_terratec			NULL
#define em28xx_get_key_em_haup			NULL
#define em28xx_get_key_pinnacle_usb_grey	NULL
#define em28xx_get_key_winfast_usbii_deluxe	NULL

static inline void em28xx_register_snapshot_button(struct em28xx *dev) {}
static inline void em28xx_deregister_snapshot_button(struct em28xx *dev) {}
static inline int em28xx_ir_init(struct em28xx *dev) { return 0; }
static inline int em28xx_ir_fini(struct em28xx *dev) { return 0; }

#endif

/* Provided by em28xx-vbi.c */
extern struct videobuf_queue_ops em28xx_vbi_qops;

/* printk macros */

#define em28xx_err(fmt, arg...) do {\
	printk(KERN_ERR fmt , ##arg); } while (0)

#define em28xx_errdev(fmt, arg...) do {\
	printk(KERN_ERR "%s: "fmt,\
			dev->name , ##arg); } while (0)

#define em28xx_info(fmt, arg...) do {\
	printk(KERN_INFO "%s: "fmt,\
			dev->name , ##arg); } while (0)
#define em28xx_warn(fmt, arg...) do {\
	printk(KERN_WARNING "%s: "fmt,\
			dev->name , ##arg); } while (0)

static inline int em28xx_compression_disable(struct em28xx *dev)
{
	/* side effect of disabling scaler and mixer */
	return em28xx_write_reg(dev, EM28XX_R26_COMPR, 0x00);
}

static inline int em28xx_contrast_get(struct em28xx *dev)
{
	return em28xx_read_reg(dev, EM28XX_R20_YGAIN) & 0x1f;
}

static inline int em28xx_brightness_get(struct em28xx *dev)
{
	return em28xx_read_reg(dev, EM28XX_R21_YOFFSET);
}

static inline int em28xx_saturation_get(struct em28xx *dev)
{
	return em28xx_read_reg(dev, EM28XX_R22_UVGAIN) & 0x1f;
}

static inline int em28xx_u_balance_get(struct em28xx *dev)
{
	return em28xx_read_reg(dev, EM28XX_R23_UOFFSET);
}

static inline int em28xx_v_balance_get(struct em28xx *dev)
{
	return em28xx_read_reg(dev, EM28XX_R24_VOFFSET);
}

static inline int em28xx_gamma_get(struct em28xx *dev)
{
	return em28xx_read_reg(dev, EM28XX_R14_GAMMA) & 0x3f;
}

static inline int em28xx_contrast_set(struct em28xx *dev, s32 val)
{
	u8 tmp = (u8) val;
	return em28xx_write_regs(dev, EM28XX_R20_YGAIN, &tmp, 1);
}

static inline int em28xx_brightness_set(struct em28xx *dev, s32 val)
{
	u8 tmp = (u8) val;
	return em28xx_write_regs(dev, EM28XX_R21_YOFFSET, &tmp, 1);
}

static inline int em28xx_saturation_set(struct em28xx *dev, s32 val)
{
	u8 tmp = (u8) val;
	return em28xx_write_regs(dev, EM28XX_R22_UVGAIN, &tmp, 1);
}

static inline int em28xx_u_balance_set(struct em28xx *dev, s32 val)
{
	u8 tmp = (u8) val;
	return em28xx_write_regs(dev, EM28XX_R23_UOFFSET, &tmp, 1);
}

static inline int em28xx_v_balance_set(struct em28xx *dev, s32 val)
{
	u8 tmp = (u8) val;
	return em28xx_write_regs(dev, EM28XX_R24_VOFFSET, &tmp, 1);
}

static inline int em28xx_gamma_set(struct em28xx *dev, s32 val)
{
	u8 tmp = (u8) val;
	return em28xx_write_regs(dev, EM28XX_R14_GAMMA, &tmp, 1);
}

/*FIXME: maxw should be dependent of alt mode */
static inline unsigned int norm_maxw(struct em28xx *dev)
{
	if (dev->board.is_webcam)
		return dev->sensor_xres;

	if (dev->board.max_range_640_480)
		return 640;

	return 720;
}

static inline unsigned int norm_maxh(struct em28xx *dev)
{
	if (dev->board.is_webcam)
		return dev->sensor_yres;

	if (dev->board.max_range_640_480)
		return 480;

	return (dev->norm & V4L2_STD_625_50) ? 576 : 480;
}
#endif<|MERGE_RESOLUTION|>--- conflicted
+++ resolved
@@ -125,12 +125,9 @@
 #define EM2884_BOARD_HAUPPAUGE_WINTV_HVR_930C	  81
 #define EM2884_BOARD_CINERGY_HTC_STICK		  82
 #define EM2860_BOARD_HT_VIDBOX_NW03 		  83
-<<<<<<< HEAD
-=======
 #define EM2874_BOARD_MAXMEDIA_UB425_TC            84
 #define EM2884_BOARD_PCTV_510E                    85
 #define EM2884_BOARD_PCTV_520E                    86
->>>>>>> e816b57a
 
 /* Limits minimum and default number of buffers */
 #define EM28XX_MIN_BUF 4
@@ -619,12 +616,6 @@
 	unsigned int *alt_max_pkt_size;	/* array of wMaxPacketSize */
 	int dvb_alt;				/* alternate for DVB */
 	unsigned int dvb_max_pkt_size;		/* wMaxPacketSize for DVB */
-<<<<<<< HEAD
-	struct urb *urb[EM28XX_NUM_BUFS];	/* urb for isoc transfers */
-	char *transfer_buffer[EM28XX_NUM_BUFS];	/* transfer buffers for isoc
-						   transfer */
-=======
->>>>>>> e816b57a
 	char urb_buf[URB_MAX_CTRL_SIZE];	/* urb control msg buffer */
 
 	/* helper funcs that call usb_control_msg */
