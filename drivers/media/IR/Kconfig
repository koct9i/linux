menuconfig IR_CORE
	tristate "Infrared remote controller adapters"
	depends on INPUT
	default INPUT
	---help---
	  Enable support for Remote Controllers on Linux. This is
	  needed in order to support several video capture adapters.

	  Enable this option if you have a video capture board even
	  if you don't need IR, as otherwise, you may not be able to
	  compile the driver for your adapter.

config VIDEO_IR
	tristate
	depends on IR_CORE
	default IR_CORE

if IR_CORE

config LIRC
	tristate
	default y

	---help---
	   Enable this option to build the Linux Infrared Remote
	   Control (LIRC) core device interface driver. The LIRC
	   interface passes raw IR to and from userspace, where the
	   LIRC daemon handles protocol decoding for IR reception and
	   encoding for IR transmitting (aka "blasting").

source "drivers/media/IR/keymaps/Kconfig"

config IR_NEC_DECODER
	tristate "Enable IR raw decoder for the NEC protocol"
	depends on IR_CORE
	select BITREVERSE
	default y

	---help---
	   Enable this option if you have IR with NEC protocol, and
	   if the IR is decoded in software

config IR_RC5_DECODER
	tristate "Enable IR raw decoder for the RC-5 protocol"
	depends on IR_CORE
	select BITREVERSE
	default y

	---help---
	   Enable this option if you have IR with RC-5 protocol, and
	   if the IR is decoded in software

config IR_RC6_DECODER
	tristate "Enable IR raw decoder for the RC6 protocol"
	depends on IR_CORE
	select BITREVERSE
	default y

	---help---
	   Enable this option if you have an infrared remote control which
	   uses the RC6 protocol, and you need software decoding support.

config IR_JVC_DECODER
	tristate "Enable IR raw decoder for the JVC protocol"
	depends on IR_CORE
	select BITREVERSE
	default y

	---help---
	   Enable this option if you have an infrared remote control which
	   uses the JVC protocol, and you need software decoding support.

config IR_SONY_DECODER
	tristate "Enable IR raw decoder for the Sony protocol"
	depends on IR_CORE
	default y

	---help---
	   Enable this option if you have an infrared remote control which
	   uses the Sony protocol, and you need software decoding support.

<<<<<<< HEAD
=======
config IR_RC5_SZ_DECODER
	tristate "Enable IR raw decoder for the RC-5 (streamzap) protocol"
	depends on IR_CORE
	select BITREVERSE
	default y

	---help---
	   Enable this option if you have IR with RC-5 (streamzap) protocol,
	   and if the IR is decoded in software. (The Streamzap PC Remote
	   uses an IR protocol that is almost standard RC-5, but not quite,
	   as it uses an additional bit).

>>>>>>> 45f53cc9
config IR_LIRC_CODEC
	tristate "Enable IR to LIRC bridge"
	depends on IR_CORE
	depends on LIRC
	default y

	---help---
	   Enable this option to pass raw IR to and from userspace via
	   the LIRC interface.

<<<<<<< HEAD
=======
config IR_ENE
	tristate "ENE eHome Receiver/Transceiver (pnp id: ENE0100/ENE02xxx)"
	depends on PNP
	depends on IR_CORE
	---help---
	   Say Y here to enable support for integrated infrared receiver
	   /transceiver made by ENE.

	   You can see if you have it by looking at lspnp output.
	   Output should include ENE0100 ENE0200 or something similar.

	   To compile this driver as a module, choose M here: the
	   module will be called ene_ir.

>>>>>>> 45f53cc9
config IR_IMON
	tristate "SoundGraph iMON Receiver and Display"
	depends on USB_ARCH_HAS_HCD
	depends on IR_CORE
	select USB
	---help---
	   Say Y here if you want to use a SoundGraph iMON (aka Antec Veris)
	   IR Receiver and/or LCD/VFD/VGA display.

	   To compile this driver as a module, choose M here: the
	   module will be called imon.

config IR_MCEUSB
	tristate "Windows Media Center Ed. eHome Infrared Transceiver"
	depends on USB_ARCH_HAS_HCD
	depends on IR_CORE
	select USB
	---help---
	   Say Y here if you want to use a Windows Media Center Edition
	   eHome Infrared Transceiver.

	   To compile this driver as a module, choose M here: the
	   module will be called mceusb.

<<<<<<< HEAD
config IR_ENE
	tristate "ENE eHome Receiver/Transciever (pnp id: ENE0100/ENE02xxx)"
=======
config IR_NUVOTON
	tristate "Nuvoton w836x7hg Consumer Infrared Transceiver"
>>>>>>> 45f53cc9
	depends on PNP
	depends on IR_CORE
	---help---
	   Say Y here to enable support for integrated infrared receiver
<<<<<<< HEAD
	   /transciever made by ENE.

	   You can see if you have it by looking at lspnp output.
	   Output should include ENE0100 ENE0200 or something similiar.

	   To compile this driver as a module, choose M here: the
	   module will be called ene_ir.
=======
	   /transciever made by Nuvoton (formerly Winbond). This chip is
	   found in the ASRock ION 330HT, as well as assorted Intel
	   DP55-series motherboards (and of course, possibly others).

	   To compile this driver as a module, choose M here: the
	   module will be called nuvoton-cir.
>>>>>>> 45f53cc9

config IR_STREAMZAP
	tristate "Streamzap PC Remote IR Receiver"
	depends on USB_ARCH_HAS_HCD
	depends on IR_CORE
	select USB
	---help---
	   Say Y here if you want to use a Streamzap PC Remote
	   Infrared Receiver.

	   To compile this driver as a module, choose M here: the
	   module will be called streamzap.

endif #IR_CORE<|MERGE_RESOLUTION|>--- conflicted
+++ resolved
@@ -79,8 +79,6 @@
 	   Enable this option if you have an infrared remote control which
 	   uses the Sony protocol, and you need software decoding support.
 
-<<<<<<< HEAD
-=======
 config IR_RC5_SZ_DECODER
 	tristate "Enable IR raw decoder for the RC-5 (streamzap) protocol"
 	depends on IR_CORE
@@ -93,7 +91,6 @@
 	   uses an IR protocol that is almost standard RC-5, but not quite,
 	   as it uses an additional bit).
 
->>>>>>> 45f53cc9
 config IR_LIRC_CODEC
 	tristate "Enable IR to LIRC bridge"
 	depends on IR_CORE
@@ -104,8 +101,6 @@
 	   Enable this option to pass raw IR to and from userspace via
 	   the LIRC interface.
 
-<<<<<<< HEAD
-=======
 config IR_ENE
 	tristate "ENE eHome Receiver/Transceiver (pnp id: ENE0100/ENE02xxx)"
 	depends on PNP
@@ -120,7 +115,6 @@
 	   To compile this driver as a module, choose M here: the
 	   module will be called ene_ir.
 
->>>>>>> 45f53cc9
 config IR_IMON
 	tristate "SoundGraph iMON Receiver and Display"
 	depends on USB_ARCH_HAS_HCD
@@ -145,33 +139,18 @@
 	   To compile this driver as a module, choose M here: the
 	   module will be called mceusb.
 
-<<<<<<< HEAD
-config IR_ENE
-	tristate "ENE eHome Receiver/Transciever (pnp id: ENE0100/ENE02xxx)"
-=======
 config IR_NUVOTON
 	tristate "Nuvoton w836x7hg Consumer Infrared Transceiver"
->>>>>>> 45f53cc9
 	depends on PNP
 	depends on IR_CORE
 	---help---
 	   Say Y here to enable support for integrated infrared receiver
-<<<<<<< HEAD
-	   /transciever made by ENE.
-
-	   You can see if you have it by looking at lspnp output.
-	   Output should include ENE0100 ENE0200 or something similiar.
-
-	   To compile this driver as a module, choose M here: the
-	   module will be called ene_ir.
-=======
 	   /transciever made by Nuvoton (formerly Winbond). This chip is
 	   found in the ASRock ION 330HT, as well as assorted Intel
 	   DP55-series motherboards (and of course, possibly others).
 
 	   To compile this driver as a module, choose M here: the
 	   module will be called nuvoton-cir.
->>>>>>> 45f53cc9
 
 config IR_STREAMZAP
 	tristate "Streamzap PC Remote IR Receiver"
