--- conflicted
+++ resolved
@@ -1215,11 +1215,7 @@
 EXPORT_SYMBOL(tda10071_attach);
 
 static struct dvb_frontend_ops tda10071_ops = {
-<<<<<<< HEAD
-	.delsys = { SYS_DVBT, SYS_DVBT2 },
-=======
 	.delsys = { SYS_DVBS, SYS_DVBS2 },
->>>>>>> e816b57a
 	.info = {
 		.name = "NXP TDA10071",
 		.frequency_min = 950000,
