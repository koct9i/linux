/*
 * Copyright 2004 ATI Technologies Inc., Markham, Ontario
 * Copyright 2007-8 Advanced Micro Devices, Inc.
 * Copyright 2008 Red Hat Inc.
 *
 * Permission is hereby granted, free of charge, to any person obtaining a
 * copy of this software and associated documentation files (the "Software"),
 * to deal in the Software without restriction, including without limitation
 * the rights to use, copy, modify, merge, publish, distribute, sublicense,
 * and/or sell copies of the Software, and to permit persons to whom the
 * Software is furnished to do so, subject to the following conditions:
 *
 * The above copyright notice and this permission notice shall be included in
 * all copies or substantial portions of the Software.
 *
 * THE SOFTWARE IS PROVIDED "AS IS", WITHOUT WARRANTY OF ANY KIND, EXPRESS OR
 * IMPLIED, INCLUDING BUT NOT LIMITED TO THE WARRANTIES OF MERCHANTABILITY,
 * FITNESS FOR A PARTICULAR PURPOSE AND NONINFRINGEMENT.  IN NO EVENT SHALL
 * THE COPYRIGHT HOLDER(S) OR AUTHOR(S) BE LIABLE FOR ANY CLAIM, DAMAGES OR
 * OTHER LIABILITY, WHETHER IN AN ACTION OF CONTRACT, TORT OR OTHERWISE,
 * ARISING FROM, OUT OF OR IN CONNECTION WITH THE SOFTWARE OR THE USE OR
 * OTHER DEALINGS IN THE SOFTWARE.
 *
 * Authors: Dave Airlie
 *          Alex Deucher
 */
#include "drmP.h"
#include "radeon_drm.h"
#include "radeon.h"
#include "atom.h"

#ifdef CONFIG_PPC_PMAC
/* not sure which of these are needed */
#include <asm/machdep.h>
#include <asm/pmac_feature.h>
#include <asm/prom.h>
#include <asm/pci-bridge.h>
#endif /* CONFIG_PPC_PMAC */

/* from radeon_encoder.c */
extern uint32_t
radeon_get_encoder_id(struct drm_device *dev, uint32_t supported_device,
		      uint8_t dac);
extern void radeon_link_encoder_connector(struct drm_device *dev);

/* from radeon_connector.c */
extern void
radeon_add_legacy_connector(struct drm_device *dev,
			    uint32_t connector_id,
			    uint32_t supported_device,
			    int connector_type,
			    struct radeon_i2c_bus_rec *i2c_bus,
			    uint16_t connector_object_id,
			    struct radeon_hpd *hpd);

/* from radeon_legacy_encoder.c */
extern void
radeon_add_legacy_encoder(struct drm_device *dev, uint32_t encoder_id,
			  uint32_t supported_device);

/* old legacy ATI BIOS routines */

/* COMBIOS table offsets */
enum radeon_combios_table_offset {
	/* absolute offset tables */
	COMBIOS_ASIC_INIT_1_TABLE,
	COMBIOS_BIOS_SUPPORT_TABLE,
	COMBIOS_DAC_PROGRAMMING_TABLE,
	COMBIOS_MAX_COLOR_DEPTH_TABLE,
	COMBIOS_CRTC_INFO_TABLE,
	COMBIOS_PLL_INFO_TABLE,
	COMBIOS_TV_INFO_TABLE,
	COMBIOS_DFP_INFO_TABLE,
	COMBIOS_HW_CONFIG_INFO_TABLE,
	COMBIOS_MULTIMEDIA_INFO_TABLE,
	COMBIOS_TV_STD_PATCH_TABLE,
	COMBIOS_LCD_INFO_TABLE,
	COMBIOS_MOBILE_INFO_TABLE,
	COMBIOS_PLL_INIT_TABLE,
	COMBIOS_MEM_CONFIG_TABLE,
	COMBIOS_SAVE_MASK_TABLE,
	COMBIOS_HARDCODED_EDID_TABLE,
	COMBIOS_ASIC_INIT_2_TABLE,
	COMBIOS_CONNECTOR_INFO_TABLE,
	COMBIOS_DYN_CLK_1_TABLE,
	COMBIOS_RESERVED_MEM_TABLE,
	COMBIOS_EXT_TMDS_INFO_TABLE,
	COMBIOS_MEM_CLK_INFO_TABLE,
	COMBIOS_EXT_DAC_INFO_TABLE,
	COMBIOS_MISC_INFO_TABLE,
	COMBIOS_CRT_INFO_TABLE,
	COMBIOS_INTEGRATED_SYSTEM_INFO_TABLE,
	COMBIOS_COMPONENT_VIDEO_INFO_TABLE,
	COMBIOS_FAN_SPEED_INFO_TABLE,
	COMBIOS_OVERDRIVE_INFO_TABLE,
	COMBIOS_OEM_INFO_TABLE,
	COMBIOS_DYN_CLK_2_TABLE,
	COMBIOS_POWER_CONNECTOR_INFO_TABLE,
	COMBIOS_I2C_INFO_TABLE,
	/* relative offset tables */
	COMBIOS_ASIC_INIT_3_TABLE,	/* offset from misc info */
	COMBIOS_ASIC_INIT_4_TABLE,	/* offset from misc info */
	COMBIOS_DETECTED_MEM_TABLE,	/* offset from misc info */
	COMBIOS_ASIC_INIT_5_TABLE,	/* offset from misc info */
	COMBIOS_RAM_RESET_TABLE,	/* offset from mem config */
	COMBIOS_POWERPLAY_INFO_TABLE,	/* offset from mobile info */
	COMBIOS_GPIO_INFO_TABLE,	/* offset from mobile info */
	COMBIOS_LCD_DDC_INFO_TABLE,	/* offset from mobile info */
	COMBIOS_TMDS_POWER_TABLE,	/* offset from mobile info */
	COMBIOS_TMDS_POWER_ON_TABLE,	/* offset from tmds power */
	COMBIOS_TMDS_POWER_OFF_TABLE,	/* offset from tmds power */
};

enum radeon_combios_ddc {
	DDC_NONE_DETECTED,
	DDC_MONID,
	DDC_DVI,
	DDC_VGA,
	DDC_CRT2,
	DDC_LCD,
	DDC_GPIO,
};

enum radeon_combios_connector {
	CONNECTOR_NONE_LEGACY,
	CONNECTOR_PROPRIETARY_LEGACY,
	CONNECTOR_CRT_LEGACY,
	CONNECTOR_DVI_I_LEGACY,
	CONNECTOR_DVI_D_LEGACY,
	CONNECTOR_CTV_LEGACY,
	CONNECTOR_STV_LEGACY,
	CONNECTOR_UNSUPPORTED_LEGACY
};

const int legacy_connector_convert[] = {
	DRM_MODE_CONNECTOR_Unknown,
	DRM_MODE_CONNECTOR_DVID,
	DRM_MODE_CONNECTOR_VGA,
	DRM_MODE_CONNECTOR_DVII,
	DRM_MODE_CONNECTOR_DVID,
	DRM_MODE_CONNECTOR_Composite,
	DRM_MODE_CONNECTOR_SVIDEO,
	DRM_MODE_CONNECTOR_Unknown,
};

static uint16_t combios_get_table_offset(struct drm_device *dev,
					 enum radeon_combios_table_offset table)
{
	struct radeon_device *rdev = dev->dev_private;
	int rev;
	uint16_t offset = 0, check_offset;

	switch (table) {
		/* absolute offset tables */
	case COMBIOS_ASIC_INIT_1_TABLE:
		check_offset = RBIOS16(rdev->bios_header_start + 0xc);
		if (check_offset)
			offset = check_offset;
		break;
	case COMBIOS_BIOS_SUPPORT_TABLE:
		check_offset = RBIOS16(rdev->bios_header_start + 0x14);
		if (check_offset)
			offset = check_offset;
		break;
	case COMBIOS_DAC_PROGRAMMING_TABLE:
		check_offset = RBIOS16(rdev->bios_header_start + 0x2a);
		if (check_offset)
			offset = check_offset;
		break;
	case COMBIOS_MAX_COLOR_DEPTH_TABLE:
		check_offset = RBIOS16(rdev->bios_header_start + 0x2c);
		if (check_offset)
			offset = check_offset;
		break;
	case COMBIOS_CRTC_INFO_TABLE:
		check_offset = RBIOS16(rdev->bios_header_start + 0x2e);
		if (check_offset)
			offset = check_offset;
		break;
	case COMBIOS_PLL_INFO_TABLE:
		check_offset = RBIOS16(rdev->bios_header_start + 0x30);
		if (check_offset)
			offset = check_offset;
		break;
	case COMBIOS_TV_INFO_TABLE:
		check_offset = RBIOS16(rdev->bios_header_start + 0x32);
		if (check_offset)
			offset = check_offset;
		break;
	case COMBIOS_DFP_INFO_TABLE:
		check_offset = RBIOS16(rdev->bios_header_start + 0x34);
		if (check_offset)
			offset = check_offset;
		break;
	case COMBIOS_HW_CONFIG_INFO_TABLE:
		check_offset = RBIOS16(rdev->bios_header_start + 0x36);
		if (check_offset)
			offset = check_offset;
		break;
	case COMBIOS_MULTIMEDIA_INFO_TABLE:
		check_offset = RBIOS16(rdev->bios_header_start + 0x38);
		if (check_offset)
			offset = check_offset;
		break;
	case COMBIOS_TV_STD_PATCH_TABLE:
		check_offset = RBIOS16(rdev->bios_header_start + 0x3e);
		if (check_offset)
			offset = check_offset;
		break;
	case COMBIOS_LCD_INFO_TABLE:
		check_offset = RBIOS16(rdev->bios_header_start + 0x40);
		if (check_offset)
			offset = check_offset;
		break;
	case COMBIOS_MOBILE_INFO_TABLE:
		check_offset = RBIOS16(rdev->bios_header_start + 0x42);
		if (check_offset)
			offset = check_offset;
		break;
	case COMBIOS_PLL_INIT_TABLE:
		check_offset = RBIOS16(rdev->bios_header_start + 0x46);
		if (check_offset)
			offset = check_offset;
		break;
	case COMBIOS_MEM_CONFIG_TABLE:
		check_offset = RBIOS16(rdev->bios_header_start + 0x48);
		if (check_offset)
			offset = check_offset;
		break;
	case COMBIOS_SAVE_MASK_TABLE:
		check_offset = RBIOS16(rdev->bios_header_start + 0x4a);
		if (check_offset)
			offset = check_offset;
		break;
	case COMBIOS_HARDCODED_EDID_TABLE:
		check_offset = RBIOS16(rdev->bios_header_start + 0x4c);
		if (check_offset)
			offset = check_offset;
		break;
	case COMBIOS_ASIC_INIT_2_TABLE:
		check_offset = RBIOS16(rdev->bios_header_start + 0x4e);
		if (check_offset)
			offset = check_offset;
		break;
	case COMBIOS_CONNECTOR_INFO_TABLE:
		check_offset = RBIOS16(rdev->bios_header_start + 0x50);
		if (check_offset)
			offset = check_offset;
		break;
	case COMBIOS_DYN_CLK_1_TABLE:
		check_offset = RBIOS16(rdev->bios_header_start + 0x52);
		if (check_offset)
			offset = check_offset;
		break;
	case COMBIOS_RESERVED_MEM_TABLE:
		check_offset = RBIOS16(rdev->bios_header_start + 0x54);
		if (check_offset)
			offset = check_offset;
		break;
	case COMBIOS_EXT_TMDS_INFO_TABLE:
		check_offset = RBIOS16(rdev->bios_header_start + 0x58);
		if (check_offset)
			offset = check_offset;
		break;
	case COMBIOS_MEM_CLK_INFO_TABLE:
		check_offset = RBIOS16(rdev->bios_header_start + 0x5a);
		if (check_offset)
			offset = check_offset;
		break;
	case COMBIOS_EXT_DAC_INFO_TABLE:
		check_offset = RBIOS16(rdev->bios_header_start + 0x5c);
		if (check_offset)
			offset = check_offset;
		break;
	case COMBIOS_MISC_INFO_TABLE:
		check_offset = RBIOS16(rdev->bios_header_start + 0x5e);
		if (check_offset)
			offset = check_offset;
		break;
	case COMBIOS_CRT_INFO_TABLE:
		check_offset = RBIOS16(rdev->bios_header_start + 0x60);
		if (check_offset)
			offset = check_offset;
		break;
	case COMBIOS_INTEGRATED_SYSTEM_INFO_TABLE:
		check_offset = RBIOS16(rdev->bios_header_start + 0x62);
		if (check_offset)
			offset = check_offset;
		break;
	case COMBIOS_COMPONENT_VIDEO_INFO_TABLE:
		check_offset = RBIOS16(rdev->bios_header_start + 0x64);
		if (check_offset)
			offset = check_offset;
		break;
	case COMBIOS_FAN_SPEED_INFO_TABLE:
		check_offset = RBIOS16(rdev->bios_header_start + 0x66);
		if (check_offset)
			offset = check_offset;
		break;
	case COMBIOS_OVERDRIVE_INFO_TABLE:
		check_offset = RBIOS16(rdev->bios_header_start + 0x68);
		if (check_offset)
			offset = check_offset;
		break;
	case COMBIOS_OEM_INFO_TABLE:
		check_offset = RBIOS16(rdev->bios_header_start + 0x6a);
		if (check_offset)
			offset = check_offset;
		break;
	case COMBIOS_DYN_CLK_2_TABLE:
		check_offset = RBIOS16(rdev->bios_header_start + 0x6c);
		if (check_offset)
			offset = check_offset;
		break;
	case COMBIOS_POWER_CONNECTOR_INFO_TABLE:
		check_offset = RBIOS16(rdev->bios_header_start + 0x6e);
		if (check_offset)
			offset = check_offset;
		break;
	case COMBIOS_I2C_INFO_TABLE:
		check_offset = RBIOS16(rdev->bios_header_start + 0x70);
		if (check_offset)
			offset = check_offset;
		break;
		/* relative offset tables */
	case COMBIOS_ASIC_INIT_3_TABLE:	/* offset from misc info */
		check_offset =
		    combios_get_table_offset(dev, COMBIOS_MISC_INFO_TABLE);
		if (check_offset) {
			rev = RBIOS8(check_offset);
			if (rev > 0) {
				check_offset = RBIOS16(check_offset + 0x3);
				if (check_offset)
					offset = check_offset;
			}
		}
		break;
	case COMBIOS_ASIC_INIT_4_TABLE:	/* offset from misc info */
		check_offset =
		    combios_get_table_offset(dev, COMBIOS_MISC_INFO_TABLE);
		if (check_offset) {
			rev = RBIOS8(check_offset);
			if (rev > 0) {
				check_offset = RBIOS16(check_offset + 0x5);
				if (check_offset)
					offset = check_offset;
			}
		}
		break;
	case COMBIOS_DETECTED_MEM_TABLE:	/* offset from misc info */
		check_offset =
		    combios_get_table_offset(dev, COMBIOS_MISC_INFO_TABLE);
		if (check_offset) {
			rev = RBIOS8(check_offset);
			if (rev > 0) {
				check_offset = RBIOS16(check_offset + 0x7);
				if (check_offset)
					offset = check_offset;
			}
		}
		break;
	case COMBIOS_ASIC_INIT_5_TABLE:	/* offset from misc info */
		check_offset =
		    combios_get_table_offset(dev, COMBIOS_MISC_INFO_TABLE);
		if (check_offset) {
			rev = RBIOS8(check_offset);
			if (rev == 2) {
				check_offset = RBIOS16(check_offset + 0x9);
				if (check_offset)
					offset = check_offset;
			}
		}
		break;
	case COMBIOS_RAM_RESET_TABLE:	/* offset from mem config */
		check_offset =
		    combios_get_table_offset(dev, COMBIOS_MEM_CONFIG_TABLE);
		if (check_offset) {
			while (RBIOS8(check_offset++));
			check_offset += 2;
			if (check_offset)
				offset = check_offset;
		}
		break;
	case COMBIOS_POWERPLAY_INFO_TABLE:	/* offset from mobile info */
		check_offset =
		    combios_get_table_offset(dev, COMBIOS_MOBILE_INFO_TABLE);
		if (check_offset) {
			check_offset = RBIOS16(check_offset + 0x11);
			if (check_offset)
				offset = check_offset;
		}
		break;
	case COMBIOS_GPIO_INFO_TABLE:	/* offset from mobile info */
		check_offset =
		    combios_get_table_offset(dev, COMBIOS_MOBILE_INFO_TABLE);
		if (check_offset) {
			check_offset = RBIOS16(check_offset + 0x13);
			if (check_offset)
				offset = check_offset;
		}
		break;
	case COMBIOS_LCD_DDC_INFO_TABLE:	/* offset from mobile info */
		check_offset =
		    combios_get_table_offset(dev, COMBIOS_MOBILE_INFO_TABLE);
		if (check_offset) {
			check_offset = RBIOS16(check_offset + 0x15);
			if (check_offset)
				offset = check_offset;
		}
		break;
	case COMBIOS_TMDS_POWER_TABLE:	/* offset from mobile info */
		check_offset =
		    combios_get_table_offset(dev, COMBIOS_MOBILE_INFO_TABLE);
		if (check_offset) {
			check_offset = RBIOS16(check_offset + 0x17);
			if (check_offset)
				offset = check_offset;
		}
		break;
	case COMBIOS_TMDS_POWER_ON_TABLE:	/* offset from tmds power */
		check_offset =
		    combios_get_table_offset(dev, COMBIOS_TMDS_POWER_TABLE);
		if (check_offset) {
			check_offset = RBIOS16(check_offset + 0x2);
			if (check_offset)
				offset = check_offset;
		}
		break;
	case COMBIOS_TMDS_POWER_OFF_TABLE:	/* offset from tmds power */
		check_offset =
		    combios_get_table_offset(dev, COMBIOS_TMDS_POWER_TABLE);
		if (check_offset) {
			check_offset = RBIOS16(check_offset + 0x4);
			if (check_offset)
				offset = check_offset;
		}
		break;
	default:
		break;
	}

	return offset;

}

static struct radeon_i2c_bus_rec combios_setup_i2c_bus(struct radeon_device *rdev,
						       int ddc_line)
{
	struct radeon_i2c_bus_rec i2c;

	if (ddc_line == RADEON_GPIOPAD_MASK) {
		i2c.mask_clk_reg = RADEON_GPIOPAD_MASK;
		i2c.mask_data_reg = RADEON_GPIOPAD_MASK;
		i2c.a_clk_reg = RADEON_GPIOPAD_A;
		i2c.a_data_reg = RADEON_GPIOPAD_A;
		i2c.en_clk_reg = RADEON_GPIOPAD_EN;
		i2c.en_data_reg = RADEON_GPIOPAD_EN;
		i2c.y_clk_reg = RADEON_GPIOPAD_Y;
		i2c.y_data_reg = RADEON_GPIOPAD_Y;
	} else if (ddc_line == RADEON_MDGPIO_MASK) {
		i2c.mask_clk_reg = RADEON_MDGPIO_MASK;
		i2c.mask_data_reg = RADEON_MDGPIO_MASK;
		i2c.a_clk_reg = RADEON_MDGPIO_A;
		i2c.a_data_reg = RADEON_MDGPIO_A;
		i2c.en_clk_reg = RADEON_MDGPIO_EN;
		i2c.en_data_reg = RADEON_MDGPIO_EN;
		i2c.y_clk_reg = RADEON_MDGPIO_Y;
		i2c.y_data_reg = RADEON_MDGPIO_Y;
	} else {
		i2c.mask_clk_mask = RADEON_GPIO_EN_1;
		i2c.mask_data_mask = RADEON_GPIO_EN_0;
		i2c.a_clk_mask = RADEON_GPIO_A_1;
		i2c.a_data_mask = RADEON_GPIO_A_0;
		i2c.en_clk_mask = RADEON_GPIO_EN_1;
		i2c.en_data_mask = RADEON_GPIO_EN_0;
		i2c.y_clk_mask = RADEON_GPIO_Y_1;
		i2c.y_data_mask = RADEON_GPIO_Y_0;

		i2c.mask_clk_reg = ddc_line;
		i2c.mask_data_reg = ddc_line;
		i2c.a_clk_reg = ddc_line;
		i2c.a_data_reg = ddc_line;
		i2c.en_clk_reg = ddc_line;
		i2c.en_data_reg = ddc_line;
		i2c.y_clk_reg = ddc_line;
		i2c.y_data_reg = ddc_line;
	}

	if (rdev->family < CHIP_R200)
		i2c.hw_capable = false;
	else {
		switch (ddc_line) {
		case RADEON_GPIO_VGA_DDC:
		case RADEON_GPIO_DVI_DDC:
			i2c.hw_capable = true;
			break;
		case RADEON_GPIO_MONID:
			/* hw i2c on RADEON_GPIO_MONID doesn't seem to work
			 * reliably on some pre-r4xx hardware; not sure why.
			 */
			i2c.hw_capable = false;
			break;
		default:
			i2c.hw_capable = false;
			break;
		}
	}
	i2c.mm_i2c = false;
	i2c.i2c_id = 0;

	if (ddc_line)
		i2c.valid = true;
	else
		i2c.valid = false;

	return i2c;
}

bool radeon_combios_get_clock_info(struct drm_device *dev)
{
	struct radeon_device *rdev = dev->dev_private;
	uint16_t pll_info;
	struct radeon_pll *p1pll = &rdev->clock.p1pll;
	struct radeon_pll *p2pll = &rdev->clock.p2pll;
	struct radeon_pll *spll = &rdev->clock.spll;
	struct radeon_pll *mpll = &rdev->clock.mpll;
	int8_t rev;
	uint16_t sclk, mclk;

	if (rdev->bios == NULL)
		return false;

	pll_info = combios_get_table_offset(dev, COMBIOS_PLL_INFO_TABLE);
	if (pll_info) {
		rev = RBIOS8(pll_info);

		/* pixel clocks */
		p1pll->reference_freq = RBIOS16(pll_info + 0xe);
		p1pll->reference_div = RBIOS16(pll_info + 0x10);
		p1pll->pll_out_min = RBIOS32(pll_info + 0x12);
		p1pll->pll_out_max = RBIOS32(pll_info + 0x16);

		if (rev > 9) {
			p1pll->pll_in_min = RBIOS32(pll_info + 0x36);
			p1pll->pll_in_max = RBIOS32(pll_info + 0x3a);
		} else {
			p1pll->pll_in_min = 40;
			p1pll->pll_in_max = 500;
		}
		*p2pll = *p1pll;

		/* system clock */
		spll->reference_freq = RBIOS16(pll_info + 0x1a);
		spll->reference_div = RBIOS16(pll_info + 0x1c);
		spll->pll_out_min = RBIOS32(pll_info + 0x1e);
		spll->pll_out_max = RBIOS32(pll_info + 0x22);

		if (rev > 10) {
			spll->pll_in_min = RBIOS32(pll_info + 0x48);
			spll->pll_in_max = RBIOS32(pll_info + 0x4c);
		} else {
			/* ??? */
			spll->pll_in_min = 40;
			spll->pll_in_max = 500;
		}

		/* memory clock */
		mpll->reference_freq = RBIOS16(pll_info + 0x26);
		mpll->reference_div = RBIOS16(pll_info + 0x28);
		mpll->pll_out_min = RBIOS32(pll_info + 0x2a);
		mpll->pll_out_max = RBIOS32(pll_info + 0x2e);

		if (rev > 10) {
			mpll->pll_in_min = RBIOS32(pll_info + 0x5a);
			mpll->pll_in_max = RBIOS32(pll_info + 0x5e);
		} else {
			/* ??? */
			mpll->pll_in_min = 40;
			mpll->pll_in_max = 500;
		}

		/* default sclk/mclk */
		sclk = RBIOS16(pll_info + 0xa);
		mclk = RBIOS16(pll_info + 0x8);
		if (sclk == 0)
			sclk = 200 * 100;
		if (mclk == 0)
			mclk = 200 * 100;

		rdev->clock.default_sclk = sclk;
		rdev->clock.default_mclk = mclk;

		return true;
	}
	return false;
}

<<<<<<< HEAD
=======
bool radeon_combios_sideport_present(struct radeon_device *rdev)
{
	struct drm_device *dev = rdev->ddev;
	u16 igp_info;

	igp_info = combios_get_table_offset(dev, COMBIOS_INTEGRATED_SYSTEM_INFO_TABLE);

	if (igp_info) {
		if (RBIOS16(igp_info + 0x4))
			return true;
	}
	return false;
}

>>>>>>> 4dee8baa
static const uint32_t default_primarydac_adj[CHIP_LAST] = {
	0x00000808,		/* r100  */
	0x00000808,		/* rv100 */
	0x00000808,		/* rs100 */
	0x00000808,		/* rv200 */
	0x00000808,		/* rs200 */
	0x00000808,		/* r200  */
	0x00000808,		/* rv250 */
	0x00000000,		/* rs300 */
	0x00000808,		/* rv280 */
	0x00000808,		/* r300  */
	0x00000808,		/* r350  */
	0x00000808,		/* rv350 */
	0x00000808,		/* rv380 */
	0x00000808,		/* r420  */
	0x00000808,		/* r423  */
	0x00000808,		/* rv410 */
	0x00000000,		/* rs400 */
	0x00000000,		/* rs480 */
};

static void radeon_legacy_get_primary_dac_info_from_table(struct radeon_device *rdev,
							  struct radeon_encoder_primary_dac *p_dac)
{
	p_dac->ps2_pdac_adj = default_primarydac_adj[rdev->family];
	return;
}

struct radeon_encoder_primary_dac *radeon_combios_get_primary_dac_info(struct
								       radeon_encoder
								       *encoder)
{
	struct drm_device *dev = encoder->base.dev;
	struct radeon_device *rdev = dev->dev_private;
	uint16_t dac_info;
	uint8_t rev, bg, dac;
	struct radeon_encoder_primary_dac *p_dac = NULL;
	int found = 0;

	p_dac = kzalloc(sizeof(struct radeon_encoder_primary_dac),
			GFP_KERNEL);

	if (!p_dac)
		return NULL;

	if (rdev->bios == NULL)
		goto out;

	/* check CRT table */
	dac_info = combios_get_table_offset(dev, COMBIOS_CRT_INFO_TABLE);
	if (dac_info) {
		rev = RBIOS8(dac_info) & 0x3;
		if (rev < 2) {
			bg = RBIOS8(dac_info + 0x2) & 0xf;
			dac = (RBIOS8(dac_info + 0x2) >> 4) & 0xf;
			p_dac->ps2_pdac_adj = (bg << 8) | (dac);
		} else {
			bg = RBIOS8(dac_info + 0x2) & 0xf;
			dac = RBIOS8(dac_info + 0x3) & 0xf;
			p_dac->ps2_pdac_adj = (bg << 8) | (dac);
		}
		found = 1;
	}

out:
	if (!found) /* fallback to defaults */
		radeon_legacy_get_primary_dac_info_from_table(rdev, p_dac);

	return p_dac;
}

enum radeon_tv_std
radeon_combios_get_tv_info(struct radeon_device *rdev)
{
	struct drm_device *dev = rdev->ddev;
	uint16_t tv_info;
	enum radeon_tv_std tv_std = TV_STD_NTSC;

	tv_info = combios_get_table_offset(dev, COMBIOS_TV_INFO_TABLE);
	if (tv_info) {
		if (RBIOS8(tv_info + 6) == 'T') {
			switch (RBIOS8(tv_info + 7) & 0xf) {
			case 1:
				tv_std = TV_STD_NTSC;
				DRM_INFO("Default TV standard: NTSC\n");
				break;
			case 2:
				tv_std = TV_STD_PAL;
				DRM_INFO("Default TV standard: PAL\n");
				break;
			case 3:
				tv_std = TV_STD_PAL_M;
				DRM_INFO("Default TV standard: PAL-M\n");
				break;
			case 4:
				tv_std = TV_STD_PAL_60;
				DRM_INFO("Default TV standard: PAL-60\n");
				break;
			case 5:
				tv_std = TV_STD_NTSC_J;
				DRM_INFO("Default TV standard: NTSC-J\n");
				break;
			case 6:
				tv_std = TV_STD_SCART_PAL;
				DRM_INFO("Default TV standard: SCART-PAL\n");
				break;
			default:
				tv_std = TV_STD_NTSC;
				DRM_INFO
				    ("Unknown TV standard; defaulting to NTSC\n");
				break;
			}

			switch ((RBIOS8(tv_info + 9) >> 2) & 0x3) {
			case 0:
				DRM_INFO("29.498928713 MHz TV ref clk\n");
				break;
			case 1:
				DRM_INFO("28.636360000 MHz TV ref clk\n");
				break;
			case 2:
				DRM_INFO("14.318180000 MHz TV ref clk\n");
				break;
			case 3:
				DRM_INFO("27.000000000 MHz TV ref clk\n");
				break;
			default:
				break;
			}
		}
	}
	return tv_std;
}

static const uint32_t default_tvdac_adj[CHIP_LAST] = {
	0x00000000,		/* r100  */
	0x00280000,		/* rv100 */
	0x00000000,		/* rs100 */
	0x00880000,		/* rv200 */
	0x00000000,		/* rs200 */
	0x00000000,		/* r200  */
	0x00770000,		/* rv250 */
	0x00290000,		/* rs300 */
	0x00560000,		/* rv280 */
	0x00780000,		/* r300  */
	0x00770000,		/* r350  */
	0x00780000,		/* rv350 */
	0x00780000,		/* rv380 */
	0x01080000,		/* r420  */
	0x01080000,		/* r423  */
	0x01080000,		/* rv410 */
	0x00780000,		/* rs400 */
	0x00780000,		/* rs480 */
};

static void radeon_legacy_get_tv_dac_info_from_table(struct radeon_device *rdev,
						     struct radeon_encoder_tv_dac *tv_dac)
{
	tv_dac->ps2_tvdac_adj = default_tvdac_adj[rdev->family];
	if ((rdev->flags & RADEON_IS_MOBILITY) && (rdev->family == CHIP_RV250))
		tv_dac->ps2_tvdac_adj = 0x00880000;
	tv_dac->pal_tvdac_adj = tv_dac->ps2_tvdac_adj;
	tv_dac->ntsc_tvdac_adj = tv_dac->ps2_tvdac_adj;
	return;
}

struct radeon_encoder_tv_dac *radeon_combios_get_tv_dac_info(struct
							     radeon_encoder
							     *encoder)
{
	struct drm_device *dev = encoder->base.dev;
	struct radeon_device *rdev = dev->dev_private;
	uint16_t dac_info;
	uint8_t rev, bg, dac;
	struct radeon_encoder_tv_dac *tv_dac = NULL;
	int found = 0;

	tv_dac = kzalloc(sizeof(struct radeon_encoder_tv_dac), GFP_KERNEL);
	if (!tv_dac)
		return NULL;

	if (rdev->bios == NULL)
		goto out;

	/* first check TV table */
	dac_info = combios_get_table_offset(dev, COMBIOS_TV_INFO_TABLE);
	if (dac_info) {
		rev = RBIOS8(dac_info + 0x3);
		if (rev > 4) {
			bg = RBIOS8(dac_info + 0xc) & 0xf;
			dac = RBIOS8(dac_info + 0xd) & 0xf;
			tv_dac->ps2_tvdac_adj = (bg << 16) | (dac << 20);

			bg = RBIOS8(dac_info + 0xe) & 0xf;
			dac = RBIOS8(dac_info + 0xf) & 0xf;
			tv_dac->pal_tvdac_adj = (bg << 16) | (dac << 20);

			bg = RBIOS8(dac_info + 0x10) & 0xf;
			dac = RBIOS8(dac_info + 0x11) & 0xf;
			tv_dac->ntsc_tvdac_adj = (bg << 16) | (dac << 20);
			found = 1;
		} else if (rev > 1) {
			bg = RBIOS8(dac_info + 0xc) & 0xf;
			dac = (RBIOS8(dac_info + 0xc) >> 4) & 0xf;
			tv_dac->ps2_tvdac_adj = (bg << 16) | (dac << 20);

			bg = RBIOS8(dac_info + 0xd) & 0xf;
			dac = (RBIOS8(dac_info + 0xd) >> 4) & 0xf;
			tv_dac->pal_tvdac_adj = (bg << 16) | (dac << 20);

			bg = RBIOS8(dac_info + 0xe) & 0xf;
			dac = (RBIOS8(dac_info + 0xe) >> 4) & 0xf;
			tv_dac->ntsc_tvdac_adj = (bg << 16) | (dac << 20);
			found = 1;
		}
		tv_dac->tv_std = radeon_combios_get_tv_info(rdev);
	}
	if (!found) {
		/* then check CRT table */
		dac_info =
		    combios_get_table_offset(dev, COMBIOS_CRT_INFO_TABLE);
		if (dac_info) {
			rev = RBIOS8(dac_info) & 0x3;
			if (rev < 2) {
				bg = RBIOS8(dac_info + 0x3) & 0xf;
				dac = (RBIOS8(dac_info + 0x3) >> 4) & 0xf;
				tv_dac->ps2_tvdac_adj =
				    (bg << 16) | (dac << 20);
				tv_dac->pal_tvdac_adj = tv_dac->ps2_tvdac_adj;
				tv_dac->ntsc_tvdac_adj = tv_dac->ps2_tvdac_adj;
				found = 1;
			} else {
				bg = RBIOS8(dac_info + 0x4) & 0xf;
				dac = RBIOS8(dac_info + 0x5) & 0xf;
				tv_dac->ps2_tvdac_adj =
				    (bg << 16) | (dac << 20);
				tv_dac->pal_tvdac_adj = tv_dac->ps2_tvdac_adj;
				tv_dac->ntsc_tvdac_adj = tv_dac->ps2_tvdac_adj;
				found = 1;
			}
		} else {
			DRM_INFO("No TV DAC info found in BIOS\n");
		}
	}

out:
	if (!found) /* fallback to defaults */
		radeon_legacy_get_tv_dac_info_from_table(rdev, tv_dac);

	return tv_dac;
}

static struct radeon_encoder_lvds *radeon_legacy_get_lvds_info_from_regs(struct
									 radeon_device
									 *rdev)
{
	struct radeon_encoder_lvds *lvds = NULL;
	uint32_t fp_vert_stretch, fp_horz_stretch;
	uint32_t ppll_div_sel, ppll_val;
	uint32_t lvds_ss_gen_cntl = RREG32(RADEON_LVDS_SS_GEN_CNTL);

	lvds = kzalloc(sizeof(struct radeon_encoder_lvds), GFP_KERNEL);

	if (!lvds)
		return NULL;

	fp_vert_stretch = RREG32(RADEON_FP_VERT_STRETCH);
	fp_horz_stretch = RREG32(RADEON_FP_HORZ_STRETCH);

	/* These should be fail-safe defaults, fingers crossed */
	lvds->panel_pwr_delay = 200;
	lvds->panel_vcc_delay = 2000;

	lvds->lvds_gen_cntl = RREG32(RADEON_LVDS_GEN_CNTL);
	lvds->panel_digon_delay = (lvds_ss_gen_cntl >> RADEON_LVDS_PWRSEQ_DELAY1_SHIFT) & 0xf;
	lvds->panel_blon_delay = (lvds_ss_gen_cntl >> RADEON_LVDS_PWRSEQ_DELAY2_SHIFT) & 0xf;

	if (fp_vert_stretch & RADEON_VERT_STRETCH_ENABLE)
		lvds->native_mode.vdisplay =
		    ((fp_vert_stretch & RADEON_VERT_PANEL_SIZE) >>
		     RADEON_VERT_PANEL_SHIFT) + 1;
	else
		lvds->native_mode.vdisplay =
		    (RREG32(RADEON_CRTC_V_TOTAL_DISP) >> 16) + 1;

	if (fp_horz_stretch & RADEON_HORZ_STRETCH_ENABLE)
		lvds->native_mode.hdisplay =
		    (((fp_horz_stretch & RADEON_HORZ_PANEL_SIZE) >>
		      RADEON_HORZ_PANEL_SHIFT) + 1) * 8;
	else
		lvds->native_mode.hdisplay =
		    ((RREG32(RADEON_CRTC_H_TOTAL_DISP) >> 16) + 1) * 8;

	if ((lvds->native_mode.hdisplay < 640) ||
	    (lvds->native_mode.vdisplay < 480)) {
		lvds->native_mode.hdisplay = 640;
		lvds->native_mode.vdisplay = 480;
	}

	ppll_div_sel = RREG8(RADEON_CLOCK_CNTL_INDEX + 1) & 0x3;
	ppll_val = RREG32_PLL(RADEON_PPLL_DIV_0 + ppll_div_sel);
	if ((ppll_val & 0x000707ff) == 0x1bb)
		lvds->use_bios_dividers = false;
	else {
		lvds->panel_ref_divider =
		    RREG32_PLL(RADEON_PPLL_REF_DIV) & 0x3ff;
		lvds->panel_post_divider = (ppll_val >> 16) & 0x7;
		lvds->panel_fb_divider = ppll_val & 0x7ff;

		if ((lvds->panel_ref_divider != 0) &&
		    (lvds->panel_fb_divider > 3))
			lvds->use_bios_dividers = true;
	}
	lvds->panel_vcc_delay = 200;

	DRM_INFO("Panel info derived from registers\n");
	DRM_INFO("Panel Size %dx%d\n", lvds->native_mode.hdisplay,
		 lvds->native_mode.vdisplay);

	return lvds;
}

struct radeon_encoder_lvds *radeon_combios_get_lvds_info(struct radeon_encoder
							 *encoder)
{
	struct drm_device *dev = encoder->base.dev;
	struct radeon_device *rdev = dev->dev_private;
	uint16_t lcd_info;
	uint32_t panel_setup;
	char stmp[30];
	int tmp, i;
	struct radeon_encoder_lvds *lvds = NULL;

	if (rdev->bios == NULL) {
		lvds = radeon_legacy_get_lvds_info_from_regs(rdev);
		goto out;
	}

	lcd_info = combios_get_table_offset(dev, COMBIOS_LCD_INFO_TABLE);

	if (lcd_info) {
		lvds = kzalloc(sizeof(struct radeon_encoder_lvds), GFP_KERNEL);

		if (!lvds)
			return NULL;

		for (i = 0; i < 24; i++)
			stmp[i] = RBIOS8(lcd_info + i + 1);
		stmp[24] = 0;

		DRM_INFO("Panel ID String: %s\n", stmp);

		lvds->native_mode.hdisplay = RBIOS16(lcd_info + 0x19);
		lvds->native_mode.vdisplay = RBIOS16(lcd_info + 0x1b);

		DRM_INFO("Panel Size %dx%d\n", lvds->native_mode.hdisplay,
			 lvds->native_mode.vdisplay);

		lvds->panel_vcc_delay = RBIOS16(lcd_info + 0x2c);
		if (lvds->panel_vcc_delay > 2000 || lvds->panel_vcc_delay < 0)
			lvds->panel_vcc_delay = 2000;

		lvds->panel_pwr_delay = RBIOS8(lcd_info + 0x24);
		lvds->panel_digon_delay = RBIOS16(lcd_info + 0x38) & 0xf;
		lvds->panel_blon_delay = (RBIOS16(lcd_info + 0x38) >> 4) & 0xf;

		lvds->panel_ref_divider = RBIOS16(lcd_info + 0x2e);
		lvds->panel_post_divider = RBIOS8(lcd_info + 0x30);
		lvds->panel_fb_divider = RBIOS16(lcd_info + 0x31);
		if ((lvds->panel_ref_divider != 0) &&
		    (lvds->panel_fb_divider > 3))
			lvds->use_bios_dividers = true;

		panel_setup = RBIOS32(lcd_info + 0x39);
		lvds->lvds_gen_cntl = 0xff00;
		if (panel_setup & 0x1)
			lvds->lvds_gen_cntl |= RADEON_LVDS_PANEL_FORMAT;

		if ((panel_setup >> 4) & 0x1)
			lvds->lvds_gen_cntl |= RADEON_LVDS_PANEL_TYPE;

		switch ((panel_setup >> 8) & 0x7) {
		case 0:
			lvds->lvds_gen_cntl |= RADEON_LVDS_NO_FM;
			break;
		case 1:
			lvds->lvds_gen_cntl |= RADEON_LVDS_2_GREY;
			break;
		case 2:
			lvds->lvds_gen_cntl |= RADEON_LVDS_4_GREY;
			break;
		default:
			break;
		}

		if ((panel_setup >> 16) & 0x1)
			lvds->lvds_gen_cntl |= RADEON_LVDS_FP_POL_LOW;

		if ((panel_setup >> 17) & 0x1)
			lvds->lvds_gen_cntl |= RADEON_LVDS_LP_POL_LOW;

		if ((panel_setup >> 18) & 0x1)
			lvds->lvds_gen_cntl |= RADEON_LVDS_DTM_POL_LOW;

		if ((panel_setup >> 23) & 0x1)
			lvds->lvds_gen_cntl |= RADEON_LVDS_BL_CLK_SEL;

		lvds->lvds_gen_cntl |= (panel_setup & 0xf0000000);

		for (i = 0; i < 32; i++) {
			tmp = RBIOS16(lcd_info + 64 + i * 2);
			if (tmp == 0)
				break;

			if ((RBIOS16(tmp) == lvds->native_mode.hdisplay) &&
			    (RBIOS16(tmp + 2) ==
			     lvds->native_mode.vdisplay)) {
				lvds->native_mode.htotal = RBIOS16(tmp + 17) * 8;
				lvds->native_mode.hsync_start = RBIOS16(tmp + 21) * 8;
				lvds->native_mode.hsync_end = (RBIOS8(tmp + 23) +
							       RBIOS16(tmp + 21)) * 8;

				lvds->native_mode.vtotal = RBIOS16(tmp + 24);
				lvds->native_mode.vsync_start = RBIOS16(tmp + 28) & 0x7ff;
				lvds->native_mode.vsync_end =
					((RBIOS16(tmp + 28) & 0xf800) >> 11) +
					(RBIOS16(tmp + 28) & 0x7ff);

				lvds->native_mode.clock = RBIOS16(tmp + 9) * 10;
				lvds->native_mode.flags = 0;
				/* set crtc values */
				drm_mode_set_crtcinfo(&lvds->native_mode, CRTC_INTERLACE_HALVE_V);

			}
		}
	} else {
		DRM_INFO("No panel info found in BIOS\n");
		lvds = radeon_legacy_get_lvds_info_from_regs(rdev);
	}
out:
	if (lvds)
		encoder->native_mode = lvds->native_mode;
	return lvds;
}

static const struct radeon_tmds_pll default_tmds_pll[CHIP_LAST][4] = {
	{{12000, 0xa1b}, {0xffffffff, 0xa3f}, {0, 0}, {0, 0}},	/* CHIP_R100  */
	{{12000, 0xa1b}, {0xffffffff, 0xa3f}, {0, 0}, {0, 0}},	/* CHIP_RV100 */
	{{0, 0}, {0, 0}, {0, 0}, {0, 0}},	/* CHIP_RS100 */
	{{15000, 0xa1b}, {0xffffffff, 0xa3f}, {0, 0}, {0, 0}},	/* CHIP_RV200 */
	{{12000, 0xa1b}, {0xffffffff, 0xa3f}, {0, 0}, {0, 0}},	/* CHIP_RS200 */
	{{15000, 0xa1b}, {0xffffffff, 0xa3f}, {0, 0}, {0, 0}},	/* CHIP_R200  */
	{{15500, 0x81b}, {0xffffffff, 0x83f}, {0, 0}, {0, 0}},	/* CHIP_RV250 */
	{{0, 0}, {0, 0}, {0, 0}, {0, 0}},	/* CHIP_RS300 */
	{{13000, 0x400f4}, {15000, 0x400f7}, {0xffffffff, 0x40111}, {0, 0}},	/* CHIP_RV280 */
	{{0xffffffff, 0xb01cb}, {0, 0}, {0, 0}, {0, 0}},	/* CHIP_R300  */
	{{0xffffffff, 0xb01cb}, {0, 0}, {0, 0}, {0, 0}},	/* CHIP_R350  */
	{{15000, 0xb0155}, {0xffffffff, 0xb01cb}, {0, 0}, {0, 0}},	/* CHIP_RV350 */
	{{15000, 0xb0155}, {0xffffffff, 0xb01cb}, {0, 0}, {0, 0}},	/* CHIP_RV380 */
	{{0xffffffff, 0xb01cb}, {0, 0}, {0, 0}, {0, 0}},	/* CHIP_R420  */
	{{0xffffffff, 0xb01cb}, {0, 0}, {0, 0}, {0, 0}},	/* CHIP_R423  */
	{{0xffffffff, 0xb01cb}, {0, 0}, {0, 0}, {0, 0}},	/* CHIP_RV410 */
	{ {0, 0}, {0, 0}, {0, 0}, {0, 0} },	/* CHIP_RS400 */
	{ {0, 0}, {0, 0}, {0, 0}, {0, 0} },	/* CHIP_RS480 */
};

bool radeon_legacy_get_tmds_info_from_table(struct radeon_encoder *encoder,
					    struct radeon_encoder_int_tmds *tmds)
{
	struct drm_device *dev = encoder->base.dev;
	struct radeon_device *rdev = dev->dev_private;
	int i;

	for (i = 0; i < 4; i++) {
		tmds->tmds_pll[i].value =
			default_tmds_pll[rdev->family][i].value;
		tmds->tmds_pll[i].freq = default_tmds_pll[rdev->family][i].freq;
	}

	return true;
}

bool radeon_legacy_get_tmds_info_from_combios(struct radeon_encoder *encoder,
					      struct radeon_encoder_int_tmds *tmds)
{
	struct drm_device *dev = encoder->base.dev;
	struct radeon_device *rdev = dev->dev_private;
	uint16_t tmds_info;
	int i, n;
	uint8_t ver;

	if (rdev->bios == NULL)
		return false;

	tmds_info = combios_get_table_offset(dev, COMBIOS_DFP_INFO_TABLE);

	if (tmds_info) {
		ver = RBIOS8(tmds_info);
		DRM_INFO("DFP table revision: %d\n", ver);
		if (ver == 3) {
			n = RBIOS8(tmds_info + 5) + 1;
			if (n > 4)
				n = 4;
			for (i = 0; i < n; i++) {
				tmds->tmds_pll[i].value =
				    RBIOS32(tmds_info + i * 10 + 0x08);
				tmds->tmds_pll[i].freq =
				    RBIOS16(tmds_info + i * 10 + 0x10);
				DRM_DEBUG("TMDS PLL From COMBIOS %u %x\n",
					  tmds->tmds_pll[i].freq,
					  tmds->tmds_pll[i].value);
			}
		} else if (ver == 4) {
			int stride = 0;
			n = RBIOS8(tmds_info + 5) + 1;
			if (n > 4)
				n = 4;
			for (i = 0; i < n; i++) {
				tmds->tmds_pll[i].value =
				    RBIOS32(tmds_info + stride + 0x08);
				tmds->tmds_pll[i].freq =
				    RBIOS16(tmds_info + stride + 0x10);
				if (i == 0)
					stride += 10;
				else
					stride += 6;
				DRM_DEBUG("TMDS PLL From COMBIOS %u %x\n",
					  tmds->tmds_pll[i].freq,
					  tmds->tmds_pll[i].value);
			}
		}
	} else {
		DRM_INFO("No TMDS info found in BIOS\n");
		return false;
	}
	return true;
}

bool radeon_legacy_get_ext_tmds_info_from_table(struct radeon_encoder *encoder,
						struct radeon_encoder_ext_tmds *tmds)
{
	struct drm_device *dev = encoder->base.dev;
	struct radeon_device *rdev = dev->dev_private;
	struct radeon_i2c_bus_rec i2c_bus;

	/* default for macs */
	i2c_bus = combios_setup_i2c_bus(rdev, RADEON_GPIO_MONID);
	tmds->i2c_bus = radeon_i2c_create(dev, &i2c_bus, "DVO");

	/* XXX some macs have duallink chips */
	switch (rdev->mode_info.connector_table) {
	case CT_POWERBOOK_EXTERNAL:
	case CT_MINI_EXTERNAL:
	default:
		tmds->dvo_chip = DVO_SIL164;
		tmds->slave_addr = 0x70 >> 1; /* 7 bit addressing */
		break;
	}

	return true;
}

bool radeon_legacy_get_ext_tmds_info_from_combios(struct radeon_encoder *encoder,
						  struct radeon_encoder_ext_tmds *tmds)
{
	struct drm_device *dev = encoder->base.dev;
	struct radeon_device *rdev = dev->dev_private;
	uint16_t offset;
	uint8_t ver, id, blocks, clk, data;
	int i;
	enum radeon_combios_ddc gpio;
	struct radeon_i2c_bus_rec i2c_bus;

	if (rdev->bios == NULL)
		return false;

	tmds->i2c_bus = NULL;
	if (rdev->flags & RADEON_IS_IGP) {
		offset = combios_get_table_offset(dev, COMBIOS_I2C_INFO_TABLE);
		if (offset) {
			ver = RBIOS8(offset);
			DRM_INFO("GPIO Table revision: %d\n", ver);
			blocks = RBIOS8(offset + 2);
			for (i = 0; i < blocks; i++) {
				id = RBIOS8(offset + 3 + (i * 5) + 0);
				if (id == 136) {
					clk = RBIOS8(offset + 3 + (i * 5) + 3);
					data = RBIOS8(offset + 3 + (i * 5) + 4);
					i2c_bus.valid = true;
					i2c_bus.mask_clk_mask = (1 << clk);
					i2c_bus.mask_data_mask = (1 << data);
					i2c_bus.a_clk_mask = (1 << clk);
					i2c_bus.a_data_mask = (1 << data);
					i2c_bus.en_clk_mask = (1 << clk);
					i2c_bus.en_data_mask = (1 << data);
					i2c_bus.y_clk_mask = (1 << clk);
					i2c_bus.y_data_mask = (1 << data);
					i2c_bus.mask_clk_reg = RADEON_GPIOPAD_MASK;
					i2c_bus.mask_data_reg = RADEON_GPIOPAD_MASK;
					i2c_bus.a_clk_reg = RADEON_GPIOPAD_A;
					i2c_bus.a_data_reg = RADEON_GPIOPAD_A;
					i2c_bus.en_clk_reg = RADEON_GPIOPAD_EN;
					i2c_bus.en_data_reg = RADEON_GPIOPAD_EN;
					i2c_bus.y_clk_reg = RADEON_GPIOPAD_Y;
					i2c_bus.y_data_reg = RADEON_GPIOPAD_Y;
					tmds->i2c_bus = radeon_i2c_create(dev, &i2c_bus, "DVO");
					tmds->dvo_chip = DVO_SIL164;
					tmds->slave_addr = 0x70 >> 1; /* 7 bit addressing */
					break;
				}
			}
		}
	} else {
		offset = combios_get_table_offset(dev, COMBIOS_EXT_TMDS_INFO_TABLE);
		if (offset) {
			ver = RBIOS8(offset);
			DRM_INFO("External TMDS Table revision: %d\n", ver);
			tmds->slave_addr = RBIOS8(offset + 4 + 2);
			tmds->slave_addr >>= 1; /* 7 bit addressing */
			gpio = RBIOS8(offset + 4 + 3);
			switch (gpio) {
			case DDC_MONID:
				i2c_bus = combios_setup_i2c_bus(rdev, RADEON_GPIO_MONID);
				tmds->i2c_bus = radeon_i2c_create(dev, &i2c_bus, "DVO");
				break;
			case DDC_DVI:
				i2c_bus = combios_setup_i2c_bus(rdev, RADEON_GPIO_DVI_DDC);
				tmds->i2c_bus = radeon_i2c_create(dev, &i2c_bus, "DVO");
				break;
			case DDC_VGA:
				i2c_bus = combios_setup_i2c_bus(rdev, RADEON_GPIO_VGA_DDC);
				tmds->i2c_bus = radeon_i2c_create(dev, &i2c_bus, "DVO");
				break;
			case DDC_CRT2:
				/* R3xx+ chips don't have GPIO_CRT2_DDC gpio pad */
				if (rdev->family >= CHIP_R300)
					i2c_bus = combios_setup_i2c_bus(rdev, RADEON_GPIO_MONID);
				else
					i2c_bus = combios_setup_i2c_bus(rdev, RADEON_GPIO_CRT2_DDC);
				tmds->i2c_bus = radeon_i2c_create(dev, &i2c_bus, "DVO");
				break;
			case DDC_LCD: /* MM i2c */
				DRM_ERROR("MM i2c requires hw i2c engine\n");
				break;
			default:
				DRM_ERROR("Unsupported gpio %d\n", gpio);
				break;
			}
		}
	}

	if (!tmds->i2c_bus) {
		DRM_INFO("No valid Ext TMDS info found in BIOS\n");
		return false;
	}

	return true;
}

bool radeon_get_legacy_connector_info_from_table(struct drm_device *dev)
{
	struct radeon_device *rdev = dev->dev_private;
	struct radeon_i2c_bus_rec ddc_i2c;
	struct radeon_hpd hpd;

	rdev->mode_info.connector_table = radeon_connector_table;
	if (rdev->mode_info.connector_table == CT_NONE) {
#ifdef CONFIG_PPC_PMAC
		if (machine_is_compatible("PowerBook3,3")) {
			/* powerbook with VGA */
			rdev->mode_info.connector_table = CT_POWERBOOK_VGA;
		} else if (machine_is_compatible("PowerBook3,4") ||
			   machine_is_compatible("PowerBook3,5")) {
			/* powerbook with internal tmds */
			rdev->mode_info.connector_table = CT_POWERBOOK_INTERNAL;
		} else if (machine_is_compatible("PowerBook5,1") ||
			   machine_is_compatible("PowerBook5,2") ||
			   machine_is_compatible("PowerBook5,3") ||
			   machine_is_compatible("PowerBook5,4") ||
			   machine_is_compatible("PowerBook5,5")) {
			/* powerbook with external single link tmds (sil164) */
			rdev->mode_info.connector_table = CT_POWERBOOK_EXTERNAL;
		} else if (machine_is_compatible("PowerBook5,6")) {
			/* powerbook with external dual or single link tmds */
			rdev->mode_info.connector_table = CT_POWERBOOK_EXTERNAL;
		} else if (machine_is_compatible("PowerBook5,7") ||
			   machine_is_compatible("PowerBook5,8") ||
			   machine_is_compatible("PowerBook5,9")) {
			/* PowerBook6,2 ? */
			/* powerbook with external dual link tmds (sil1178?) */
			rdev->mode_info.connector_table = CT_POWERBOOK_EXTERNAL;
		} else if (machine_is_compatible("PowerBook4,1") ||
			   machine_is_compatible("PowerBook4,2") ||
			   machine_is_compatible("PowerBook4,3") ||
			   machine_is_compatible("PowerBook6,3") ||
			   machine_is_compatible("PowerBook6,5") ||
			   machine_is_compatible("PowerBook6,7")) {
			/* ibook */
			rdev->mode_info.connector_table = CT_IBOOK;
		} else if (machine_is_compatible("PowerMac4,4")) {
			/* emac */
			rdev->mode_info.connector_table = CT_EMAC;
		} else if (machine_is_compatible("PowerMac10,1")) {
			/* mini with internal tmds */
			rdev->mode_info.connector_table = CT_MINI_INTERNAL;
		} else if (machine_is_compatible("PowerMac10,2")) {
			/* mini with external tmds */
			rdev->mode_info.connector_table = CT_MINI_EXTERNAL;
		} else if (machine_is_compatible("PowerMac12,1")) {
			/* PowerMac8,1 ? */
			/* imac g5 isight */
			rdev->mode_info.connector_table = CT_IMAC_G5_ISIGHT;
		} else
#endif /* CONFIG_PPC_PMAC */
			rdev->mode_info.connector_table = CT_GENERIC;
	}

	switch (rdev->mode_info.connector_table) {
	case CT_GENERIC:
		DRM_INFO("Connector Table: %d (generic)\n",
			 rdev->mode_info.connector_table);
		/* these are the most common settings */
		if (rdev->flags & RADEON_SINGLE_CRTC) {
			/* VGA - primary dac */
			ddc_i2c = combios_setup_i2c_bus(rdev, RADEON_GPIO_VGA_DDC);
			hpd.hpd = RADEON_HPD_NONE;
			radeon_add_legacy_encoder(dev,
						  radeon_get_encoder_id(dev,
									ATOM_DEVICE_CRT1_SUPPORT,
									1),
						  ATOM_DEVICE_CRT1_SUPPORT);
			radeon_add_legacy_connector(dev, 0,
						    ATOM_DEVICE_CRT1_SUPPORT,
						    DRM_MODE_CONNECTOR_VGA,
						    &ddc_i2c,
						    CONNECTOR_OBJECT_ID_VGA,
						    &hpd);
		} else if (rdev->flags & RADEON_IS_MOBILITY) {
			/* LVDS */
			ddc_i2c = combios_setup_i2c_bus(rdev, 0);
			hpd.hpd = RADEON_HPD_NONE;
			radeon_add_legacy_encoder(dev,
						  radeon_get_encoder_id(dev,
									ATOM_DEVICE_LCD1_SUPPORT,
									0),
						  ATOM_DEVICE_LCD1_SUPPORT);
			radeon_add_legacy_connector(dev, 0,
						    ATOM_DEVICE_LCD1_SUPPORT,
						    DRM_MODE_CONNECTOR_LVDS,
						    &ddc_i2c,
						    CONNECTOR_OBJECT_ID_LVDS,
						    &hpd);

			/* VGA - primary dac */
			ddc_i2c = combios_setup_i2c_bus(rdev, RADEON_GPIO_VGA_DDC);
			hpd.hpd = RADEON_HPD_NONE;
			radeon_add_legacy_encoder(dev,
						  radeon_get_encoder_id(dev,
									ATOM_DEVICE_CRT1_SUPPORT,
									1),
						  ATOM_DEVICE_CRT1_SUPPORT);
			radeon_add_legacy_connector(dev, 1,
						    ATOM_DEVICE_CRT1_SUPPORT,
						    DRM_MODE_CONNECTOR_VGA,
						    &ddc_i2c,
						    CONNECTOR_OBJECT_ID_VGA,
						    &hpd);
		} else {
			/* DVI-I - tv dac, int tmds */
			ddc_i2c = combios_setup_i2c_bus(rdev, RADEON_GPIO_DVI_DDC);
			hpd.hpd = RADEON_HPD_1;
			radeon_add_legacy_encoder(dev,
						  radeon_get_encoder_id(dev,
									ATOM_DEVICE_DFP1_SUPPORT,
									0),
						  ATOM_DEVICE_DFP1_SUPPORT);
			radeon_add_legacy_encoder(dev,
						  radeon_get_encoder_id(dev,
									ATOM_DEVICE_CRT2_SUPPORT,
									2),
						  ATOM_DEVICE_CRT2_SUPPORT);
			radeon_add_legacy_connector(dev, 0,
						    ATOM_DEVICE_DFP1_SUPPORT |
						    ATOM_DEVICE_CRT2_SUPPORT,
						    DRM_MODE_CONNECTOR_DVII,
						    &ddc_i2c,
						    CONNECTOR_OBJECT_ID_SINGLE_LINK_DVI_I,
						    &hpd);

			/* VGA - primary dac */
			ddc_i2c = combios_setup_i2c_bus(rdev, RADEON_GPIO_VGA_DDC);
			hpd.hpd = RADEON_HPD_NONE;
			radeon_add_legacy_encoder(dev,
						  radeon_get_encoder_id(dev,
									ATOM_DEVICE_CRT1_SUPPORT,
									1),
						  ATOM_DEVICE_CRT1_SUPPORT);
			radeon_add_legacy_connector(dev, 1,
						    ATOM_DEVICE_CRT1_SUPPORT,
						    DRM_MODE_CONNECTOR_VGA,
						    &ddc_i2c,
						    CONNECTOR_OBJECT_ID_VGA,
						    &hpd);
		}

		if (rdev->family != CHIP_R100 && rdev->family != CHIP_R200) {
			/* TV - tv dac */
			ddc_i2c.valid = false;
			hpd.hpd = RADEON_HPD_NONE;
			radeon_add_legacy_encoder(dev,
						  radeon_get_encoder_id(dev,
									ATOM_DEVICE_TV1_SUPPORT,
									2),
						  ATOM_DEVICE_TV1_SUPPORT);
			radeon_add_legacy_connector(dev, 2,
						    ATOM_DEVICE_TV1_SUPPORT,
						    DRM_MODE_CONNECTOR_SVIDEO,
						    &ddc_i2c,
						    CONNECTOR_OBJECT_ID_SVIDEO,
						    &hpd);
		}
		break;
	case CT_IBOOK:
		DRM_INFO("Connector Table: %d (ibook)\n",
			 rdev->mode_info.connector_table);
		/* LVDS */
		ddc_i2c = combios_setup_i2c_bus(rdev, RADEON_GPIO_DVI_DDC);
		hpd.hpd = RADEON_HPD_NONE;
		radeon_add_legacy_encoder(dev,
					  radeon_get_encoder_id(dev,
								ATOM_DEVICE_LCD1_SUPPORT,
								0),
					  ATOM_DEVICE_LCD1_SUPPORT);
		radeon_add_legacy_connector(dev, 0, ATOM_DEVICE_LCD1_SUPPORT,
					    DRM_MODE_CONNECTOR_LVDS, &ddc_i2c,
					    CONNECTOR_OBJECT_ID_LVDS,
					    &hpd);
		/* VGA - TV DAC */
		ddc_i2c = combios_setup_i2c_bus(rdev, RADEON_GPIO_VGA_DDC);
		hpd.hpd = RADEON_HPD_NONE;
		radeon_add_legacy_encoder(dev,
					  radeon_get_encoder_id(dev,
								ATOM_DEVICE_CRT2_SUPPORT,
								2),
					  ATOM_DEVICE_CRT2_SUPPORT);
		radeon_add_legacy_connector(dev, 1, ATOM_DEVICE_CRT2_SUPPORT,
					    DRM_MODE_CONNECTOR_VGA, &ddc_i2c,
					    CONNECTOR_OBJECT_ID_VGA,
					    &hpd);
		/* TV - TV DAC */
		ddc_i2c.valid = false;
		hpd.hpd = RADEON_HPD_NONE;
		radeon_add_legacy_encoder(dev,
					  radeon_get_encoder_id(dev,
								ATOM_DEVICE_TV1_SUPPORT,
								2),
					  ATOM_DEVICE_TV1_SUPPORT);
		radeon_add_legacy_connector(dev, 2, ATOM_DEVICE_TV1_SUPPORT,
					    DRM_MODE_CONNECTOR_SVIDEO,
					    &ddc_i2c,
					    CONNECTOR_OBJECT_ID_SVIDEO,
					    &hpd);
		break;
	case CT_POWERBOOK_EXTERNAL:
		DRM_INFO("Connector Table: %d (powerbook external tmds)\n",
			 rdev->mode_info.connector_table);
		/* LVDS */
		ddc_i2c = combios_setup_i2c_bus(rdev, RADEON_GPIO_DVI_DDC);
		hpd.hpd = RADEON_HPD_NONE;
		radeon_add_legacy_encoder(dev,
					  radeon_get_encoder_id(dev,
								ATOM_DEVICE_LCD1_SUPPORT,
								0),
					  ATOM_DEVICE_LCD1_SUPPORT);
		radeon_add_legacy_connector(dev, 0, ATOM_DEVICE_LCD1_SUPPORT,
					    DRM_MODE_CONNECTOR_LVDS, &ddc_i2c,
					    CONNECTOR_OBJECT_ID_LVDS,
					    &hpd);
		/* DVI-I - primary dac, ext tmds */
		ddc_i2c = combios_setup_i2c_bus(rdev, RADEON_GPIO_VGA_DDC);
		hpd.hpd = RADEON_HPD_2; /* ??? */
		radeon_add_legacy_encoder(dev,
					  radeon_get_encoder_id(dev,
								ATOM_DEVICE_DFP2_SUPPORT,
								0),
					  ATOM_DEVICE_DFP2_SUPPORT);
		radeon_add_legacy_encoder(dev,
					  radeon_get_encoder_id(dev,
								ATOM_DEVICE_CRT1_SUPPORT,
								1),
					  ATOM_DEVICE_CRT1_SUPPORT);
		/* XXX some are SL */
		radeon_add_legacy_connector(dev, 1,
					    ATOM_DEVICE_DFP2_SUPPORT |
					    ATOM_DEVICE_CRT1_SUPPORT,
					    DRM_MODE_CONNECTOR_DVII, &ddc_i2c,
					    CONNECTOR_OBJECT_ID_DUAL_LINK_DVI_I,
					    &hpd);
		/* TV - TV DAC */
		ddc_i2c.valid = false;
		hpd.hpd = RADEON_HPD_NONE;
		radeon_add_legacy_encoder(dev,
					  radeon_get_encoder_id(dev,
								ATOM_DEVICE_TV1_SUPPORT,
								2),
					  ATOM_DEVICE_TV1_SUPPORT);
		radeon_add_legacy_connector(dev, 2, ATOM_DEVICE_TV1_SUPPORT,
					    DRM_MODE_CONNECTOR_SVIDEO,
					    &ddc_i2c,
					    CONNECTOR_OBJECT_ID_SVIDEO,
					    &hpd);
		break;
	case CT_POWERBOOK_INTERNAL:
		DRM_INFO("Connector Table: %d (powerbook internal tmds)\n",
			 rdev->mode_info.connector_table);
		/* LVDS */
		ddc_i2c = combios_setup_i2c_bus(rdev, RADEON_GPIO_DVI_DDC);
		hpd.hpd = RADEON_HPD_NONE;
		radeon_add_legacy_encoder(dev,
					  radeon_get_encoder_id(dev,
								ATOM_DEVICE_LCD1_SUPPORT,
								0),
					  ATOM_DEVICE_LCD1_SUPPORT);
		radeon_add_legacy_connector(dev, 0, ATOM_DEVICE_LCD1_SUPPORT,
					    DRM_MODE_CONNECTOR_LVDS, &ddc_i2c,
					    CONNECTOR_OBJECT_ID_LVDS,
					    &hpd);
		/* DVI-I - primary dac, int tmds */
		ddc_i2c = combios_setup_i2c_bus(rdev, RADEON_GPIO_VGA_DDC);
		hpd.hpd = RADEON_HPD_1; /* ??? */
		radeon_add_legacy_encoder(dev,
					  radeon_get_encoder_id(dev,
								ATOM_DEVICE_DFP1_SUPPORT,
								0),
					  ATOM_DEVICE_DFP1_SUPPORT);
		radeon_add_legacy_encoder(dev,
					  radeon_get_encoder_id(dev,
								ATOM_DEVICE_CRT1_SUPPORT,
								1),
					  ATOM_DEVICE_CRT1_SUPPORT);
		radeon_add_legacy_connector(dev, 1,
					    ATOM_DEVICE_DFP1_SUPPORT |
					    ATOM_DEVICE_CRT1_SUPPORT,
					    DRM_MODE_CONNECTOR_DVII, &ddc_i2c,
					    CONNECTOR_OBJECT_ID_SINGLE_LINK_DVI_I,
					    &hpd);
		/* TV - TV DAC */
		ddc_i2c.valid = false;
		hpd.hpd = RADEON_HPD_NONE;
		radeon_add_legacy_encoder(dev,
					  radeon_get_encoder_id(dev,
								ATOM_DEVICE_TV1_SUPPORT,
								2),
					  ATOM_DEVICE_TV1_SUPPORT);
		radeon_add_legacy_connector(dev, 2, ATOM_DEVICE_TV1_SUPPORT,
					    DRM_MODE_CONNECTOR_SVIDEO,
					    &ddc_i2c,
					    CONNECTOR_OBJECT_ID_SVIDEO,
					    &hpd);
		break;
	case CT_POWERBOOK_VGA:
		DRM_INFO("Connector Table: %d (powerbook vga)\n",
			 rdev->mode_info.connector_table);
		/* LVDS */
		ddc_i2c = combios_setup_i2c_bus(rdev, RADEON_GPIO_DVI_DDC);
		hpd.hpd = RADEON_HPD_NONE;
		radeon_add_legacy_encoder(dev,
					  radeon_get_encoder_id(dev,
								ATOM_DEVICE_LCD1_SUPPORT,
								0),
					  ATOM_DEVICE_LCD1_SUPPORT);
		radeon_add_legacy_connector(dev, 0, ATOM_DEVICE_LCD1_SUPPORT,
					    DRM_MODE_CONNECTOR_LVDS, &ddc_i2c,
					    CONNECTOR_OBJECT_ID_LVDS,
					    &hpd);
		/* VGA - primary dac */
		ddc_i2c = combios_setup_i2c_bus(rdev, RADEON_GPIO_VGA_DDC);
		hpd.hpd = RADEON_HPD_NONE;
		radeon_add_legacy_encoder(dev,
					  radeon_get_encoder_id(dev,
								ATOM_DEVICE_CRT1_SUPPORT,
								1),
					  ATOM_DEVICE_CRT1_SUPPORT);
		radeon_add_legacy_connector(dev, 1, ATOM_DEVICE_CRT1_SUPPORT,
					    DRM_MODE_CONNECTOR_VGA, &ddc_i2c,
					    CONNECTOR_OBJECT_ID_VGA,
					    &hpd);
		/* TV - TV DAC */
		ddc_i2c.valid = false;
		hpd.hpd = RADEON_HPD_NONE;
		radeon_add_legacy_encoder(dev,
					  radeon_get_encoder_id(dev,
								ATOM_DEVICE_TV1_SUPPORT,
								2),
					  ATOM_DEVICE_TV1_SUPPORT);
		radeon_add_legacy_connector(dev, 2, ATOM_DEVICE_TV1_SUPPORT,
					    DRM_MODE_CONNECTOR_SVIDEO,
					    &ddc_i2c,
					    CONNECTOR_OBJECT_ID_SVIDEO,
					    &hpd);
		break;
	case CT_MINI_EXTERNAL:
		DRM_INFO("Connector Table: %d (mini external tmds)\n",
			 rdev->mode_info.connector_table);
		/* DVI-I - tv dac, ext tmds */
		ddc_i2c = combios_setup_i2c_bus(rdev, RADEON_GPIO_CRT2_DDC);
		hpd.hpd = RADEON_HPD_2; /* ??? */
		radeon_add_legacy_encoder(dev,
					  radeon_get_encoder_id(dev,
								ATOM_DEVICE_DFP2_SUPPORT,
								0),
					  ATOM_DEVICE_DFP2_SUPPORT);
		radeon_add_legacy_encoder(dev,
					  radeon_get_encoder_id(dev,
								ATOM_DEVICE_CRT2_SUPPORT,
								2),
					  ATOM_DEVICE_CRT2_SUPPORT);
		/* XXX are any DL? */
		radeon_add_legacy_connector(dev, 0,
					    ATOM_DEVICE_DFP2_SUPPORT |
					    ATOM_DEVICE_CRT2_SUPPORT,
					    DRM_MODE_CONNECTOR_DVII, &ddc_i2c,
					    CONNECTOR_OBJECT_ID_SINGLE_LINK_DVI_I,
					    &hpd);
		/* TV - TV DAC */
		ddc_i2c.valid = false;
		hpd.hpd = RADEON_HPD_NONE;
		radeon_add_legacy_encoder(dev,
					  radeon_get_encoder_id(dev,
								ATOM_DEVICE_TV1_SUPPORT,
								2),
					  ATOM_DEVICE_TV1_SUPPORT);
		radeon_add_legacy_connector(dev, 1, ATOM_DEVICE_TV1_SUPPORT,
					    DRM_MODE_CONNECTOR_SVIDEO,
					    &ddc_i2c,
					    CONNECTOR_OBJECT_ID_SVIDEO,
					    &hpd);
		break;
	case CT_MINI_INTERNAL:
		DRM_INFO("Connector Table: %d (mini internal tmds)\n",
			 rdev->mode_info.connector_table);
		/* DVI-I - tv dac, int tmds */
		ddc_i2c = combios_setup_i2c_bus(rdev, RADEON_GPIO_CRT2_DDC);
		hpd.hpd = RADEON_HPD_1; /* ??? */
		radeon_add_legacy_encoder(dev,
					  radeon_get_encoder_id(dev,
								ATOM_DEVICE_DFP1_SUPPORT,
								0),
					  ATOM_DEVICE_DFP1_SUPPORT);
		radeon_add_legacy_encoder(dev,
					  radeon_get_encoder_id(dev,
								ATOM_DEVICE_CRT2_SUPPORT,
								2),
					  ATOM_DEVICE_CRT2_SUPPORT);
		radeon_add_legacy_connector(dev, 0,
					    ATOM_DEVICE_DFP1_SUPPORT |
					    ATOM_DEVICE_CRT2_SUPPORT,
					    DRM_MODE_CONNECTOR_DVII, &ddc_i2c,
					    CONNECTOR_OBJECT_ID_SINGLE_LINK_DVI_I,
					    &hpd);
		/* TV - TV DAC */
		ddc_i2c.valid = false;
		hpd.hpd = RADEON_HPD_NONE;
		radeon_add_legacy_encoder(dev,
					  radeon_get_encoder_id(dev,
								ATOM_DEVICE_TV1_SUPPORT,
								2),
					  ATOM_DEVICE_TV1_SUPPORT);
		radeon_add_legacy_connector(dev, 1, ATOM_DEVICE_TV1_SUPPORT,
					    DRM_MODE_CONNECTOR_SVIDEO,
					    &ddc_i2c,
					    CONNECTOR_OBJECT_ID_SVIDEO,
					    &hpd);
		break;
	case CT_IMAC_G5_ISIGHT:
		DRM_INFO("Connector Table: %d (imac g5 isight)\n",
			 rdev->mode_info.connector_table);
		/* DVI-D - int tmds */
		ddc_i2c = combios_setup_i2c_bus(rdev, RADEON_GPIO_MONID);
		hpd.hpd = RADEON_HPD_1; /* ??? */
		radeon_add_legacy_encoder(dev,
					  radeon_get_encoder_id(dev,
								ATOM_DEVICE_DFP1_SUPPORT,
								0),
					  ATOM_DEVICE_DFP1_SUPPORT);
		radeon_add_legacy_connector(dev, 0, ATOM_DEVICE_DFP1_SUPPORT,
					    DRM_MODE_CONNECTOR_DVID, &ddc_i2c,
					    CONNECTOR_OBJECT_ID_SINGLE_LINK_DVI_D,
					    &hpd);
		/* VGA - tv dac */
		ddc_i2c = combios_setup_i2c_bus(rdev, RADEON_GPIO_DVI_DDC);
		hpd.hpd = RADEON_HPD_NONE;
		radeon_add_legacy_encoder(dev,
					  radeon_get_encoder_id(dev,
								ATOM_DEVICE_CRT2_SUPPORT,
								2),
					  ATOM_DEVICE_CRT2_SUPPORT);
		radeon_add_legacy_connector(dev, 1, ATOM_DEVICE_CRT2_SUPPORT,
					    DRM_MODE_CONNECTOR_VGA, &ddc_i2c,
					    CONNECTOR_OBJECT_ID_VGA,
					    &hpd);
		/* TV - TV DAC */
		ddc_i2c.valid = false;
		hpd.hpd = RADEON_HPD_NONE;
		radeon_add_legacy_encoder(dev,
					  radeon_get_encoder_id(dev,
								ATOM_DEVICE_TV1_SUPPORT,
								2),
					  ATOM_DEVICE_TV1_SUPPORT);
		radeon_add_legacy_connector(dev, 2, ATOM_DEVICE_TV1_SUPPORT,
					    DRM_MODE_CONNECTOR_SVIDEO,
					    &ddc_i2c,
					    CONNECTOR_OBJECT_ID_SVIDEO,
					    &hpd);
		break;
	case CT_EMAC:
		DRM_INFO("Connector Table: %d (emac)\n",
			 rdev->mode_info.connector_table);
		/* VGA - primary dac */
		ddc_i2c = combios_setup_i2c_bus(rdev, RADEON_GPIO_VGA_DDC);
		hpd.hpd = RADEON_HPD_NONE;
		radeon_add_legacy_encoder(dev,
					  radeon_get_encoder_id(dev,
								ATOM_DEVICE_CRT1_SUPPORT,
								1),
					  ATOM_DEVICE_CRT1_SUPPORT);
		radeon_add_legacy_connector(dev, 0, ATOM_DEVICE_CRT1_SUPPORT,
					    DRM_MODE_CONNECTOR_VGA, &ddc_i2c,
					    CONNECTOR_OBJECT_ID_VGA,
					    &hpd);
		/* VGA - tv dac */
		ddc_i2c = combios_setup_i2c_bus(rdev, RADEON_GPIO_CRT2_DDC);
		hpd.hpd = RADEON_HPD_NONE;
		radeon_add_legacy_encoder(dev,
					  radeon_get_encoder_id(dev,
								ATOM_DEVICE_CRT2_SUPPORT,
								2),
					  ATOM_DEVICE_CRT2_SUPPORT);
		radeon_add_legacy_connector(dev, 1, ATOM_DEVICE_CRT2_SUPPORT,
					    DRM_MODE_CONNECTOR_VGA, &ddc_i2c,
					    CONNECTOR_OBJECT_ID_VGA,
					    &hpd);
		/* TV - TV DAC */
		ddc_i2c.valid = false;
		hpd.hpd = RADEON_HPD_NONE;
		radeon_add_legacy_encoder(dev,
					  radeon_get_encoder_id(dev,
								ATOM_DEVICE_TV1_SUPPORT,
								2),
					  ATOM_DEVICE_TV1_SUPPORT);
		radeon_add_legacy_connector(dev, 2, ATOM_DEVICE_TV1_SUPPORT,
					    DRM_MODE_CONNECTOR_SVIDEO,
					    &ddc_i2c,
					    CONNECTOR_OBJECT_ID_SVIDEO,
					    &hpd);
		break;
	default:
		DRM_INFO("Connector table: %d (invalid)\n",
			 rdev->mode_info.connector_table);
		return false;
	}

	radeon_link_encoder_connector(dev);

	return true;
}

static bool radeon_apply_legacy_quirks(struct drm_device *dev,
				       int bios_index,
				       enum radeon_combios_connector
				       *legacy_connector,
				       struct radeon_i2c_bus_rec *ddc_i2c,
				       struct radeon_hpd *hpd)
{
	struct radeon_device *rdev = dev->dev_private;

	/* XPRESS DDC quirks */
	if ((rdev->family == CHIP_RS400 ||
	     rdev->family == CHIP_RS480) &&
	    ddc_i2c->mask_clk_reg == RADEON_GPIO_CRT2_DDC)
		*ddc_i2c = combios_setup_i2c_bus(rdev, RADEON_GPIO_MONID);
	else if ((rdev->family == CHIP_RS400 ||
		  rdev->family == CHIP_RS480) &&
		 ddc_i2c->mask_clk_reg == RADEON_GPIO_MONID) {
		*ddc_i2c = combios_setup_i2c_bus(rdev, RADEON_GPIOPAD_MASK);
		ddc_i2c->mask_clk_mask = (0x20 << 8);
		ddc_i2c->mask_data_mask = 0x80;
		ddc_i2c->a_clk_mask = (0x20 << 8);
		ddc_i2c->a_data_mask = 0x80;
		ddc_i2c->en_clk_mask = (0x20 << 8);
		ddc_i2c->en_data_mask = 0x80;
		ddc_i2c->y_clk_mask = (0x20 << 8);
		ddc_i2c->y_data_mask = 0x80;
	}

	/* R3xx+ chips don't have GPIO_CRT2_DDC gpio pad */
	if ((rdev->family >= CHIP_R300) &&
	    ddc_i2c->mask_clk_reg == RADEON_GPIO_CRT2_DDC)
		*ddc_i2c = combios_setup_i2c_bus(rdev, RADEON_GPIO_DVI_DDC);

	/* Certain IBM chipset RN50s have a BIOS reporting two VGAs,
	   one with VGA DDC and one with CRT2 DDC. - kill the CRT2 DDC one */
	if (dev->pdev->device == 0x515e &&
	    dev->pdev->subsystem_vendor == 0x1014) {
		if (*legacy_connector == CONNECTOR_CRT_LEGACY &&
		    ddc_i2c->mask_clk_reg == RADEON_GPIO_CRT2_DDC)
			return false;
	}

	/* Some RV100 cards with 2 VGA ports show up with DVI+VGA */
	if (dev->pdev->device == 0x5159 &&
	    dev->pdev->subsystem_vendor == 0x1002 &&
	    dev->pdev->subsystem_device == 0x013a) {
		if (*legacy_connector == CONNECTOR_DVI_I_LEGACY)
			*legacy_connector = CONNECTOR_CRT_LEGACY;

	}

	/* X300 card with extra non-existent DVI port */
	if (dev->pdev->device == 0x5B60 &&
	    dev->pdev->subsystem_vendor == 0x17af &&
	    dev->pdev->subsystem_device == 0x201e && bios_index == 2) {
		if (*legacy_connector == CONNECTOR_DVI_I_LEGACY)
			return false;
	}

	return true;
}

static bool radeon_apply_legacy_tv_quirks(struct drm_device *dev)
{
	/* Acer 5102 has non-existent TV port */
	if (dev->pdev->device == 0x5975 &&
	    dev->pdev->subsystem_vendor == 0x1025 &&
	    dev->pdev->subsystem_device == 0x009f)
		return false;

	/* HP dc5750 has non-existent TV port */
	if (dev->pdev->device == 0x5974 &&
	    dev->pdev->subsystem_vendor == 0x103c &&
	    dev->pdev->subsystem_device == 0x280a)
		return false;

	/* MSI S270 has non-existent TV port */
	if (dev->pdev->device == 0x5955 &&
	    dev->pdev->subsystem_vendor == 0x1462 &&
	    dev->pdev->subsystem_device == 0x0131)
		return false;

	return true;
}

static uint16_t combios_check_dl_dvi(struct drm_device *dev, int is_dvi_d)
{
	struct radeon_device *rdev = dev->dev_private;
	uint32_t ext_tmds_info;

	if (rdev->flags & RADEON_IS_IGP) {
		if (is_dvi_d)
			return CONNECTOR_OBJECT_ID_SINGLE_LINK_DVI_D;
		else
			return CONNECTOR_OBJECT_ID_SINGLE_LINK_DVI_I;
	}
	ext_tmds_info = combios_get_table_offset(dev, COMBIOS_EXT_TMDS_INFO_TABLE);
	if (ext_tmds_info) {
		uint8_t rev = RBIOS8(ext_tmds_info);
		uint8_t flags = RBIOS8(ext_tmds_info + 4 + 5);
		if (rev >= 3) {
			if (is_dvi_d)
				return CONNECTOR_OBJECT_ID_DUAL_LINK_DVI_D;
			else
				return CONNECTOR_OBJECT_ID_DUAL_LINK_DVI_I;
		} else {
			if (flags & 1) {
				if (is_dvi_d)
					return CONNECTOR_OBJECT_ID_DUAL_LINK_DVI_D;
				else
					return CONNECTOR_OBJECT_ID_DUAL_LINK_DVI_I;
			}
		}
	}
	if (is_dvi_d)
		return CONNECTOR_OBJECT_ID_SINGLE_LINK_DVI_D;
	else
		return CONNECTOR_OBJECT_ID_SINGLE_LINK_DVI_I;
}

bool radeon_get_legacy_connector_info_from_bios(struct drm_device *dev)
{
	struct radeon_device *rdev = dev->dev_private;
	uint32_t conn_info, entry, devices;
	uint16_t tmp, connector_object_id;
	enum radeon_combios_ddc ddc_type;
	enum radeon_combios_connector connector;
	int i = 0;
	struct radeon_i2c_bus_rec ddc_i2c;
	struct radeon_hpd hpd;

	if (rdev->bios == NULL)
		return false;

	conn_info = combios_get_table_offset(dev, COMBIOS_CONNECTOR_INFO_TABLE);
	if (conn_info) {
		for (i = 0; i < 4; i++) {
			entry = conn_info + 2 + i * 2;

			if (!RBIOS16(entry))
				break;

			tmp = RBIOS16(entry);

			connector = (tmp >> 12) & 0xf;

			ddc_type = (tmp >> 8) & 0xf;
			switch (ddc_type) {
			case DDC_MONID:
				ddc_i2c =
					combios_setup_i2c_bus(rdev, RADEON_GPIO_MONID);
				break;
			case DDC_DVI:
				ddc_i2c =
					combios_setup_i2c_bus(rdev, RADEON_GPIO_DVI_DDC);
				break;
			case DDC_VGA:
				ddc_i2c =
					combios_setup_i2c_bus(rdev, RADEON_GPIO_VGA_DDC);
				break;
			case DDC_CRT2:
				ddc_i2c =
					combios_setup_i2c_bus(rdev, RADEON_GPIO_CRT2_DDC);
				break;
			default:
				break;
			}

			switch (connector) {
			case CONNECTOR_PROPRIETARY_LEGACY:
			case CONNECTOR_DVI_I_LEGACY:
			case CONNECTOR_DVI_D_LEGACY:
				if ((tmp >> 4) & 0x1)
					hpd.hpd = RADEON_HPD_2;
				else
					hpd.hpd = RADEON_HPD_1;
				break;
			default:
				hpd.hpd = RADEON_HPD_NONE;
				break;
			}

			if (!radeon_apply_legacy_quirks(dev, i, &connector,
							&ddc_i2c, &hpd))
				continue;

			switch (connector) {
			case CONNECTOR_PROPRIETARY_LEGACY:
				if ((tmp >> 4) & 0x1)
					devices = ATOM_DEVICE_DFP2_SUPPORT;
				else
					devices = ATOM_DEVICE_DFP1_SUPPORT;
				radeon_add_legacy_encoder(dev,
							  radeon_get_encoder_id
							  (dev, devices, 0),
							  devices);
				radeon_add_legacy_connector(dev, i, devices,
							    legacy_connector_convert
							    [connector],
							    &ddc_i2c,
							    CONNECTOR_OBJECT_ID_SINGLE_LINK_DVI_D,
							    &hpd);
				break;
			case CONNECTOR_CRT_LEGACY:
				if (tmp & 0x1) {
					devices = ATOM_DEVICE_CRT2_SUPPORT;
					radeon_add_legacy_encoder(dev,
								  radeon_get_encoder_id
								  (dev,
								   ATOM_DEVICE_CRT2_SUPPORT,
								   2),
								  ATOM_DEVICE_CRT2_SUPPORT);
				} else {
					devices = ATOM_DEVICE_CRT1_SUPPORT;
					radeon_add_legacy_encoder(dev,
								  radeon_get_encoder_id
								  (dev,
								   ATOM_DEVICE_CRT1_SUPPORT,
								   1),
								  ATOM_DEVICE_CRT1_SUPPORT);
				}
				radeon_add_legacy_connector(dev,
							    i,
							    devices,
							    legacy_connector_convert
							    [connector],
							    &ddc_i2c,
							    CONNECTOR_OBJECT_ID_VGA,
							    &hpd);
				break;
			case CONNECTOR_DVI_I_LEGACY:
				devices = 0;
				if (tmp & 0x1) {
					devices |= ATOM_DEVICE_CRT2_SUPPORT;
					radeon_add_legacy_encoder(dev,
								  radeon_get_encoder_id
								  (dev,
								   ATOM_DEVICE_CRT2_SUPPORT,
								   2),
								  ATOM_DEVICE_CRT2_SUPPORT);
				} else {
					devices |= ATOM_DEVICE_CRT1_SUPPORT;
					radeon_add_legacy_encoder(dev,
								  radeon_get_encoder_id
								  (dev,
								   ATOM_DEVICE_CRT1_SUPPORT,
								   1),
								  ATOM_DEVICE_CRT1_SUPPORT);
				}
				if ((tmp >> 4) & 0x1) {
					devices |= ATOM_DEVICE_DFP2_SUPPORT;
					radeon_add_legacy_encoder(dev,
								  radeon_get_encoder_id
								  (dev,
								   ATOM_DEVICE_DFP2_SUPPORT,
								   0),
								  ATOM_DEVICE_DFP2_SUPPORT);
					connector_object_id = combios_check_dl_dvi(dev, 0);
				} else {
					devices |= ATOM_DEVICE_DFP1_SUPPORT;
					radeon_add_legacy_encoder(dev,
								  radeon_get_encoder_id
								  (dev,
								   ATOM_DEVICE_DFP1_SUPPORT,
								   0),
								  ATOM_DEVICE_DFP1_SUPPORT);
					connector_object_id = CONNECTOR_OBJECT_ID_SINGLE_LINK_DVI_I;
				}
				radeon_add_legacy_connector(dev,
							    i,
							    devices,
							    legacy_connector_convert
							    [connector],
							    &ddc_i2c,
							    connector_object_id,
							    &hpd);
				break;
			case CONNECTOR_DVI_D_LEGACY:
				if ((tmp >> 4) & 0x1) {
					devices = ATOM_DEVICE_DFP2_SUPPORT;
					connector_object_id = combios_check_dl_dvi(dev, 1);
				} else {
					devices = ATOM_DEVICE_DFP1_SUPPORT;
					connector_object_id = CONNECTOR_OBJECT_ID_SINGLE_LINK_DVI_I;
				}
				radeon_add_legacy_encoder(dev,
							  radeon_get_encoder_id
							  (dev, devices, 0),
							  devices);
				radeon_add_legacy_connector(dev, i, devices,
							    legacy_connector_convert
							    [connector],
							    &ddc_i2c,
							    connector_object_id,
							    &hpd);
				break;
			case CONNECTOR_CTV_LEGACY:
			case CONNECTOR_STV_LEGACY:
				radeon_add_legacy_encoder(dev,
							  radeon_get_encoder_id
							  (dev,
							   ATOM_DEVICE_TV1_SUPPORT,
							   2),
							  ATOM_DEVICE_TV1_SUPPORT);
				radeon_add_legacy_connector(dev, i,
							    ATOM_DEVICE_TV1_SUPPORT,
							    legacy_connector_convert
							    [connector],
							    &ddc_i2c,
							    CONNECTOR_OBJECT_ID_SVIDEO,
							    &hpd);
				break;
			default:
				DRM_ERROR("Unknown connector type: %d\n",
					  connector);
				continue;
			}

		}
	} else {
		uint16_t tmds_info =
		    combios_get_table_offset(dev, COMBIOS_DFP_INFO_TABLE);
		if (tmds_info) {
			DRM_DEBUG("Found DFP table, assuming DVI connector\n");

			radeon_add_legacy_encoder(dev,
						  radeon_get_encoder_id(dev,
									ATOM_DEVICE_CRT1_SUPPORT,
									1),
						  ATOM_DEVICE_CRT1_SUPPORT);
			radeon_add_legacy_encoder(dev,
						  radeon_get_encoder_id(dev,
									ATOM_DEVICE_DFP1_SUPPORT,
									0),
						  ATOM_DEVICE_DFP1_SUPPORT);

			ddc_i2c = combios_setup_i2c_bus(rdev, RADEON_GPIO_DVI_DDC);
			hpd.hpd = RADEON_HPD_NONE;
			radeon_add_legacy_connector(dev,
						    0,
						    ATOM_DEVICE_CRT1_SUPPORT |
						    ATOM_DEVICE_DFP1_SUPPORT,
						    DRM_MODE_CONNECTOR_DVII,
						    &ddc_i2c,
						    CONNECTOR_OBJECT_ID_SINGLE_LINK_DVI_I,
						    &hpd);
		} else {
			uint16_t crt_info =
				combios_get_table_offset(dev, COMBIOS_CRT_INFO_TABLE);
			DRM_DEBUG("Found CRT table, assuming VGA connector\n");
			if (crt_info) {
				radeon_add_legacy_encoder(dev,
							  radeon_get_encoder_id(dev,
										ATOM_DEVICE_CRT1_SUPPORT,
										1),
							  ATOM_DEVICE_CRT1_SUPPORT);
				ddc_i2c = combios_setup_i2c_bus(rdev, RADEON_GPIO_VGA_DDC);
				hpd.hpd = RADEON_HPD_NONE;
				radeon_add_legacy_connector(dev,
							    0,
							    ATOM_DEVICE_CRT1_SUPPORT,
							    DRM_MODE_CONNECTOR_VGA,
							    &ddc_i2c,
							    CONNECTOR_OBJECT_ID_VGA,
							    &hpd);
			} else {
				DRM_DEBUG("No connector info found\n");
				return false;
			}
		}
	}

	if (rdev->flags & RADEON_IS_MOBILITY || rdev->flags & RADEON_IS_IGP) {
		uint16_t lcd_info =
		    combios_get_table_offset(dev, COMBIOS_LCD_INFO_TABLE);
		if (lcd_info) {
			uint16_t lcd_ddc_info =
			    combios_get_table_offset(dev,
						     COMBIOS_LCD_DDC_INFO_TABLE);

			radeon_add_legacy_encoder(dev,
						  radeon_get_encoder_id(dev,
									ATOM_DEVICE_LCD1_SUPPORT,
									0),
						  ATOM_DEVICE_LCD1_SUPPORT);

			if (lcd_ddc_info) {
				ddc_type = RBIOS8(lcd_ddc_info + 2);
				switch (ddc_type) {
				case DDC_MONID:
					ddc_i2c =
					    combios_setup_i2c_bus
						(rdev, RADEON_GPIO_MONID);
					break;
				case DDC_DVI:
					ddc_i2c =
					    combios_setup_i2c_bus
						(rdev, RADEON_GPIO_DVI_DDC);
					break;
				case DDC_VGA:
					ddc_i2c =
					    combios_setup_i2c_bus
						(rdev, RADEON_GPIO_VGA_DDC);
					break;
				case DDC_CRT2:
					ddc_i2c =
					    combios_setup_i2c_bus
						(rdev, RADEON_GPIO_CRT2_DDC);
					break;
				case DDC_LCD:
					ddc_i2c =
					    combios_setup_i2c_bus
						(rdev, RADEON_GPIOPAD_MASK);
					ddc_i2c.mask_clk_mask =
					    RBIOS32(lcd_ddc_info + 3);
					ddc_i2c.mask_data_mask =
					    RBIOS32(lcd_ddc_info + 7);
					ddc_i2c.a_clk_mask =
					    RBIOS32(lcd_ddc_info + 3);
					ddc_i2c.a_data_mask =
					    RBIOS32(lcd_ddc_info + 7);
					ddc_i2c.en_clk_mask =
					    RBIOS32(lcd_ddc_info + 3);
					ddc_i2c.en_data_mask =
					    RBIOS32(lcd_ddc_info + 7);
					ddc_i2c.y_clk_mask =
					    RBIOS32(lcd_ddc_info + 3);
					ddc_i2c.y_data_mask =
					    RBIOS32(lcd_ddc_info + 7);
					break;
				case DDC_GPIO:
					ddc_i2c =
					    combios_setup_i2c_bus
						(rdev, RADEON_MDGPIO_MASK);
					ddc_i2c.mask_clk_mask =
					    RBIOS32(lcd_ddc_info + 3);
					ddc_i2c.mask_data_mask =
					    RBIOS32(lcd_ddc_info + 7);
					ddc_i2c.a_clk_mask =
					    RBIOS32(lcd_ddc_info + 3);
					ddc_i2c.a_data_mask =
					    RBIOS32(lcd_ddc_info + 7);
					ddc_i2c.en_clk_mask =
					    RBIOS32(lcd_ddc_info + 3);
					ddc_i2c.en_data_mask =
					    RBIOS32(lcd_ddc_info + 7);
					ddc_i2c.y_clk_mask =
					    RBIOS32(lcd_ddc_info + 3);
					ddc_i2c.y_data_mask =
					    RBIOS32(lcd_ddc_info + 7);
					break;
				default:
					ddc_i2c.valid = false;
					break;
				}
				DRM_DEBUG("LCD DDC Info Table found!\n");
			} else
				ddc_i2c.valid = false;

			hpd.hpd = RADEON_HPD_NONE;
			radeon_add_legacy_connector(dev,
						    5,
						    ATOM_DEVICE_LCD1_SUPPORT,
						    DRM_MODE_CONNECTOR_LVDS,
						    &ddc_i2c,
						    CONNECTOR_OBJECT_ID_LVDS,
						    &hpd);
		}
	}

	/* check TV table */
	if (rdev->family != CHIP_R100 && rdev->family != CHIP_R200) {
		uint32_t tv_info =
		    combios_get_table_offset(dev, COMBIOS_TV_INFO_TABLE);
		if (tv_info) {
			if (RBIOS8(tv_info + 6) == 'T') {
				if (radeon_apply_legacy_tv_quirks(dev)) {
					hpd.hpd = RADEON_HPD_NONE;
					radeon_add_legacy_encoder(dev,
								  radeon_get_encoder_id
								  (dev,
								   ATOM_DEVICE_TV1_SUPPORT,
								   2),
								  ATOM_DEVICE_TV1_SUPPORT);
					radeon_add_legacy_connector(dev, 6,
								    ATOM_DEVICE_TV1_SUPPORT,
								    DRM_MODE_CONNECTOR_SVIDEO,
								    &ddc_i2c,
								    CONNECTOR_OBJECT_ID_SVIDEO,
								    &hpd);
				}
			}
		}
	}

	radeon_link_encoder_connector(dev);

	return true;
}

void radeon_external_tmds_setup(struct drm_encoder *encoder)
{
	struct radeon_encoder *radeon_encoder = to_radeon_encoder(encoder);
	struct radeon_encoder_ext_tmds *tmds = radeon_encoder->enc_priv;

	if (!tmds)
		return;

	switch (tmds->dvo_chip) {
	case DVO_SIL164:
		/* sil 164 */
		radeon_i2c_do_lock(tmds->i2c_bus, 1);
		radeon_i2c_sw_put_byte(tmds->i2c_bus,
				       tmds->slave_addr,
				       0x08, 0x30);
		radeon_i2c_sw_put_byte(tmds->i2c_bus,
				       tmds->slave_addr,
				       0x09, 0x00);
		radeon_i2c_sw_put_byte(tmds->i2c_bus,
				       tmds->slave_addr,
				       0x0a, 0x90);
		radeon_i2c_sw_put_byte(tmds->i2c_bus,
				       tmds->slave_addr,
				       0x0c, 0x89);
		radeon_i2c_sw_put_byte(tmds->i2c_bus,
				       tmds->slave_addr,
				       0x08, 0x3b);
		radeon_i2c_do_lock(tmds->i2c_bus, 0);
		break;
	case DVO_SIL1178:
		/* sil 1178 - untested */
		/*
		 * 0x0f, 0x44
		 * 0x0f, 0x4c
		 * 0x0e, 0x01
		 * 0x0a, 0x80
		 * 0x09, 0x30
		 * 0x0c, 0xc9
		 * 0x0d, 0x70
		 * 0x08, 0x32
		 * 0x08, 0x33
		 */
		break;
	default:
		break;
	}

}

bool radeon_combios_external_tmds_setup(struct drm_encoder *encoder)
{
	struct drm_device *dev = encoder->dev;
	struct radeon_device *rdev = dev->dev_private;
	struct radeon_encoder *radeon_encoder = to_radeon_encoder(encoder);
	uint16_t offset;
	uint8_t blocks, slave_addr, rev;
	uint32_t index, id;
	uint32_t reg, val, and_mask, or_mask;
	struct radeon_encoder_ext_tmds *tmds = radeon_encoder->enc_priv;

	if (rdev->bios == NULL)
		return false;

	if (!tmds)
		return false;

	if (rdev->flags & RADEON_IS_IGP) {
		offset = combios_get_table_offset(dev, COMBIOS_TMDS_POWER_ON_TABLE);
		rev = RBIOS8(offset);
		if (offset) {
			rev = RBIOS8(offset);
			if (rev > 1) {
				blocks = RBIOS8(offset + 3);
				index = offset + 4;
				while (blocks > 0) {
					id = RBIOS16(index);
					index += 2;
					switch (id >> 13) {
					case 0:
						reg = (id & 0x1fff) * 4;
						val = RBIOS32(index);
						index += 4;
						WREG32(reg, val);
						break;
					case 2:
						reg = (id & 0x1fff) * 4;
						and_mask = RBIOS32(index);
						index += 4;
						or_mask = RBIOS32(index);
						index += 4;
						val = RREG32(reg);
						val = (val & and_mask) | or_mask;
						WREG32(reg, val);
						break;
					case 3:
						val = RBIOS16(index);
						index += 2;
						udelay(val);
						break;
					case 4:
						val = RBIOS16(index);
						index += 2;
						udelay(val * 1000);
						break;
					case 6:
						slave_addr = id & 0xff;
						slave_addr >>= 1; /* 7 bit addressing */
						index++;
						reg = RBIOS8(index);
						index++;
						val = RBIOS8(index);
						index++;
						radeon_i2c_do_lock(tmds->i2c_bus, 1);
						radeon_i2c_sw_put_byte(tmds->i2c_bus,
								       slave_addr,
								       reg, val);
						radeon_i2c_do_lock(tmds->i2c_bus, 0);
						break;
					default:
						DRM_ERROR("Unknown id %d\n", id >> 13);
						break;
					}
					blocks--;
				}
				return true;
			}
		}
	} else {
		offset = combios_get_table_offset(dev, COMBIOS_EXT_TMDS_INFO_TABLE);
		if (offset) {
			index = offset + 10;
			id = RBIOS16(index);
			while (id != 0xffff) {
				index += 2;
				switch (id >> 13) {
				case 0:
					reg = (id & 0x1fff) * 4;
					val = RBIOS32(index);
					WREG32(reg, val);
					break;
				case 2:
					reg = (id & 0x1fff) * 4;
					and_mask = RBIOS32(index);
					index += 4;
					or_mask = RBIOS32(index);
					index += 4;
					val = RREG32(reg);
					val = (val & and_mask) | or_mask;
					WREG32(reg, val);
					break;
				case 4:
					val = RBIOS16(index);
					index += 2;
					udelay(val);
					break;
				case 5:
					reg = id & 0x1fff;
					and_mask = RBIOS32(index);
					index += 4;
					or_mask = RBIOS32(index);
					index += 4;
					val = RREG32_PLL(reg);
					val = (val & and_mask) | or_mask;
					WREG32_PLL(reg, val);
					break;
				case 6:
					reg = id & 0x1fff;
					val = RBIOS8(index);
					index += 1;
					radeon_i2c_do_lock(tmds->i2c_bus, 1);
					radeon_i2c_sw_put_byte(tmds->i2c_bus,
							       tmds->slave_addr,
							       reg, val);
					radeon_i2c_do_lock(tmds->i2c_bus, 0);
					break;
				default:
					DRM_ERROR("Unknown id %d\n", id >> 13);
					break;
				}
				id = RBIOS16(index);
			}
			return true;
		}
	}
	return false;
}

static void combios_parse_mmio_table(struct drm_device *dev, uint16_t offset)
{
	struct radeon_device *rdev = dev->dev_private;

	if (offset) {
		while (RBIOS16(offset)) {
			uint16_t cmd = ((RBIOS16(offset) & 0xe000) >> 13);
			uint32_t addr = (RBIOS16(offset) & 0x1fff);
			uint32_t val, and_mask, or_mask;
			uint32_t tmp;

			offset += 2;
			switch (cmd) {
			case 0:
				val = RBIOS32(offset);
				offset += 4;
				WREG32(addr, val);
				break;
			case 1:
				val = RBIOS32(offset);
				offset += 4;
				WREG32(addr, val);
				break;
			case 2:
				and_mask = RBIOS32(offset);
				offset += 4;
				or_mask = RBIOS32(offset);
				offset += 4;
				tmp = RREG32(addr);
				tmp &= and_mask;
				tmp |= or_mask;
				WREG32(addr, tmp);
				break;
			case 3:
				and_mask = RBIOS32(offset);
				offset += 4;
				or_mask = RBIOS32(offset);
				offset += 4;
				tmp = RREG32(addr);
				tmp &= and_mask;
				tmp |= or_mask;
				WREG32(addr, tmp);
				break;
			case 4:
				val = RBIOS16(offset);
				offset += 2;
				udelay(val);
				break;
			case 5:
				val = RBIOS16(offset);
				offset += 2;
				switch (addr) {
				case 8:
					while (val--) {
						if (!
						    (RREG32_PLL
						     (RADEON_CLK_PWRMGT_CNTL) &
						     RADEON_MC_BUSY))
							break;
					}
					break;
				case 9:
					while (val--) {
						if ((RREG32(RADEON_MC_STATUS) &
						     RADEON_MC_IDLE))
							break;
					}
					break;
				default:
					break;
				}
				break;
			default:
				break;
			}
		}
	}
}

static void combios_parse_pll_table(struct drm_device *dev, uint16_t offset)
{
	struct radeon_device *rdev = dev->dev_private;

	if (offset) {
		while (RBIOS8(offset)) {
			uint8_t cmd = ((RBIOS8(offset) & 0xc0) >> 6);
			uint8_t addr = (RBIOS8(offset) & 0x3f);
			uint32_t val, shift, tmp;
			uint32_t and_mask, or_mask;

			offset++;
			switch (cmd) {
			case 0:
				val = RBIOS32(offset);
				offset += 4;
				WREG32_PLL(addr, val);
				break;
			case 1:
				shift = RBIOS8(offset) * 8;
				offset++;
				and_mask = RBIOS8(offset) << shift;
				and_mask |= ~(0xff << shift);
				offset++;
				or_mask = RBIOS8(offset) << shift;
				offset++;
				tmp = RREG32_PLL(addr);
				tmp &= and_mask;
				tmp |= or_mask;
				WREG32_PLL(addr, tmp);
				break;
			case 2:
			case 3:
				tmp = 1000;
				switch (addr) {
				case 1:
					udelay(150);
					break;
				case 2:
					udelay(1000);
					break;
				case 3:
					while (tmp--) {
						if (!
						    (RREG32_PLL
						     (RADEON_CLK_PWRMGT_CNTL) &
						     RADEON_MC_BUSY))
							break;
					}
					break;
				case 4:
					while (tmp--) {
						if (RREG32_PLL
						    (RADEON_CLK_PWRMGT_CNTL) &
						    RADEON_DLL_READY)
							break;
					}
					break;
				case 5:
					tmp =
					    RREG32_PLL(RADEON_CLK_PWRMGT_CNTL);
					if (tmp & RADEON_CG_NO1_DEBUG_0) {
#if 0
						uint32_t mclk_cntl =
						    RREG32_PLL
						    (RADEON_MCLK_CNTL);
						mclk_cntl &= 0xffff0000;
						/*mclk_cntl |= 0x00001111;*//* ??? */
						WREG32_PLL(RADEON_MCLK_CNTL,
							   mclk_cntl);
						udelay(10000);
#endif
						WREG32_PLL
						    (RADEON_CLK_PWRMGT_CNTL,
						     tmp &
						     ~RADEON_CG_NO1_DEBUG_0);
						udelay(10000);
					}
					break;
				default:
					break;
				}
				break;
			default:
				break;
			}
		}
	}
}

static void combios_parse_ram_reset_table(struct drm_device *dev,
					  uint16_t offset)
{
	struct radeon_device *rdev = dev->dev_private;
	uint32_t tmp;

	if (offset) {
		uint8_t val = RBIOS8(offset);
		while (val != 0xff) {
			offset++;

			if (val == 0x0f) {
				uint32_t channel_complete_mask;

				if (ASIC_IS_R300(rdev))
					channel_complete_mask =
					    R300_MEM_PWRUP_COMPLETE;
				else
					channel_complete_mask =
					    RADEON_MEM_PWRUP_COMPLETE;
				tmp = 20000;
				while (tmp--) {
					if ((RREG32(RADEON_MEM_STR_CNTL) &
					     channel_complete_mask) ==
					    channel_complete_mask)
						break;
				}
			} else {
				uint32_t or_mask = RBIOS16(offset);
				offset += 2;

				tmp = RREG32(RADEON_MEM_SDRAM_MODE_REG);
				tmp &= RADEON_SDRAM_MODE_MASK;
				tmp |= or_mask;
				WREG32(RADEON_MEM_SDRAM_MODE_REG, tmp);

				or_mask = val << 24;
				tmp = RREG32(RADEON_MEM_SDRAM_MODE_REG);
				tmp &= RADEON_B3MEM_RESET_MASK;
				tmp |= or_mask;
				WREG32(RADEON_MEM_SDRAM_MODE_REG, tmp);
			}
			val = RBIOS8(offset);
		}
	}
}

static uint32_t combios_detect_ram(struct drm_device *dev, int ram,
				   int mem_addr_mapping)
{
	struct radeon_device *rdev = dev->dev_private;
	uint32_t mem_cntl;
	uint32_t mem_size;
	uint32_t addr = 0;

	mem_cntl = RREG32(RADEON_MEM_CNTL);
	if (mem_cntl & RV100_HALF_MODE)
		ram /= 2;
	mem_size = ram;
	mem_cntl &= ~(0xff << 8);
	mem_cntl |= (mem_addr_mapping & 0xff) << 8;
	WREG32(RADEON_MEM_CNTL, mem_cntl);
	RREG32(RADEON_MEM_CNTL);

	/* sdram reset ? */

	/* something like this????  */
	while (ram--) {
		addr = ram * 1024 * 1024;
		/* write to each page */
		WREG32(RADEON_MM_INDEX, (addr) | RADEON_MM_APER);
		WREG32(RADEON_MM_DATA, 0xdeadbeef);
		/* read back and verify */
		WREG32(RADEON_MM_INDEX, (addr) | RADEON_MM_APER);
		if (RREG32(RADEON_MM_DATA) != 0xdeadbeef)
			return 0;
	}

	return mem_size;
}

static void combios_write_ram_size(struct drm_device *dev)
{
	struct radeon_device *rdev = dev->dev_private;
	uint8_t rev;
	uint16_t offset;
	uint32_t mem_size = 0;
	uint32_t mem_cntl = 0;

	/* should do something smarter here I guess... */
	if (rdev->flags & RADEON_IS_IGP)
		return;

	/* first check detected mem table */
	offset = combios_get_table_offset(dev, COMBIOS_DETECTED_MEM_TABLE);
	if (offset) {
		rev = RBIOS8(offset);
		if (rev < 3) {
			mem_cntl = RBIOS32(offset + 1);
			mem_size = RBIOS16(offset + 5);
			if (((rdev->flags & RADEON_FAMILY_MASK) < CHIP_R200) &&
			    ((dev->pdev->device != 0x515e)
			     && (dev->pdev->device != 0x5969)))
				WREG32(RADEON_MEM_CNTL, mem_cntl);
		}
	}

	if (!mem_size) {
		offset =
		    combios_get_table_offset(dev, COMBIOS_MEM_CONFIG_TABLE);
		if (offset) {
			rev = RBIOS8(offset - 1);
			if (rev < 1) {
				if (((rdev->flags & RADEON_FAMILY_MASK) <
				     CHIP_R200)
				    && ((dev->pdev->device != 0x515e)
					&& (dev->pdev->device != 0x5969))) {
					int ram = 0;
					int mem_addr_mapping = 0;

					while (RBIOS8(offset)) {
						ram = RBIOS8(offset);
						mem_addr_mapping =
						    RBIOS8(offset + 1);
						if (mem_addr_mapping != 0x25)
							ram *= 2;
						mem_size =
						    combios_detect_ram(dev, ram,
								       mem_addr_mapping);
						if (mem_size)
							break;
						offset += 2;
					}
				} else
					mem_size = RBIOS8(offset);
			} else {
				mem_size = RBIOS8(offset);
				mem_size *= 2;	/* convert to MB */
			}
		}
	}

	mem_size *= (1024 * 1024);	/* convert to bytes */
	WREG32(RADEON_CONFIG_MEMSIZE, mem_size);
}

void radeon_combios_dyn_clk_setup(struct drm_device *dev, int enable)
{
	uint16_t dyn_clk_info =
	    combios_get_table_offset(dev, COMBIOS_DYN_CLK_1_TABLE);

	if (dyn_clk_info)
		combios_parse_pll_table(dev, dyn_clk_info);
}

void radeon_combios_asic_init(struct drm_device *dev)
{
	struct radeon_device *rdev = dev->dev_private;
	uint16_t table;

	/* port hardcoded mac stuff from radeonfb */
	if (rdev->bios == NULL)
		return;

	/* ASIC INIT 1 */
	table = combios_get_table_offset(dev, COMBIOS_ASIC_INIT_1_TABLE);
	if (table)
		combios_parse_mmio_table(dev, table);

	/* PLL INIT */
	table = combios_get_table_offset(dev, COMBIOS_PLL_INIT_TABLE);
	if (table)
		combios_parse_pll_table(dev, table);

	/* ASIC INIT 2 */
	table = combios_get_table_offset(dev, COMBIOS_ASIC_INIT_2_TABLE);
	if (table)
		combios_parse_mmio_table(dev, table);

	if (!(rdev->flags & RADEON_IS_IGP)) {
		/* ASIC INIT 4 */
		table =
		    combios_get_table_offset(dev, COMBIOS_ASIC_INIT_4_TABLE);
		if (table)
			combios_parse_mmio_table(dev, table);

		/* RAM RESET */
		table = combios_get_table_offset(dev, COMBIOS_RAM_RESET_TABLE);
		if (table)
			combios_parse_ram_reset_table(dev, table);

		/* ASIC INIT 3 */
		table =
		    combios_get_table_offset(dev, COMBIOS_ASIC_INIT_3_TABLE);
		if (table)
			combios_parse_mmio_table(dev, table);

		/* write CONFIG_MEMSIZE */
		combios_write_ram_size(dev);
	}

	/* DYN CLK 1 */
	table = combios_get_table_offset(dev, COMBIOS_DYN_CLK_1_TABLE);
	if (table)
		combios_parse_pll_table(dev, table);

}

void radeon_combios_initialize_bios_scratch_regs(struct drm_device *dev)
{
	struct radeon_device *rdev = dev->dev_private;
	uint32_t bios_0_scratch, bios_6_scratch, bios_7_scratch;

	bios_0_scratch = RREG32(RADEON_BIOS_0_SCRATCH);
	bios_6_scratch = RREG32(RADEON_BIOS_6_SCRATCH);
	bios_7_scratch = RREG32(RADEON_BIOS_7_SCRATCH);

	/* let the bios control the backlight */
	bios_0_scratch &= ~RADEON_DRIVER_BRIGHTNESS_EN;

	/* tell the bios not to handle mode switching */
	bios_6_scratch |= (RADEON_DISPLAY_SWITCHING_DIS |
			   RADEON_ACC_MODE_CHANGE);

	/* tell the bios a driver is loaded */
	bios_7_scratch |= RADEON_DRV_LOADED;

	WREG32(RADEON_BIOS_0_SCRATCH, bios_0_scratch);
	WREG32(RADEON_BIOS_6_SCRATCH, bios_6_scratch);
	WREG32(RADEON_BIOS_7_SCRATCH, bios_7_scratch);
}

void radeon_combios_output_lock(struct drm_encoder *encoder, bool lock)
{
	struct drm_device *dev = encoder->dev;
	struct radeon_device *rdev = dev->dev_private;
	uint32_t bios_6_scratch;

	bios_6_scratch = RREG32(RADEON_BIOS_6_SCRATCH);

	if (lock)
		bios_6_scratch |= RADEON_DRIVER_CRITICAL;
	else
		bios_6_scratch &= ~RADEON_DRIVER_CRITICAL;

	WREG32(RADEON_BIOS_6_SCRATCH, bios_6_scratch);
}

void
radeon_combios_connected_scratch_regs(struct drm_connector *connector,
				      struct drm_encoder *encoder,
				      bool connected)
{
	struct drm_device *dev = connector->dev;
	struct radeon_device *rdev = dev->dev_private;
	struct radeon_connector *radeon_connector =
	    to_radeon_connector(connector);
	struct radeon_encoder *radeon_encoder = to_radeon_encoder(encoder);
	uint32_t bios_4_scratch = RREG32(RADEON_BIOS_4_SCRATCH);
	uint32_t bios_5_scratch = RREG32(RADEON_BIOS_5_SCRATCH);

	if ((radeon_encoder->devices & ATOM_DEVICE_TV1_SUPPORT) &&
	    (radeon_connector->devices & ATOM_DEVICE_TV1_SUPPORT)) {
		if (connected) {
			DRM_DEBUG("TV1 connected\n");
			/* fix me */
			bios_4_scratch |= RADEON_TV1_ATTACHED_SVIDEO;
			/*save->bios_4_scratch |= RADEON_TV1_ATTACHED_COMP; */
			bios_5_scratch |= RADEON_TV1_ON;
			bios_5_scratch |= RADEON_ACC_REQ_TV1;
		} else {
			DRM_DEBUG("TV1 disconnected\n");
			bios_4_scratch &= ~RADEON_TV1_ATTACHED_MASK;
			bios_5_scratch &= ~RADEON_TV1_ON;
			bios_5_scratch &= ~RADEON_ACC_REQ_TV1;
		}
	}
	if ((radeon_encoder->devices & ATOM_DEVICE_LCD1_SUPPORT) &&
	    (radeon_connector->devices & ATOM_DEVICE_LCD1_SUPPORT)) {
		if (connected) {
			DRM_DEBUG("LCD1 connected\n");
			bios_4_scratch |= RADEON_LCD1_ATTACHED;
			bios_5_scratch |= RADEON_LCD1_ON;
			bios_5_scratch |= RADEON_ACC_REQ_LCD1;
		} else {
			DRM_DEBUG("LCD1 disconnected\n");
			bios_4_scratch &= ~RADEON_LCD1_ATTACHED;
			bios_5_scratch &= ~RADEON_LCD1_ON;
			bios_5_scratch &= ~RADEON_ACC_REQ_LCD1;
		}
	}
	if ((radeon_encoder->devices & ATOM_DEVICE_CRT1_SUPPORT) &&
	    (radeon_connector->devices & ATOM_DEVICE_CRT1_SUPPORT)) {
		if (connected) {
			DRM_DEBUG("CRT1 connected\n");
			bios_4_scratch |= RADEON_CRT1_ATTACHED_COLOR;
			bios_5_scratch |= RADEON_CRT1_ON;
			bios_5_scratch |= RADEON_ACC_REQ_CRT1;
		} else {
			DRM_DEBUG("CRT1 disconnected\n");
			bios_4_scratch &= ~RADEON_CRT1_ATTACHED_MASK;
			bios_5_scratch &= ~RADEON_CRT1_ON;
			bios_5_scratch &= ~RADEON_ACC_REQ_CRT1;
		}
	}
	if ((radeon_encoder->devices & ATOM_DEVICE_CRT2_SUPPORT) &&
	    (radeon_connector->devices & ATOM_DEVICE_CRT2_SUPPORT)) {
		if (connected) {
			DRM_DEBUG("CRT2 connected\n");
			bios_4_scratch |= RADEON_CRT2_ATTACHED_COLOR;
			bios_5_scratch |= RADEON_CRT2_ON;
			bios_5_scratch |= RADEON_ACC_REQ_CRT2;
		} else {
			DRM_DEBUG("CRT2 disconnected\n");
			bios_4_scratch &= ~RADEON_CRT2_ATTACHED_MASK;
			bios_5_scratch &= ~RADEON_CRT2_ON;
			bios_5_scratch &= ~RADEON_ACC_REQ_CRT2;
		}
	}
	if ((radeon_encoder->devices & ATOM_DEVICE_DFP1_SUPPORT) &&
	    (radeon_connector->devices & ATOM_DEVICE_DFP1_SUPPORT)) {
		if (connected) {
			DRM_DEBUG("DFP1 connected\n");
			bios_4_scratch |= RADEON_DFP1_ATTACHED;
			bios_5_scratch |= RADEON_DFP1_ON;
			bios_5_scratch |= RADEON_ACC_REQ_DFP1;
		} else {
			DRM_DEBUG("DFP1 disconnected\n");
			bios_4_scratch &= ~RADEON_DFP1_ATTACHED;
			bios_5_scratch &= ~RADEON_DFP1_ON;
			bios_5_scratch &= ~RADEON_ACC_REQ_DFP1;
		}
	}
	if ((radeon_encoder->devices & ATOM_DEVICE_DFP2_SUPPORT) &&
	    (radeon_connector->devices & ATOM_DEVICE_DFP2_SUPPORT)) {
		if (connected) {
			DRM_DEBUG("DFP2 connected\n");
			bios_4_scratch |= RADEON_DFP2_ATTACHED;
			bios_5_scratch |= RADEON_DFP2_ON;
			bios_5_scratch |= RADEON_ACC_REQ_DFP2;
		} else {
			DRM_DEBUG("DFP2 disconnected\n");
			bios_4_scratch &= ~RADEON_DFP2_ATTACHED;
			bios_5_scratch &= ~RADEON_DFP2_ON;
			bios_5_scratch &= ~RADEON_ACC_REQ_DFP2;
		}
	}
	WREG32(RADEON_BIOS_4_SCRATCH, bios_4_scratch);
	WREG32(RADEON_BIOS_5_SCRATCH, bios_5_scratch);
}

void
radeon_combios_encoder_crtc_scratch_regs(struct drm_encoder *encoder, int crtc)
{
	struct drm_device *dev = encoder->dev;
	struct radeon_device *rdev = dev->dev_private;
	struct radeon_encoder *radeon_encoder = to_radeon_encoder(encoder);
	uint32_t bios_5_scratch = RREG32(RADEON_BIOS_5_SCRATCH);

	if (radeon_encoder->devices & ATOM_DEVICE_TV1_SUPPORT) {
		bios_5_scratch &= ~RADEON_TV1_CRTC_MASK;
		bios_5_scratch |= (crtc << RADEON_TV1_CRTC_SHIFT);
	}
	if (radeon_encoder->devices & ATOM_DEVICE_CRT1_SUPPORT) {
		bios_5_scratch &= ~RADEON_CRT1_CRTC_MASK;
		bios_5_scratch |= (crtc << RADEON_CRT1_CRTC_SHIFT);
	}
	if (radeon_encoder->devices & ATOM_DEVICE_CRT2_SUPPORT) {
		bios_5_scratch &= ~RADEON_CRT2_CRTC_MASK;
		bios_5_scratch |= (crtc << RADEON_CRT2_CRTC_SHIFT);
	}
	if (radeon_encoder->devices & ATOM_DEVICE_LCD1_SUPPORT) {
		bios_5_scratch &= ~RADEON_LCD1_CRTC_MASK;
		bios_5_scratch |= (crtc << RADEON_LCD1_CRTC_SHIFT);
	}
	if (radeon_encoder->devices & ATOM_DEVICE_DFP1_SUPPORT) {
		bios_5_scratch &= ~RADEON_DFP1_CRTC_MASK;
		bios_5_scratch |= (crtc << RADEON_DFP1_CRTC_SHIFT);
	}
	if (radeon_encoder->devices & ATOM_DEVICE_DFP2_SUPPORT) {
		bios_5_scratch &= ~RADEON_DFP2_CRTC_MASK;
		bios_5_scratch |= (crtc << RADEON_DFP2_CRTC_SHIFT);
	}
	WREG32(RADEON_BIOS_5_SCRATCH, bios_5_scratch);
}

void
radeon_combios_encoder_dpms_scratch_regs(struct drm_encoder *encoder, bool on)
{
	struct drm_device *dev = encoder->dev;
	struct radeon_device *rdev = dev->dev_private;
	struct radeon_encoder *radeon_encoder = to_radeon_encoder(encoder);
	uint32_t bios_6_scratch = RREG32(RADEON_BIOS_6_SCRATCH);

	if (radeon_encoder->devices & (ATOM_DEVICE_TV_SUPPORT)) {
		if (on)
			bios_6_scratch |= RADEON_TV_DPMS_ON;
		else
			bios_6_scratch &= ~RADEON_TV_DPMS_ON;
	}
	if (radeon_encoder->devices & (ATOM_DEVICE_CRT_SUPPORT)) {
		if (on)
			bios_6_scratch |= RADEON_CRT_DPMS_ON;
		else
			bios_6_scratch &= ~RADEON_CRT_DPMS_ON;
	}
	if (radeon_encoder->devices & (ATOM_DEVICE_LCD_SUPPORT)) {
		if (on)
			bios_6_scratch |= RADEON_LCD_DPMS_ON;
		else
			bios_6_scratch &= ~RADEON_LCD_DPMS_ON;
	}
	if (radeon_encoder->devices & (ATOM_DEVICE_DFP_SUPPORT)) {
		if (on)
			bios_6_scratch |= RADEON_DFP_DPMS_ON;
		else
			bios_6_scratch &= ~RADEON_DFP_DPMS_ON;
	}
	WREG32(RADEON_BIOS_6_SCRATCH, bios_6_scratch);
}<|MERGE_RESOLUTION|>--- conflicted
+++ resolved
@@ -595,8 +595,6 @@
 	return false;
 }
 
-<<<<<<< HEAD
-=======
 bool radeon_combios_sideport_present(struct radeon_device *rdev)
 {
 	struct drm_device *dev = rdev->ddev;
@@ -611,7 +609,6 @@
 	return false;
 }
 
->>>>>>> 4dee8baa
 static const uint32_t default_primarydac_adj[CHIP_LAST] = {
 	0x00000808,		/* r100  */
 	0x00000808,		/* rv100 */
