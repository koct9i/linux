/*
 * Copyright 2014 Advanced Micro Devices, Inc.
 *
 * Permission is hereby granted, free of charge, to any person obtaining a
 * copy of this software and associated documentation files (the "Software"),
 * to deal in the Software without restriction, including without limitation
 * the rights to use, copy, modify, merge, publish, distribute, sublicense,
 * and/or sell copies of the Software, and to permit persons to whom the
 * Software is furnished to do so, subject to the following conditions:
 *
 * The above copyright notice and this permission notice shall be included in
 * all copies or substantial portions of the Software.
 *
 * THE SOFTWARE IS PROVIDED "AS IS", WITHOUT WARRANTY OF ANY KIND, EXPRESS OR
 * IMPLIED, INCLUDING BUT NOT LIMITED TO THE WARRANTIES OF MERCHANTABILITY,
 * FITNESS FOR A PARTICULAR PURPOSE AND NONINFRINGEMENT.  IN NO EVENT SHALL
 * THE COPYRIGHT HOLDER(S) OR AUTHOR(S) BE LIABLE FOR ANY CLAIM, DAMAGES OR
 * OTHER LIABILITY, WHETHER IN AN ACTION OF CONTRACT, TORT OR OTHERWISE,
 * ARISING FROM, OUT OF OR IN CONNECTION WITH THE SOFTWARE OR THE USE OR
 * OTHER DEALINGS IN THE SOFTWARE.
 */

#include <linux/bsearch.h>
#include <linux/pci.h>
#include <linux/slab.h>
#include "kfd_priv.h"
#include "kfd_device_queue_manager.h"
#include "kfd_pm4_headers_vi.h"
#include "cwsr_trap_handler.h"
#include "kfd_iommu.h"
#include "amdgpu_amdkfd.h"

#define MQD_SIZE_ALIGNED 768

/*
 * kfd_locked is used to lock the kfd driver during suspend or reset
 * once locked, kfd driver will stop any further GPU execution.
 * create process (open) will return -EAGAIN.
 */
static atomic_t kfd_locked = ATOMIC_INIT(0);

#ifdef CONFIG_DRM_AMDGPU_CIK
extern const struct kfd2kgd_calls gfx_v7_kfd2kgd;
#endif
extern const struct kfd2kgd_calls gfx_v8_kfd2kgd;
extern const struct kfd2kgd_calls gfx_v9_kfd2kgd;
extern const struct kfd2kgd_calls arcturus_kfd2kgd;
extern const struct kfd2kgd_calls gfx_v10_kfd2kgd;

static const struct kfd2kgd_calls *kfd2kgd_funcs[] = {
#ifdef KFD_SUPPORT_IOMMU_V2
#ifdef CONFIG_DRM_AMDGPU_CIK
	[CHIP_KAVERI] = &gfx_v7_kfd2kgd,
#endif
	[CHIP_CARRIZO] = &gfx_v8_kfd2kgd,
	[CHIP_RAVEN] = &gfx_v9_kfd2kgd,
#endif
#ifdef CONFIG_DRM_AMDGPU_CIK
	[CHIP_HAWAII] = &gfx_v7_kfd2kgd,
#endif
	[CHIP_TONGA] = &gfx_v8_kfd2kgd,
	[CHIP_FIJI] = &gfx_v8_kfd2kgd,
	[CHIP_POLARIS10] = &gfx_v8_kfd2kgd,
	[CHIP_POLARIS11] = &gfx_v8_kfd2kgd,
	[CHIP_POLARIS12] = &gfx_v8_kfd2kgd,
	[CHIP_VEGAM] = &gfx_v8_kfd2kgd,
	[CHIP_VEGA10] = &gfx_v9_kfd2kgd,
	[CHIP_VEGA12] = &gfx_v9_kfd2kgd,
	[CHIP_VEGA20] = &gfx_v9_kfd2kgd,
	[CHIP_RENOIR] = &gfx_v9_kfd2kgd,
	[CHIP_ARCTURUS] = &arcturus_kfd2kgd,
	[CHIP_NAVI10] = &gfx_v10_kfd2kgd,
	[CHIP_NAVI12] = &gfx_v10_kfd2kgd,
	[CHIP_NAVI14] = &gfx_v10_kfd2kgd,
};

#ifdef KFD_SUPPORT_IOMMU_V2
static const struct kfd_device_info kaveri_device_info = {
	.asic_family = CHIP_KAVERI,
	.asic_name = "kaveri",
	.max_pasid_bits = 16,
	/* max num of queues for KV.TODO should be a dynamic value */
	.max_no_of_hqd	= 24,
	.doorbell_size  = 4,
	.ih_ring_entry_size = 4 * sizeof(uint32_t),
	.event_interrupt_class = &event_interrupt_class_cik,
	.num_of_watch_points = 4,
	.mqd_size_aligned = MQD_SIZE_ALIGNED,
	.supports_cwsr = false,
	.needs_iommu_device = true,
	.needs_pci_atomics = false,
	.num_sdma_engines = 2,
	.num_xgmi_sdma_engines = 0,
	.num_sdma_queues_per_engine = 2,
};

static const struct kfd_device_info carrizo_device_info = {
	.asic_family = CHIP_CARRIZO,
	.asic_name = "carrizo",
	.max_pasid_bits = 16,
	/* max num of queues for CZ.TODO should be a dynamic value */
	.max_no_of_hqd	= 24,
	.doorbell_size  = 4,
	.ih_ring_entry_size = 4 * sizeof(uint32_t),
	.event_interrupt_class = &event_interrupt_class_cik,
	.num_of_watch_points = 4,
	.mqd_size_aligned = MQD_SIZE_ALIGNED,
	.supports_cwsr = true,
	.needs_iommu_device = true,
	.needs_pci_atomics = false,
	.num_sdma_engines = 2,
	.num_xgmi_sdma_engines = 0,
	.num_sdma_queues_per_engine = 2,
};

static const struct kfd_device_info raven_device_info = {
	.asic_family = CHIP_RAVEN,
	.asic_name = "raven",
	.max_pasid_bits = 16,
	.max_no_of_hqd  = 24,
	.doorbell_size  = 8,
	.ih_ring_entry_size = 8 * sizeof(uint32_t),
	.event_interrupt_class = &event_interrupt_class_v9,
	.num_of_watch_points = 4,
	.mqd_size_aligned = MQD_SIZE_ALIGNED,
	.supports_cwsr = true,
	.needs_iommu_device = true,
	.needs_pci_atomics = true,
	.num_sdma_engines = 1,
	.num_xgmi_sdma_engines = 0,
	.num_sdma_queues_per_engine = 2,
};
#endif

static const struct kfd_device_info hawaii_device_info = {
	.asic_family = CHIP_HAWAII,
	.asic_name = "hawaii",
	.max_pasid_bits = 16,
	/* max num of queues for KV.TODO should be a dynamic value */
	.max_no_of_hqd	= 24,
	.doorbell_size  = 4,
	.ih_ring_entry_size = 4 * sizeof(uint32_t),
	.event_interrupt_class = &event_interrupt_class_cik,
	.num_of_watch_points = 4,
	.mqd_size_aligned = MQD_SIZE_ALIGNED,
	.supports_cwsr = false,
	.needs_iommu_device = false,
	.needs_pci_atomics = false,
	.num_sdma_engines = 2,
	.num_xgmi_sdma_engines = 0,
	.num_sdma_queues_per_engine = 2,
};

static const struct kfd_device_info tonga_device_info = {
	.asic_family = CHIP_TONGA,
	.asic_name = "tonga",
	.max_pasid_bits = 16,
	.max_no_of_hqd  = 24,
	.doorbell_size  = 4,
	.ih_ring_entry_size = 4 * sizeof(uint32_t),
	.event_interrupt_class = &event_interrupt_class_cik,
	.num_of_watch_points = 4,
	.mqd_size_aligned = MQD_SIZE_ALIGNED,
	.supports_cwsr = false,
	.needs_iommu_device = false,
	.needs_pci_atomics = true,
	.num_sdma_engines = 2,
	.num_xgmi_sdma_engines = 0,
	.num_sdma_queues_per_engine = 2,
};

static const struct kfd_device_info fiji_device_info = {
	.asic_family = CHIP_FIJI,
	.asic_name = "fiji",
	.max_pasid_bits = 16,
	.max_no_of_hqd  = 24,
	.doorbell_size  = 4,
	.ih_ring_entry_size = 4 * sizeof(uint32_t),
	.event_interrupt_class = &event_interrupt_class_cik,
	.num_of_watch_points = 4,
	.mqd_size_aligned = MQD_SIZE_ALIGNED,
	.supports_cwsr = true,
	.needs_iommu_device = false,
	.needs_pci_atomics = true,
	.num_sdma_engines = 2,
	.num_xgmi_sdma_engines = 0,
	.num_sdma_queues_per_engine = 2,
};

static const struct kfd_device_info fiji_vf_device_info = {
	.asic_family = CHIP_FIJI,
	.asic_name = "fiji",
	.max_pasid_bits = 16,
	.max_no_of_hqd  = 24,
	.doorbell_size  = 4,
	.ih_ring_entry_size = 4 * sizeof(uint32_t),
	.event_interrupt_class = &event_interrupt_class_cik,
	.num_of_watch_points = 4,
	.mqd_size_aligned = MQD_SIZE_ALIGNED,
	.supports_cwsr = true,
	.needs_iommu_device = false,
	.needs_pci_atomics = false,
	.num_sdma_engines = 2,
	.num_xgmi_sdma_engines = 0,
	.num_sdma_queues_per_engine = 2,
};


static const struct kfd_device_info polaris10_device_info = {
	.asic_family = CHIP_POLARIS10,
	.asic_name = "polaris10",
	.max_pasid_bits = 16,
	.max_no_of_hqd  = 24,
	.doorbell_size  = 4,
	.ih_ring_entry_size = 4 * sizeof(uint32_t),
	.event_interrupt_class = &event_interrupt_class_cik,
	.num_of_watch_points = 4,
	.mqd_size_aligned = MQD_SIZE_ALIGNED,
	.supports_cwsr = true,
	.needs_iommu_device = false,
	.needs_pci_atomics = true,
	.num_sdma_engines = 2,
	.num_xgmi_sdma_engines = 0,
	.num_sdma_queues_per_engine = 2,
};

static const struct kfd_device_info polaris10_vf_device_info = {
	.asic_family = CHIP_POLARIS10,
	.asic_name = "polaris10",
	.max_pasid_bits = 16,
	.max_no_of_hqd  = 24,
	.doorbell_size  = 4,
	.ih_ring_entry_size = 4 * sizeof(uint32_t),
	.event_interrupt_class = &event_interrupt_class_cik,
	.num_of_watch_points = 4,
	.mqd_size_aligned = MQD_SIZE_ALIGNED,
	.supports_cwsr = true,
	.needs_iommu_device = false,
	.needs_pci_atomics = false,
	.num_sdma_engines = 2,
	.num_xgmi_sdma_engines = 0,
	.num_sdma_queues_per_engine = 2,
};

static const struct kfd_device_info polaris11_device_info = {
	.asic_family = CHIP_POLARIS11,
	.asic_name = "polaris11",
	.max_pasid_bits = 16,
	.max_no_of_hqd  = 24,
	.doorbell_size  = 4,
	.ih_ring_entry_size = 4 * sizeof(uint32_t),
	.event_interrupt_class = &event_interrupt_class_cik,
	.num_of_watch_points = 4,
	.mqd_size_aligned = MQD_SIZE_ALIGNED,
	.supports_cwsr = true,
	.needs_iommu_device = false,
	.needs_pci_atomics = true,
	.num_sdma_engines = 2,
	.num_xgmi_sdma_engines = 0,
	.num_sdma_queues_per_engine = 2,
};

static const struct kfd_device_info polaris12_device_info = {
	.asic_family = CHIP_POLARIS12,
	.asic_name = "polaris12",
	.max_pasid_bits = 16,
	.max_no_of_hqd  = 24,
	.doorbell_size  = 4,
	.ih_ring_entry_size = 4 * sizeof(uint32_t),
	.event_interrupt_class = &event_interrupt_class_cik,
	.num_of_watch_points = 4,
	.mqd_size_aligned = MQD_SIZE_ALIGNED,
	.supports_cwsr = true,
	.needs_iommu_device = false,
	.needs_pci_atomics = true,
	.num_sdma_engines = 2,
	.num_xgmi_sdma_engines = 0,
	.num_sdma_queues_per_engine = 2,
};

static const struct kfd_device_info vegam_device_info = {
	.asic_family = CHIP_VEGAM,
	.asic_name = "vegam",
	.max_pasid_bits = 16,
	.max_no_of_hqd  = 24,
	.doorbell_size  = 4,
	.ih_ring_entry_size = 4 * sizeof(uint32_t),
	.event_interrupt_class = &event_interrupt_class_cik,
	.num_of_watch_points = 4,
	.mqd_size_aligned = MQD_SIZE_ALIGNED,
	.supports_cwsr = true,
	.needs_iommu_device = false,
	.needs_pci_atomics = true,
	.num_sdma_engines = 2,
	.num_xgmi_sdma_engines = 0,
	.num_sdma_queues_per_engine = 2,
};

static const struct kfd_device_info vega10_device_info = {
	.asic_family = CHIP_VEGA10,
	.asic_name = "vega10",
	.max_pasid_bits = 16,
	.max_no_of_hqd  = 24,
	.doorbell_size  = 8,
	.ih_ring_entry_size = 8 * sizeof(uint32_t),
	.event_interrupt_class = &event_interrupt_class_v9,
	.num_of_watch_points = 4,
	.mqd_size_aligned = MQD_SIZE_ALIGNED,
	.supports_cwsr = true,
	.needs_iommu_device = false,
	.needs_pci_atomics = false,
	.num_sdma_engines = 2,
	.num_xgmi_sdma_engines = 0,
	.num_sdma_queues_per_engine = 2,
};

static const struct kfd_device_info vega10_vf_device_info = {
	.asic_family = CHIP_VEGA10,
	.asic_name = "vega10",
	.max_pasid_bits = 16,
	.max_no_of_hqd  = 24,
	.doorbell_size  = 8,
	.ih_ring_entry_size = 8 * sizeof(uint32_t),
	.event_interrupt_class = &event_interrupt_class_v9,
	.num_of_watch_points = 4,
	.mqd_size_aligned = MQD_SIZE_ALIGNED,
	.supports_cwsr = true,
	.needs_iommu_device = false,
	.needs_pci_atomics = false,
	.num_sdma_engines = 2,
	.num_xgmi_sdma_engines = 0,
	.num_sdma_queues_per_engine = 2,
};

static const struct kfd_device_info vega12_device_info = {
	.asic_family = CHIP_VEGA12,
	.asic_name = "vega12",
	.max_pasid_bits = 16,
	.max_no_of_hqd  = 24,
	.doorbell_size  = 8,
	.ih_ring_entry_size = 8 * sizeof(uint32_t),
	.event_interrupt_class = &event_interrupt_class_v9,
	.num_of_watch_points = 4,
	.mqd_size_aligned = MQD_SIZE_ALIGNED,
	.supports_cwsr = true,
	.needs_iommu_device = false,
	.needs_pci_atomics = false,
	.num_sdma_engines = 2,
	.num_xgmi_sdma_engines = 0,
	.num_sdma_queues_per_engine = 2,
};

static const struct kfd_device_info vega20_device_info = {
	.asic_family = CHIP_VEGA20,
	.asic_name = "vega20",
	.max_pasid_bits = 16,
	.max_no_of_hqd	= 24,
	.doorbell_size	= 8,
	.ih_ring_entry_size = 8 * sizeof(uint32_t),
	.event_interrupt_class = &event_interrupt_class_v9,
	.num_of_watch_points = 4,
	.mqd_size_aligned = MQD_SIZE_ALIGNED,
	.supports_cwsr = true,
	.needs_iommu_device = false,
	.needs_pci_atomics = false,
	.num_sdma_engines = 2,
	.num_xgmi_sdma_engines = 0,
	.num_sdma_queues_per_engine = 8,
};

static const struct kfd_device_info arcturus_device_info = {
	.asic_family = CHIP_ARCTURUS,
	.asic_name = "arcturus",
	.max_pasid_bits = 16,
	.max_no_of_hqd	= 24,
	.doorbell_size	= 8,
	.ih_ring_entry_size = 8 * sizeof(uint32_t),
	.event_interrupt_class = &event_interrupt_class_v9,
	.num_of_watch_points = 4,
	.mqd_size_aligned = MQD_SIZE_ALIGNED,
	.supports_cwsr = true,
	.needs_iommu_device = false,
	.needs_pci_atomics = false,
	.num_sdma_engines = 2,
	.num_xgmi_sdma_engines = 6,
	.num_sdma_queues_per_engine = 8,
};

static const struct kfd_device_info renoir_device_info = {
	.asic_family = CHIP_RENOIR,
	.asic_name = "renoir",
	.max_pasid_bits = 16,
	.max_no_of_hqd  = 24,
	.doorbell_size  = 8,
	.ih_ring_entry_size = 8 * sizeof(uint32_t),
	.event_interrupt_class = &event_interrupt_class_v9,
	.num_of_watch_points = 4,
	.mqd_size_aligned = MQD_SIZE_ALIGNED,
	.supports_cwsr = true,
	.needs_iommu_device = false,
	.needs_pci_atomics = false,
	.num_sdma_engines = 1,
	.num_xgmi_sdma_engines = 0,
	.num_sdma_queues_per_engine = 2,
};

static const struct kfd_device_info navi10_device_info = {
	.asic_family = CHIP_NAVI10,
	.asic_name = "navi10",
	.max_pasid_bits = 16,
	.max_no_of_hqd  = 24,
	.doorbell_size  = 8,
	.ih_ring_entry_size = 8 * sizeof(uint32_t),
	.event_interrupt_class = &event_interrupt_class_v9,
	.num_of_watch_points = 4,
	.mqd_size_aligned = MQD_SIZE_ALIGNED,
	.needs_iommu_device = false,
	.supports_cwsr = true,
	.needs_pci_atomics = false,
	.num_sdma_engines = 2,
	.num_xgmi_sdma_engines = 0,
	.num_sdma_queues_per_engine = 8,
};

static const struct kfd_device_info navi12_device_info = {
	.asic_family = CHIP_NAVI12,
	.asic_name = "navi12",
	.max_pasid_bits = 16,
	.max_no_of_hqd  = 24,
	.doorbell_size  = 8,
	.ih_ring_entry_size = 8 * sizeof(uint32_t),
	.event_interrupt_class = &event_interrupt_class_v9,
	.num_of_watch_points = 4,
	.mqd_size_aligned = MQD_SIZE_ALIGNED,
	.needs_iommu_device = false,
	.supports_cwsr = true,
	.needs_pci_atomics = false,
	.num_sdma_engines = 2,
	.num_xgmi_sdma_engines = 0,
	.num_sdma_queues_per_engine = 8,
};

static const struct kfd_device_info navi14_device_info = {
	.asic_family = CHIP_NAVI14,
	.asic_name = "navi14",
	.max_pasid_bits = 16,
	.max_no_of_hqd  = 24,
	.doorbell_size  = 8,
	.ih_ring_entry_size = 8 * sizeof(uint32_t),
	.event_interrupt_class = &event_interrupt_class_v9,
	.num_of_watch_points = 4,
	.mqd_size_aligned = MQD_SIZE_ALIGNED,
	.needs_iommu_device = false,
	.supports_cwsr = true,
	.needs_pci_atomics = false,
	.num_sdma_engines = 2,
	.num_xgmi_sdma_engines = 0,
	.num_sdma_queues_per_engine = 8,
};

/* For each entry, [0] is regular and [1] is virtualisation device. */
static const struct kfd_device_info *kfd_supported_devices[][2] = {
#ifdef KFD_SUPPORT_IOMMU_V2
	[CHIP_KAVERI] = {&kaveri_device_info, NULL},
	[CHIP_CARRIZO] = {&carrizo_device_info, NULL},
	[CHIP_RAVEN] = {&raven_device_info, NULL},
#endif
	[CHIP_HAWAII] = {&hawaii_device_info, NULL},
	[CHIP_TONGA] = {&tonga_device_info, NULL},
	[CHIP_FIJI] = {&fiji_device_info, &fiji_vf_device_info},
	[CHIP_POLARIS10] = {&polaris10_device_info, &polaris10_vf_device_info},
	[CHIP_POLARIS11] = {&polaris11_device_info, NULL},
	[CHIP_POLARIS12] = {&polaris12_device_info, NULL},
	[CHIP_VEGAM] = {&vegam_device_info, NULL},
	[CHIP_VEGA10] = {&vega10_device_info, &vega10_vf_device_info},
	[CHIP_VEGA12] = {&vega12_device_info, NULL},
	[CHIP_VEGA20] = {&vega20_device_info, NULL},
	[CHIP_RENOIR] = {&renoir_device_info, NULL},
	[CHIP_ARCTURUS] = {&arcturus_device_info, &arcturus_device_info},
	[CHIP_NAVI10] = {&navi10_device_info, NULL},
	[CHIP_NAVI12] = {&navi12_device_info, &navi12_device_info},
	[CHIP_NAVI14] = {&navi14_device_info, NULL},
};

static int kfd_gtt_sa_init(struct kfd_dev *kfd, unsigned int buf_size,
				unsigned int chunk_size);
static void kfd_gtt_sa_fini(struct kfd_dev *kfd);

static int kfd_resume(struct kfd_dev *kfd);

struct kfd_dev *kgd2kfd_probe(struct kgd_dev *kgd,
	struct pci_dev *pdev, unsigned int asic_type, bool vf)
{
	struct kfd_dev *kfd;
	const struct kfd_device_info *device_info;
	const struct kfd2kgd_calls *f2g;

	if (asic_type >= sizeof(kfd_supported_devices) / (sizeof(void *) * 2)
		|| asic_type >= sizeof(kfd2kgd_funcs) / sizeof(void *)) {
		dev_err(kfd_device, "asic_type %d out of range\n", asic_type);
		return NULL; /* asic_type out of range */
	}

	device_info = kfd_supported_devices[asic_type][vf];
	f2g = kfd2kgd_funcs[asic_type];

	if (!device_info || !f2g) {
		dev_err(kfd_device, "%s %s not supported in kfd\n",
			amdgpu_asic_name[asic_type], vf ? "VF" : "");
		return NULL;
	}

	kfd = kzalloc(sizeof(*kfd), GFP_KERNEL);
	if (!kfd)
		return NULL;

	/* Allow BIF to recode atomics to PCIe 3.0 AtomicOps.
	 * 32 and 64-bit requests are possible and must be
	 * supported.
	 */
	kfd->pci_atomic_requested = amdgpu_amdkfd_have_atomics_support(kgd);
	if (device_info->needs_pci_atomics &&
	    !kfd->pci_atomic_requested) {
		dev_info(kfd_device,
			 "skipped device %x:%x, PCI rejects atomics\n",
			 pdev->vendor, pdev->device);
		kfree(kfd);
		return NULL;
	}

	kfd->kgd = kgd;
	kfd->device_info = device_info;
	kfd->pdev = pdev;
	kfd->init_complete = false;
	kfd->kfd2kgd = f2g;
	atomic_set(&kfd->compute_profile, 0);

	mutex_init(&kfd->doorbell_mutex);
	memset(&kfd->doorbell_available_index, 0,
		sizeof(kfd->doorbell_available_index));

	atomic_set(&kfd->sram_ecc_flag, 0);

	return kfd;
}

static void kfd_cwsr_init(struct kfd_dev *kfd)
{
	if (cwsr_enable && kfd->device_info->supports_cwsr) {
		if (kfd->device_info->asic_family < CHIP_VEGA10) {
			BUILD_BUG_ON(sizeof(cwsr_trap_gfx8_hex) > PAGE_SIZE);
			kfd->cwsr_isa = cwsr_trap_gfx8_hex;
			kfd->cwsr_isa_size = sizeof(cwsr_trap_gfx8_hex);
		} else if (kfd->device_info->asic_family == CHIP_ARCTURUS) {
			BUILD_BUG_ON(sizeof(cwsr_trap_arcturus_hex) > PAGE_SIZE);
			kfd->cwsr_isa = cwsr_trap_arcturus_hex;
			kfd->cwsr_isa_size = sizeof(cwsr_trap_arcturus_hex);
		} else if (kfd->device_info->asic_family < CHIP_NAVI10) {
			BUILD_BUG_ON(sizeof(cwsr_trap_gfx9_hex) > PAGE_SIZE);
			kfd->cwsr_isa = cwsr_trap_gfx9_hex;
			kfd->cwsr_isa_size = sizeof(cwsr_trap_gfx9_hex);
		} else {
			BUILD_BUG_ON(sizeof(cwsr_trap_gfx10_hex) > PAGE_SIZE);
			kfd->cwsr_isa = cwsr_trap_gfx10_hex;
			kfd->cwsr_isa_size = sizeof(cwsr_trap_gfx10_hex);
		}

		kfd->cwsr_enabled = true;
	}
}

bool kgd2kfd_device_init(struct kfd_dev *kfd,
			 struct drm_device *ddev,
			 const struct kgd2kfd_shared_resources *gpu_resources)
{
	unsigned int size;

	kfd->ddev = ddev;
	kfd->mec_fw_version = amdgpu_amdkfd_get_fw_version(kfd->kgd,
			KGD_ENGINE_MEC1);
	kfd->sdma_fw_version = amdgpu_amdkfd_get_fw_version(kfd->kgd,
			KGD_ENGINE_SDMA1);
	kfd->shared_resources = *gpu_resources;

	kfd->vm_info.first_vmid_kfd = ffs(gpu_resources->compute_vmid_bitmap)-1;
	kfd->vm_info.last_vmid_kfd = fls(gpu_resources->compute_vmid_bitmap)-1;
	kfd->vm_info.vmid_num_kfd = kfd->vm_info.last_vmid_kfd
			- kfd->vm_info.first_vmid_kfd + 1;

	/* Verify module parameters regarding mapped process number*/
	if ((hws_max_conc_proc < 0)
			|| (hws_max_conc_proc > kfd->vm_info.vmid_num_kfd)) {
		dev_err(kfd_device,
			"hws_max_conc_proc %d must be between 0 and %d, use %d instead\n",
			hws_max_conc_proc, kfd->vm_info.vmid_num_kfd,
			kfd->vm_info.vmid_num_kfd);
		kfd->max_proc_per_quantum = kfd->vm_info.vmid_num_kfd;
	} else
		kfd->max_proc_per_quantum = hws_max_conc_proc;

	/* Allocate global GWS that is shared by all KFD processes */
	if (hws_gws_support && amdgpu_amdkfd_alloc_gws(kfd->kgd,
			amdgpu_amdkfd_get_num_gws(kfd->kgd), &kfd->gws)) {
		dev_err(kfd_device, "Could not allocate %d gws\n",
			amdgpu_amdkfd_get_num_gws(kfd->kgd));
		goto out;
	}
	/* calculate max size of mqds needed for queues */
	size = max_num_of_queues_per_device *
			kfd->device_info->mqd_size_aligned;

	/*
	 * calculate max size of runlist packet.
	 * There can be only 2 packets at once
	 */
	size += (KFD_MAX_NUM_OF_PROCESSES * sizeof(struct pm4_mes_map_process) +
		max_num_of_queues_per_device * sizeof(struct pm4_mes_map_queues)
		+ sizeof(struct pm4_mes_runlist)) * 2;

	/* Add size of HIQ & DIQ */
	size += KFD_KERNEL_QUEUE_SIZE * 2;

	/* add another 512KB for all other allocations on gart (HPD, fences) */
	size += 512 * 1024;

	if (amdgpu_amdkfd_alloc_gtt_mem(
			kfd->kgd, size, &kfd->gtt_mem,
			&kfd->gtt_start_gpu_addr, &kfd->gtt_start_cpu_ptr,
			false)) {
		dev_err(kfd_device, "Could not allocate %d bytes\n", size);
		goto alloc_gtt_mem_failure;
	}

	dev_info(kfd_device, "Allocated %d bytes on gart\n", size);

	/* Initialize GTT sa with 512 byte chunk size */
	if (kfd_gtt_sa_init(kfd, size, 512) != 0) {
		dev_err(kfd_device, "Error initializing gtt sub-allocator\n");
		goto kfd_gtt_sa_init_error;
	}

	if (kfd_doorbell_init(kfd)) {
		dev_err(kfd_device,
			"Error initializing doorbell aperture\n");
		goto kfd_doorbell_error;
	}

	if (kfd->kfd2kgd->get_hive_id)
		kfd->hive_id = kfd->kfd2kgd->get_hive_id(kfd->kgd);

	if (kfd->kfd2kgd->get_unique_id)
		kfd->unique_id = kfd->kfd2kgd->get_unique_id(kfd->kgd);

	if (kfd_interrupt_init(kfd)) {
		dev_err(kfd_device, "Error initializing interrupts\n");
		goto kfd_interrupt_error;
	}

	kfd->dqm = device_queue_manager_init(kfd);
	if (!kfd->dqm) {
		dev_err(kfd_device, "Error initializing queue manager\n");
		goto device_queue_manager_error;
	}

	if (kfd_iommu_device_init(kfd)) {
		dev_err(kfd_device, "Error initializing iommuv2\n");
		goto device_iommu_error;
	}

	kfd_cwsr_init(kfd);

	if (kfd_resume(kfd))
		goto kfd_resume_error;

	kfd->dbgmgr = NULL;

	if (kfd_topology_add_device(kfd)) {
		dev_err(kfd_device, "Error adding device to topology\n");
		goto kfd_topology_add_device_error;
	}

	kfd->init_complete = true;
	dev_info(kfd_device, "added device %x:%x\n", kfd->pdev->vendor,
		 kfd->pdev->device);

	pr_debug("Starting kfd with the following scheduling policy %d\n",
		kfd->dqm->sched_policy);

	goto out;

kfd_topology_add_device_error:
kfd_resume_error:
device_iommu_error:
	device_queue_manager_uninit(kfd->dqm);
device_queue_manager_error:
	kfd_interrupt_exit(kfd);
kfd_interrupt_error:
	kfd_doorbell_fini(kfd);
kfd_doorbell_error:
	kfd_gtt_sa_fini(kfd);
kfd_gtt_sa_init_error:
	amdgpu_amdkfd_free_gtt_mem(kfd->kgd, kfd->gtt_mem);
alloc_gtt_mem_failure:
	if (hws_gws_support)
		amdgpu_amdkfd_free_gws(kfd->kgd, kfd->gws);
	dev_err(kfd_device,
		"device %x:%x NOT added due to errors\n",
		kfd->pdev->vendor, kfd->pdev->device);
out:
	return kfd->init_complete;
}

void kgd2kfd_device_exit(struct kfd_dev *kfd)
{
	if (kfd->init_complete) {
		kgd2kfd_suspend(kfd, false);
		device_queue_manager_uninit(kfd->dqm);
		kfd_interrupt_exit(kfd);
		kfd_topology_remove_device(kfd);
		kfd_doorbell_fini(kfd);
		kfd_gtt_sa_fini(kfd);
		amdgpu_amdkfd_free_gtt_mem(kfd->kgd, kfd->gtt_mem);
		if (hws_gws_support)
			amdgpu_amdkfd_free_gws(kfd->kgd, kfd->gws);
	}

	kfree(kfd);
}

int kgd2kfd_pre_reset(struct kfd_dev *kfd)
{
	if (!kfd->init_complete)
		return 0;

	kfd->dqm->ops.pre_reset(kfd->dqm);

<<<<<<< HEAD
	kgd2kfd_suspend(kfd);
=======
	kgd2kfd_suspend(kfd, false);
>>>>>>> 04d5ce62

	kfd_signal_reset_event(kfd);
	return 0;
}

/*
 * Fix me. KFD won't be able to resume existing process for now.
 * We will keep all existing process in a evicted state and
 * wait the process to be terminated.
 */

int kgd2kfd_post_reset(struct kfd_dev *kfd)
{
	int ret;

	if (!kfd->init_complete)
		return 0;

	ret = kfd_resume(kfd);
	if (ret)
		return ret;
	atomic_dec(&kfd_locked);

	atomic_set(&kfd->sram_ecc_flag, 0);

	return 0;
}

bool kfd_is_locked(void)
{
	return  (atomic_read(&kfd_locked) > 0);
}

void kgd2kfd_suspend(struct kfd_dev *kfd, bool run_pm)
{
	if (!kfd->init_complete)
		return;

	/* for runtime suspend, skip locking kfd */
	if (!run_pm) {
		/* For first KFD device suspend all the KFD processes */
		if (atomic_inc_return(&kfd_locked) == 1)
			kfd_suspend_all_processes();
	}

	kfd->dqm->ops.stop(kfd->dqm);
	kfd_iommu_suspend(kfd);
}

int kgd2kfd_resume(struct kfd_dev *kfd, bool run_pm)
{
	int ret, count;

	if (!kfd->init_complete)
		return 0;

	ret = kfd_resume(kfd);
	if (ret)
		return ret;

	/* for runtime resume, skip unlocking kfd */
	if (!run_pm) {
		count = atomic_dec_return(&kfd_locked);
		WARN_ONCE(count < 0, "KFD suspend / resume ref. error");
		if (count == 0)
			ret = kfd_resume_all_processes();
	}

	return ret;
}

static int kfd_resume(struct kfd_dev *kfd)
{
	int err = 0;

	err = kfd_iommu_resume(kfd);
	if (err) {
		dev_err(kfd_device,
			"Failed to resume IOMMU for device %x:%x\n",
			kfd->pdev->vendor, kfd->pdev->device);
		return err;
	}

	err = kfd->dqm->ops.start(kfd->dqm);
	if (err) {
		dev_err(kfd_device,
			"Error starting queue manager for device %x:%x\n",
			kfd->pdev->vendor, kfd->pdev->device);
		goto dqm_start_error;
	}

	return err;

dqm_start_error:
	kfd_iommu_suspend(kfd);
	return err;
}

static inline void kfd_queue_work(struct workqueue_struct *wq,
				  struct work_struct *work)
{
	int cpu, new_cpu;

	cpu = new_cpu = smp_processor_id();
	do {
		new_cpu = cpumask_next(new_cpu, cpu_online_mask) % nr_cpu_ids;
		if (cpu_to_node(new_cpu) == numa_node_id())
			break;
	} while (cpu != new_cpu);

	queue_work_on(new_cpu, wq, work);
}

/* This is called directly from KGD at ISR. */
void kgd2kfd_interrupt(struct kfd_dev *kfd, const void *ih_ring_entry)
{
	uint32_t patched_ihre[KFD_MAX_RING_ENTRY_SIZE];
	bool is_patched = false;
	unsigned long flags;

	if (!kfd->init_complete)
		return;

	if (kfd->device_info->ih_ring_entry_size > sizeof(patched_ihre)) {
		dev_err_once(kfd_device, "Ring entry too small\n");
		return;
	}

	spin_lock_irqsave(&kfd->interrupt_lock, flags);

	if (kfd->interrupts_active
	    && interrupt_is_wanted(kfd, ih_ring_entry,
				   patched_ihre, &is_patched)
	    && enqueue_ih_ring_entry(kfd,
				     is_patched ? patched_ihre : ih_ring_entry))
		kfd_queue_work(kfd->ih_wq, &kfd->interrupt_work);

	spin_unlock_irqrestore(&kfd->interrupt_lock, flags);
}

int kgd2kfd_quiesce_mm(struct mm_struct *mm)
{
	struct kfd_process *p;
	int r;

	/* Because we are called from arbitrary context (workqueue) as opposed
	 * to process context, kfd_process could attempt to exit while we are
	 * running so the lookup function increments the process ref count.
	 */
	p = kfd_lookup_process_by_mm(mm);
	if (!p)
		return -ESRCH;

	r = kfd_process_evict_queues(p);

	kfd_unref_process(p);
	return r;
}

int kgd2kfd_resume_mm(struct mm_struct *mm)
{
	struct kfd_process *p;
	int r;

	/* Because we are called from arbitrary context (workqueue) as opposed
	 * to process context, kfd_process could attempt to exit while we are
	 * running so the lookup function increments the process ref count.
	 */
	p = kfd_lookup_process_by_mm(mm);
	if (!p)
		return -ESRCH;

	r = kfd_process_restore_queues(p);

	kfd_unref_process(p);
	return r;
}

/** kgd2kfd_schedule_evict_and_restore_process - Schedules work queue that will
 *   prepare for safe eviction of KFD BOs that belong to the specified
 *   process.
 *
 * @mm: mm_struct that identifies the specified KFD process
 * @fence: eviction fence attached to KFD process BOs
 *
 */
int kgd2kfd_schedule_evict_and_restore_process(struct mm_struct *mm,
					       struct dma_fence *fence)
{
	struct kfd_process *p;
	unsigned long active_time;
	unsigned long delay_jiffies = msecs_to_jiffies(PROCESS_ACTIVE_TIME_MS);

	if (!fence)
		return -EINVAL;

	if (dma_fence_is_signaled(fence))
		return 0;

	p = kfd_lookup_process_by_mm(mm);
	if (!p)
		return -ENODEV;

	if (fence->seqno == p->last_eviction_seqno)
		goto out;

	p->last_eviction_seqno = fence->seqno;

	/* Avoid KFD process starvation. Wait for at least
	 * PROCESS_ACTIVE_TIME_MS before evicting the process again
	 */
	active_time = get_jiffies_64() - p->last_restore_timestamp;
	if (delay_jiffies > active_time)
		delay_jiffies -= active_time;
	else
		delay_jiffies = 0;

	/* During process initialization eviction_work.dwork is initialized
	 * to kfd_evict_bo_worker
	 */
	schedule_delayed_work(&p->eviction_work, delay_jiffies);
out:
	kfd_unref_process(p);
	return 0;
}

static int kfd_gtt_sa_init(struct kfd_dev *kfd, unsigned int buf_size,
				unsigned int chunk_size)
{
	unsigned int num_of_longs;

	if (WARN_ON(buf_size < chunk_size))
		return -EINVAL;
	if (WARN_ON(buf_size == 0))
		return -EINVAL;
	if (WARN_ON(chunk_size == 0))
		return -EINVAL;

	kfd->gtt_sa_chunk_size = chunk_size;
	kfd->gtt_sa_num_of_chunks = buf_size / chunk_size;

	num_of_longs = (kfd->gtt_sa_num_of_chunks + BITS_PER_LONG - 1) /
		BITS_PER_LONG;

	kfd->gtt_sa_bitmap = kcalloc(num_of_longs, sizeof(long), GFP_KERNEL);

	if (!kfd->gtt_sa_bitmap)
		return -ENOMEM;

	pr_debug("gtt_sa_num_of_chunks = %d, gtt_sa_bitmap = %p\n",
			kfd->gtt_sa_num_of_chunks, kfd->gtt_sa_bitmap);

	mutex_init(&kfd->gtt_sa_lock);

	return 0;

}

static void kfd_gtt_sa_fini(struct kfd_dev *kfd)
{
	mutex_destroy(&kfd->gtt_sa_lock);
	kfree(kfd->gtt_sa_bitmap);
}

static inline uint64_t kfd_gtt_sa_calc_gpu_addr(uint64_t start_addr,
						unsigned int bit_num,
						unsigned int chunk_size)
{
	return start_addr + bit_num * chunk_size;
}

static inline uint32_t *kfd_gtt_sa_calc_cpu_addr(void *start_addr,
						unsigned int bit_num,
						unsigned int chunk_size)
{
	return (uint32_t *) ((uint64_t) start_addr + bit_num * chunk_size);
}

int kfd_gtt_sa_allocate(struct kfd_dev *kfd, unsigned int size,
			struct kfd_mem_obj **mem_obj)
{
	unsigned int found, start_search, cur_size;

	if (size == 0)
		return -EINVAL;

	if (size > kfd->gtt_sa_num_of_chunks * kfd->gtt_sa_chunk_size)
		return -ENOMEM;

	*mem_obj = kzalloc(sizeof(struct kfd_mem_obj), GFP_KERNEL);
	if (!(*mem_obj))
		return -ENOMEM;

	pr_debug("Allocated mem_obj = %p for size = %d\n", *mem_obj, size);

	start_search = 0;

	mutex_lock(&kfd->gtt_sa_lock);

kfd_gtt_restart_search:
	/* Find the first chunk that is free */
	found = find_next_zero_bit(kfd->gtt_sa_bitmap,
					kfd->gtt_sa_num_of_chunks,
					start_search);

	pr_debug("Found = %d\n", found);

	/* If there wasn't any free chunk, bail out */
	if (found == kfd->gtt_sa_num_of_chunks)
		goto kfd_gtt_no_free_chunk;

	/* Update fields of mem_obj */
	(*mem_obj)->range_start = found;
	(*mem_obj)->range_end = found;
	(*mem_obj)->gpu_addr = kfd_gtt_sa_calc_gpu_addr(
					kfd->gtt_start_gpu_addr,
					found,
					kfd->gtt_sa_chunk_size);
	(*mem_obj)->cpu_ptr = kfd_gtt_sa_calc_cpu_addr(
					kfd->gtt_start_cpu_ptr,
					found,
					kfd->gtt_sa_chunk_size);

	pr_debug("gpu_addr = %p, cpu_addr = %p\n",
			(uint64_t *) (*mem_obj)->gpu_addr, (*mem_obj)->cpu_ptr);

	/* If we need only one chunk, mark it as allocated and get out */
	if (size <= kfd->gtt_sa_chunk_size) {
		pr_debug("Single bit\n");
		set_bit(found, kfd->gtt_sa_bitmap);
		goto kfd_gtt_out;
	}

	/* Otherwise, try to see if we have enough contiguous chunks */
	cur_size = size - kfd->gtt_sa_chunk_size;
	do {
		(*mem_obj)->range_end =
			find_next_zero_bit(kfd->gtt_sa_bitmap,
					kfd->gtt_sa_num_of_chunks, ++found);
		/*
		 * If next free chunk is not contiguous than we need to
		 * restart our search from the last free chunk we found (which
		 * wasn't contiguous to the previous ones
		 */
		if ((*mem_obj)->range_end != found) {
			start_search = found;
			goto kfd_gtt_restart_search;
		}

		/*
		 * If we reached end of buffer, bail out with error
		 */
		if (found == kfd->gtt_sa_num_of_chunks)
			goto kfd_gtt_no_free_chunk;

		/* Check if we don't need another chunk */
		if (cur_size <= kfd->gtt_sa_chunk_size)
			cur_size = 0;
		else
			cur_size -= kfd->gtt_sa_chunk_size;

	} while (cur_size > 0);

	pr_debug("range_start = %d, range_end = %d\n",
		(*mem_obj)->range_start, (*mem_obj)->range_end);

	/* Mark the chunks as allocated */
	for (found = (*mem_obj)->range_start;
		found <= (*mem_obj)->range_end;
		found++)
		set_bit(found, kfd->gtt_sa_bitmap);

kfd_gtt_out:
	mutex_unlock(&kfd->gtt_sa_lock);
	return 0;

kfd_gtt_no_free_chunk:
	pr_debug("Allocation failed with mem_obj = %p\n", *mem_obj);
	mutex_unlock(&kfd->gtt_sa_lock);
	kfree(*mem_obj);
	return -ENOMEM;
}

int kfd_gtt_sa_free(struct kfd_dev *kfd, struct kfd_mem_obj *mem_obj)
{
	unsigned int bit;

	/* Act like kfree when trying to free a NULL object */
	if (!mem_obj)
		return 0;

	pr_debug("Free mem_obj = %p, range_start = %d, range_end = %d\n",
			mem_obj, mem_obj->range_start, mem_obj->range_end);

	mutex_lock(&kfd->gtt_sa_lock);

	/* Mark the chunks as free */
	for (bit = mem_obj->range_start;
		bit <= mem_obj->range_end;
		bit++)
		clear_bit(bit, kfd->gtt_sa_bitmap);

	mutex_unlock(&kfd->gtt_sa_lock);

	kfree(mem_obj);
	return 0;
}

void kgd2kfd_set_sram_ecc_flag(struct kfd_dev *kfd)
{
	if (kfd)
		atomic_inc(&kfd->sram_ecc_flag);
}

void kfd_inc_compute_active(struct kfd_dev *kfd)
{
	if (atomic_inc_return(&kfd->compute_profile) == 1)
		amdgpu_amdkfd_set_compute_idle(kfd->kgd, false);
}

void kfd_dec_compute_active(struct kfd_dev *kfd)
{
	int count = atomic_dec_return(&kfd->compute_profile);

	if (count == 0)
		amdgpu_amdkfd_set_compute_idle(kfd->kgd, true);
	WARN_ONCE(count < 0, "Compute profile ref. count error");
}

#if defined(CONFIG_DEBUG_FS)

/* This function will send a package to HIQ to hang the HWS
 * which will trigger a GPU reset and bring the HWS back to normal state
 */
int kfd_debugfs_hang_hws(struct kfd_dev *dev)
{
	int r = 0;

	if (dev->dqm->sched_policy != KFD_SCHED_POLICY_HWS) {
		pr_err("HWS is not enabled");
		return -EINVAL;
	}

	r = pm_debugfs_hang_hws(&dev->dqm->packets);
	if (!r)
		r = dqm_debugfs_execute_queues(dev->dqm);

	return r;
}

#endif<|MERGE_RESOLUTION|>--- conflicted
+++ resolved
@@ -734,11 +734,7 @@
 
 	kfd->dqm->ops.pre_reset(kfd->dqm);
 
-<<<<<<< HEAD
-	kgd2kfd_suspend(kfd);
-=======
 	kgd2kfd_suspend(kfd, false);
->>>>>>> 04d5ce62
 
 	kfd_signal_reset_event(kfd);
 	return 0;
