--- conflicted
+++ resolved
@@ -487,22 +487,11 @@
 }
 
 static int
-<<<<<<< HEAD
-nouveau_gem_pushbuf_reloc_apply(struct nouveau_channel *chan, int nr_bo,
-				struct drm_nouveau_gem_pushbuf_bo *bo,
-				unsigned nr_relocs, uint64_t ptr_relocs,
-				unsigned nr_dwords, unsigned first_dword,
-				uint32_t *pushbuf, bool is_iomem)
-{
-	struct drm_nouveau_gem_pushbuf_reloc *reloc = NULL;
-	struct drm_device *dev = chan->dev;
-=======
 nouveau_gem_pushbuf_reloc_apply(struct drm_device *dev,
 				struct drm_nouveau_gem_pushbuf *req,
 				struct drm_nouveau_gem_pushbuf_bo *bo)
 {
 	struct drm_nouveau_gem_pushbuf_reloc *reloc = NULL;
->>>>>>> 55c63bd2
 	int ret = 0;
 	unsigned i;
 
@@ -639,71 +628,6 @@
 		goto out;
 	}
 
-<<<<<<< HEAD
-	/* Validate DMA push buffer */
-	gem = drm_gem_object_lookup(dev, file_priv, req->handle);
-	if (!gem) {
-		NV_ERROR(dev, "Unknown pb handle 0x%08x\n", req->handle);
-		ret = -EINVAL;
-		goto out;
-	}
-	pbbo = nouveau_gem_object(gem);
-
-	if ((req->offset & 3) || req->nr_dwords < 2 ||
-	    (unsigned long)req->offset > (unsigned long)pbbo->bo.mem.size ||
-	    (unsigned long)req->nr_dwords >
-	     ((unsigned long)(pbbo->bo.mem.size - req->offset ) >> 2)) {
-		NV_ERROR(dev, "pb call misaligned or out of bounds: "
-			      "%d + %d * 4 > %ld\n",
-			 req->offset, req->nr_dwords, pbbo->bo.mem.size);
-		ret = -EINVAL;
-		drm_gem_object_unreference(gem);
-		goto out;
-	}
-
-	ret = ttm_bo_reserve(&pbbo->bo, false, false, true,
-			     chan->fence.sequence);
-	if (ret) {
-		NV_ERROR(dev, "resv pb: %d\n", ret);
-		drm_gem_object_unreference(gem);
-		goto out;
-	}
-
-	nouveau_bo_placement_set(pbbo, 1 << chan->pushbuf_bo->bo.mem.mem_type);
-	ret = ttm_bo_validate(&pbbo->bo, &pbbo->placement, false, false);
-	if (ret) {
-		NV_ERROR(dev, "validate pb: %d\n", ret);
-		ttm_bo_unreserve(&pbbo->bo);
-		drm_gem_object_unreference(gem);
-		goto out;
-	}
-
-	list_add_tail(&pbbo->entry, &op.both_list);
-
-	/* If presumed return address doesn't match, we need to map the
-	 * push buffer and fix it..
-	 */
-	if (!PUSHBUF_CAL) {
-		uint32_t retaddy;
-
-		if (chan->dma.free < 4 + NOUVEAU_DMA_SKIPS) {
-			ret = nouveau_dma_wait(chan, 4 + NOUVEAU_DMA_SKIPS);
-			if (ret) {
-				NV_ERROR(dev, "jmp_space: %d\n", ret);
-				goto out;
-			}
-		}
-
-		retaddy  = chan->pushbuf_base + ((chan->dma.cur + 2) << 2);
-		retaddy |= 0x20000000;
-		if (retaddy != req->suffix0) {
-			req->suffix0 = retaddy;
-			do_reloc = 1;
-		}
-	}
-
-=======
->>>>>>> 55c63bd2
 	/* Apply any relocations that are required */
 	if (do_reloc) {
 		ret = nouveau_gem_pushbuf_reloc_apply(dev, req, bo);
