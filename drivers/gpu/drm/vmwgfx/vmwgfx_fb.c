--- conflicted
+++ resolved
@@ -626,12 +626,8 @@
 		goto err_unlock;
 
 	if (bo->mem.mem_type == TTM_PL_VRAM &&
-<<<<<<< HEAD
-	    bo->mem.mm_node->start < bo->num_pages)
-=======
 	    bo->mem.start < bo->num_pages &&
 	    bo->mem.start > 0)
->>>>>>> 45f53cc9
 		(void) ttm_bo_validate(bo, &vmw_sys_placement, false,
 				       false, false);
 
