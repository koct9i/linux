--- conflicted
+++ resolved
@@ -961,11 +961,7 @@
 		remaining -= 7;
 		pr_devel("client 0x%p called 'target'\n", priv);
 		/* if target is default */
-<<<<<<< HEAD
-		if (!strncmp(kbuf, "default", 7))
-=======
 		if (!strncmp(curr_pos, "default", 7))
->>>>>>> 6679ee18
 			pdev = pci_dev_get(vga_default_device());
 		else {
 			if (!vga_pci_str_to_vars(curr_pos, remaining,
