/******************************************************************************
 * grant_table.c
 *
 * Granting foreign access to our memory reservation.
 *
 * Copyright (c) 2005-2006, Christopher Clark
 * Copyright (c) 2004-2005, K A Fraser
 *
 * This program is free software; you can redistribute it and/or
 * modify it under the terms of the GNU General Public License version 2
 * as published by the Free Software Foundation; or, when distributed
 * separately from the Linux kernel or incorporated into other
 * software packages, subject to the following license:
 *
 * Permission is hereby granted, free of charge, to any person obtaining a copy
 * of this source file (the "Software"), to deal in the Software without
 * restriction, including without limitation the rights to use, copy, modify,
 * merge, publish, distribute, sublicense, and/or sell copies of the Software,
 * and to permit persons to whom the Software is furnished to do so, subject to
 * the following conditions:
 *
 * The above copyright notice and this permission notice shall be included in
 * all copies or substantial portions of the Software.
 *
 * THE SOFTWARE IS PROVIDED "AS IS", WITHOUT WARRANTY OF ANY KIND, EXPRESS OR
 * IMPLIED, INCLUDING BUT NOT LIMITED TO THE WARRANTIES OF MERCHANTABILITY,
 * FITNESS FOR A PARTICULAR PURPOSE AND NONINFRINGEMENT. IN NO EVENT SHALL THE
 * AUTHORS OR COPYRIGHT HOLDERS BE LIABLE FOR ANY CLAIM, DAMAGES OR OTHER
 * LIABILITY, WHETHER IN AN ACTION OF CONTRACT, TORT OR OTHERWISE, ARISING
 * FROM, OUT OF OR IN CONNECTION WITH THE SOFTWARE OR THE USE OR OTHER DEALINGS
 * IN THE SOFTWARE.
 */

#include <linux/module.h>
#include <linux/sched.h>
#include <linux/mm.h>
#include <linux/slab.h>
#include <linux/vmalloc.h>
#include <linux/uaccess.h>
#include <linux/io.h>

#include <xen/xen.h>
#include <xen/interface/xen.h>
#include <xen/page.h>
#include <xen/grant_table.h>
#include <xen/interface/memory.h>
#include <xen/hvc-console.h>
#include <asm/xen/hypercall.h>

#include <asm/pgtable.h>
#include <asm/sync_bitops.h>

/* External tools reserve first few grant table entries. */
#define NR_RESERVED_ENTRIES 8
#define GNTTAB_LIST_END 0xffffffff
#define GREFS_PER_GRANT_FRAME \
(grant_table_version == 1 ?                      \
(PAGE_SIZE / sizeof(struct grant_entry_v1)) :   \
(PAGE_SIZE / sizeof(union grant_entry_v2)))

static grant_ref_t **gnttab_list;
static unsigned int nr_grant_frames;
static unsigned int boot_max_nr_grant_frames;
static int gnttab_free_count;
static grant_ref_t gnttab_free_head;
static DEFINE_SPINLOCK(gnttab_list_lock);
unsigned long xen_hvm_resume_frames;
EXPORT_SYMBOL_GPL(xen_hvm_resume_frames);

static union {
	struct grant_entry_v1 *v1;
	union grant_entry_v2 *v2;
	void *addr;
} gnttab_shared;

/*This is a structure of function pointers for grant table*/
struct gnttab_ops {
	/*
	 * Mapping a list of frames for storing grant entries. Frames parameter
	 * is used to store grant table address when grant table being setup,
	 * nr_gframes is the number of frames to map grant table. Returning
	 * GNTST_okay means success and negative value means failure.
	 */
	int (*map_frames)(unsigned long *frames, unsigned int nr_gframes);
	/*
	 * Release a list of frames which are mapped in map_frames for grant
	 * entry status.
	 */
	void (*unmap_frames)(void);
	/*
	 * Introducing a valid entry into the grant table, granting the frame of
	 * this grant entry to domain for accessing or transfering. Ref
	 * parameter is reference of this introduced grant entry, domid is id of
	 * granted domain, frame is the page frame to be granted, and flags is
	 * status of the grant entry to be updated.
	 */
	void (*update_entry)(grant_ref_t ref, domid_t domid,
			     unsigned long frame, unsigned flags);
	/*
	 * Stop granting a grant entry to domain for accessing. Ref parameter is
	 * reference of a grant entry whose grant access will be stopped,
	 * readonly is not in use in this function. If the grant entry is
	 * currently mapped for reading or writing, just return failure(==0)
	 * directly and don't tear down the grant access. Otherwise, stop grant
	 * access for this entry and return success(==1).
	 */
	int (*end_foreign_access_ref)(grant_ref_t ref, int readonly);
	/*
	 * Stop granting a grant entry to domain for transfer. Ref parameter is
	 * reference of a grant entry whose grant transfer will be stopped. If
	 * tranfer has not started, just reclaim the grant entry and return
	 * failure(==0). Otherwise, wait for the transfer to complete and then
	 * return the frame.
	 */
	unsigned long (*end_foreign_transfer_ref)(grant_ref_t ref);
	/*
	 * Query the status of a grant entry. Ref parameter is reference of
	 * queried grant entry, return value is the status of queried entry.
	 * Detailed status(writing/reading) can be gotten from the return value
	 * by bit operations.
	 */
	int (*query_foreign_access)(grant_ref_t ref);
	/*
	 * Grant a domain to access a range of bytes within the page referred by
	 * an available grant entry. Ref parameter is reference of a grant entry
	 * which will be sub-page accessed, domid is id of grantee domain, frame
	 * is frame address of subpage grant, flags is grant type and flag
	 * information, page_off is offset of the range of bytes, and length is
	 * length of bytes to be accessed.
	 */
	void (*update_subpage_entry)(grant_ref_t ref, domid_t domid,
				     unsigned long frame, int flags,
				     unsigned page_off, unsigned length);
	/*
	 * Redirect an available grant entry on domain A to another grant
	 * reference of domain B, then allow domain C to use grant reference
	 * of domain B transitively. Ref parameter is an available grant entry
	 * reference on domain A, domid is id of domain C which accesses grant
	 * entry transitively, flags is grant type and flag information,
	 * trans_domid is id of domain B whose grant entry is finally accessed
	 * transitively, trans_gref is grant entry transitive reference of
	 * domain B.
	 */
	void (*update_trans_entry)(grant_ref_t ref, domid_t domid, int flags,
				   domid_t trans_domid, grant_ref_t trans_gref);
};

static struct gnttab_ops *gnttab_interface;

/*This reflects status of grant entries, so act as a global value*/
static grant_status_t *grstatus;

static int grant_table_version;

static struct gnttab_free_callback *gnttab_free_callback_list;

static int gnttab_expand(unsigned int req_entries);

#define RPP (PAGE_SIZE / sizeof(grant_ref_t))
#define SPP (PAGE_SIZE / sizeof(grant_status_t))

static inline grant_ref_t *__gnttab_entry(grant_ref_t entry)
{
	return &gnttab_list[(entry) / RPP][(entry) % RPP];
}
/* This can be used as an l-value */
#define gnttab_entry(entry) (*__gnttab_entry(entry))

static int get_free_entries(unsigned count)
{
	unsigned long flags;
	int ref, rc = 0;
	grant_ref_t head;

	spin_lock_irqsave(&gnttab_list_lock, flags);

	if ((gnttab_free_count < count) &&
	    ((rc = gnttab_expand(count - gnttab_free_count)) < 0)) {
		spin_unlock_irqrestore(&gnttab_list_lock, flags);
		return rc;
	}

	ref = head = gnttab_free_head;
	gnttab_free_count -= count;
	while (count-- > 1)
		head = gnttab_entry(head);
	gnttab_free_head = gnttab_entry(head);
	gnttab_entry(head) = GNTTAB_LIST_END;

	spin_unlock_irqrestore(&gnttab_list_lock, flags);

	return ref;
}

static void do_free_callbacks(void)
{
	struct gnttab_free_callback *callback, *next;

	callback = gnttab_free_callback_list;
	gnttab_free_callback_list = NULL;

	while (callback != NULL) {
		next = callback->next;
		if (gnttab_free_count >= callback->count) {
			callback->next = NULL;
			callback->fn(callback->arg);
		} else {
			callback->next = gnttab_free_callback_list;
			gnttab_free_callback_list = callback;
		}
		callback = next;
	}
}

static inline void check_free_callbacks(void)
{
	if (unlikely(gnttab_free_callback_list))
		do_free_callbacks();
}

static void put_free_entry(grant_ref_t ref)
{
	unsigned long flags;
	spin_lock_irqsave(&gnttab_list_lock, flags);
	gnttab_entry(ref) = gnttab_free_head;
	gnttab_free_head = ref;
	gnttab_free_count++;
	check_free_callbacks();
	spin_unlock_irqrestore(&gnttab_list_lock, flags);
}

/*
 * Following applies to gnttab_update_entry_v1 and gnttab_update_entry_v2.
 * Introducing a valid entry into the grant table:
 *  1. Write ent->domid.
 *  2. Write ent->frame:
 *      GTF_permit_access:   Frame to which access is permitted.
 *      GTF_accept_transfer: Pseudo-phys frame slot being filled by new
 *                           frame, or zero if none.
 *  3. Write memory barrier (WMB).
 *  4. Write ent->flags, inc. valid type.
 */
static void gnttab_update_entry_v1(grant_ref_t ref, domid_t domid,
				   unsigned long frame, unsigned flags)
{
	gnttab_shared.v1[ref].domid = domid;
	gnttab_shared.v1[ref].frame = frame;
	wmb();
	gnttab_shared.v1[ref].flags = flags;
}

static void gnttab_update_entry_v2(grant_ref_t ref, domid_t domid,
				   unsigned long frame, unsigned flags)
{
	gnttab_shared.v2[ref].hdr.domid = domid;
	gnttab_shared.v2[ref].full_page.frame = frame;
	wmb();
	gnttab_shared.v2[ref].hdr.flags = GTF_permit_access | flags;
}

/*
 * Public grant-issuing interface functions
 */
void gnttab_grant_foreign_access_ref(grant_ref_t ref, domid_t domid,
				     unsigned long frame, int readonly)
{
	gnttab_interface->update_entry(ref, domid, frame,
			   GTF_permit_access | (readonly ? GTF_readonly : 0));
}
EXPORT_SYMBOL_GPL(gnttab_grant_foreign_access_ref);

int gnttab_grant_foreign_access(domid_t domid, unsigned long frame,
				int readonly)
{
	int ref;

	ref = get_free_entries(1);
	if (unlikely(ref < 0))
		return -ENOSPC;

	gnttab_grant_foreign_access_ref(ref, domid, frame, readonly);

	return ref;
}
EXPORT_SYMBOL_GPL(gnttab_grant_foreign_access);

void gnttab_update_subpage_entry_v2(grant_ref_t ref, domid_t domid,
				    unsigned long frame, int flags,
				    unsigned page_off,
				    unsigned length)
{
	gnttab_shared.v2[ref].sub_page.frame = frame;
	gnttab_shared.v2[ref].sub_page.page_off = page_off;
	gnttab_shared.v2[ref].sub_page.length = length;
	gnttab_shared.v2[ref].hdr.domid = domid;
	wmb();
	gnttab_shared.v2[ref].hdr.flags =
				GTF_permit_access | GTF_sub_page | flags;
}

int gnttab_grant_foreign_access_subpage_ref(grant_ref_t ref, domid_t domid,
					    unsigned long frame, int flags,
					    unsigned page_off,
					    unsigned length)
<<<<<<< HEAD
{
	if (flags & (GTF_accept_transfer | GTF_reading |
		     GTF_writing | GTF_transitive))
		return -EPERM;

	if (gnttab_interface->update_subpage_entry == NULL)
		return -ENOSYS;

	gnttab_interface->update_subpage_entry(ref, domid, frame, flags,
					       page_off, length);

	return 0;
}
EXPORT_SYMBOL_GPL(gnttab_grant_foreign_access_subpage_ref);

int gnttab_grant_foreign_access_subpage(domid_t domid, unsigned long frame,
					int flags, unsigned page_off,
					unsigned length)
{
	int ref, rc;

	ref = get_free_entries(1);
	if (unlikely(ref < 0))
		return -ENOSPC;

	rc = gnttab_grant_foreign_access_subpage_ref(ref, domid, frame, flags,
						     page_off, length);
	if (rc < 0) {
		put_free_entry(ref);
		return rc;
	}

	return ref;
}
EXPORT_SYMBOL_GPL(gnttab_grant_foreign_access_subpage);

bool gnttab_subpage_grants_available(void)
{
	return gnttab_interface->update_subpage_entry != NULL;
}
EXPORT_SYMBOL_GPL(gnttab_subpage_grants_available);

void gnttab_update_trans_entry_v2(grant_ref_t ref, domid_t domid,
				  int flags, domid_t trans_domid,
				  grant_ref_t trans_gref)
{
	gnttab_shared.v2[ref].transitive.trans_domid = trans_domid;
	gnttab_shared.v2[ref].transitive.gref = trans_gref;
	gnttab_shared.v2[ref].hdr.domid = domid;
	wmb();
	gnttab_shared.v2[ref].hdr.flags =
				GTF_permit_access | GTF_transitive | flags;
}

int gnttab_grant_foreign_access_trans_ref(grant_ref_t ref, domid_t domid,
					  int flags, domid_t trans_domid,
					  grant_ref_t trans_gref)
{
	if (flags & (GTF_accept_transfer | GTF_reading |
		     GTF_writing | GTF_sub_page))
		return -EPERM;

	if (gnttab_interface->update_trans_entry == NULL)
		return -ENOSYS;

	gnttab_interface->update_trans_entry(ref, domid, flags, trans_domid,
					     trans_gref);

	return 0;
}
EXPORT_SYMBOL_GPL(gnttab_grant_foreign_access_trans_ref);

int gnttab_grant_foreign_access_trans(domid_t domid, int flags,
				      domid_t trans_domid,
				      grant_ref_t trans_gref)
{
	int ref, rc;

	ref = get_free_entries(1);
	if (unlikely(ref < 0))
		return -ENOSPC;

	rc = gnttab_grant_foreign_access_trans_ref(ref, domid, flags,
						   trans_domid, trans_gref);
	if (rc < 0) {
		put_free_entry(ref);
		return rc;
	}

	return ref;
}
EXPORT_SYMBOL_GPL(gnttab_grant_foreign_access_trans);

=======
{
	if (flags & (GTF_accept_transfer | GTF_reading |
		     GTF_writing | GTF_transitive))
		return -EPERM;

	if (gnttab_interface->update_subpage_entry == NULL)
		return -ENOSYS;

	gnttab_interface->update_subpage_entry(ref, domid, frame, flags,
					       page_off, length);

	return 0;
}
EXPORT_SYMBOL_GPL(gnttab_grant_foreign_access_subpage_ref);

int gnttab_grant_foreign_access_subpage(domid_t domid, unsigned long frame,
					int flags, unsigned page_off,
					unsigned length)
{
	int ref, rc;

	ref = get_free_entries(1);
	if (unlikely(ref < 0))
		return -ENOSPC;

	rc = gnttab_grant_foreign_access_subpage_ref(ref, domid, frame, flags,
						     page_off, length);
	if (rc < 0) {
		put_free_entry(ref);
		return rc;
	}

	return ref;
}
EXPORT_SYMBOL_GPL(gnttab_grant_foreign_access_subpage);

bool gnttab_subpage_grants_available(void)
{
	return gnttab_interface->update_subpage_entry != NULL;
}
EXPORT_SYMBOL_GPL(gnttab_subpage_grants_available);

void gnttab_update_trans_entry_v2(grant_ref_t ref, domid_t domid,
				  int flags, domid_t trans_domid,
				  grant_ref_t trans_gref)
{
	gnttab_shared.v2[ref].transitive.trans_domid = trans_domid;
	gnttab_shared.v2[ref].transitive.gref = trans_gref;
	gnttab_shared.v2[ref].hdr.domid = domid;
	wmb();
	gnttab_shared.v2[ref].hdr.flags =
				GTF_permit_access | GTF_transitive | flags;
}

int gnttab_grant_foreign_access_trans_ref(grant_ref_t ref, domid_t domid,
					  int flags, domid_t trans_domid,
					  grant_ref_t trans_gref)
{
	if (flags & (GTF_accept_transfer | GTF_reading |
		     GTF_writing | GTF_sub_page))
		return -EPERM;

	if (gnttab_interface->update_trans_entry == NULL)
		return -ENOSYS;

	gnttab_interface->update_trans_entry(ref, domid, flags, trans_domid,
					     trans_gref);

	return 0;
}
EXPORT_SYMBOL_GPL(gnttab_grant_foreign_access_trans_ref);

int gnttab_grant_foreign_access_trans(domid_t domid, int flags,
				      domid_t trans_domid,
				      grant_ref_t trans_gref)
{
	int ref, rc;

	ref = get_free_entries(1);
	if (unlikely(ref < 0))
		return -ENOSPC;

	rc = gnttab_grant_foreign_access_trans_ref(ref, domid, flags,
						   trans_domid, trans_gref);
	if (rc < 0) {
		put_free_entry(ref);
		return rc;
	}

	return ref;
}
EXPORT_SYMBOL_GPL(gnttab_grant_foreign_access_trans);

>>>>>>> 69e8f430
bool gnttab_trans_grants_available(void)
{
	return gnttab_interface->update_trans_entry != NULL;
}
EXPORT_SYMBOL_GPL(gnttab_trans_grants_available);

static int gnttab_query_foreign_access_v1(grant_ref_t ref)
{
	return gnttab_shared.v1[ref].flags & (GTF_reading|GTF_writing);
}

static int gnttab_query_foreign_access_v2(grant_ref_t ref)
{
	return grstatus[ref] & (GTF_reading|GTF_writing);
}

int gnttab_query_foreign_access(grant_ref_t ref)
{
	return gnttab_interface->query_foreign_access(ref);
}
EXPORT_SYMBOL_GPL(gnttab_query_foreign_access);

static int gnttab_end_foreign_access_ref_v1(grant_ref_t ref, int readonly)
{
	u16 flags, nflags;
	u16 *pflags;

	pflags = &gnttab_shared.v1[ref].flags;
	nflags = *pflags;
	do {
		flags = nflags;
		if (flags & (GTF_reading|GTF_writing)) {
			printk(KERN_ALERT "WARNING: g.e. still in use!\n");
			return 0;
		}
	} while ((nflags = sync_cmpxchg(pflags, flags, 0)) != flags);
<<<<<<< HEAD

	return 1;
}

static int gnttab_end_foreign_access_ref_v2(grant_ref_t ref, int readonly)
{
	gnttab_shared.v2[ref].hdr.flags = 0;
	mb();
	if (grstatus[ref] & (GTF_reading|GTF_writing)) {
		return 0;
	} else {
		/* The read of grstatus needs to have acquire
		semantics.  On x86, reads already have
		that, and we just need to protect against
		compiler reorderings.  On other
		architectures we may need a full
		barrier. */
#ifdef CONFIG_X86
		barrier();
#else
		mb();
#endif
	}
=======
>>>>>>> 69e8f430

	return 1;
}

<<<<<<< HEAD
=======
static int gnttab_end_foreign_access_ref_v2(grant_ref_t ref, int readonly)
{
	gnttab_shared.v2[ref].hdr.flags = 0;
	mb();
	if (grstatus[ref] & (GTF_reading|GTF_writing)) {
		return 0;
	} else {
		/* The read of grstatus needs to have acquire
		semantics.  On x86, reads already have
		that, and we just need to protect against
		compiler reorderings.  On other
		architectures we may need a full
		barrier. */
#ifdef CONFIG_X86
		barrier();
#else
		mb();
#endif
	}

	return 1;
}

>>>>>>> 69e8f430
int gnttab_end_foreign_access_ref(grant_ref_t ref, int readonly)
{
	return gnttab_interface->end_foreign_access_ref(ref, readonly);
}
EXPORT_SYMBOL_GPL(gnttab_end_foreign_access_ref);

void gnttab_end_foreign_access(grant_ref_t ref, int readonly,
			       unsigned long page)
{
	if (gnttab_end_foreign_access_ref(ref, readonly)) {
		put_free_entry(ref);
		if (page != 0)
			free_page(page);
	} else {
		/* XXX This needs to be fixed so that the ref and page are
		   placed on a list to be freed up later. */
		printk(KERN_WARNING
		       "WARNING: leaking g.e. and page still in use!\n");
	}
}
EXPORT_SYMBOL_GPL(gnttab_end_foreign_access);

int gnttab_grant_foreign_transfer(domid_t domid, unsigned long pfn)
{
	int ref;

	ref = get_free_entries(1);
	if (unlikely(ref < 0))
		return -ENOSPC;
	gnttab_grant_foreign_transfer_ref(ref, domid, pfn);

	return ref;
}
EXPORT_SYMBOL_GPL(gnttab_grant_foreign_transfer);

void gnttab_grant_foreign_transfer_ref(grant_ref_t ref, domid_t domid,
				       unsigned long pfn)
{
	gnttab_interface->update_entry(ref, domid, pfn, GTF_accept_transfer);
}
EXPORT_SYMBOL_GPL(gnttab_grant_foreign_transfer_ref);

static unsigned long gnttab_end_foreign_transfer_ref_v1(grant_ref_t ref)
{
	unsigned long frame;
	u16           flags;
	u16          *pflags;

	pflags = &gnttab_shared.v1[ref].flags;

	/*
	 * If a transfer is not even yet started, try to reclaim the grant
	 * reference and return failure (== 0).
	 */
	while (!((flags = *pflags) & GTF_transfer_committed)) {
		if (sync_cmpxchg(pflags, flags, 0) == flags)
			return 0;
		cpu_relax();
	}

	/* If a transfer is in progress then wait until it is completed. */
	while (!(flags & GTF_transfer_completed)) {
		flags = *pflags;
		cpu_relax();
	}

	rmb();	/* Read the frame number /after/ reading completion status. */
	frame = gnttab_shared.v1[ref].frame;
	BUG_ON(frame == 0);

	return frame;
}

static unsigned long gnttab_end_foreign_transfer_ref_v2(grant_ref_t ref)
{
	unsigned long frame;
	u16           flags;
	u16          *pflags;

	pflags = &gnttab_shared.v2[ref].hdr.flags;

	/*
	 * If a transfer is not even yet started, try to reclaim the grant
	 * reference and return failure (== 0).
	 */
	while (!((flags = *pflags) & GTF_transfer_committed)) {
		if (sync_cmpxchg(pflags, flags, 0) == flags)
			return 0;
		cpu_relax();
	}

	/* If a transfer is in progress then wait until it is completed. */
	while (!(flags & GTF_transfer_completed)) {
		flags = *pflags;
		cpu_relax();
	}

	rmb();  /* Read the frame number /after/ reading completion status. */
	frame = gnttab_shared.v2[ref].full_page.frame;
	BUG_ON(frame == 0);

	return frame;
}

unsigned long gnttab_end_foreign_transfer_ref(grant_ref_t ref)
{
	return gnttab_interface->end_foreign_transfer_ref(ref);
}
EXPORT_SYMBOL_GPL(gnttab_end_foreign_transfer_ref);

unsigned long gnttab_end_foreign_transfer(grant_ref_t ref)
{
	unsigned long frame = gnttab_end_foreign_transfer_ref(ref);
	put_free_entry(ref);
	return frame;
}
EXPORT_SYMBOL_GPL(gnttab_end_foreign_transfer);

void gnttab_free_grant_reference(grant_ref_t ref)
{
	put_free_entry(ref);
}
EXPORT_SYMBOL_GPL(gnttab_free_grant_reference);

void gnttab_free_grant_references(grant_ref_t head)
{
	grant_ref_t ref;
	unsigned long flags;
	int count = 1;
	if (head == GNTTAB_LIST_END)
		return;
	spin_lock_irqsave(&gnttab_list_lock, flags);
	ref = head;
	while (gnttab_entry(ref) != GNTTAB_LIST_END) {
		ref = gnttab_entry(ref);
		count++;
	}
	gnttab_entry(ref) = gnttab_free_head;
	gnttab_free_head = head;
	gnttab_free_count += count;
	check_free_callbacks();
	spin_unlock_irqrestore(&gnttab_list_lock, flags);
}
EXPORT_SYMBOL_GPL(gnttab_free_grant_references);

int gnttab_alloc_grant_references(u16 count, grant_ref_t *head)
{
	int h = get_free_entries(count);

	if (h < 0)
		return -ENOSPC;

	*head = h;

	return 0;
}
EXPORT_SYMBOL_GPL(gnttab_alloc_grant_references);

int gnttab_empty_grant_references(const grant_ref_t *private_head)
{
	return (*private_head == GNTTAB_LIST_END);
}
EXPORT_SYMBOL_GPL(gnttab_empty_grant_references);

int gnttab_claim_grant_reference(grant_ref_t *private_head)
{
	grant_ref_t g = *private_head;
	if (unlikely(g == GNTTAB_LIST_END))
		return -ENOSPC;
	*private_head = gnttab_entry(g);
	return g;
}
EXPORT_SYMBOL_GPL(gnttab_claim_grant_reference);

void gnttab_release_grant_reference(grant_ref_t *private_head,
				    grant_ref_t release)
{
	gnttab_entry(release) = *private_head;
	*private_head = release;
}
EXPORT_SYMBOL_GPL(gnttab_release_grant_reference);

void gnttab_request_free_callback(struct gnttab_free_callback *callback,
				  void (*fn)(void *), void *arg, u16 count)
{
	unsigned long flags;
	spin_lock_irqsave(&gnttab_list_lock, flags);
	if (callback->next)
		goto out;
	callback->fn = fn;
	callback->arg = arg;
	callback->count = count;
	callback->next = gnttab_free_callback_list;
	gnttab_free_callback_list = callback;
	check_free_callbacks();
out:
	spin_unlock_irqrestore(&gnttab_list_lock, flags);
}
EXPORT_SYMBOL_GPL(gnttab_request_free_callback);

void gnttab_cancel_free_callback(struct gnttab_free_callback *callback)
{
	struct gnttab_free_callback **pcb;
	unsigned long flags;

	spin_lock_irqsave(&gnttab_list_lock, flags);
	for (pcb = &gnttab_free_callback_list; *pcb; pcb = &(*pcb)->next) {
		if (*pcb == callback) {
			*pcb = callback->next;
			break;
		}
	}
	spin_unlock_irqrestore(&gnttab_list_lock, flags);
}
EXPORT_SYMBOL_GPL(gnttab_cancel_free_callback);

static int grow_gnttab_list(unsigned int more_frames)
{
	unsigned int new_nr_grant_frames, extra_entries, i;
	unsigned int nr_glist_frames, new_nr_glist_frames;

	new_nr_grant_frames = nr_grant_frames + more_frames;
	extra_entries       = more_frames * GREFS_PER_GRANT_FRAME;

	nr_glist_frames = (nr_grant_frames * GREFS_PER_GRANT_FRAME + RPP - 1) / RPP;
	new_nr_glist_frames =
		(new_nr_grant_frames * GREFS_PER_GRANT_FRAME + RPP - 1) / RPP;
	for (i = nr_glist_frames; i < new_nr_glist_frames; i++) {
		gnttab_list[i] = (grant_ref_t *)__get_free_page(GFP_ATOMIC);
		if (!gnttab_list[i])
			goto grow_nomem;
	}


	for (i = GREFS_PER_GRANT_FRAME * nr_grant_frames;
	     i < GREFS_PER_GRANT_FRAME * new_nr_grant_frames - 1; i++)
		gnttab_entry(i) = i + 1;

	gnttab_entry(i) = gnttab_free_head;
	gnttab_free_head = GREFS_PER_GRANT_FRAME * nr_grant_frames;
	gnttab_free_count += extra_entries;

	nr_grant_frames = new_nr_grant_frames;

	check_free_callbacks();

	return 0;

grow_nomem:
	for ( ; i >= nr_glist_frames; i--)
		free_page((unsigned long) gnttab_list[i]);
	return -ENOMEM;
}

static unsigned int __max_nr_grant_frames(void)
{
	struct gnttab_query_size query;
	int rc;

	query.dom = DOMID_SELF;

	rc = HYPERVISOR_grant_table_op(GNTTABOP_query_size, &query, 1);
	if ((rc < 0) || (query.status != GNTST_okay))
		return 4; /* Legacy max supported number of frames */

	return query.max_nr_frames;
}

unsigned int gnttab_max_grant_frames(void)
{
	unsigned int xen_max = __max_nr_grant_frames();

	if (xen_max > boot_max_nr_grant_frames)
		return boot_max_nr_grant_frames;
	return xen_max;
}
EXPORT_SYMBOL_GPL(gnttab_max_grant_frames);

int gnttab_map_refs(struct gnttab_map_grant_ref *map_ops,
		    struct gnttab_map_grant_ref *kmap_ops,
		    struct page **pages, unsigned int count)
{
	int i, ret;
	pte_t *pte;
	unsigned long mfn;

	ret = HYPERVISOR_grant_table_op(GNTTABOP_map_grant_ref, map_ops, count);
	if (ret)
		return ret;

	if (xen_feature(XENFEAT_auto_translated_physmap))
		return ret;

	for (i = 0; i < count; i++) {
		/* Do not add to override if the map failed. */
		if (map_ops[i].status)
			continue;

		if (map_ops[i].flags & GNTMAP_contains_pte) {
			pte = (pte_t *) (mfn_to_virt(PFN_DOWN(map_ops[i].host_addr)) +
				(map_ops[i].host_addr & ~PAGE_MASK));
			mfn = pte_mfn(*pte);
		} else {
			mfn = PFN_DOWN(map_ops[i].dev_bus_addr);
		}
		ret = m2p_add_override(mfn, pages[i], kmap_ops ?
				       &kmap_ops[i] : NULL);
		if (ret)
			return ret;
	}

	return ret;
}
EXPORT_SYMBOL_GPL(gnttab_map_refs);

int gnttab_unmap_refs(struct gnttab_unmap_grant_ref *unmap_ops,
		      struct page **pages, unsigned int count, bool clear_pte)
{
	int i, ret;

	ret = HYPERVISOR_grant_table_op(GNTTABOP_unmap_grant_ref, unmap_ops, count);
	if (ret)
		return ret;

	if (xen_feature(XENFEAT_auto_translated_physmap))
		return ret;

	for (i = 0; i < count; i++) {
		ret = m2p_remove_override(pages[i], clear_pte);
		if (ret)
			return ret;
	}

	return ret;
}
EXPORT_SYMBOL_GPL(gnttab_unmap_refs);

static unsigned nr_status_frames(unsigned nr_grant_frames)
{
	return (nr_grant_frames * GREFS_PER_GRANT_FRAME + SPP - 1) / SPP;
}

static int gnttab_map_frames_v1(unsigned long *frames, unsigned int nr_gframes)
{
	int rc;

	rc = arch_gnttab_map_shared(frames, nr_gframes,
				    gnttab_max_grant_frames(),
				    &gnttab_shared.addr);
	BUG_ON(rc);

	return 0;
}

static void gnttab_unmap_frames_v1(void)
{
	arch_gnttab_unmap(gnttab_shared.addr, nr_grant_frames);
}

static int gnttab_map_frames_v2(unsigned long *frames, unsigned int nr_gframes)
{
	uint64_t *sframes;
	unsigned int nr_sframes;
	struct gnttab_get_status_frames getframes;
	int rc;

	nr_sframes = nr_status_frames(nr_gframes);

	/* No need for kzalloc as it is initialized in following hypercall
	 * GNTTABOP_get_status_frames.
	 */
	sframes = kmalloc(nr_sframes  * sizeof(uint64_t), GFP_ATOMIC);
	if (!sframes)
		return -ENOMEM;

	getframes.dom        = DOMID_SELF;
	getframes.nr_frames  = nr_sframes;
	set_xen_guest_handle(getframes.frame_list, sframes);

	rc = HYPERVISOR_grant_table_op(GNTTABOP_get_status_frames,
				       &getframes, 1);
	if (rc == -ENOSYS) {
		kfree(sframes);
		return -ENOSYS;
	}

	BUG_ON(rc || getframes.status);

	rc = arch_gnttab_map_status(sframes, nr_sframes,
				    nr_status_frames(gnttab_max_grant_frames()),
				    &grstatus);
	BUG_ON(rc);
	kfree(sframes);

	rc = arch_gnttab_map_shared(frames, nr_gframes,
				    gnttab_max_grant_frames(),
				    &gnttab_shared.addr);
	BUG_ON(rc);

	return 0;
}

static void gnttab_unmap_frames_v2(void)
{
	arch_gnttab_unmap(gnttab_shared.addr, nr_grant_frames);
	arch_gnttab_unmap(grstatus, nr_status_frames(nr_grant_frames));
}

static int gnttab_map(unsigned int start_idx, unsigned int end_idx)
{
	struct gnttab_setup_table setup;
	unsigned long *frames;
	unsigned int nr_gframes = end_idx + 1;
	int rc;

	if (xen_hvm_domain()) {
		struct xen_add_to_physmap xatp;
		unsigned int i = end_idx;
		rc = 0;
		/*
		 * Loop backwards, so that the first hypercall has the largest
		 * index, ensuring that the table will grow only once.
		 */
		do {
			xatp.domid = DOMID_SELF;
			xatp.idx = i;
			xatp.space = XENMAPSPACE_grant_table;
			xatp.gpfn = (xen_hvm_resume_frames >> PAGE_SHIFT) + i;
			rc = HYPERVISOR_memory_op(XENMEM_add_to_physmap, &xatp);
			if (rc != 0) {
				printk(KERN_WARNING
						"grant table add_to_physmap failed, err=%d\n", rc);
				break;
			}
		} while (i-- > start_idx);

		return rc;
	}

	/* No need for kzalloc as it is initialized in following hypercall
	 * GNTTABOP_setup_table.
	 */
	frames = kmalloc(nr_gframes * sizeof(unsigned long), GFP_ATOMIC);
	if (!frames)
		return -ENOMEM;

	setup.dom        = DOMID_SELF;
	setup.nr_frames  = nr_gframes;
	set_xen_guest_handle(setup.frame_list, frames);

	rc = HYPERVISOR_grant_table_op(GNTTABOP_setup_table, &setup, 1);
	if (rc == -ENOSYS) {
		kfree(frames);
		return -ENOSYS;
	}

	BUG_ON(rc || setup.status);

	rc = gnttab_interface->map_frames(frames, nr_gframes);

	kfree(frames);

	return rc;
}

static struct gnttab_ops gnttab_v1_ops = {
	.map_frames			= gnttab_map_frames_v1,
	.unmap_frames			= gnttab_unmap_frames_v1,
	.update_entry			= gnttab_update_entry_v1,
	.end_foreign_access_ref		= gnttab_end_foreign_access_ref_v1,
	.end_foreign_transfer_ref	= gnttab_end_foreign_transfer_ref_v1,
	.query_foreign_access		= gnttab_query_foreign_access_v1,
};

static struct gnttab_ops gnttab_v2_ops = {
	.map_frames			= gnttab_map_frames_v2,
	.unmap_frames			= gnttab_unmap_frames_v2,
	.update_entry			= gnttab_update_entry_v2,
	.end_foreign_access_ref		= gnttab_end_foreign_access_ref_v2,
	.end_foreign_transfer_ref	= gnttab_end_foreign_transfer_ref_v2,
	.query_foreign_access		= gnttab_query_foreign_access_v2,
	.update_subpage_entry		= gnttab_update_subpage_entry_v2,
	.update_trans_entry		= gnttab_update_trans_entry_v2,
};

static void gnttab_request_version(void)
{
	int rc;
	struct gnttab_set_version gsv;

<<<<<<< HEAD
	gsv.version = 2;
	rc = HYPERVISOR_grant_table_op(GNTTABOP_set_version, &gsv, 1);
	if (rc == 0) {
=======
	if (xen_hvm_domain())
		gsv.version = 1;
	else
		gsv.version = 2;
	rc = HYPERVISOR_grant_table_op(GNTTABOP_set_version, &gsv, 1);
	if (rc == 0 && gsv.version == 2) {
>>>>>>> 69e8f430
		grant_table_version = 2;
		gnttab_interface = &gnttab_v2_ops;
	} else if (grant_table_version == 2) {
		/*
		 * If we've already used version 2 features,
		 * but then suddenly discover that they're not
		 * available (e.g. migrating to an older
		 * version of Xen), almost unbounded badness
		 * can happen.
		 */
		panic("we need grant tables version 2, but only version 1 is available");
	} else {
		grant_table_version = 1;
		gnttab_interface = &gnttab_v1_ops;
	}
	printk(KERN_INFO "Grant tables using version %d layout.\n",
		grant_table_version);
}

int gnttab_resume(void)
{
	unsigned int max_nr_gframes;

	gnttab_request_version();
	max_nr_gframes = gnttab_max_grant_frames();
	if (max_nr_gframes < nr_grant_frames)
		return -ENOSYS;

	if (xen_pv_domain())
		return gnttab_map(0, nr_grant_frames - 1);

	if (gnttab_shared.addr == NULL) {
		gnttab_shared.addr = ioremap(xen_hvm_resume_frames,
						PAGE_SIZE * max_nr_gframes);
		if (gnttab_shared.addr == NULL) {
			printk(KERN_WARNING
					"Failed to ioremap gnttab share frames!");
			return -ENOMEM;
		}
	}

	gnttab_map(0, nr_grant_frames - 1);

	return 0;
}

int gnttab_suspend(void)
{
	gnttab_interface->unmap_frames();
	return 0;
}

static int gnttab_expand(unsigned int req_entries)
{
	int rc;
	unsigned int cur, extra;

	cur = nr_grant_frames;
	extra = ((req_entries + (GREFS_PER_GRANT_FRAME-1)) /
		 GREFS_PER_GRANT_FRAME);
	if (cur + extra > gnttab_max_grant_frames())
		return -ENOSPC;

	rc = gnttab_map(cur, cur + extra - 1);
	if (rc == 0)
		rc = grow_gnttab_list(extra);

	return rc;
}

int gnttab_init(void)
{
	int i;
	unsigned int max_nr_glist_frames, nr_glist_frames;
	unsigned int nr_init_grefs;

	nr_grant_frames = 1;
	boot_max_nr_grant_frames = __max_nr_grant_frames();

	/* Determine the maximum number of frames required for the
	 * grant reference free list on the current hypervisor.
	 */
	max_nr_glist_frames = (boot_max_nr_grant_frames *
			       GREFS_PER_GRANT_FRAME / RPP);

	gnttab_list = kmalloc(max_nr_glist_frames * sizeof(grant_ref_t *),
			      GFP_KERNEL);
	if (gnttab_list == NULL)
		return -ENOMEM;

	nr_glist_frames = (nr_grant_frames * GREFS_PER_GRANT_FRAME + RPP - 1) / RPP;
	for (i = 0; i < nr_glist_frames; i++) {
		gnttab_list[i] = (grant_ref_t *)__get_free_page(GFP_KERNEL);
		if (gnttab_list[i] == NULL)
			goto ini_nomem;
	}

	if (gnttab_resume() < 0)
		return -ENODEV;

	nr_init_grefs = nr_grant_frames * GREFS_PER_GRANT_FRAME;

	for (i = NR_RESERVED_ENTRIES; i < nr_init_grefs - 1; i++)
		gnttab_entry(i) = i + 1;

	gnttab_entry(nr_init_grefs - 1) = GNTTAB_LIST_END;
	gnttab_free_count = nr_init_grefs - NR_RESERVED_ENTRIES;
	gnttab_free_head  = NR_RESERVED_ENTRIES;

	printk("Grant table initialized\n");
	return 0;

 ini_nomem:
	for (i--; i >= 0; i--)
		free_page((unsigned long)gnttab_list[i]);
	kfree(gnttab_list);
	return -ENOMEM;
}
EXPORT_SYMBOL_GPL(gnttab_init);

static int __devinit __gnttab_init(void)
{
	/* Delay grant-table initialization in the PV on HVM case */
	if (xen_hvm_domain())
		return 0;

	if (!xen_pv_domain())
		return -ENODEV;

	return gnttab_init();
}

core_initcall(__gnttab_init);<|MERGE_RESOLUTION|>--- conflicted
+++ resolved
@@ -302,7 +302,6 @@
 					    unsigned long frame, int flags,
 					    unsigned page_off,
 					    unsigned length)
-<<<<<<< HEAD
 {
 	if (flags & (GTF_accept_transfer | GTF_reading |
 		     GTF_writing | GTF_transitive))
@@ -396,101 +395,6 @@
 }
 EXPORT_SYMBOL_GPL(gnttab_grant_foreign_access_trans);
 
-=======
-{
-	if (flags & (GTF_accept_transfer | GTF_reading |
-		     GTF_writing | GTF_transitive))
-		return -EPERM;
-
-	if (gnttab_interface->update_subpage_entry == NULL)
-		return -ENOSYS;
-
-	gnttab_interface->update_subpage_entry(ref, domid, frame, flags,
-					       page_off, length);
-
-	return 0;
-}
-EXPORT_SYMBOL_GPL(gnttab_grant_foreign_access_subpage_ref);
-
-int gnttab_grant_foreign_access_subpage(domid_t domid, unsigned long frame,
-					int flags, unsigned page_off,
-					unsigned length)
-{
-	int ref, rc;
-
-	ref = get_free_entries(1);
-	if (unlikely(ref < 0))
-		return -ENOSPC;
-
-	rc = gnttab_grant_foreign_access_subpage_ref(ref, domid, frame, flags,
-						     page_off, length);
-	if (rc < 0) {
-		put_free_entry(ref);
-		return rc;
-	}
-
-	return ref;
-}
-EXPORT_SYMBOL_GPL(gnttab_grant_foreign_access_subpage);
-
-bool gnttab_subpage_grants_available(void)
-{
-	return gnttab_interface->update_subpage_entry != NULL;
-}
-EXPORT_SYMBOL_GPL(gnttab_subpage_grants_available);
-
-void gnttab_update_trans_entry_v2(grant_ref_t ref, domid_t domid,
-				  int flags, domid_t trans_domid,
-				  grant_ref_t trans_gref)
-{
-	gnttab_shared.v2[ref].transitive.trans_domid = trans_domid;
-	gnttab_shared.v2[ref].transitive.gref = trans_gref;
-	gnttab_shared.v2[ref].hdr.domid = domid;
-	wmb();
-	gnttab_shared.v2[ref].hdr.flags =
-				GTF_permit_access | GTF_transitive | flags;
-}
-
-int gnttab_grant_foreign_access_trans_ref(grant_ref_t ref, domid_t domid,
-					  int flags, domid_t trans_domid,
-					  grant_ref_t trans_gref)
-{
-	if (flags & (GTF_accept_transfer | GTF_reading |
-		     GTF_writing | GTF_sub_page))
-		return -EPERM;
-
-	if (gnttab_interface->update_trans_entry == NULL)
-		return -ENOSYS;
-
-	gnttab_interface->update_trans_entry(ref, domid, flags, trans_domid,
-					     trans_gref);
-
-	return 0;
-}
-EXPORT_SYMBOL_GPL(gnttab_grant_foreign_access_trans_ref);
-
-int gnttab_grant_foreign_access_trans(domid_t domid, int flags,
-				      domid_t trans_domid,
-				      grant_ref_t trans_gref)
-{
-	int ref, rc;
-
-	ref = get_free_entries(1);
-	if (unlikely(ref < 0))
-		return -ENOSPC;
-
-	rc = gnttab_grant_foreign_access_trans_ref(ref, domid, flags,
-						   trans_domid, trans_gref);
-	if (rc < 0) {
-		put_free_entry(ref);
-		return rc;
-	}
-
-	return ref;
-}
-EXPORT_SYMBOL_GPL(gnttab_grant_foreign_access_trans);
-
->>>>>>> 69e8f430
 bool gnttab_trans_grants_available(void)
 {
 	return gnttab_interface->update_trans_entry != NULL;
@@ -527,7 +431,6 @@
 			return 0;
 		}
 	} while ((nflags = sync_cmpxchg(pflags, flags, 0)) != flags);
-<<<<<<< HEAD
 
 	return 1;
 }
@@ -551,38 +454,10 @@
 		mb();
 #endif
 	}
-=======
->>>>>>> 69e8f430
 
 	return 1;
 }
 
-<<<<<<< HEAD
-=======
-static int gnttab_end_foreign_access_ref_v2(grant_ref_t ref, int readonly)
-{
-	gnttab_shared.v2[ref].hdr.flags = 0;
-	mb();
-	if (grstatus[ref] & (GTF_reading|GTF_writing)) {
-		return 0;
-	} else {
-		/* The read of grstatus needs to have acquire
-		semantics.  On x86, reads already have
-		that, and we just need to protect against
-		compiler reorderings.  On other
-		architectures we may need a full
-		barrier. */
-#ifdef CONFIG_X86
-		barrier();
-#else
-		mb();
-#endif
-	}
-
-	return 1;
-}
-
->>>>>>> 69e8f430
 int gnttab_end_foreign_access_ref(grant_ref_t ref, int readonly)
 {
 	return gnttab_interface->end_foreign_access_ref(ref, readonly);
@@ -1073,18 +948,12 @@
 	int rc;
 	struct gnttab_set_version gsv;
 
-<<<<<<< HEAD
-	gsv.version = 2;
-	rc = HYPERVISOR_grant_table_op(GNTTABOP_set_version, &gsv, 1);
-	if (rc == 0) {
-=======
 	if (xen_hvm_domain())
 		gsv.version = 1;
 	else
 		gsv.version = 2;
 	rc = HYPERVISOR_grant_table_op(GNTTABOP_set_version, &gsv, 1);
 	if (rc == 0 && gsv.version == 2) {
->>>>>>> 69e8f430
 		grant_table_version = 2;
 		gnttab_interface = &gnttab_v2_ops;
 	} else if (grant_table_version == 2) {
