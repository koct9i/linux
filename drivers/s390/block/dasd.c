--- conflicted
+++ resolved
@@ -1130,20 +1130,10 @@
 
 	now = get_clock();
 	cqr = (struct dasd_ccw_req *) intparm;
-<<<<<<< HEAD
-	if (!cqr || ((scsw_cc(&irb->scsw) == 1) &&
-		     (scsw_fctl(&irb->scsw) & SCSW_FCTL_START_FUNC) &&
-		     ((scsw_stctl(&irb->scsw) == SCSW_STCTL_STATUS_PEND) ||
-		      (scsw_stctl(&irb->scsw) == (SCSW_STCTL_STATUS_PEND |
-						  SCSW_STCTL_ALERT_STATUS))))) {
-		if (cqr && cqr->status == DASD_CQR_IN_IO)
-			cqr->status = DASD_CQR_QUEUED;
-=======
 	/* check for conditions that should be handled immediately */
 	if (!cqr ||
 	    !(scsw_dstat(&irb->scsw) == (DEV_STAT_CHN_END | DEV_STAT_DEV_END) &&
 	      scsw_cstat(&irb->scsw) == 0)) {
->>>>>>> 3cbea436
 		if (cqr)
 			memcpy(&cqr->irb, irb, sizeof(*irb));
 		device = dasd_device_from_cdev_locked(cdev);
@@ -1154,24 +1144,11 @@
 			dasd_put_device(device);
 			return;
 		}
-<<<<<<< HEAD
-		device->discipline->dump_sense_dbf(device, irb,
-						   "unsolicited");
-		if ((device->features & DASD_FEATURE_ERPLOG))
-			device->discipline->dump_sense(device, cqr,
-						       irb);
-		dasd_device_clear_timer(device);
-		device->discipline->handle_unsolicited_interrupt(device,
-								 irb);
-		dasd_put_device(device);
-		return;
-=======
 		device->discipline->dump_sense_dbf(device, irb, "int");
 		if (device->features & DASD_FEATURE_ERPLOG)
 			device->discipline->dump_sense(device, cqr, irb);
 		device->discipline->check_for_device_change(device, cqr, irb);
 		dasd_put_device(device);
->>>>>>> 3cbea436
 	}
 	if (!cqr)
 		return;
@@ -1254,15 +1231,6 @@
 		goto out;
 	if (test_bit(DASD_FLAG_OFFLINE, &device->flags) ||
 	   device->state != device->target ||
-<<<<<<< HEAD
-	   !device->discipline->handle_unsolicited_interrupt){
-		dasd_put_device(device);
-		goto out;
-	}
-
-	dasd_device_clear_timer(device);
-	device->discipline->handle_unsolicited_interrupt(device, irb);
-=======
 	   !device->discipline->check_for_device_change){
 		dasd_put_device(device);
 		goto out;
@@ -1270,7 +1238,6 @@
 	if (device->discipline->dump_sense_dbf)
 		device->discipline->dump_sense_dbf(device, irb, "uc");
 	device->discipline->check_for_device_change(device, NULL, irb);
->>>>>>> 3cbea436
 	dasd_put_device(device);
 out:
 	return UC_TODO_RETRY;
@@ -2295,10 +2262,6 @@
 {
 	int max;
 
-<<<<<<< HEAD
-	blk_queue_logical_block_size(block->request_queue, block->bp_block);
-	max = block->base->discipline->max_blocks << block->s2b_shift;
-=======
 	if (block->base->features & DASD_FEATURE_USERAW) {
 		/*
 		 * the max_blocks value for raw_track access is 256
@@ -2313,7 +2276,6 @@
 	}
 	blk_queue_logical_block_size(block->request_queue,
 				     block->bp_block);
->>>>>>> 3cbea436
 	blk_queue_max_hw_sectors(block->request_queue, max);
 	blk_queue_max_segments(block->request_queue, -1L);
 	/* with page sized segments we can translate each segement into
