--- conflicted
+++ resolved
@@ -2397,11 +2397,7 @@
 	return rc;
 }
 
-<<<<<<< HEAD
-inline int qeth_l3_get_cast_type(struct qeth_card *card, struct sk_buff *skb)
-=======
 static int qeth_l3_get_cast_type(struct qeth_card *card, struct sk_buff *skb)
->>>>>>> bb176f67
 {
 	int cast_type = RTN_UNSPEC;
 	struct neighbour *n = NULL;
