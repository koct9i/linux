/*
 *  linux/drivers/mmc/sdio.c
 *
 *  Copyright 2006-2007 Pierre Ossman
 *
 * This program is free software; you can redistribute it and/or modify
 * it under the terms of the GNU General Public License as published by
 * the Free Software Foundation; either version 2 of the License, or (at
 * your option) any later version.
 */

#include <linux/err.h>

#include <linux/mmc/host.h>
#include <linux/mmc/card.h>
#include <linux/mmc/sdio.h>
#include <linux/mmc/sdio_func.h>

#include "core.h"
#include "bus.h"
#include "sd.h"
#include "sdio_bus.h"
#include "mmc_ops.h"
#include "sd_ops.h"
#include "sdio_ops.h"
#include "sdio_cis.h"

static int sdio_read_fbr(struct sdio_func *func)
{
	int ret;
	unsigned char data;

	ret = mmc_io_rw_direct(func->card, 0, 0,
		SDIO_FBR_BASE(func->num) + SDIO_FBR_STD_IF, 0, &data);
	if (ret)
		goto out;

	data &= 0x0f;

	if (data == 0x0f) {
		ret = mmc_io_rw_direct(func->card, 0, 0,
			SDIO_FBR_BASE(func->num) + SDIO_FBR_STD_IF_EXT, 0, &data);
		if (ret)
			goto out;
	}

	func->class = data;

out:
	return ret;
}

static int sdio_init_func(struct mmc_card *card, unsigned int fn)
{
	int ret;
	struct sdio_func *func;

	BUG_ON(fn > SDIO_MAX_FUNCS);

	func = sdio_alloc_func(card);
	if (IS_ERR(func))
		return PTR_ERR(func);

	func->num = fn;

	if (!(card->quirks & MMC_QUIRK_NONSTD_SDIO)) {
		ret = sdio_read_fbr(func);
		if (ret)
			goto fail;

		ret = sdio_read_func_cis(func);
		if (ret)
			goto fail;
	} else {
		func->vendor = func->card->cis.vendor;
		func->device = func->card->cis.device;
		func->max_blksize = func->card->cis.blksize;
	}

	card->sdio_func[fn - 1] = func;

	return 0;

fail:
	/*
	 * It is okay to remove the function here even though we hold
	 * the host lock as we haven't registered the device yet.
	 */
	sdio_remove_func(func);
	return ret;
}

static int sdio_read_cccr(struct mmc_card *card)
{
	int ret;
	int cccr_vsn;
	unsigned char data;

	memset(&card->cccr, 0, sizeof(struct sdio_cccr));

	ret = mmc_io_rw_direct(card, 0, 0, SDIO_CCCR_CCCR, 0, &data);
	if (ret)
		goto out;

	cccr_vsn = data & 0x0f;

	if (cccr_vsn > SDIO_CCCR_REV_1_20) {
		printk(KERN_ERR "%s: unrecognised CCCR structure version %d\n",
			mmc_hostname(card->host), cccr_vsn);
		return -EINVAL;
	}

	card->cccr.sdio_vsn = (data & 0xf0) >> 4;

	ret = mmc_io_rw_direct(card, 0, 0, SDIO_CCCR_CAPS, 0, &data);
	if (ret)
		goto out;

	if (data & SDIO_CCCR_CAP_SMB)
		card->cccr.multi_block = 1;
	if (data & SDIO_CCCR_CAP_LSC)
		card->cccr.low_speed = 1;
	if (data & SDIO_CCCR_CAP_4BLS)
		card->cccr.wide_bus = 1;

	if (cccr_vsn >= SDIO_CCCR_REV_1_10) {
		ret = mmc_io_rw_direct(card, 0, 0, SDIO_CCCR_POWER, 0, &data);
		if (ret)
			goto out;

		if (data & SDIO_POWER_SMPC)
			card->cccr.high_power = 1;
	}

	if (cccr_vsn >= SDIO_CCCR_REV_1_20) {
		ret = mmc_io_rw_direct(card, 0, 0, SDIO_CCCR_SPEED, 0, &data);
		if (ret)
			goto out;

		if (data & SDIO_SPEED_SHS)
			card->cccr.high_speed = 1;
	}

out:
	return ret;
}

static int sdio_enable_wide(struct mmc_card *card)
{
	int ret;
	u8 ctrl;

	if (!(card->host->caps & MMC_CAP_4_BIT_DATA))
		return 0;

	if (card->cccr.low_speed && !card->cccr.wide_bus)
		return 0;

	ret = mmc_io_rw_direct(card, 0, 0, SDIO_CCCR_IF, 0, &ctrl);
	if (ret)
		return ret;

	ctrl |= SDIO_BUS_WIDTH_4BIT;

	ret = mmc_io_rw_direct(card, 1, 0, SDIO_CCCR_IF, ctrl, NULL);
	if (ret)
		return ret;

	return 1;
}

/*
 * If desired, disconnect the pull-up resistor on CD/DAT[3] (pin 1)
 * of the card. This may be required on certain setups of boards,
 * controllers and embedded sdio device which do not need the card's
 * pull-up. As a result, card detection is disabled and power is saved.
 */
static int sdio_disable_cd(struct mmc_card *card)
{
	int ret;
	u8 ctrl;

	if (!card->cccr.disable_cd)
		return 0;

	ret = mmc_io_rw_direct(card, 0, 0, SDIO_CCCR_IF, 0, &ctrl);
	if (ret)
		return ret;

	ctrl |= SDIO_BUS_CD_DISABLE;

	return mmc_io_rw_direct(card, 1, 0, SDIO_CCCR_IF, ctrl, NULL);
}

/*
 * Devices that remain active during a system suspend are
 * put back into 1-bit mode.
 */
static int sdio_disable_wide(struct mmc_card *card)
{
	int ret;
	u8 ctrl;

	if (!(card->host->caps & MMC_CAP_4_BIT_DATA))
		return 0;

	if (card->cccr.low_speed && !card->cccr.wide_bus)
		return 0;

	ret = mmc_io_rw_direct(card, 0, 0, SDIO_CCCR_IF, 0, &ctrl);
	if (ret)
		return ret;

	if (!(ctrl & SDIO_BUS_WIDTH_4BIT))
		return 0;

	ctrl &= ~SDIO_BUS_WIDTH_4BIT;
	ctrl |= SDIO_BUS_ASYNC_INT;

	ret = mmc_io_rw_direct(card, 1, 0, SDIO_CCCR_IF, ctrl, NULL);
	if (ret)
		return ret;

	mmc_set_bus_width(card->host, MMC_BUS_WIDTH_1);

	return 0;
}


static int sdio_enable_4bit_bus(struct mmc_card *card)
{
	int err;

	if (card->type == MMC_TYPE_SDIO)
		return sdio_enable_wide(card);

	if ((card->host->caps & MMC_CAP_4_BIT_DATA) &&
		(card->scr.bus_widths & SD_SCR_BUS_WIDTH_4)) {
		err = mmc_app_set_bus_width(card, MMC_BUS_WIDTH_4);
		if (err)
			return err;
	} else
		return 0;

	err = sdio_enable_wide(card);
	if (err <= 0)
		mmc_app_set_bus_width(card, MMC_BUS_WIDTH_1);

	return err;
}


/*
 * Test if the card supports high-speed mode and, if so, switch to it.
 */
static int mmc_sdio_switch_hs(struct mmc_card *card, int enable)
{
	int ret;
	u8 speed;

	if (!(card->host->caps & MMC_CAP_SD_HIGHSPEED))
		return 0;

	if (!card->cccr.high_speed)
		return 0;

	ret = mmc_io_rw_direct(card, 0, 0, SDIO_CCCR_SPEED, 0, &speed);
	if (ret)
		return ret;

	if (enable)
		speed |= SDIO_SPEED_EHS;
	else
		speed &= ~SDIO_SPEED_EHS;

	ret = mmc_io_rw_direct(card, 1, 0, SDIO_CCCR_SPEED, speed, NULL);
	if (ret)
		return ret;

	return 1;
}

/*
 * Enable SDIO/combo card's high-speed mode. Return 0/1 if [not]supported.
 */
static int sdio_enable_hs(struct mmc_card *card)
{
	int ret;

	ret = mmc_sdio_switch_hs(card, true);
	if (ret <= 0 || card->type == MMC_TYPE_SDIO)
		return ret;

	ret = mmc_sd_switch_hs(card);
	if (ret <= 0)
		mmc_sdio_switch_hs(card, false);

	return ret;
}

static unsigned mmc_sdio_get_max_clock(struct mmc_card *card)
{
	unsigned max_dtr;

	if (mmc_card_highspeed(card)) {
		/*
		 * The SDIO specification doesn't mention how
		 * the CIS transfer speed register relates to
		 * high-speed, but it seems that 50 MHz is
		 * mandatory.
		 */
		max_dtr = 50000000;
	} else {
		max_dtr = card->cis.max_dtr;
	}

	if (card->type == MMC_TYPE_SD_COMBO)
		max_dtr = min(max_dtr, mmc_sd_get_max_clock(card));

	return max_dtr;
}

/*
 * Handle the detection and initialisation of a card.
 *
 * In the case of a resume, "oldcard" will contain the card
 * we're trying to reinitialise.
 */
static int mmc_sdio_init_card(struct mmc_host *host, u32 ocr,
			      struct mmc_card *oldcard, int powered_resume)
{
	struct mmc_card *card;
	int err;

	BUG_ON(!host);
	WARN_ON(!host->claimed);

	/*
	 * Inform the card of the voltage
	 */
	if (!powered_resume) {
		err = mmc_send_io_op_cond(host, host->ocr, &ocr);
		if (err)
			goto err;
	}

	/*
	 * For SPI, enable CRC as appropriate.
	 */
	if (mmc_host_is_spi(host)) {
		err = mmc_spi_set_crc(host, use_spi_crc);
		if (err)
			goto err;
	}

	/*
	 * Allocate card structure.
	 */
	card = mmc_alloc_card(host, NULL);
	if (IS_ERR(card)) {
		err = PTR_ERR(card);
		goto err;
	}

<<<<<<< HEAD
	err = mmc_sd_get_cid(host, host->ocr & ocr, card->raw_cid);

	if (!err) {
=======
	if (ocr & R4_MEMORY_PRESENT
	    && mmc_sd_get_cid(host, host->ocr & ocr, card->raw_cid) == 0) {
>>>>>>> 062c1825
		card->type = MMC_TYPE_SD_COMBO;

		if (oldcard && (oldcard->type != MMC_TYPE_SD_COMBO ||
		    memcmp(card->raw_cid, oldcard->raw_cid, sizeof(card->raw_cid)) != 0)) {
			mmc_remove_card(card);
			return -ENOENT;
		}
	} else {
		card->type = MMC_TYPE_SDIO;

		if (oldcard && oldcard->type != MMC_TYPE_SDIO) {
			mmc_remove_card(card);
			return -ENOENT;
		}
	}

	/*
	 * Call the optional HC's init_card function to handle quirks.
	 */
	if (host->ops->init_card)
		host->ops->init_card(host, card);

	/*
	 * For native busses:  set card RCA and quit open drain mode.
	 */
	if (!powered_resume && !mmc_host_is_spi(host)) {
		err = mmc_send_relative_addr(host, &card->rca);
		if (err)
			goto remove;

		mmc_set_bus_mode(host, MMC_BUSMODE_PUSHPULL);
	}

	/*
	 * Read CSD, before selecting the card
	 */
	if (!oldcard && card->type == MMC_TYPE_SD_COMBO) {
		err = mmc_sd_get_csd(host, card);
		if (err)
			return err;

		mmc_decode_cid(card);
	}

	/*
	 * Select card, as all following commands rely on that.
	 */
	if (!powered_resume && !mmc_host_is_spi(host)) {
		err = mmc_select_card(card);
		if (err)
			goto remove;
	}

	if (card->quirks & MMC_QUIRK_NONSTD_SDIO) {
		/*
		 * This is non-standard SDIO device, meaning it doesn't
		 * have any CIA (Common I/O area) registers present.
		 * It's host's responsibility to fill cccr and cis
		 * structures in init_card().
		 */
		mmc_set_clock(host, card->cis.max_dtr);

		if (card->cccr.high_speed) {
			mmc_card_set_highspeed(card);
			mmc_set_timing(card->host, MMC_TIMING_SD_HS);
		}

		goto finish;
	}

	/*
	 * Read the common registers.
	 */
	err = sdio_read_cccr(card);
	if (err)
		goto remove;

	/*
	 * Read the common CIS tuples.
	 */
	err = sdio_read_common_cis(card);
	if (err)
		goto remove;

	if (oldcard) {
		int same = (card->cis.vendor == oldcard->cis.vendor &&
			    card->cis.device == oldcard->cis.device);
		mmc_remove_card(card);
		if (!same)
			return -ENOENT;

		card = oldcard;
		return 0;
	}

	if (card->type == MMC_TYPE_SD_COMBO) {
		err = mmc_sd_setup_card(host, card, oldcard != NULL);
		/* handle as SDIO-only card if memory init failed */
		if (err) {
			mmc_go_idle(host);
			if (mmc_host_is_spi(host))
				/* should not fail, as it worked previously */
				mmc_spi_set_crc(host, use_spi_crc);
			card->type = MMC_TYPE_SDIO;
		} else
			card->dev.type = &sd_type;
	}

	/*
	 * If needed, disconnect card detection pull-up resistor.
	 */
	err = sdio_disable_cd(card);
	if (err)
		goto remove;

	/*
	 * Switch to high-speed (if supported).
	 */
	err = sdio_enable_hs(card);
	if (err > 0)
		mmc_sd_go_highspeed(card);
	else if (err)
		goto remove;

	/*
	 * Change to the card's maximum speed.
	 */
	mmc_set_clock(host, mmc_sdio_get_max_clock(card));

	/*
	 * Switch to wider bus (if supported).
	 */
	err = sdio_enable_4bit_bus(card);
	if (err > 0)
		mmc_set_bus_width(card->host, MMC_BUS_WIDTH_4);
	else if (err)
		goto remove;

finish:
	if (!oldcard)
		host->card = card;
	return 0;

remove:
	if (!oldcard)
		mmc_remove_card(card);

err:
	return err;
}

/*
 * Host is being removed. Free up the current card.
 */
static void mmc_sdio_remove(struct mmc_host *host)
{
	int i;

	BUG_ON(!host);
	BUG_ON(!host->card);

	for (i = 0;i < host->card->sdio_funcs;i++) {
		if (host->card->sdio_func[i]) {
			sdio_remove_func(host->card->sdio_func[i]);
			host->card->sdio_func[i] = NULL;
		}
	}

	mmc_remove_card(host->card);
	host->card = NULL;
}

/*
 * Card detection callback from host.
 */
static void mmc_sdio_detect(struct mmc_host *host)
{
	int err;

	BUG_ON(!host);
	BUG_ON(!host->card);

	mmc_claim_host(host);

	/*
	 * Just check if our card has been removed.
	 */
	err = mmc_select_card(host->card);

	mmc_release_host(host);

	if (err) {
		mmc_sdio_remove(host);

		mmc_claim_host(host);
		mmc_detach_bus(host);
		mmc_release_host(host);
	}
}

/*
 * SDIO suspend.  We need to suspend all functions separately.
 * Therefore all registered functions must have drivers with suspend
 * and resume methods.  Failing that we simply remove the whole card.
 */
static int mmc_sdio_suspend(struct mmc_host *host)
{
	int i, err = 0;

	for (i = 0; i < host->card->sdio_funcs; i++) {
		struct sdio_func *func = host->card->sdio_func[i];
		if (func && sdio_func_present(func) && func->dev.driver) {
			const struct dev_pm_ops *pmops = func->dev.driver->pm;
			if (!pmops || !pmops->suspend || !pmops->resume) {
				/* force removal of entire card in that case */
				err = -ENOSYS;
			} else
				err = pmops->suspend(&func->dev);
			if (err)
				break;
		}
	}
	while (err && --i >= 0) {
		struct sdio_func *func = host->card->sdio_func[i];
		if (func && sdio_func_present(func) && func->dev.driver) {
			const struct dev_pm_ops *pmops = func->dev.driver->pm;
			pmops->resume(&func->dev);
		}
	}

	if (!err && host->pm_flags & MMC_PM_KEEP_POWER) {
		mmc_claim_host(host);
		sdio_disable_wide(host->card);
		mmc_release_host(host);
	}

	return err;
}

static int mmc_sdio_resume(struct mmc_host *host)
{
	int i, err;

	BUG_ON(!host);
	BUG_ON(!host->card);

	/* Basic card reinitialization. */
	mmc_claim_host(host);
	err = mmc_sdio_init_card(host, host->ocr, host->card,
				 (host->pm_flags & MMC_PM_KEEP_POWER));
	if (!err) {
		/* We may have switched to 1-bit mode during suspend. */
		err = sdio_enable_4bit_bus(host->card);
		if (err > 0) {
			mmc_set_bus_width(host, MMC_BUS_WIDTH_4);
			err = 0;
		}
	}
	if (!err && host->sdio_irqs)
		mmc_signal_sdio_irq(host);
	mmc_release_host(host);

	/*
	 * If the card looked to be the same as before suspending, then
	 * we proceed to resume all card functions.  If one of them returns
	 * an error then we simply return that error to the core and the
	 * card will be redetected as new.  It is the responsibility of
	 * the function driver to perform further tests with the extra
	 * knowledge it has of the card to confirm the card is indeed the
	 * same as before suspending (same MAC address for network cards,
	 * etc.) and return an error otherwise.
	 */
	for (i = 0; !err && i < host->card->sdio_funcs; i++) {
		struct sdio_func *func = host->card->sdio_func[i];
		if (func && sdio_func_present(func) && func->dev.driver) {
			const struct dev_pm_ops *pmops = func->dev.driver->pm;
			err = pmops->resume(&func->dev);
		}
	}

	return err;
}

static const struct mmc_bus_ops mmc_sdio_ops = {
	.remove = mmc_sdio_remove,
	.detect = mmc_sdio_detect,
	.suspend = mmc_sdio_suspend,
	.resume = mmc_sdio_resume,
};


/*
 * Starting point for SDIO card init.
 */
int mmc_attach_sdio(struct mmc_host *host, u32 ocr)
{
	int err;
	int i, funcs;
	struct mmc_card *card;

	BUG_ON(!host);
	WARN_ON(!host->claimed);

	mmc_attach_bus(host, &mmc_sdio_ops);

	/*
	 * Sanity check the voltages that the card claims to
	 * support.
	 */
	if (ocr & 0x7F) {
		printk(KERN_WARNING "%s: card claims to support voltages "
		       "below the defined range. These will be ignored.\n",
		       mmc_hostname(host));
		ocr &= ~0x7F;
	}

	host->ocr = mmc_select_voltage(host, ocr);

	/*
	 * Can we support the voltage(s) of the card(s)?
	 */
	if (!host->ocr) {
		err = -EINVAL;
		goto err;
	}

	/*
	 * Detect and init the card.
	 */
	err = mmc_sdio_init_card(host, host->ocr, NULL, 0);
	if (err)
		goto err;
	card = host->card;

	/*
	 * The number of functions on the card is encoded inside
	 * the ocr.
	 */
	funcs = (ocr & 0x70000000) >> 28;
	card->sdio_funcs = 0;

	/*
	 * Initialize (but don't add) all present functions.
	 */
	for (i = 0; i < funcs; i++, card->sdio_funcs++) {
		err = sdio_init_func(host->card, i + 1);
		if (err)
			goto remove;
	}

	mmc_release_host(host);

	/*
	 * First add the card to the driver model...
	 */
	err = mmc_add_card(host->card);
	if (err)
		goto remove_added;

	/*
	 * ...then the SDIO functions.
	 */
	for (i = 0;i < funcs;i++) {
		err = sdio_add_func(host->card->sdio_func[i]);
		if (err)
			goto remove_added;
	}

	return 0;


remove_added:
	/* Remove without lock if the device has been added. */
	mmc_sdio_remove(host);
	mmc_claim_host(host);
remove:
	/* And with lock if it hasn't been added. */
	if (host->card)
		mmc_sdio_remove(host);
err:
	mmc_detach_bus(host);
	mmc_release_host(host);

	printk(KERN_ERR "%s: error %d whilst initialising SDIO card\n",
		mmc_hostname(host), err);

	return err;
}
<|MERGE_RESOLUTION|>--- conflicted
+++ resolved
@@ -362,14 +362,8 @@
 		goto err;
 	}
 
-<<<<<<< HEAD
-	err = mmc_sd_get_cid(host, host->ocr & ocr, card->raw_cid);
-
-	if (!err) {
-=======
 	if (ocr & R4_MEMORY_PRESENT
 	    && mmc_sd_get_cid(host, host->ocr & ocr, card->raw_cid) == 0) {
->>>>>>> 062c1825
 		card->type = MMC_TYPE_SD_COMBO;
 
 		if (oldcard && (oldcard->type != MMC_TYPE_SD_COMBO ||
