/*
 * Copyright (C) 2006-2008 Nokia Corporation
 *
 * This program is free software; you can redistribute it and/or modify it
 * under the terms of the GNU General Public License version 2 as published by
 * the Free Software Foundation.
 *
 * This program is distributed in the hope that it will be useful, but WITHOUT
 * ANY WARRANTY; without even the implied warranty of MERCHANTABILITY or
 * FITNESS FOR A PARTICULAR PURPOSE. See the GNU General Public License for
 * more details.
 *
 * You should have received a copy of the GNU General Public License along with
 * this program; see the file COPYING. If not, write to the Free Software
 * Foundation, 59 Temple Place - Suite 330, Boston, MA 02111-1307, USA.
 *
 * Check MTD device read.
 *
 * Author: Adrian Hunter <ext-adrian.hunter@nokia.com>
 */

#include <linux/init.h>
#include <linux/module.h>
#include <linux/moduleparam.h>
#include <linux/err.h>
#include <linux/mtd/mtd.h>
#include <linux/slab.h>
#include <linux/sched.h>

#define PRINT_PREF KERN_INFO "mtd_readtest: "

static int dev = -EINVAL;
module_param(dev, int, S_IRUGO);
MODULE_PARM_DESC(dev, "MTD device number to use");

static struct mtd_info *mtd;
static unsigned char *iobuf;
static unsigned char *iobuf1;
static unsigned char *bbt;

static int pgsize;
static int ebcnt;
static int pgcnt;

static int read_eraseblock_by_page(int ebnum)
{
	size_t read;
	int i, ret, err = 0;
	loff_t addr = ebnum * mtd->erasesize;
	void *buf = iobuf;
	void *oobbuf = iobuf1;

	for (i = 0; i < pgcnt; i++) {
		memset(buf, 0 , pgcnt);
		ret = mtd_read(mtd, addr, pgsize, &read, buf);
		if (ret == -EUCLEAN)
			ret = 0;
		if (ret || read != pgsize) {
			printk(PRINT_PREF "error: read failed at %#llx\n",
			       (long long)addr);
			if (!err)
				err = ret;
			if (!err)
				err = -EINVAL;
		}
		if (mtd->oobsize) {
			struct mtd_oob_ops ops;

			ops.mode      = MTD_OPS_PLACE_OOB;
			ops.len       = 0;
			ops.retlen    = 0;
			ops.ooblen    = mtd->oobsize;
			ops.oobretlen = 0;
			ops.ooboffs   = 0;
			ops.datbuf    = NULL;
			ops.oobbuf    = oobbuf;
<<<<<<< HEAD
			ret = mtd->read_oob(mtd, addr, &ops);
=======
			ret = mtd_read_oob(mtd, addr, &ops);
>>>>>>> dcd6c922
			if ((ret && !mtd_is_bitflip(ret)) ||
					ops.oobretlen != mtd->oobsize) {
				printk(PRINT_PREF "error: read oob failed at "
						  "%#llx\n", (long long)addr);
				if (!err)
					err = ret;
				if (!err)
					err = -EINVAL;
			}
			oobbuf += mtd->oobsize;
		}
		addr += pgsize;
		buf += pgsize;
	}

	return err;
}

static void dump_eraseblock(int ebnum)
{
	int i, j, n;
	char line[128];
	int pg, oob;

	printk(PRINT_PREF "dumping eraseblock %d\n", ebnum);
	n = mtd->erasesize;
	for (i = 0; i < n;) {
		char *p = line;

		p += sprintf(p, "%05x: ", i);
		for (j = 0; j < 32 && i < n; j++, i++)
			p += sprintf(p, "%02x", (unsigned int)iobuf[i]);
		printk(KERN_CRIT "%s\n", line);
		cond_resched();
	}
	if (!mtd->oobsize)
		return;
	printk(PRINT_PREF "dumping oob from eraseblock %d\n", ebnum);
	n = mtd->oobsize;
	for (pg = 0, i = 0; pg < pgcnt; pg++)
		for (oob = 0; oob < n;) {
			char *p = line;

			p += sprintf(p, "%05x: ", i);
			for (j = 0; j < 32 && oob < n; j++, oob++, i++)
				p += sprintf(p, "%02x",
					     (unsigned int)iobuf1[i]);
			printk(KERN_CRIT "%s\n", line);
			cond_resched();
		}
}

static int is_block_bad(int ebnum)
{
	loff_t addr = ebnum * mtd->erasesize;
	int ret;

	ret = mtd_block_isbad(mtd, addr);
	if (ret)
		printk(PRINT_PREF "block %d is bad\n", ebnum);
	return ret;
}

static int scan_for_bad_eraseblocks(void)
{
	int i, bad = 0;

	bbt = kzalloc(ebcnt, GFP_KERNEL);
	if (!bbt) {
		printk(PRINT_PREF "error: cannot allocate memory\n");
		return -ENOMEM;
	}

	if (!mtd_can_have_bb(mtd))
		return 0;

	printk(PRINT_PREF "scanning for bad eraseblocks\n");
	for (i = 0; i < ebcnt; ++i) {
		bbt[i] = is_block_bad(i) ? 1 : 0;
		if (bbt[i])
			bad += 1;
		cond_resched();
	}
	printk(PRINT_PREF "scanned %d eraseblocks, %d are bad\n", i, bad);
	return 0;
}

static int __init mtd_readtest_init(void)
{
	uint64_t tmp;
	int err, i;

	printk(KERN_INFO "\n");
	printk(KERN_INFO "=================================================\n");

	if (dev < 0) {
		printk(PRINT_PREF "Please specify a valid mtd-device via module paramter\n");
		return -EINVAL;
	}

	printk(PRINT_PREF "MTD device: %d\n", dev);

	mtd = get_mtd_device(NULL, dev);
	if (IS_ERR(mtd)) {
		err = PTR_ERR(mtd);
		printk(PRINT_PREF "error: Cannot get MTD device\n");
		return err;
	}

	if (mtd->writesize == 1) {
		printk(PRINT_PREF "not NAND flash, assume page size is 512 "
		       "bytes.\n");
		pgsize = 512;
	} else
		pgsize = mtd->writesize;

	tmp = mtd->size;
	do_div(tmp, mtd->erasesize);
	ebcnt = tmp;
	pgcnt = mtd->erasesize / pgsize;

	printk(PRINT_PREF "MTD device size %llu, eraseblock size %u, "
	       "page size %u, count of eraseblocks %u, pages per "
	       "eraseblock %u, OOB size %u\n",
	       (unsigned long long)mtd->size, mtd->erasesize,
	       pgsize, ebcnt, pgcnt, mtd->oobsize);

	err = -ENOMEM;
	iobuf = kmalloc(mtd->erasesize, GFP_KERNEL);
	if (!iobuf) {
		printk(PRINT_PREF "error: cannot allocate memory\n");
		goto out;
	}
	iobuf1 = kmalloc(mtd->erasesize, GFP_KERNEL);
	if (!iobuf1) {
		printk(PRINT_PREF "error: cannot allocate memory\n");
		goto out;
	}

	err = scan_for_bad_eraseblocks();
	if (err)
		goto out;

	/* Read all eraseblocks 1 page at a time */
	printk(PRINT_PREF "testing page read\n");
	for (i = 0; i < ebcnt; ++i) {
		int ret;

		if (bbt[i])
			continue;
		ret = read_eraseblock_by_page(i);
		if (ret) {
			dump_eraseblock(i);
			if (!err)
				err = ret;
		}
		cond_resched();
	}

	if (err)
		printk(PRINT_PREF "finished with errors\n");
	else
		printk(PRINT_PREF "finished\n");

out:

	kfree(iobuf);
	kfree(iobuf1);
	kfree(bbt);
	put_mtd_device(mtd);
	if (err)
		printk(PRINT_PREF "error %d occurred\n", err);
	printk(KERN_INFO "=================================================\n");
	return err;
}
module_init(mtd_readtest_init);

static void __exit mtd_readtest_exit(void)
{
	return;
}
module_exit(mtd_readtest_exit);

MODULE_DESCRIPTION("Read test module");
MODULE_AUTHOR("Adrian Hunter");
MODULE_LICENSE("GPL");<|MERGE_RESOLUTION|>--- conflicted
+++ resolved
@@ -74,11 +74,7 @@
 			ops.ooboffs   = 0;
 			ops.datbuf    = NULL;
 			ops.oobbuf    = oobbuf;
-<<<<<<< HEAD
-			ret = mtd->read_oob(mtd, addr, &ops);
-=======
 			ret = mtd_read_oob(mtd, addr, &ops);
->>>>>>> dcd6c922
 			if ((ret && !mtd_is_bitflip(ret)) ||
 					ops.oobretlen != mtd->oobsize) {
 				printk(PRINT_PREF "error: read oob failed at "
