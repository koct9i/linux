--- conflicted
+++ resolved
@@ -153,11 +153,7 @@
 			len = mtd->erasesize - offs;
 	}
 	addr = eb * mtd->erasesize + offs;
-<<<<<<< HEAD
-	err = mtd->read(mtd, addr, len, &read, readbuf);
-=======
 	err = mtd_read(mtd, addr, len, &read, readbuf);
->>>>>>> dcd6c922
 	if (mtd_is_bitflip(err))
 		err = 0;
 	if (unlikely(err || read != len)) {
