/*
 * Elantech Touchpad driver (v6)
 *
 * Copyright (C) 2007-2009 Arjan Opmeer <arjan@opmeer.net>
 *
 * This program is free software; you can redistribute it and/or modify it
 * under the terms of the GNU General Public License version 2 as published
 * by the Free Software Foundation.
 *
 * Trademarks are the property of their respective owners.
 */

#include <linux/delay.h>
#include <linux/slab.h>
#include <linux/module.h>
#include <linux/input.h>
#include <linux/serio.h>
#include <linux/libps2.h>
#include "psmouse.h"
#include "elantech.h"

#define elantech_debug(format, arg...)				\
	do {							\
		if (etd->debug)					\
			printk(KERN_DEBUG format, ##arg);	\
	} while (0)

static bool force_elantech;
module_param_named(force_elantech, force_elantech, bool, 0644);
MODULE_PARM_DESC(force_elantech, "Force the Elantech PS/2 protocol extension to be used, 1 = enabled, 0 = disabled (default).");

/*
 * Send a Synaptics style sliced query command
 */
static int synaptics_send_cmd(struct psmouse *psmouse, unsigned char c,
				unsigned char *param)
{
	if (psmouse_sliced_command(psmouse, c) ||
	    ps2_command(&psmouse->ps2dev, param, PSMOUSE_CMD_GETINFO)) {
		pr_err("elantech.c: synaptics_send_cmd query 0x%02x failed.\n", c);
		return -1;
	}

	return 0;
}

/*
 * A retrying version of ps2_command
 */
static int elantech_ps2_command(struct psmouse *psmouse,
				unsigned char *param, int command)
{
	struct ps2dev *ps2dev = &psmouse->ps2dev;
	struct elantech_data *etd = psmouse->private;
	int rc;
	int tries = ETP_PS2_COMMAND_TRIES;

	do {
		rc = ps2_command(ps2dev, param, command);
		if (rc == 0)
			break;
		tries--;
		elantech_debug("elantech.c: retrying ps2 command 0x%02x (%d).\n",
			command, tries);
		msleep(ETP_PS2_COMMAND_DELAY);
	} while (tries > 0);

	if (rc)
		pr_err("elantech.c: ps2 command 0x%02x failed.\n", command);

	return rc;
}

/*
 * Send an Elantech style special command to read a value from a register
 */
static int elantech_read_reg(struct psmouse *psmouse, unsigned char reg,
				unsigned char *val)
{
	struct elantech_data *etd = psmouse->private;
	unsigned char param[3];
	int rc = 0;

	if (reg < 0x10 || reg > 0x26)
		return -1;

	if (reg > 0x11 && reg < 0x20)
		return -1;

	switch (etd->hw_version) {
	case 1:
		if (psmouse_sliced_command(psmouse, ETP_REGISTER_READ) ||
		    psmouse_sliced_command(psmouse, reg) ||
		    ps2_command(&psmouse->ps2dev, param, PSMOUSE_CMD_GETINFO)) {
			rc = -1;
		}
		break;

	case 2:
		if (elantech_ps2_command(psmouse,  NULL, ETP_PS2_CUSTOM_COMMAND) ||
		    elantech_ps2_command(psmouse,  NULL, ETP_REGISTER_READ) ||
		    elantech_ps2_command(psmouse,  NULL, ETP_PS2_CUSTOM_COMMAND) ||
		    elantech_ps2_command(psmouse,  NULL, reg) ||
		    elantech_ps2_command(psmouse, param, PSMOUSE_CMD_GETINFO)) {
			rc = -1;
		}
		break;
	}

	if (rc)
		pr_err("elantech.c: failed to read register 0x%02x.\n", reg);
	else
		*val = param[0];

	return rc;
}

/*
 * Send an Elantech style special command to write a register with a value
 */
static int elantech_write_reg(struct psmouse *psmouse, unsigned char reg,
				unsigned char val)
{
	struct elantech_data *etd = psmouse->private;
	int rc = 0;

	if (reg < 0x10 || reg > 0x26)
		return -1;

	if (reg > 0x11 && reg < 0x20)
		return -1;

	switch (etd->hw_version) {
	case 1:
		if (psmouse_sliced_command(psmouse, ETP_REGISTER_WRITE) ||
		    psmouse_sliced_command(psmouse, reg) ||
		    psmouse_sliced_command(psmouse, val) ||
		    ps2_command(&psmouse->ps2dev, NULL, PSMOUSE_CMD_SETSCALE11)) {
			rc = -1;
		}
		break;

	case 2:
		if (elantech_ps2_command(psmouse, NULL, ETP_PS2_CUSTOM_COMMAND) ||
		    elantech_ps2_command(psmouse, NULL, ETP_REGISTER_WRITE) ||
		    elantech_ps2_command(psmouse, NULL, ETP_PS2_CUSTOM_COMMAND) ||
		    elantech_ps2_command(psmouse, NULL, reg) ||
		    elantech_ps2_command(psmouse, NULL, ETP_PS2_CUSTOM_COMMAND) ||
		    elantech_ps2_command(psmouse, NULL, val) ||
		    elantech_ps2_command(psmouse, NULL, PSMOUSE_CMD_SETSCALE11)) {
			rc = -1;
		}
		break;
	}

	if (rc)
		pr_err("elantech.c: failed to write register 0x%02x with value 0x%02x.\n",
			reg, val);

	return rc;
}

/*
 * Dump a complete mouse movement packet to the syslog
 */
static void elantech_packet_dump(unsigned char *packet, int size)
{
	int	i;

	printk(KERN_DEBUG "elantech.c: PS/2 packet [");
	for (i = 0; i < size; i++)
		printk("%s0x%02x ", (i) ? ", " : " ", packet[i]);
	printk("]\n");
}

/*
 * Interpret complete data packets and report absolute mode input events for
 * hardware version 1. (4 byte packets)
 */
static void elantech_report_absolute_v1(struct psmouse *psmouse)
{
	struct input_dev *dev = psmouse->dev;
	struct elantech_data *etd = psmouse->private;
	unsigned char *packet = psmouse->packet;
	int fingers;
	static int old_fingers;

<<<<<<< HEAD
	if (etd->fw_version_maj == 0x01) {
=======
	if (etd->fw_version < 0x020000) {
>>>>>>> d71f4cec
		/*
		 * byte 0:  D   U  p1  p2   1  p3   R   L
		 * byte 1:  f   0  th  tw  x9  x8  y9  y8
		 */
		fingers = ((packet[1] & 0x80) >> 7) +
				((packet[1] & 0x30) >> 4);
	} else {
		/*
		 * byte 0: n1  n0  p2  p1   1  p3   R   L
		 * byte 1:  0   0   0   0  x9  x8  y9  y8
		 */
		fingers = (packet[0] & 0xc0) >> 6;
	}

	if (etd->jumpy_cursor) {
		/* Discard packets that are likely to have bogus coordinates */
		if (fingers > old_fingers) {
			elantech_debug("elantech.c: discarding packet\n");
			goto discard_packet_v1;
		}
	}

	input_report_key(dev, BTN_TOUCH, fingers != 0);

	/*
	 * byte 2: x7  x6  x5  x4  x3  x2  x1  x0
	 * byte 3: y7  y6  y5  y4  y3  y2  y1  y0
	 */
	if (fingers) {
		input_report_abs(dev, ABS_X,
			((packet[1] & 0x0c) << 6) | packet[2]);
		input_report_abs(dev, ABS_Y,
			ETP_YMAX_V1 - (((packet[1] & 0x03) << 8) | packet[3]));
	}

	input_report_key(dev, BTN_TOOL_FINGER, fingers == 1);
	input_report_key(dev, BTN_TOOL_DOUBLETAP, fingers == 2);
	input_report_key(dev, BTN_TOOL_TRIPLETAP, fingers == 3);
	input_report_key(dev, BTN_LEFT, packet[0] & 0x01);
	input_report_key(dev, BTN_RIGHT, packet[0] & 0x02);

	if (etd->fw_version < 0x020000 &&
	    (etd->capabilities & ETP_CAP_HAS_ROCKER)) {
		/* rocker up */
		input_report_key(dev, BTN_FORWARD, packet[0] & 0x40);
		/* rocker down */
		input_report_key(dev, BTN_BACK, packet[0] & 0x80);
	}

	input_sync(dev);

 discard_packet_v1:
	old_fingers = fingers;
}

/*
 * Interpret complete data packets and report absolute mode input events for
 * hardware version 2. (6 byte packets)
 */
static void elantech_report_absolute_v2(struct psmouse *psmouse)
{
	struct input_dev *dev = psmouse->dev;
	unsigned char *packet = psmouse->packet;
	int fingers, x1, y1, x2, y2;

	/* byte 0: n1  n0   .   .   .   .   R   L */
	fingers = (packet[0] & 0xc0) >> 6;
	input_report_key(dev, BTN_TOUCH, fingers != 0);

	switch (fingers) {
	case 1:
		/*
		 * byte 1:  .   .   .   .   .  x10 x9  x8
		 * byte 2: x7  x6  x5  x4  x4  x2  x1  x0
		 */
		input_report_abs(dev, ABS_X,
			((packet[1] & 0x07) << 8) | packet[2]);
		/*
		 * byte 4:  .   .   .   .   .   .  y9  y8
		 * byte 5: y7  y6  y5  y4  y3  y2  y1  y0
		 */
		input_report_abs(dev, ABS_Y,
			ETP_YMAX_V2 - (((packet[4] & 0x03) << 8) | packet[5]));
		break;

	case 2:
		/*
		 * The coordinate of each finger is reported separately
		 * with a lower resolution for two finger touches:
		 * byte 0:  .   .  ay8 ax8  .   .   .   .
		 * byte 1: ax7 ax6 ax5 ax4 ax3 ax2 ax1 ax0
		 */
		x1 = ((packet[0] & 0x10) << 4) | packet[1];
		/* byte 2: ay7 ay6 ay5 ay4 ay3 ay2 ay1 ay0 */
		y1 = ETP_2FT_YMAX - (((packet[0] & 0x20) << 3) | packet[2]);
		/*
		 * byte 3:  .   .  by8 bx8  .   .   .   .
		 * byte 4: bx7 bx6 bx5 bx4 bx3 bx2 bx1 bx0
		 */
		x2 = ((packet[3] & 0x10) << 4) | packet[4];
		/* byte 5: by7 by8 by5 by4 by3 by2 by1 by0 */
		y2 = ETP_2FT_YMAX - (((packet[3] & 0x20) << 3) | packet[5]);
		/*
		 * For compatibility with the X Synaptics driver scale up
		 * one coordinate and report as ordinary mouse movent
		 */
		input_report_abs(dev, ABS_X, x1 << 2);
		input_report_abs(dev, ABS_Y, y1 << 2);
		/*
		 * For compatibility with the proprietary X Elantech driver
		 * report both coordinates as hat coordinates
		 */
		input_report_abs(dev, ABS_HAT0X, x1);
		input_report_abs(dev, ABS_HAT0Y, y1);
		input_report_abs(dev, ABS_HAT1X, x2);
		input_report_abs(dev, ABS_HAT1Y, y2);
		break;
	}

	input_report_key(dev, BTN_TOOL_FINGER, fingers == 1);
	input_report_key(dev, BTN_TOOL_DOUBLETAP, fingers == 2);
	input_report_key(dev, BTN_TOOL_TRIPLETAP, fingers == 3);
	input_report_key(dev, BTN_LEFT, packet[0] & 0x01);
	input_report_key(dev, BTN_RIGHT, packet[0] & 0x02);

	input_sync(dev);
}

static int elantech_check_parity_v1(struct psmouse *psmouse)
{
	struct elantech_data *etd = psmouse->private;
	unsigned char *packet = psmouse->packet;
	unsigned char p1, p2, p3;

	/* Parity bits are placed differently */
	if (etd->fw_version < 0x020000) {
		/* byte 0:  D   U  p1  p2   1  p3   R   L */
		p1 = (packet[0] & 0x20) >> 5;
		p2 = (packet[0] & 0x10) >> 4;
	} else {
		/* byte 0: n1  n0  p2  p1   1  p3   R   L */
		p1 = (packet[0] & 0x10) >> 4;
		p2 = (packet[0] & 0x20) >> 5;
	}

	p3 = (packet[0] & 0x04) >> 2;

	return etd->parity[packet[1]] == p1 &&
	       etd->parity[packet[2]] == p2 &&
	       etd->parity[packet[3]] == p3;
}

/*
 * Process byte stream from mouse and handle complete packets
 */
static psmouse_ret_t elantech_process_byte(struct psmouse *psmouse)
{
	struct elantech_data *etd = psmouse->private;

	if (psmouse->pktcnt < psmouse->pktsize)
		return PSMOUSE_GOOD_DATA;

	if (etd->debug > 1)
		elantech_packet_dump(psmouse->packet, psmouse->pktsize);

	switch (etd->hw_version) {
	case 1:
		if (etd->paritycheck && !elantech_check_parity_v1(psmouse))
			return PSMOUSE_BAD_DATA;

		elantech_report_absolute_v1(psmouse);
		break;

	case 2:
		/* We don't know how to check parity in protocol v2 */
		elantech_report_absolute_v2(psmouse);
		break;
	}

	return PSMOUSE_FULL_PACKET;
}

/*
 * Put the touchpad into absolute mode
 */
static int elantech_set_absolute_mode(struct psmouse *psmouse)
{
	struct elantech_data *etd = psmouse->private;
	unsigned char val;
	int tries = ETP_READ_BACK_TRIES;
	int rc = 0;

	switch (etd->hw_version) {
	case 1:
		etd->reg_10 = 0x16;
		etd->reg_11 = 0x8f;
		if (elantech_write_reg(psmouse, 0x10, etd->reg_10) ||
		    elantech_write_reg(psmouse, 0x11, etd->reg_11)) {
			rc = -1;
		}
		break;

	case 2:
					/* Windows driver values */
		etd->reg_10 = 0x54;
		etd->reg_11 = 0x88;	/* 0x8a */
		etd->reg_21 = 0x60;	/* 0x00 */
		if (elantech_write_reg(psmouse, 0x10, etd->reg_10) ||
		    elantech_write_reg(psmouse, 0x11, etd->reg_11) ||
		    elantech_write_reg(psmouse, 0x21, etd->reg_21)) {
			rc = -1;
			break;
		}
	}

	if (rc == 0) {
		/*
		 * Read back reg 0x10. For hardware version 1 we must make
		 * sure the absolute mode bit is set. For hardware version 2
		 * the touchpad is probably initalising and not ready until
		 * we read back the value we just wrote.
		 */
		do {
			rc = elantech_read_reg(psmouse, 0x10, &val);
			if (rc == 0)
				break;
			tries--;
			elantech_debug("elantech.c: retrying read (%d).\n",
					tries);
			msleep(ETP_READ_BACK_DELAY);
		} while (tries > 0);

		if (rc) {
			pr_err("elantech.c: failed to read back register 0x10.\n");
		} else if (etd->hw_version == 1 &&
			   !(val & ETP_R10_ABSOLUTE_MODE)) {
			pr_err("elantech.c: touchpad refuses "
				"to switch to absolute mode.\n");
			rc = -1;
		}
	}

	if (rc)
		pr_err("elantech.c: failed to initialise registers.\n");

	return rc;
}

/*
 * Set the appropriate event bits for the input subsystem
 */
static void elantech_set_input_params(struct psmouse *psmouse)
{
	struct input_dev *dev = psmouse->dev;
	struct elantech_data *etd = psmouse->private;

	__set_bit(EV_KEY, dev->evbit);
	__set_bit(EV_ABS, dev->evbit);
	__clear_bit(EV_REL, dev->evbit);

	__set_bit(BTN_LEFT, dev->keybit);
	__set_bit(BTN_RIGHT, dev->keybit);

	__set_bit(BTN_TOUCH, dev->keybit);
	__set_bit(BTN_TOOL_FINGER, dev->keybit);
	__set_bit(BTN_TOOL_DOUBLETAP, dev->keybit);
	__set_bit(BTN_TOOL_TRIPLETAP, dev->keybit);

	switch (etd->hw_version) {
	case 1:
		/* Rocker button */
		if (etd->fw_version < 0x020000 &&
		    (etd->capabilities & ETP_CAP_HAS_ROCKER)) {
			__set_bit(BTN_FORWARD, dev->keybit);
			__set_bit(BTN_BACK, dev->keybit);
		}
		input_set_abs_params(dev, ABS_X, ETP_XMIN_V1, ETP_XMAX_V1, 0, 0);
		input_set_abs_params(dev, ABS_Y, ETP_YMIN_V1, ETP_YMAX_V1, 0, 0);
		break;

	case 2:
		input_set_abs_params(dev, ABS_X, ETP_XMIN_V2, ETP_XMAX_V2, 0, 0);
		input_set_abs_params(dev, ABS_Y, ETP_YMIN_V2, ETP_YMAX_V2, 0, 0);
		input_set_abs_params(dev, ABS_HAT0X, ETP_2FT_XMIN, ETP_2FT_XMAX, 0, 0);
		input_set_abs_params(dev, ABS_HAT0Y, ETP_2FT_YMIN, ETP_2FT_YMAX, 0, 0);
		input_set_abs_params(dev, ABS_HAT1X, ETP_2FT_XMIN, ETP_2FT_XMAX, 0, 0);
		input_set_abs_params(dev, ABS_HAT1Y, ETP_2FT_YMIN, ETP_2FT_YMAX, 0, 0);
		break;
	}
}

struct elantech_attr_data {
	size_t		field_offset;
	unsigned char	reg;
};

/*
 * Display a register value by reading a sysfs entry
 */
static ssize_t elantech_show_int_attr(struct psmouse *psmouse, void *data,
					char *buf)
{
	struct elantech_data *etd = psmouse->private;
	struct elantech_attr_data *attr = data;
	unsigned char *reg = (unsigned char *) etd + attr->field_offset;
	int rc = 0;

	if (attr->reg)
		rc = elantech_read_reg(psmouse, attr->reg, reg);

	return sprintf(buf, "0x%02x\n", (attr->reg && rc) ? -1 : *reg);
}

/*
 * Write a register value by writing a sysfs entry
 */
static ssize_t elantech_set_int_attr(struct psmouse *psmouse,
				     void *data, const char *buf, size_t count)
{
	struct elantech_data *etd = psmouse->private;
	struct elantech_attr_data *attr = data;
	unsigned char *reg = (unsigned char *) etd + attr->field_offset;
	unsigned long value;
	int err;

	err = strict_strtoul(buf, 16, &value);
	if (err)
		return err;

	if (value > 0xff)
		return -EINVAL;

	/* Do we need to preserve some bits for version 2 hardware too? */
	if (etd->hw_version == 1) {
		if (attr->reg == 0x10)
			/* Force absolute mode always on */
			value |= ETP_R10_ABSOLUTE_MODE;
		else if (attr->reg == 0x11)
			/* Force 4 byte mode always on */
			value |= ETP_R11_4_BYTE_MODE;
	}

	if (!attr->reg || elantech_write_reg(psmouse, attr->reg, value) == 0)
		*reg = value;

	return count;
}

#define ELANTECH_INT_ATTR(_name, _register)				\
	static struct elantech_attr_data elantech_attr_##_name = {	\
		.field_offset = offsetof(struct elantech_data, _name),	\
		.reg = _register,					\
	};								\
	PSMOUSE_DEFINE_ATTR(_name, S_IWUSR | S_IRUGO,			\
			    &elantech_attr_##_name,			\
			    elantech_show_int_attr,			\
			    elantech_set_int_attr)

ELANTECH_INT_ATTR(reg_10, 0x10);
ELANTECH_INT_ATTR(reg_11, 0x11);
ELANTECH_INT_ATTR(reg_20, 0x20);
ELANTECH_INT_ATTR(reg_21, 0x21);
ELANTECH_INT_ATTR(reg_22, 0x22);
ELANTECH_INT_ATTR(reg_23, 0x23);
ELANTECH_INT_ATTR(reg_24, 0x24);
ELANTECH_INT_ATTR(reg_25, 0x25);
ELANTECH_INT_ATTR(reg_26, 0x26);
ELANTECH_INT_ATTR(debug, 0);
ELANTECH_INT_ATTR(paritycheck, 0);

static struct attribute *elantech_attrs[] = {
	&psmouse_attr_reg_10.dattr.attr,
	&psmouse_attr_reg_11.dattr.attr,
	&psmouse_attr_reg_20.dattr.attr,
	&psmouse_attr_reg_21.dattr.attr,
	&psmouse_attr_reg_22.dattr.attr,
	&psmouse_attr_reg_23.dattr.attr,
	&psmouse_attr_reg_24.dattr.attr,
	&psmouse_attr_reg_25.dattr.attr,
	&psmouse_attr_reg_26.dattr.attr,
	&psmouse_attr_debug.dattr.attr,
	&psmouse_attr_paritycheck.dattr.attr,
	NULL
};

static struct attribute_group elantech_attr_group = {
	.attrs = elantech_attrs,
};

/*
 * Use magic knock to detect Elantech touchpad
 */
int elantech_detect(struct psmouse *psmouse, bool set_properties)
{
	struct ps2dev *ps2dev = &psmouse->ps2dev;
	unsigned char param[3];

	ps2_command(&psmouse->ps2dev, NULL, PSMOUSE_CMD_RESET_DIS);

	if (ps2_command(ps2dev,  NULL, PSMOUSE_CMD_DISABLE) ||
	    ps2_command(ps2dev,  NULL, PSMOUSE_CMD_SETSCALE11) ||
	    ps2_command(ps2dev,  NULL, PSMOUSE_CMD_SETSCALE11) ||
	    ps2_command(ps2dev,  NULL, PSMOUSE_CMD_SETSCALE11) ||
	    ps2_command(ps2dev, param, PSMOUSE_CMD_GETINFO)) {
		pr_debug("elantech.c: sending Elantech magic knock failed.\n");
		return -1;
	}

	/*
	 * Report this in case there are Elantech models that use a different
	 * set of magic numbers
	 */
	if (param[0] != 0x3c || param[1] != 0x03 || param[2] != 0xc8) {
		pr_debug("elantech.c: "
			 "unexpected magic knock result 0x%02x, 0x%02x, 0x%02x.\n",
			 param[0], param[1], param[2]);
		return -1;
	}

	/*
	 * Query touchpad's firmware version and see if it reports known
	 * value to avoid mis-detection. Logitech mice are known to respond
	 * to Elantech magic knock and there might be more.
	 */
	if (synaptics_send_cmd(psmouse, ETP_FW_VERSION_QUERY, param)) {
		pr_debug("elantech.c: failed to query firmware version.\n");
		return -1;
	}

	pr_debug("elantech.c: Elantech version query result 0x%02x, 0x%02x, 0x%02x.\n",
		 param[0], param[1], param[2]);

	if (param[0] == 0 || param[1] != 0) {
		if (!force_elantech) {
			pr_debug("elantech.c: Probably not a real Elantech touchpad. Aborting.\n");
			return -1;
		}

		pr_debug("elantech.c: Probably not a real Elantech touchpad. Enabling anyway due to force_elantech.\n");
	}

	if (set_properties) {
		psmouse->vendor = "Elantech";
		psmouse->name = "Touchpad";
	}

	return 0;
}

/*
 * Clean up sysfs entries when disconnecting
 */
static void elantech_disconnect(struct psmouse *psmouse)
{
	sysfs_remove_group(&psmouse->ps2dev.serio->dev.kobj,
			   &elantech_attr_group);
	kfree(psmouse->private);
	psmouse->private = NULL;
}

/*
 * Put the touchpad back into absolute mode when reconnecting
 */
static int elantech_reconnect(struct psmouse *psmouse)
{
	if (elantech_detect(psmouse, 0))
		return -1;

	if (elantech_set_absolute_mode(psmouse)) {
		pr_err("elantech.c: failed to put touchpad back into absolute mode.\n");
		return -1;
	}

	return 0;
}

/*
 * Initialize the touchpad and create sysfs entries
 */
int elantech_init(struct psmouse *psmouse)
{
	struct elantech_data *etd;
	int i, error;
	unsigned char param[3];

	psmouse->private = etd = kzalloc(sizeof(struct elantech_data), GFP_KERNEL);
	if (!etd)
		return -1;

	etd->parity[0] = 1;
	for (i = 1; i < 256; i++)
		etd->parity[i] = etd->parity[i & (i - 1)] ^ 1;

	/*
	 * Do the version query again so we can store the result
	 */
	if (synaptics_send_cmd(psmouse, ETP_FW_VERSION_QUERY, param)) {
		pr_err("elantech.c: failed to query firmware version.\n");
		goto init_fail;
	}

	etd->fw_version = (param[0] << 16) | (param[1] << 8) | param[2];

	/*
	 * Assume every version greater than this is new EeePC style
	 * hardware with 6 byte packets
	 */
<<<<<<< HEAD
	if ((etd->fw_version_maj == 0x02 && etd->fw_version_min >= 0x30) ||
	    etd->fw_version_maj > 0x02) {
=======
	if (etd->fw_version >= 0x020030) {
>>>>>>> d71f4cec
		etd->hw_version = 2;
		/* For now show extra debug information */
		etd->debug = 1;
		/* Don't know how to do parity checking for version 2 */
		etd->paritycheck = 0;
	} else {
		etd->hw_version = 1;
		etd->paritycheck = 1;
	}

	pr_info("elantech.c: assuming hardware version %d, firmware version %d.%d.%d\n",
		etd->hw_version, param[0], param[1], param[2]);

	if (synaptics_send_cmd(psmouse, ETP_CAPABILITIES_QUERY, param)) {
		pr_err("elantech.c: failed to query capabilities.\n");
		goto init_fail;
	}
	pr_info("elantech.c: Synaptics capabilities query result 0x%02x, 0x%02x, 0x%02x.\n",
		param[0], param[1], param[2]);
	etd->capabilities = param[0];

	/*
	 * This firmware seems to suffer from misreporting coordinates when
	 * a touch action starts causing the mouse cursor or scrolled page
	 * to jump. Enable a workaround.
	 */
	if (etd->fw_version == 0x020022) {
		pr_info("elantech.c: firmware version 2.0.34 detected, "
			"enabling jumpy cursor workaround\n");
		etd->jumpy_cursor = 1;
	}

	if (elantech_set_absolute_mode(psmouse)) {
		pr_err("elantech.c: failed to put touchpad into absolute mode.\n");
		goto init_fail;
	}

	elantech_set_input_params(psmouse);

	error = sysfs_create_group(&psmouse->ps2dev.serio->dev.kobj,
				   &elantech_attr_group);
	if (error) {
		pr_err("elantech.c: failed to create sysfs attributes, error: %d.\n",
			error);
		goto init_fail;
	}

	psmouse->protocol_handler = elantech_process_byte;
	psmouse->disconnect = elantech_disconnect;
	psmouse->reconnect = elantech_reconnect;
	psmouse->pktsize = etd->hw_version == 2 ? 6 : 4;

	return 0;

 init_fail:
	kfree(etd);
	return -1;
}<|MERGE_RESOLUTION|>--- conflicted
+++ resolved
@@ -185,11 +185,7 @@
 	int fingers;
 	static int old_fingers;
 
-<<<<<<< HEAD
-	if (etd->fw_version_maj == 0x01) {
-=======
 	if (etd->fw_version < 0x020000) {
->>>>>>> d71f4cec
 		/*
 		 * byte 0:  D   U  p1  p2   1  p3   R   L
 		 * byte 1:  f   0  th  tw  x9  x8  y9  y8
@@ -697,12 +693,7 @@
 	 * Assume every version greater than this is new EeePC style
 	 * hardware with 6 byte packets
 	 */
-<<<<<<< HEAD
-	if ((etd->fw_version_maj == 0x02 && etd->fw_version_min >= 0x30) ||
-	    etd->fw_version_maj > 0x02) {
-=======
 	if (etd->fw_version >= 0x020030) {
->>>>>>> d71f4cec
 		etd->hw_version = 2;
 		/* For now show extra debug information */
 		etd->debug = 1;
