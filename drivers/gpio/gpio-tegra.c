/*
 * arch/arm/mach-tegra/gpio.c
 *
 * Copyright (c) 2010 Google, Inc
 *
 * Author:
 *	Erik Gilling <konkers@google.com>
 *
 * This software is licensed under the terms of the GNU General Public
 * License version 2, as published by the Free Software Foundation, and
 * may be copied, distributed, and modified under those terms.
 *
 * This program is distributed in the hope that it will be useful,
 * but WITHOUT ANY WARRANTY; without even the implied warranty of
 * MERCHANTABILITY or FITNESS FOR A PARTICULAR PURPOSE.  See the
 * GNU General Public License for more details.
 *
 */

#include <linux/init.h>
#include <linux/irq.h>
#include <linux/interrupt.h>
#include <linux/io.h>
#include <linux/gpio.h>
#include <linux/of.h>
#include <linux/platform_device.h>
#include <linux/module.h>

#include <asm/mach/irq.h>

#include <mach/gpio-tegra.h>
#include <mach/iomap.h>
#include <mach/suspend.h>

#define GPIO_BANK(x)		((x) >> 5)
#define GPIO_PORT(x)		(((x) >> 3) & 0x3)
#define GPIO_BIT(x)		((x) & 0x7)

#define GPIO_REG(x)		(GPIO_BANK(x) * 0x80 + GPIO_PORT(x) * 4)

#define GPIO_CNF(x)		(GPIO_REG(x) + 0x00)
#define GPIO_OE(x)		(GPIO_REG(x) + 0x10)
#define GPIO_OUT(x)		(GPIO_REG(x) + 0X20)
#define GPIO_IN(x)		(GPIO_REG(x) + 0x30)
#define GPIO_INT_STA(x)		(GPIO_REG(x) + 0x40)
#define GPIO_INT_ENB(x)		(GPIO_REG(x) + 0x50)
#define GPIO_INT_LVL(x)		(GPIO_REG(x) + 0x60)
#define GPIO_INT_CLR(x)		(GPIO_REG(x) + 0x70)

#define GPIO_MSK_CNF(x)		(GPIO_REG(x) + 0x800)
#define GPIO_MSK_OE(x)		(GPIO_REG(x) + 0x810)
#define GPIO_MSK_OUT(x)		(GPIO_REG(x) + 0X820)
#define GPIO_MSK_INT_STA(x)	(GPIO_REG(x) + 0x840)
#define GPIO_MSK_INT_ENB(x)	(GPIO_REG(x) + 0x850)
#define GPIO_MSK_INT_LVL(x)	(GPIO_REG(x) + 0x860)

#define GPIO_INT_LVL_MASK		0x010101
#define GPIO_INT_LVL_EDGE_RISING	0x000101
#define GPIO_INT_LVL_EDGE_FALLING	0x000100
#define GPIO_INT_LVL_EDGE_BOTH		0x010100
#define GPIO_INT_LVL_LEVEL_HIGH		0x000001
#define GPIO_INT_LVL_LEVEL_LOW		0x000000

struct tegra_gpio_bank {
	int bank;
	int irq;
	spinlock_t lvl_lock[4];
#ifdef CONFIG_PM
	u32 cnf[4];
	u32 out[4];
	u32 oe[4];
	u32 int_enb[4];
	u32 int_lvl[4];
#endif
};


static void __iomem *regs;
static struct tegra_gpio_bank tegra_gpio_banks[7];

static inline void tegra_gpio_writel(u32 val, u32 reg)
{
	__raw_writel(val, regs + reg);
}

static inline u32 tegra_gpio_readl(u32 reg)
{
	return __raw_readl(regs + reg);
}

static int tegra_gpio_compose(int bank, int port, int bit)
{
	return (bank << 5) | ((port & 0x3) << 3) | (bit & 0x7);
}

static void tegra_gpio_mask_write(u32 reg, int gpio, int value)
{
	u32 val;

	val = 0x100 << GPIO_BIT(gpio);
	if (value)
		val |= 1 << GPIO_BIT(gpio);
	tegra_gpio_writel(val, reg);
}

void tegra_gpio_enable(int gpio)
{
	tegra_gpio_mask_write(GPIO_MSK_CNF(gpio), gpio, 1);
}

void tegra_gpio_disable(int gpio)
{
	tegra_gpio_mask_write(GPIO_MSK_CNF(gpio), gpio, 0);
}

static void tegra_gpio_set(struct gpio_chip *chip, unsigned offset, int value)
{
	tegra_gpio_mask_write(GPIO_MSK_OUT(offset), offset, value);
}

static int tegra_gpio_get(struct gpio_chip *chip, unsigned offset)
{
	return (tegra_gpio_readl(GPIO_IN(offset)) >> GPIO_BIT(offset)) & 0x1;
}

static int tegra_gpio_direction_input(struct gpio_chip *chip, unsigned offset)
{
	tegra_gpio_mask_write(GPIO_MSK_OE(offset), offset, 0);
	return 0;
}

static int tegra_gpio_direction_output(struct gpio_chip *chip, unsigned offset,
					int value)
{
	tegra_gpio_set(chip, offset, value);
	tegra_gpio_mask_write(GPIO_MSK_OE(offset), offset, 1);
	return 0;
}

static int tegra_gpio_to_irq(struct gpio_chip *chip, unsigned offset)
{
	return TEGRA_GPIO_TO_IRQ(offset);
}

static struct gpio_chip tegra_gpio_chip = {
	.label			= "tegra-gpio",
	.direction_input	= tegra_gpio_direction_input,
	.get			= tegra_gpio_get,
	.direction_output	= tegra_gpio_direction_output,
	.set			= tegra_gpio_set,
	.to_irq			= tegra_gpio_to_irq,
	.base			= 0,
	.ngpio			= TEGRA_NR_GPIOS,
};

static void tegra_gpio_irq_ack(struct irq_data *d)
{
	int gpio = d->irq - INT_GPIO_BASE;

	tegra_gpio_writel(1 << GPIO_BIT(gpio), GPIO_INT_CLR(gpio));
}

static void tegra_gpio_irq_mask(struct irq_data *d)
{
	int gpio = d->irq - INT_GPIO_BASE;

	tegra_gpio_mask_write(GPIO_MSK_INT_ENB(gpio), gpio, 0);
}

static void tegra_gpio_irq_unmask(struct irq_data *d)
{
	int gpio = d->irq - INT_GPIO_BASE;

	tegra_gpio_mask_write(GPIO_MSK_INT_ENB(gpio), gpio, 1);
}

static int tegra_gpio_irq_set_type(struct irq_data *d, unsigned int type)
{
	int gpio = d->irq - INT_GPIO_BASE;
	struct tegra_gpio_bank *bank = irq_data_get_irq_chip_data(d);
	int port = GPIO_PORT(gpio);
	int lvl_type;
	int val;
	unsigned long flags;

	switch (type & IRQ_TYPE_SENSE_MASK) {
	case IRQ_TYPE_EDGE_RISING:
		lvl_type = GPIO_INT_LVL_EDGE_RISING;
		break;

	case IRQ_TYPE_EDGE_FALLING:
		lvl_type = GPIO_INT_LVL_EDGE_FALLING;
		break;

	case IRQ_TYPE_EDGE_BOTH:
		lvl_type = GPIO_INT_LVL_EDGE_BOTH;
		break;

	case IRQ_TYPE_LEVEL_HIGH:
		lvl_type = GPIO_INT_LVL_LEVEL_HIGH;
		break;

	case IRQ_TYPE_LEVEL_LOW:
		lvl_type = GPIO_INT_LVL_LEVEL_LOW;
		break;

	default:
		return -EINVAL;
	}

	spin_lock_irqsave(&bank->lvl_lock[port], flags);

	val = tegra_gpio_readl(GPIO_INT_LVL(gpio));
	val &= ~(GPIO_INT_LVL_MASK << GPIO_BIT(gpio));
	val |= lvl_type << GPIO_BIT(gpio);
	tegra_gpio_writel(val, GPIO_INT_LVL(gpio));

	spin_unlock_irqrestore(&bank->lvl_lock[port], flags);

	if (type & (IRQ_TYPE_LEVEL_LOW | IRQ_TYPE_LEVEL_HIGH))
		__irq_set_handler_locked(d->irq, handle_level_irq);
	else if (type & (IRQ_TYPE_EDGE_FALLING | IRQ_TYPE_EDGE_RISING))
		__irq_set_handler_locked(d->irq, handle_edge_irq);

	return 0;
}

static void tegra_gpio_irq_handler(unsigned int irq, struct irq_desc *desc)
{
	struct tegra_gpio_bank *bank;
	int port;
	int pin;
	int unmasked = 0;
	struct irq_chip *chip = irq_desc_get_chip(desc);

	chained_irq_enter(chip, desc);

	bank = irq_get_handler_data(irq);

	for (port = 0; port < 4; port++) {
		int gpio = tegra_gpio_compose(bank->bank, port, 0);
		unsigned long sta = tegra_gpio_readl(GPIO_INT_STA(gpio)) &
			tegra_gpio_readl(GPIO_INT_ENB(gpio));
		u32 lvl = tegra_gpio_readl(GPIO_INT_LVL(gpio));

		for_each_set_bit(pin, &sta, 8) {
			tegra_gpio_writel(1 << pin, GPIO_INT_CLR(gpio));

			/* if gpio is edge triggered, clear condition
			 * before executing the hander so that we don't
			 * miss edges
			 */
			if (lvl & (0x100 << pin)) {
				unmasked = 1;
				chained_irq_exit(chip, desc);
			}

			generic_handle_irq(gpio_to_irq(gpio + pin));
		}
	}

	if (!unmasked)
		chained_irq_exit(chip, desc);

}

#ifdef CONFIG_PM
void tegra_gpio_resume(void)
{
	unsigned long flags;
	int b;
	int p;

	local_irq_save(flags);

	for (b = 0; b < ARRAY_SIZE(tegra_gpio_banks); b++) {
		struct tegra_gpio_bank *bank = &tegra_gpio_banks[b];

		for (p = 0; p < ARRAY_SIZE(bank->oe); p++) {
			unsigned int gpio = (b<<5) | (p<<3);
			tegra_gpio_writel(bank->cnf[p], GPIO_CNF(gpio));
			tegra_gpio_writel(bank->out[p], GPIO_OUT(gpio));
			tegra_gpio_writel(bank->oe[p], GPIO_OE(gpio));
			tegra_gpio_writel(bank->int_lvl[p], GPIO_INT_LVL(gpio));
			tegra_gpio_writel(bank->int_enb[p], GPIO_INT_ENB(gpio));
		}
	}

	local_irq_restore(flags);
}

void tegra_gpio_suspend(void)
{
	unsigned long flags;
	int b;
	int p;

	local_irq_save(flags);
	for (b = 0; b < ARRAY_SIZE(tegra_gpio_banks); b++) {
		struct tegra_gpio_bank *bank = &tegra_gpio_banks[b];

		for (p = 0; p < ARRAY_SIZE(bank->oe); p++) {
			unsigned int gpio = (b<<5) | (p<<3);
			bank->cnf[p] = tegra_gpio_readl(GPIO_CNF(gpio));
			bank->out[p] = tegra_gpio_readl(GPIO_OUT(gpio));
			bank->oe[p] = tegra_gpio_readl(GPIO_OE(gpio));
			bank->int_enb[p] = tegra_gpio_readl(GPIO_INT_ENB(gpio));
			bank->int_lvl[p] = tegra_gpio_readl(GPIO_INT_LVL(gpio));
		}
	}
	local_irq_restore(flags);
}

static int tegra_gpio_wake_enable(struct irq_data *d, unsigned int enable)
{
	struct tegra_gpio_bank *bank = irq_data_get_irq_chip_data(d);
	return irq_set_irq_wake(bank->irq, enable);
}
#endif

static struct irq_chip tegra_gpio_irq_chip = {
	.name		= "GPIO",
	.irq_ack	= tegra_gpio_irq_ack,
	.irq_mask	= tegra_gpio_irq_mask,
	.irq_unmask	= tegra_gpio_irq_unmask,
	.irq_set_type	= tegra_gpio_irq_set_type,
#ifdef CONFIG_PM
	.irq_set_wake	= tegra_gpio_wake_enable,
#endif
};


/* This lock class tells lockdep that GPIO irqs are in a different
 * category than their parents, so it won't report false recursion.
 */
static struct lock_class_key gpio_lock_class;

static int __devinit tegra_gpio_probe(struct platform_device *pdev)
{
	struct resource *res;
	struct tegra_gpio_bank *bank;
	int gpio;
	int i;
	int j;

	for (i = 0; i < ARRAY_SIZE(tegra_gpio_banks); i++) {
		res = platform_get_resource(pdev, IORESOURCE_IRQ, i);
		if (!res) {
			dev_err(&pdev->dev, "Missing IRQ resource\n");
			return -ENODEV;
		}

		bank = &tegra_gpio_banks[i];
		bank->bank = i;
		bank->irq = res->start;
	}

	res = platform_get_resource(pdev, IORESOURCE_MEM, 0);
	if (!res) {
		dev_err(&pdev->dev, "Missing MEM resource\n");
		return -ENODEV;
	}

<<<<<<< HEAD
	if (!devm_request_mem_region(&pdev->dev, res->start,
				     resource_size(res),
				     dev_name(&pdev->dev))) {
		dev_err(&pdev->dev, "Couldn't request MEM resource\n");
		return -ENODEV;
	}

	regs = devm_ioremap(&pdev->dev, res->start, resource_size(res));
=======
	regs = devm_request_and_ioremap(&pdev->dev, res);
>>>>>>> dcd6c922
	if (!regs) {
		dev_err(&pdev->dev, "Couldn't ioremap regs\n");
		return -ENODEV;
	}

	for (i = 0; i < 7; i++) {
		for (j = 0; j < 4; j++) {
			int gpio = tegra_gpio_compose(i, j, 0);
			tegra_gpio_writel(0x00, GPIO_INT_ENB(gpio));
		}
	}

#ifdef CONFIG_OF_GPIO
	tegra_gpio_chip.of_node = pdev->dev.of_node;
#endif

	gpiochip_add(&tegra_gpio_chip);

	for (gpio = 0; gpio < TEGRA_NR_GPIOS; gpio++) {
		int irq = TEGRA_GPIO_TO_IRQ(gpio);
		/* No validity check; all Tegra GPIOs are valid IRQs */
<<<<<<< HEAD

		bank = &tegra_gpio_banks[GPIO_BANK(gpio)];

=======

		bank = &tegra_gpio_banks[GPIO_BANK(gpio)];

>>>>>>> dcd6c922
		irq_set_lockdep_class(irq, &gpio_lock_class);
		irq_set_chip_data(irq, bank);
		irq_set_chip_and_handler(irq, &tegra_gpio_irq_chip,
					 handle_simple_irq);
		set_irq_flags(irq, IRQF_VALID);
	}

	for (i = 0; i < ARRAY_SIZE(tegra_gpio_banks); i++) {
		bank = &tegra_gpio_banks[i];

		irq_set_chained_handler(bank->irq, tegra_gpio_irq_handler);
		irq_set_handler_data(bank->irq, bank);

		for (j = 0; j < 4; j++)
			spin_lock_init(&bank->lvl_lock[j]);
	}

	return 0;
}

static struct of_device_id tegra_gpio_of_match[] __devinitdata = {
	{ .compatible = "nvidia,tegra20-gpio", },
	{ },
};

static struct platform_driver tegra_gpio_driver = {
	.driver		= {
		.name	= "tegra-gpio",
		.owner	= THIS_MODULE,
		.of_match_table = tegra_gpio_of_match,
	},
	.probe		= tegra_gpio_probe,
};

static int __init tegra_gpio_init(void)
{
	return platform_driver_register(&tegra_gpio_driver);
}
postcore_initcall(tegra_gpio_init);

void __init tegra_gpio_config(struct tegra_gpio_table *table, int num)
{
	int i;

	for (i = 0; i < num; i++) {
		int gpio = table[i].gpio;

		if (table[i].enable)
			tegra_gpio_enable(gpio);
		else
			tegra_gpio_disable(gpio);
	}
}

#ifdef	CONFIG_DEBUG_FS

#include <linux/debugfs.h>
#include <linux/seq_file.h>

static int dbg_gpio_show(struct seq_file *s, void *unused)
{
	int i;
	int j;

	for (i = 0; i < 7; i++) {
		for (j = 0; j < 4; j++) {
			int gpio = tegra_gpio_compose(i, j, 0);
			seq_printf(s,
				"%d:%d %02x %02x %02x %02x %02x %02x %06x\n",
				i, j,
				tegra_gpio_readl(GPIO_CNF(gpio)),
				tegra_gpio_readl(GPIO_OE(gpio)),
				tegra_gpio_readl(GPIO_OUT(gpio)),
				tegra_gpio_readl(GPIO_IN(gpio)),
				tegra_gpio_readl(GPIO_INT_STA(gpio)),
				tegra_gpio_readl(GPIO_INT_ENB(gpio)),
				tegra_gpio_readl(GPIO_INT_LVL(gpio)));
		}
	}
	return 0;
}

static int dbg_gpio_open(struct inode *inode, struct file *file)
{
	return single_open(file, dbg_gpio_show, &inode->i_private);
}

static const struct file_operations debug_fops = {
	.open		= dbg_gpio_open,
	.read		= seq_read,
	.llseek		= seq_lseek,
	.release	= single_release,
};

static int __init tegra_gpio_debuginit(void)
{
	(void) debugfs_create_file("tegra_gpio", S_IRUGO,
					NULL, NULL, &debug_fops);
	return 0;
}
late_initcall(tegra_gpio_debuginit);
#endif<|MERGE_RESOLUTION|>--- conflicted
+++ resolved
@@ -361,18 +361,7 @@
 		return -ENODEV;
 	}
 
-<<<<<<< HEAD
-	if (!devm_request_mem_region(&pdev->dev, res->start,
-				     resource_size(res),
-				     dev_name(&pdev->dev))) {
-		dev_err(&pdev->dev, "Couldn't request MEM resource\n");
-		return -ENODEV;
-	}
-
-	regs = devm_ioremap(&pdev->dev, res->start, resource_size(res));
-=======
 	regs = devm_request_and_ioremap(&pdev->dev, res);
->>>>>>> dcd6c922
 	if (!regs) {
 		dev_err(&pdev->dev, "Couldn't ioremap regs\n");
 		return -ENODEV;
@@ -394,15 +383,9 @@
 	for (gpio = 0; gpio < TEGRA_NR_GPIOS; gpio++) {
 		int irq = TEGRA_GPIO_TO_IRQ(gpio);
 		/* No validity check; all Tegra GPIOs are valid IRQs */
-<<<<<<< HEAD
 
 		bank = &tegra_gpio_banks[GPIO_BANK(gpio)];
 
-=======
-
-		bank = &tegra_gpio_banks[GPIO_BANK(gpio)];
-
->>>>>>> dcd6c922
 		irq_set_lockdep_class(irq, &gpio_lock_class);
 		irq_set_chip_data(irq, bank);
 		irq_set_chip_and_handler(irq, &tegra_gpio_irq_chip,
