/*******************************************************************
 * This file is part of the Emulex Linux Device Driver for         *
 * Fibre Channel Host Bus Adapters.                                *
 * Copyright (C) 2004-2010 Emulex.  All rights reserved.           *
 * EMULEX and SLI are trademarks of Emulex.                        *
 * www.emulex.com                                                  *
 * Portions Copyright (C) 2004-2005 Christoph Hellwig              *
 *                                                                 *
 * This program is free software; you can redistribute it and/or   *
 * modify it under the terms of version 2 of the GNU General       *
 * Public License as published by the Free Software Foundation.    *
 * This program is distributed in the hope that it will be useful. *
 * ALL EXPRESS OR IMPLIED CONDITIONS, REPRESENTATIONS AND          *
 * WARRANTIES, INCLUDING ANY IMPLIED WARRANTY OF MERCHANTABILITY,  *
 * FITNESS FOR A PARTICULAR PURPOSE, OR NON-INFRINGEMENT, ARE      *
 * DISCLAIMED, EXCEPT TO THE EXTENT THAT SUCH DISCLAIMERS ARE HELD *
 * TO BE LEGALLY INVALID.  See the GNU General Public License for  *
 * more details, a copy of which can be found in the file COPYING  *
 * included with this package.                                     *
 *******************************************************************/

#include <scsi/scsi_host.h>
struct lpfc_sli2_slim;

#define LPFC_PCI_DEV_LP		0x1
#define LPFC_PCI_DEV_OC		0x2

#define LPFC_SLI_REV2		2
#define LPFC_SLI_REV3		3
#define LPFC_SLI_REV4		4

#define LPFC_MAX_TARGET		4096	/* max number of targets supported */
#define LPFC_MAX_DISC_THREADS	64	/* max outstanding discovery els
					   requests */
#define LPFC_MAX_NS_RETRY	3	/* Number of retry attempts to contact
					   the NameServer  before giving up. */
#define LPFC_CMD_PER_LUN	3	/* max outstanding cmds per lun */
#define LPFC_DEFAULT_SG_SEG_CNT 64	/* sg element count per scsi cmnd */
#define LPFC_DEFAULT_MENLO_SG_SEG_CNT 128	/* sg element count per scsi
		cmnd for menlo needs nearly twice as for firmware
		downloads using bsg */
#define LPFC_DEFAULT_PROT_SG_SEG_CNT 4096 /* sg protection elements count */
#define LPFC_MAX_SG_SEG_CNT	4096	/* sg element count per scsi cmnd */
#define LPFC_MAX_PROT_SG_SEG_CNT 4096	/* prot sg element count per scsi cmd*/
#define LPFC_IOCB_LIST_CNT	2250	/* list of IOCBs for fast-path usage. */
#define LPFC_Q_RAMP_UP_INTERVAL 120     /* lun q_depth ramp up interval */
#define LPFC_VNAME_LEN		100	/* vport symbolic name length */
#define LPFC_TGTQ_INTERVAL	40000	/* Min amount of time between tgt
					   queue depth change in millisecs */
#define LPFC_TGTQ_RAMPUP_PCENT	5	/* Target queue rampup in percentage */
#define LPFC_MIN_TGT_QDEPTH	10
#define LPFC_MAX_TGT_QDEPTH	0xFFFF

#define  LPFC_MAX_BUCKET_COUNT 20	/* Maximum no. of buckets for stat data
					   collection. */
/*
 * Following time intervals are used of adjusting SCSI device
 * queue depths when there are driver resource error or Firmware
 * resource error.
 */
#define QUEUE_RAMP_DOWN_INTERVAL	(1 * HZ)   /* 1 Second */
#define QUEUE_RAMP_UP_INTERVAL		(300 * HZ) /* 5 minutes */

/* Number of exchanges reserved for discovery to complete */
#define LPFC_DISC_IOCB_BUFF_COUNT 20

#define LPFC_HB_MBOX_INTERVAL   5	/* Heart beat interval in seconds. */
#define LPFC_HB_MBOX_TIMEOUT    30	/* Heart beat timeout  in seconds. */

/* Error Attention event polling interval */
#define LPFC_ERATT_POLL_INTERVAL	5 /* EATT poll interval in seconds */

/* Define macros for 64 bit support */
#define putPaddrLow(addr)    ((uint32_t) (0xffffffff & (u64)(addr)))
#define putPaddrHigh(addr)   ((uint32_t) (0xffffffff & (((u64)(addr))>>32)))
#define getPaddr(high, low)  ((dma_addr_t)( \
			     (( (u64)(high)<<16 ) << 16)|( (u64)(low))))
/* Provide maximum configuration definitions. */
#define LPFC_DRVR_TIMEOUT	16	/* driver iocb timeout value in sec */
#define FC_MAX_ADPTMSG		64

#define MAX_HBAEVT	32

/* Number of MSI-X vectors the driver uses */
#define LPFC_MSIX_VECTORS	2

/* lpfc wait event data ready flag */
#define LPFC_DATA_READY		(1<<0)

enum lpfc_polling_flags {
	ENABLE_FCP_RING_POLLING = 0x1,
	DISABLE_FCP_RING_INT    = 0x2
};

/* Provide DMA memory definitions the driver uses per port instance. */
struct lpfc_dmabuf {
	struct list_head list;
	void *virt;		/* virtual address ptr */
	dma_addr_t phys;	/* mapped address */
	uint32_t   buffer_tag;	/* used for tagged queue ring */
};

struct lpfc_dma_pool {
	struct lpfc_dmabuf   *elements;
	uint32_t    max_count;
	uint32_t    current_count;
};

struct hbq_dmabuf {
	struct lpfc_dmabuf hbuf;
	struct lpfc_dmabuf dbuf;
	uint32_t size;
	uint32_t tag;
	struct lpfc_cq_event cq_event;
	unsigned long time_stamp;
};

/* Priority bit.  Set value to exceed low water mark in lpfc_mem. */
#define MEM_PRI		0x100


/****************************************************************************/
/*      Device VPD save area                                                */
/****************************************************************************/
typedef struct lpfc_vpd {
	uint32_t status;	/* vpd status value */
	uint32_t length;	/* number of bytes actually returned */
	struct {
		uint32_t rsvd1;	/* Revision numbers */
		uint32_t biuRev;
		uint32_t smRev;
		uint32_t smFwRev;
		uint32_t endecRev;
		uint16_t rBit;
		uint8_t fcphHigh;
		uint8_t fcphLow;
		uint8_t feaLevelHigh;
		uint8_t feaLevelLow;
		uint32_t postKernRev;
		uint32_t opFwRev;
		uint8_t opFwName[16];
		uint32_t sli1FwRev;
		uint8_t sli1FwName[16];
		uint32_t sli2FwRev;
		uint8_t sli2FwName[16];
	} rev;
	struct {
#ifdef __BIG_ENDIAN_BITFIELD
		uint32_t rsvd3  :19;  /* Reserved                             */
		uint32_t cdss	: 1;  /* Configure Data Security SLI          */
		uint32_t rsvd2	: 3;  /* Reserved                             */
		uint32_t cbg	: 1;  /* Configure BlockGuard                 */
		uint32_t cmv	: 1;  /* Configure Max VPIs                   */
		uint32_t ccrp   : 1;  /* Config Command Ring Polling          */
		uint32_t csah   : 1;  /* Configure Synchronous Abort Handling */
		uint32_t chbs   : 1;  /* Cofigure Host Backing store          */
		uint32_t cinb   : 1;  /* Enable Interrupt Notification Block  */
		uint32_t cerbm	: 1;  /* Configure Enhanced Receive Buf Mgmt  */
		uint32_t cmx	: 1;  /* Configure Max XRIs                   */
		uint32_t cmr	: 1;  /* Configure Max RPIs                   */
#else	/*  __LITTLE_ENDIAN */
		uint32_t cmr	: 1;  /* Configure Max RPIs                   */
		uint32_t cmx	: 1;  /* Configure Max XRIs                   */
		uint32_t cerbm	: 1;  /* Configure Enhanced Receive Buf Mgmt  */
		uint32_t cinb   : 1;  /* Enable Interrupt Notification Block  */
		uint32_t chbs   : 1;  /* Cofigure Host Backing store          */
		uint32_t csah   : 1;  /* Configure Synchronous Abort Handling */
		uint32_t ccrp   : 1;  /* Config Command Ring Polling          */
		uint32_t cmv	: 1;  /* Configure Max VPIs                   */
		uint32_t cbg	: 1;  /* Configure BlockGuard                 */
		uint32_t rsvd2	: 3;  /* Reserved                             */
		uint32_t cdss	: 1;  /* Configure Data Security SLI          */
		uint32_t rsvd3  :19;  /* Reserved                             */
#endif
	} sli3Feat;
} lpfc_vpd_t;

struct lpfc_scsi_buf;


/*
 * lpfc stat counters
 */
struct lpfc_stats {
	/* Statistics for ELS commands */
	uint32_t elsLogiCol;
	uint32_t elsRetryExceeded;
	uint32_t elsXmitRetry;
	uint32_t elsDelayRetry;
	uint32_t elsRcvDrop;
	uint32_t elsRcvFrame;
	uint32_t elsRcvRSCN;
	uint32_t elsRcvRNID;
	uint32_t elsRcvFARP;
	uint32_t elsRcvFARPR;
	uint32_t elsRcvFLOGI;
	uint32_t elsRcvPLOGI;
	uint32_t elsRcvADISC;
	uint32_t elsRcvPDISC;
	uint32_t elsRcvFAN;
	uint32_t elsRcvLOGO;
	uint32_t elsRcvPRLO;
	uint32_t elsRcvPRLI;
	uint32_t elsRcvLIRR;
	uint32_t elsRcvRLS;
	uint32_t elsRcvRPS;
	uint32_t elsRcvRPL;
	uint32_t elsRcvRRQ;
	uint32_t elsRcvRTV;
	uint32_t elsRcvECHO;
	uint32_t elsXmitFLOGI;
	uint32_t elsXmitFDISC;
	uint32_t elsXmitPLOGI;
	uint32_t elsXmitPRLI;
	uint32_t elsXmitADISC;
	uint32_t elsXmitLOGO;
	uint32_t elsXmitSCR;
	uint32_t elsXmitRNID;
	uint32_t elsXmitFARP;
	uint32_t elsXmitFARPR;
	uint32_t elsXmitACC;
	uint32_t elsXmitLSRJT;

	uint32_t frameRcvBcast;
	uint32_t frameRcvMulti;
	uint32_t strayXmitCmpl;
	uint32_t frameXmitDelay;
	uint32_t xriCmdCmpl;
	uint32_t xriStatErr;
	uint32_t LinkUp;
	uint32_t LinkDown;
	uint32_t LinkMultiEvent;
	uint32_t NoRcvBuf;
	uint32_t fcpCmd;
	uint32_t fcpCmpl;
	uint32_t fcpRspErr;
	uint32_t fcpRemoteStop;
	uint32_t fcpPortRjt;
	uint32_t fcpPortBusy;
	uint32_t fcpError;
	uint32_t fcpLocalErr;
};

enum sysfs_mbox_state {
	SMBOX_IDLE,
	SMBOX_WRITING,
	SMBOX_READING
};

struct lpfc_sysfs_mbox {
	enum sysfs_mbox_state state;
	size_t                offset;
	struct lpfcMboxq *    mbox;
};

struct lpfc_hba;


enum discovery_state {
	LPFC_VPORT_UNKNOWN     =  0,    /* vport state is unknown */
	LPFC_VPORT_FAILED      =  1,    /* vport has failed */
	LPFC_LOCAL_CFG_LINK    =  6,    /* local NPORT Id configured */
	LPFC_FLOGI             =  7,    /* FLOGI sent to Fabric */
	LPFC_FDISC             =  8,    /* FDISC sent for vport */
	LPFC_FABRIC_CFG_LINK   =  9,    /* Fabric assigned NPORT Id
				         * configured */
	LPFC_NS_REG            =  10,   /* Register with NameServer */
	LPFC_NS_QRY            =  11,   /* Query NameServer for NPort ID list */
	LPFC_BUILD_DISC_LIST   =  12,   /* Build ADISC and PLOGI lists for
				         * device authentication / discovery */
	LPFC_DISC_AUTH         =  13,   /* Processing ADISC list */
	LPFC_VPORT_READY       =  32,
};

enum hba_state {
	LPFC_LINK_UNKNOWN    =   0,   /* HBA state is unknown */
	LPFC_WARM_START      =   1,   /* HBA state after selective reset */
	LPFC_INIT_START      =   2,   /* Initial state after board reset */
	LPFC_INIT_MBX_CMDS   =   3,   /* Initialize HBA with mbox commands */
	LPFC_LINK_DOWN       =   4,   /* HBA initialized, link is down */
	LPFC_LINK_UP         =   5,   /* Link is up  - issue READ_LA */
	LPFC_CLEAR_LA        =   6,   /* authentication cmplt - issue
				       * CLEAR_LA */
	LPFC_HBA_READY       =  32,
	LPFC_HBA_ERROR       =  -1
};

struct lpfc_vport {
	struct lpfc_hba *phba;
	struct list_head listentry;
	uint8_t port_type;
#define LPFC_PHYSICAL_PORT 1
#define LPFC_NPIV_PORT  2
#define LPFC_FABRIC_PORT 3
	enum discovery_state port_state;

	uint16_t vpi;
	uint16_t vfi;
	uint8_t vpi_state;
#define LPFC_VPI_REGISTERED	0x1

	uint32_t fc_flag;	/* FC flags */
/* Several of these flags are HBA centric and should be moved to
 * phba->link_flag (e.g. FC_PTP, FC_PUBLIC_LOOP)
 */
#define FC_PT2PT                0x1	 /* pt2pt with no fabric */
#define FC_PT2PT_PLOGI          0x2	 /* pt2pt initiate PLOGI */
#define FC_DISC_TMO             0x4	 /* Discovery timer running */
#define FC_PUBLIC_LOOP          0x8	 /* Public loop */
#define FC_LBIT                 0x10	 /* LOGIN bit in loopinit set */
#define FC_RSCN_MODE            0x20	 /* RSCN cmd rcv'ed */
#define FC_NLP_MORE             0x40	 /* More node to process in node tbl */
#define FC_OFFLINE_MODE         0x80	 /* Interface is offline for diag */
#define FC_FABRIC               0x100	 /* We are fabric attached */
#define FC_VPORT_LOGO_RCVD      0x200    /* LOGO received on vport */
#define FC_RSCN_DISCOVERY       0x400	 /* Auth all devices after RSCN */
#define FC_LOGO_RCVD_DID_CHNG   0x800    /* FDISC on phys port detect DID chng*/
#define FC_SCSI_SCAN_TMO        0x4000	 /* scsi scan timer running */
#define FC_ABORT_DISCOVERY      0x8000	 /* we want to abort discovery */
#define FC_NDISC_ACTIVE         0x10000	 /* NPort discovery active */
#define FC_BYPASSED_MODE        0x20000	 /* NPort is in bypassed mode */
#define FC_VPORT_NEEDS_REG_VPI	0x80000  /* Needs to have its vpi registered */
#define FC_RSCN_DEFERRED	0x100000 /* A deferred RSCN being processed */
#define FC_VPORT_NEEDS_INIT_VPI 0x200000 /* Need to INIT_VPI before FDISC */
#define FC_VPORT_CVL_RCVD	0x400000 /* VLink failed due to CVL	 */
#define FC_VFI_REGISTERED	0x800000 /* VFI is registered */
#define FC_FDISC_COMPLETED	0x1000000/* FDISC completed */

	uint32_t ct_flags;
#define FC_CT_RFF_ID		0x1	 /* RFF_ID accepted by switch */
#define FC_CT_RNN_ID		0x2	 /* RNN_ID accepted by switch */
#define FC_CT_RSNN_NN		0x4	 /* RSNN_NN accepted by switch */
#define FC_CT_RSPN_ID		0x8	 /* RSPN_ID accepted by switch */
#define FC_CT_RFT_ID		0x10	 /* RFT_ID accepted by switch */

	struct list_head fc_nodes;

	/* Keep counters for the number of entries in each list. */
	uint16_t fc_plogi_cnt;
	uint16_t fc_adisc_cnt;
	uint16_t fc_reglogin_cnt;
	uint16_t fc_prli_cnt;
	uint16_t fc_unmap_cnt;
	uint16_t fc_map_cnt;
	uint16_t fc_npr_cnt;
	uint16_t fc_unused_cnt;
	struct serv_parm fc_sparam;	/* buffer for our service parameters */

	uint32_t fc_myDID;	/* fibre channel S_ID */
	uint32_t fc_prevDID;	/* previous fibre channel S_ID */

	int32_t stopped;   /* HBA has not been restarted since last ERATT */
	uint8_t fc_linkspeed;	/* Link speed after last READ_LA */

	uint32_t num_disc_nodes;	/*in addition to hba_state */

	uint32_t fc_nlp_cnt;	/* outstanding NODELIST requests */
	uint32_t fc_rscn_id_cnt;	/* count of RSCNs payloads in list */
	uint32_t fc_rscn_flush;		/* flag use of fc_rscn_id_list */
	struct lpfc_dmabuf *fc_rscn_id_list[FC_MAX_HOLD_RSCN];
	struct lpfc_name fc_nodename;	/* fc nodename */
	struct lpfc_name fc_portname;	/* fc portname */

	struct lpfc_work_evt disc_timeout_evt;

	struct timer_list fc_disctmo;	/* Discovery rescue timer */
	uint8_t fc_ns_retry;	/* retries for fabric nameserver */
	uint32_t fc_prli_sent;	/* cntr for outstanding PRLIs */

	spinlock_t work_port_lock;
	uint32_t work_port_events; /* Timeout to be handled  */
#define WORKER_DISC_TMO                0x1	/* vport: Discovery timeout */
#define WORKER_ELS_TMO                 0x2	/* vport: ELS timeout */
#define WORKER_FDMI_TMO                0x4	/* vport: FDMI timeout */

#define WORKER_MBOX_TMO                0x100	/* hba: MBOX timeout */
#define WORKER_HB_TMO                  0x200	/* hba: Heart beat timeout */
#define WORKER_FABRIC_BLOCK_TMO        0x400	/* hba: fabric block timeout */
#define WORKER_RAMP_DOWN_QUEUE         0x800	/* hba: Decrease Q depth */
#define WORKER_RAMP_UP_QUEUE           0x1000	/* hba: Increase Q depth */
#define WORKER_SERVICE_TXQ             0x2000	/* hba: IOCBs on the txq */

	struct timer_list fc_fdmitmo;
	struct timer_list els_tmofunc;

	int unreg_vpi_cmpl;

	uint8_t load_flag;
#define FC_LOADING		0x1	/* HBA in process of loading drvr */
#define FC_UNLOADING		0x2	/* HBA in process of unloading drvr */
	/* Vport Config Parameters */
	uint32_t cfg_scan_down;
	uint32_t cfg_lun_queue_depth;
	uint32_t cfg_nodev_tmo;
	uint32_t cfg_devloss_tmo;
	uint32_t cfg_restrict_login;
	uint32_t cfg_peer_port_login;
	uint32_t cfg_fcp_class;
	uint32_t cfg_use_adisc;
	uint32_t cfg_fdmi_on;
	uint32_t cfg_discovery_threads;
	uint32_t cfg_log_verbose;
	uint32_t cfg_max_luns;
	uint32_t cfg_enable_da_id;
	uint32_t cfg_max_scsicmpl_time;
	uint32_t cfg_tgt_queue_depth;

	uint32_t dev_loss_tmo_changed;

	struct fc_vport *fc_vport;

#ifdef CONFIG_SCSI_LPFC_DEBUG_FS
	struct dentry *debug_disc_trc;
	struct dentry *debug_nodelist;
	struct dentry *vport_debugfs_root;
	struct lpfc_debugfs_trc *disc_trc;
	atomic_t disc_trc_cnt;
#endif
	uint8_t stat_data_enabled;
	uint8_t stat_data_blocked;
	struct list_head rcv_buffer_list;
	unsigned long rcv_buffer_time_stamp;
	uint32_t vport_flag;
#define STATIC_VPORT	1
};

struct hbq_s {
	uint16_t entry_count;	  /* Current number of HBQ slots */
	uint16_t buffer_count;	  /* Current number of buffers posted */
	uint32_t next_hbqPutIdx;  /* Index to next HBQ slot to use */
	uint32_t hbqPutIdx;	  /* HBQ slot to use */
	uint32_t local_hbqGetIdx; /* Local copy of Get index from Port */
	void    *hbq_virt;	  /* Virtual ptr to this hbq */
	struct list_head hbq_buffer_list;  /* buffers assigned to this HBQ */
				  /* Callback for HBQ buffer allocation */
	struct hbq_dmabuf *(*hbq_alloc_buffer) (struct lpfc_hba *);
				  /* Callback for HBQ buffer free */
	void               (*hbq_free_buffer) (struct lpfc_hba *,
					       struct hbq_dmabuf *);
};

#define LPFC_MAX_HBQS  4
/* this matches the position in the lpfc_hbq_defs array */
#define LPFC_ELS_HBQ	0
#define LPFC_EXTRA_HBQ	1

enum hba_temp_state {
	HBA_NORMAL_TEMP,
	HBA_OVER_TEMP
};

enum intr_type_t {
	NONE = 0,
	INTx,
	MSI,
	MSIX,
};

struct unsol_rcv_ct_ctx {
	uint32_t ctxt_id;
	uint32_t SID;
	uint32_t oxid;
	uint32_t flags;
#define UNSOL_VALID	0x00000001
};

#define LPFC_USER_LINK_SPEED_AUTO	0	/* auto select (default)*/
#define LPFC_USER_LINK_SPEED_1G		1	/* 1 Gigabaud */
#define LPFC_USER_LINK_SPEED_2G		2	/* 2 Gigabaud */
#define LPFC_USER_LINK_SPEED_4G		4	/* 4 Gigabaud */
#define LPFC_USER_LINK_SPEED_8G		8	/* 8 Gigabaud */
#define LPFC_USER_LINK_SPEED_10G	10	/* 10 Gigabaud */
#define LPFC_USER_LINK_SPEED_16G	16	/* 16 Gigabaud */
#define LPFC_USER_LINK_SPEED_MAX	LPFC_USER_LINK_SPEED_16G
#define LPFC_USER_LINK_SPEED_BITMAP ((1 << LPFC_USER_LINK_SPEED_16G) | \
				     (1 << LPFC_USER_LINK_SPEED_10G) | \
				     (1 << LPFC_USER_LINK_SPEED_8G) | \
				     (1 << LPFC_USER_LINK_SPEED_4G) | \
				     (1 << LPFC_USER_LINK_SPEED_2G) | \
				     (1 << LPFC_USER_LINK_SPEED_1G) | \
				     (1 << LPFC_USER_LINK_SPEED_AUTO))
#define LPFC_LINK_SPEED_STRING "0, 1, 2, 4, 8, 10, 16"

struct lpfc_hba {
	/* SCSI interface function jump table entries */
	int (*lpfc_new_scsi_buf)
		(struct lpfc_vport *, int);
	struct lpfc_scsi_buf * (*lpfc_get_scsi_buf)
		(struct lpfc_hba *, struct lpfc_nodelist *);
	int (*lpfc_scsi_prep_dma_buf)
		(struct lpfc_hba *, struct lpfc_scsi_buf *);
	void (*lpfc_scsi_unprep_dma_buf)
		(struct lpfc_hba *, struct lpfc_scsi_buf *);
	void (*lpfc_release_scsi_buf)
		(struct lpfc_hba *, struct lpfc_scsi_buf *);
	void (*lpfc_rampdown_queue_depth)
		(struct lpfc_hba *);
	void (*lpfc_scsi_prep_cmnd)
		(struct lpfc_vport *, struct lpfc_scsi_buf *,
		 struct lpfc_nodelist *);
	/* IOCB interface function jump table entries */
	int (*__lpfc_sli_issue_iocb)
		(struct lpfc_hba *, uint32_t,
		 struct lpfc_iocbq *, uint32_t);
	void (*__lpfc_sli_release_iocbq)(struct lpfc_hba *,
			 struct lpfc_iocbq *);
	int (*lpfc_hba_down_post)(struct lpfc_hba *phba);


	IOCB_t * (*lpfc_get_iocb_from_iocbq)
		(struct lpfc_iocbq *);
	void (*lpfc_scsi_cmd_iocb_cmpl)
		(struct lpfc_hba *, struct lpfc_iocbq *, struct lpfc_iocbq *);

	/* MBOX interface function jump table entries */
	int (*lpfc_sli_issue_mbox)
		(struct lpfc_hba *, LPFC_MBOXQ_t *, uint32_t);
	/* Slow-path IOCB process function jump table entries */
	void (*lpfc_sli_handle_slow_ring_event)
		(struct lpfc_hba *phba, struct lpfc_sli_ring *pring,
		 uint32_t mask);
	/* INIT device interface function jump table entries */
	int (*lpfc_sli_hbq_to_firmware)
		(struct lpfc_hba *, uint32_t, struct hbq_dmabuf *);
	int (*lpfc_sli_brdrestart)
		(struct lpfc_hba *);
	int (*lpfc_sli_brdready)
		(struct lpfc_hba *, uint32_t);
	void (*lpfc_handle_eratt)
		(struct lpfc_hba *);
	void (*lpfc_stop_port)
		(struct lpfc_hba *);
	int (*lpfc_hba_init_link)
		(struct lpfc_hba *, uint32_t);
	int (*lpfc_hba_down_link)
		(struct lpfc_hba *, uint32_t);

	/* SLI4 specific HBA data structure */
	struct lpfc_sli4_hba sli4_hba;

	struct lpfc_sli sli;
	uint8_t pci_dev_grp;	/* lpfc PCI dev group: 0x0, 0x1, 0x2,... */
	uint32_t sli_rev;		/* SLI2, SLI3, or SLI4 */
	uint32_t sli3_options;		/* Mask of enabled SLI3 options */
#define LPFC_SLI3_HBQ_ENABLED		0x01
#define LPFC_SLI3_NPIV_ENABLED		0x02
#define LPFC_SLI3_VPORT_TEARDOWN	0x04
#define LPFC_SLI3_CRP_ENABLED		0x08
#define LPFC_SLI3_BG_ENABLED		0x20
#define LPFC_SLI3_DSS_ENABLED		0x40
	uint32_t iocb_cmd_size;
	uint32_t iocb_rsp_size;

	enum hba_state link_state;
	uint32_t link_flag;	/* link state flags */
#define LS_LOOPBACK_MODE      0x1	/* NPort is in Loopback mode */
					/* This flag is set while issuing */
					/* INIT_LINK mailbox command */
#define LS_NPIV_FAB_SUPPORTED 0x2	/* Fabric supports NPIV */
#define LS_IGNORE_ERATT       0x4	/* intr handler should ignore ERATT */

	uint32_t hba_flag;	/* hba generic flags */
#define HBA_ERATT_HANDLED	0x1 /* This flag is set when eratt handled */
#define DEFER_ERATT		0x2 /* Deferred error attention in progress */
#define HBA_FCOE_MODE		0x4 /* HBA function in FCoE Mode */
#define HBA_SP_QUEUE_EVT	0x8 /* Slow-path qevt posted to worker thread*/
#define HBA_POST_RECEIVE_BUFFER 0x10 /* Rcv buffers need to be posted */
#define FCP_XRI_ABORT_EVENT	0x20
#define ELS_XRI_ABORT_EVENT	0x40
#define ASYNC_EVENT		0x80
#define LINK_DISABLED		0x100 /* Link disabled by user */
#define FCF_TS_INPROG           0x200 /* FCF table scan in progress */
#define FCF_RR_INPROG           0x400 /* FCF roundrobin flogi in progress */
#define HBA_FIP_SUPPORT		0x800 /* FIP support in HBA */
#define HBA_AER_ENABLED		0x1000 /* AER enabled with HBA */
#define HBA_DEVLOSS_TMO         0x2000 /* HBA in devloss timeout */
<<<<<<< HEAD
=======
#define HBA_RRQ_ACTIVE		0x4000 /* process the rrq active list */
>>>>>>> 3cbea436
	uint32_t fcp_ring_in_use; /* When polling test if intr-hndlr active*/
	struct lpfc_dmabuf slim2p;

	MAILBOX_t *mbox;
	uint32_t *mbox_ext;
	uint32_t ha_copy;
	struct _PCB *pcb;
	struct _IOCB *IOCBs;

	struct lpfc_dmabuf hbqslimp;

	uint16_t pci_cfg_value;

	uint8_t fc_linkspeed;	/* Link speed after last READ_LA */

	uint32_t fc_eventTag;	/* event tag for link attention */
	uint32_t link_events;

	/* These fields used to be binfo */
	uint32_t fc_pref_DID;	/* preferred D_ID */
	uint8_t  fc_pref_ALPA;	/* preferred AL_PA */
	uint32_t fc_edtovResol; /* E_D_TOV timer resolution */
	uint32_t fc_edtov;	/* E_D_TOV timer value */
	uint32_t fc_arbtov;	/* ARB_TOV timer value */
	uint32_t fc_ratov;	/* R_A_TOV timer value */
	uint32_t fc_rttov;	/* R_T_TOV timer value */
	uint32_t fc_altov;	/* AL_TOV timer value */
	uint32_t fc_crtov;	/* C_R_TOV timer value */
	uint32_t fc_citov;	/* C_I_TOV timer value */

	struct serv_parm fc_fabparam;	/* fabric service parameters buffer */
	uint8_t alpa_map[128];	/* AL_PA map from READ_LA */

	uint32_t lmt;

	uint32_t fc_topology;	/* link topology, from LINK INIT */

	struct lpfc_stats fc_stat;

	struct lpfc_nodelist fc_fcpnodev; /* nodelist entry for no device */
	uint32_t nport_event_cnt;	/* timestamp for nlplist entry */

	uint8_t  wwnn[8];
	uint8_t  wwpn[8];
	uint32_t RandomData[7];

	/* HBA Config Parameters */
	uint32_t cfg_ack0;
	uint32_t cfg_enable_npiv;
	uint32_t cfg_enable_rrq;
	uint32_t cfg_topology;
	uint32_t cfg_link_speed;
	uint32_t cfg_cr_delay;
	uint32_t cfg_cr_count;
	uint32_t cfg_multi_ring_support;
	uint32_t cfg_multi_ring_rctl;
	uint32_t cfg_multi_ring_type;
	uint32_t cfg_poll;
	uint32_t cfg_poll_tmo;
	uint32_t cfg_use_msi;
	uint32_t cfg_fcp_imax;
	uint32_t cfg_fcp_wq_count;
	uint32_t cfg_fcp_eq_count;
	uint32_t cfg_sg_seg_cnt;
	uint32_t cfg_prot_sg_seg_cnt;
	uint32_t cfg_sg_dma_buf_size;
	uint64_t cfg_soft_wwnn;
	uint64_t cfg_soft_wwpn;
	uint32_t cfg_hba_queue_depth;
	uint32_t cfg_enable_hba_reset;
	uint32_t cfg_enable_hba_heartbeat;
	uint32_t cfg_enable_bg;
	uint32_t cfg_hostmem_hgp;
	uint32_t cfg_log_verbose;
	uint32_t cfg_aer_support;
	uint32_t cfg_iocb_cnt;
	uint32_t cfg_suppress_link_up;
#define LPFC_INITIALIZE_LINK              0	/* do normal init_link mbox */
#define LPFC_DELAY_INIT_LINK              1	/* layered driver hold off */
#define LPFC_DELAY_INIT_LINK_INDEFINITELY 2	/* wait, manual intervention */

	lpfc_vpd_t vpd;		/* vital product data */

	struct pci_dev *pcidev;
	struct list_head      work_list;
	uint32_t              work_ha;      /* Host Attention Bits for WT */
	uint32_t              work_ha_mask; /* HA Bits owned by WT        */
	uint32_t              work_hs;      /* HS stored in case of ERRAT */
	uint32_t              work_status[2]; /* Extra status from SLIM */

	wait_queue_head_t    work_waitq;
	struct task_struct   *worker_thread;
	unsigned long data_flags;

	uint32_t hbq_in_use;		/* HBQs in use flag */
	struct list_head rb_pend_list;  /* Received buffers to be processed */
	uint32_t hbq_count;	        /* Count of configured HBQs */
	struct hbq_s hbqs[LPFC_MAX_HBQS]; /* local copy of hbq indicies  */

	uint32_t fcp_qidx;		/* next work queue to post work to */

	unsigned long pci_bar0_map;     /* Physical address for PCI BAR0 */
	unsigned long pci_bar1_map;     /* Physical address for PCI BAR1 */
	unsigned long pci_bar2_map;     /* Physical address for PCI BAR2 */
	void __iomem *slim_memmap_p;	/* Kernel memory mapped address for
					   PCI BAR0 */
	void __iomem *ctrl_regs_memmap_p;/* Kernel memory mapped address for
					    PCI BAR2 */

	void __iomem *MBslimaddr;	/* virtual address for mbox cmds */
	void __iomem *HAregaddr;	/* virtual address for host attn reg */
	void __iomem *CAregaddr;	/* virtual address for chip attn reg */
	void __iomem *HSregaddr;	/* virtual address for host status
					   reg */
	void __iomem *HCregaddr;	/* virtual address for host ctl reg */

	struct lpfc_hgp __iomem *host_gp; /* Host side get/put pointers */
	struct lpfc_pgp   *port_gp;
	uint32_t __iomem  *hbq_put;     /* Address in SLIM to HBQ put ptrs */
	uint32_t          *hbq_get;     /* Host mem address of HBQ get ptrs */

	int brd_no;			/* FC board number */

	char SerialNumber[32];		/* adapter Serial Number */
	char OptionROMVersion[32];	/* adapter BIOS / Fcode version */
	char ModelDesc[256];		/* Model Description */
	char ModelName[80];		/* Model Name */
	char ProgramType[256];		/* Program Type */
	char Port[20];			/* Port No */
	uint8_t vpd_flag;               /* VPD data flag */

#define VPD_MODEL_DESC      0x1         /* valid vpd model description */
#define VPD_MODEL_NAME      0x2         /* valid vpd model name */
#define VPD_PROGRAM_TYPE    0x4         /* valid vpd program type */
#define VPD_PORT            0x8         /* valid vpd port data */
#define VPD_MASK            0xf         /* mask for any vpd data */

	uint8_t soft_wwn_enable;

	struct timer_list fcp_poll_timer;
	struct timer_list eratt_poll;

	/*
	 * stat  counters
	 */
	uint64_t fc4InputRequests;
	uint64_t fc4OutputRequests;
	uint64_t fc4ControlRequests;
	uint64_t bg_guard_err_cnt;
	uint64_t bg_apptag_err_cnt;
	uint64_t bg_reftag_err_cnt;

	struct lpfc_sysfs_mbox sysfs_mbox;

	/* fastpath list. */
	spinlock_t scsi_buf_list_lock;
	struct list_head lpfc_scsi_buf_list;
	uint32_t total_scsi_bufs;
	struct list_head lpfc_iocb_list;
	uint32_t total_iocbq_bufs;
	struct list_head active_rrq_list;
	spinlock_t hbalock;

	/* pci_mem_pools */
	struct pci_pool *lpfc_scsi_dma_buf_pool;
	struct pci_pool *lpfc_mbuf_pool;
	struct pci_pool *lpfc_hrb_pool;	/* header receive buffer pool */
	struct pci_pool *lpfc_drb_pool; /* data receive buffer pool */
	struct pci_pool *lpfc_hbq_pool;	/* SLI3 hbq buffer pool */
	struct lpfc_dma_pool lpfc_mbuf_safety_pool;

	mempool_t *mbox_mem_pool;
	mempool_t *nlp_mem_pool;
	mempool_t *rrq_pool;

	struct fc_host_statistics link_stats;
	enum intr_type_t intr_type;
	uint32_t intr_mode;
#define LPFC_INTR_ERROR	0xFFFFFFFF
	struct msix_entry msix_entries[LPFC_MSIX_VECTORS];

	struct list_head port_list;
	struct lpfc_vport *pport;	/* physical lpfc_vport pointer */
	uint16_t max_vpi;		/* Maximum virtual nports */
#define LPFC_MAX_VPI 0xFFFF		/* Max number of VPI supported */
	uint16_t max_vports;            /*
					 * For IOV HBAs max_vpi can change
					 * after a reset. max_vports is max
					 * number of vports present. This can
					 * be greater than max_vpi.
					 */
	uint16_t vpi_base;
	uint16_t vfi_base;
	unsigned long *vpi_bmask;	/* vpi allocation table */

	/* Data structure used by fabric iocb scheduler */
	struct list_head fabric_iocb_list;
	atomic_t fabric_iocb_count;
	struct timer_list fabric_block_timer;
	unsigned long bit_flags;
#define	FABRIC_COMANDS_BLOCKED	0
	atomic_t num_rsrc_err;
	atomic_t num_cmd_success;
	unsigned long last_rsrc_error_time;
	unsigned long last_ramp_down_time;
	unsigned long last_ramp_up_time;
#ifdef CONFIG_SCSI_LPFC_DEBUG_FS
	struct dentry *hba_debugfs_root;
	atomic_t debugfs_vport_count;
	struct dentry *debug_hbqinfo;
	struct dentry *debug_dumpHostSlim;
	struct dentry *debug_dumpHBASlim;
	struct dentry *debug_dumpData;   /* BlockGuard BPL*/
	struct dentry *debug_dumpDif;    /* BlockGuard BPL*/
	struct dentry *debug_slow_ring_trc;
	struct lpfc_debugfs_trc *slow_ring_trc;
	atomic_t slow_ring_trc_cnt;
#endif

	/* Used for deferred freeing of ELS data buffers */
	struct list_head elsbuf;
	int elsbuf_cnt;
	int elsbuf_prev_cnt;

	uint8_t temp_sensor_support;
	/* Fields used for heart beat. */
	unsigned long last_completion_time;
	unsigned long skipped_hb;
	struct timer_list hb_tmofunc;
	uint8_t hb_outstanding;
	struct timer_list rrq_tmr;
	enum hba_temp_state over_temp_state;
	/* ndlp reference management */
	spinlock_t ndlp_lock;
	/*
	 * Following bit will be set for all buffer tags which are not
	 * associated with any HBQ.
	 */
#define QUE_BUFTAG_BIT  (1<<31)
	uint32_t buffer_tag_count;
	int wait_4_mlo_maint_flg;
	wait_queue_head_t wait_4_mlo_m_q;
	/* data structure used for latency data collection */
#define LPFC_NO_BUCKET	   0
#define LPFC_LINEAR_BUCKET 1
#define LPFC_POWER2_BUCKET 2
	uint8_t  bucket_type;
	uint32_t bucket_base;
	uint32_t bucket_step;

/* Maximum number of events that can be outstanding at any time*/
#define LPFC_MAX_EVT_COUNT 512
	atomic_t fast_event_count;
	uint32_t fcoe_eventtag;
	uint32_t fcoe_eventtag_at_fcf_scan;
	struct lpfc_fcf fcf;
	uint8_t fc_map[3];
	uint8_t valid_vlan;
	uint16_t vlan_id;
	struct list_head fcf_conn_rec_list;

	spinlock_t ct_ev_lock; /* synchronize access to ct_ev_waiters */
	struct list_head ct_ev_waiters;
	struct unsol_rcv_ct_ctx ct_ctx[64];
	uint32_t ctx_idx;

	uint8_t menlo_flag;	/* menlo generic flags */
#define HBA_MENLO_SUPPORT	0x1 /* HBA supports menlo commands */
	uint32_t iocb_cnt;
	uint32_t iocb_max;
	atomic_t sdev_cnt;
	uint8_t fips_spec_rev;
	uint8_t fips_level;
};

static inline struct Scsi_Host *
lpfc_shost_from_vport(struct lpfc_vport *vport)
{
	return container_of((void *) vport, struct Scsi_Host, hostdata[0]);
}

static inline void
lpfc_set_loopback_flag(struct lpfc_hba *phba)
{
	if (phba->cfg_topology == FLAGS_LOCAL_LB)
		phba->link_flag |= LS_LOOPBACK_MODE;
	else
		phba->link_flag &= ~LS_LOOPBACK_MODE;
}

static inline int
lpfc_is_link_up(struct lpfc_hba *phba)
{
	return  phba->link_state == LPFC_LINK_UP ||
		phba->link_state == LPFC_CLEAR_LA ||
		phba->link_state == LPFC_HBA_READY;
}

static inline void
lpfc_worker_wake_up(struct lpfc_hba *phba)
{
	/* Set the lpfc data pending flag */
	set_bit(LPFC_DATA_READY, &phba->data_flags);

	/* Wake up worker thread */
	wake_up(&phba->work_waitq);
	return;
}

static inline void
lpfc_sli_read_hs(struct lpfc_hba *phba)
{
	/*
	 * There was a link/board error. Read the status register to retrieve
	 * the error event and process it.
	 */
	phba->sli.slistat.err_attn_event++;

	/* Save status info */
	phba->work_hs = readl(phba->HSregaddr);
	phba->work_status[0] = readl(phba->MBslimaddr + 0xa8);
	phba->work_status[1] = readl(phba->MBslimaddr + 0xac);

	/* Clear chip Host Attention error bit */
	writel(HA_ERATT, phba->HAregaddr);
	readl(phba->HAregaddr); /* flush */
	phba->pport->stopped = 1;

	return;
}<|MERGE_RESOLUTION|>--- conflicted
+++ resolved
@@ -574,10 +574,7 @@
 #define HBA_FIP_SUPPORT		0x800 /* FIP support in HBA */
 #define HBA_AER_ENABLED		0x1000 /* AER enabled with HBA */
 #define HBA_DEVLOSS_TMO         0x2000 /* HBA in devloss timeout */
-<<<<<<< HEAD
-=======
 #define HBA_RRQ_ACTIVE		0x4000 /* process the rrq active list */
->>>>>>> 3cbea436
 	uint32_t fcp_ring_in_use; /* When polling test if intr-hndlr active*/
 	struct lpfc_dmabuf slim2p;
 
