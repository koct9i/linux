--- conflicted
+++ resolved
@@ -1019,15 +1019,9 @@
 	else if (dent == phba->debug_writeApp)
 		cnt = snprintf(cbuf, 32, "%u\n", phba->lpfc_injerr_wapp_cnt);
 	else if (dent == phba->debug_writeRef)
-<<<<<<< HEAD
-		cnt = snprintf(cbuf, 16, "%u\n", phba->lpfc_injerr_wref_cnt);
-	else if (dent == phba->debug_readGuard)
-		cnt = snprintf(cbuf, 16, "%u\n", phba->lpfc_injerr_rgrd_cnt);
-=======
 		cnt = snprintf(cbuf, 32, "%u\n", phba->lpfc_injerr_wref_cnt);
 	else if (dent == phba->debug_readGuard)
 		cnt = snprintf(cbuf, 32, "%u\n", phba->lpfc_injerr_rgrd_cnt);
->>>>>>> dd775ae2
 	else if (dent == phba->debug_readApp)
 		cnt = snprintf(cbuf, 32, "%u\n", phba->lpfc_injerr_rapp_cnt);
 	else if (dent == phba->debug_readRef)
