/*
 * Copyright (c) 2005-2010 Brocade Communications Systems, Inc.
 * All rights reserved
 * www.brocade.com
 *
 * Linux driver for Brocade Fibre Channel Host Bus Adapter.
 *
 * This program is free software; you can redistribute it and/or modify it
 * under the terms of the GNU General Public License (GPL) Version 2 as
 * published by the Free Software Foundation
 *
 * This program is distributed in the hope that it will be useful, but
 * WITHOUT ANY WARRANTY; without even the implied warranty of
 * MERCHANTABILITY or FITNESS FOR A PARTICULAR PURPOSE.  See the GNU
 * General Public License for more details.
 */

#include "bfa_ioc.h"
#include "bfi_ctreg.h"
#include "bfa_defs.h"

BFA_TRC_FILE(CNA, IOC_CT);

/*
 * forward declarations
 */
static bfa_boolean_t bfa_ioc_ct_firmware_lock(struct bfa_ioc_s *ioc);
static void bfa_ioc_ct_firmware_unlock(struct bfa_ioc_s *ioc);
static void bfa_ioc_ct_reg_init(struct bfa_ioc_s *ioc);
static void bfa_ioc_ct_map_port(struct bfa_ioc_s *ioc);
static void bfa_ioc_ct_isr_mode_set(struct bfa_ioc_s *ioc, bfa_boolean_t msix);
static void bfa_ioc_ct_notify_hbfail(struct bfa_ioc_s *ioc);
static void bfa_ioc_ct_ownership_reset(struct bfa_ioc_s *ioc);

struct bfa_ioc_hwif_s hwif_ct;

/*
 * Called from bfa_ioc_attach() to map asic specific calls.
 */
void
bfa_ioc_set_ct_hwif(struct bfa_ioc_s *ioc)
{
	hwif_ct.ioc_pll_init = bfa_ioc_ct_pll_init;
	hwif_ct.ioc_firmware_lock = bfa_ioc_ct_firmware_lock;
	hwif_ct.ioc_firmware_unlock = bfa_ioc_ct_firmware_unlock;
	hwif_ct.ioc_reg_init = bfa_ioc_ct_reg_init;
	hwif_ct.ioc_map_port = bfa_ioc_ct_map_port;
	hwif_ct.ioc_isr_mode_set = bfa_ioc_ct_isr_mode_set;
	hwif_ct.ioc_notify_hbfail = bfa_ioc_ct_notify_hbfail;
	hwif_ct.ioc_ownership_reset = bfa_ioc_ct_ownership_reset;

	ioc->ioc_hwif = &hwif_ct;
}

/*
 * Return true if firmware of current driver matches the running firmware.
 */
static bfa_boolean_t
bfa_ioc_ct_firmware_lock(struct bfa_ioc_s *ioc)
{
	enum bfi_ioc_state ioc_fwstate;
	u32 usecnt;
	struct bfi_ioc_image_hdr_s fwhdr;

	/*
	 * Firmware match check is relevant only for CNA.
	 */
	if (!ioc->cna)
		return BFA_TRUE;

	/*
	 * If bios boot (flash based) -- do not increment usage count
	 */
<<<<<<< HEAD
	if (bfi_image_get_size(BFA_IOC_FWIMG_TYPE(ioc)) < BFA_IOC_FWIMG_MINSZ)
=======
	if (bfa_cb_image_get_size(BFA_IOC_FWIMG_TYPE(ioc)) <
						BFA_IOC_FWIMG_MINSZ)
>>>>>>> 45f53cc9
		return BFA_TRUE;

	bfa_ioc_sem_get(ioc->ioc_regs.ioc_usage_sem_reg);
	usecnt = readl(ioc->ioc_regs.ioc_usage_reg);

	/*
	 * If usage count is 0, always return TRUE.
	 */
	if (usecnt == 0) {
		writel(1, ioc->ioc_regs.ioc_usage_reg);
		bfa_ioc_sem_release(ioc->ioc_regs.ioc_usage_sem_reg);
		bfa_trc(ioc, usecnt);
		return BFA_TRUE;
	}

	ioc_fwstate = readl(ioc->ioc_regs.ioc_fwstate);
	bfa_trc(ioc, ioc_fwstate);

	/*
	 * Use count cannot be non-zero and chip in uninitialized state.
	 */
	bfa_assert(ioc_fwstate != BFI_IOC_UNINIT);

	/*
	 * Check if another driver with a different firmware is active
	 */
	bfa_ioc_fwver_get(ioc, &fwhdr);
	if (!bfa_ioc_fwver_cmp(ioc, &fwhdr)) {
		bfa_ioc_sem_release(ioc->ioc_regs.ioc_usage_sem_reg);
		bfa_trc(ioc, usecnt);
		return BFA_FALSE;
	}

	/*
	 * Same firmware version. Increment the reference count.
	 */
	usecnt++;
	writel(usecnt, ioc->ioc_regs.ioc_usage_reg);
	bfa_ioc_sem_release(ioc->ioc_regs.ioc_usage_sem_reg);
	bfa_trc(ioc, usecnt);
	return BFA_TRUE;
}

static void
bfa_ioc_ct_firmware_unlock(struct bfa_ioc_s *ioc)
{
	u32 usecnt;

	/*
	 * Firmware lock is relevant only for CNA.
	 */
	if (!ioc->cna)
		return;

<<<<<<< HEAD
	/**
	 * If bios boot (flash based) -- do not decrement usage count
	 */
	if (bfi_image_get_size(BFA_IOC_FWIMG_TYPE(ioc)) < BFA_IOC_FWIMG_MINSZ)
=======
	/*
	 * If bios boot (flash based) -- do not decrement usage count
	 */
	if (bfa_cb_image_get_size(BFA_IOC_FWIMG_TYPE(ioc)) <
						BFA_IOC_FWIMG_MINSZ)
>>>>>>> 45f53cc9
		return;

	/*
	 * decrement usage count
	 */
	bfa_ioc_sem_get(ioc->ioc_regs.ioc_usage_sem_reg);
	usecnt = readl(ioc->ioc_regs.ioc_usage_reg);
	bfa_assert(usecnt > 0);

	usecnt--;
	writel(usecnt, ioc->ioc_regs.ioc_usage_reg);
	bfa_trc(ioc, usecnt);

	bfa_ioc_sem_release(ioc->ioc_regs.ioc_usage_sem_reg);
}

/*
 * Notify other functions on HB failure.
 */
static void
bfa_ioc_ct_notify_hbfail(struct bfa_ioc_s *ioc)
{
	if (ioc->cna) {
		writel(__FW_INIT_HALT_P, ioc->ioc_regs.ll_halt);
		/* Wait for halt to take effect */
		readl(ioc->ioc_regs.ll_halt);
	} else {
		writel(__PSS_ERR_STATUS_SET, ioc->ioc_regs.err_set);
		readl(ioc->ioc_regs.err_set);
	}
}

/*
 * Host to LPU mailbox message addresses
 */
static struct { u32 hfn_mbox, lpu_mbox, hfn_pgn; } iocreg_fnreg[] = {
	{ HOSTFN0_LPU_MBOX0_0, LPU_HOSTFN0_MBOX0_0, HOST_PAGE_NUM_FN0 },
	{ HOSTFN1_LPU_MBOX0_8, LPU_HOSTFN1_MBOX0_8, HOST_PAGE_NUM_FN1 },
	{ HOSTFN2_LPU_MBOX0_0, LPU_HOSTFN2_MBOX0_0, HOST_PAGE_NUM_FN2 },
	{ HOSTFN3_LPU_MBOX0_8, LPU_HOSTFN3_MBOX0_8, HOST_PAGE_NUM_FN3 }
};

/*
 * Host <-> LPU mailbox command/status registers - port 0
 */
static struct { u32 hfn, lpu; } iocreg_mbcmd_p0[] = {
	{ HOSTFN0_LPU0_MBOX0_CMD_STAT, LPU0_HOSTFN0_MBOX0_CMD_STAT },
	{ HOSTFN1_LPU0_MBOX0_CMD_STAT, LPU0_HOSTFN1_MBOX0_CMD_STAT },
	{ HOSTFN2_LPU0_MBOX0_CMD_STAT, LPU0_HOSTFN2_MBOX0_CMD_STAT },
	{ HOSTFN3_LPU0_MBOX0_CMD_STAT, LPU0_HOSTFN3_MBOX0_CMD_STAT }
};

/*
 * Host <-> LPU mailbox command/status registers - port 1
 */
static struct { u32 hfn, lpu; } iocreg_mbcmd_p1[] = {
	{ HOSTFN0_LPU1_MBOX0_CMD_STAT, LPU1_HOSTFN0_MBOX0_CMD_STAT },
	{ HOSTFN1_LPU1_MBOX0_CMD_STAT, LPU1_HOSTFN1_MBOX0_CMD_STAT },
	{ HOSTFN2_LPU1_MBOX0_CMD_STAT, LPU1_HOSTFN2_MBOX0_CMD_STAT },
	{ HOSTFN3_LPU1_MBOX0_CMD_STAT, LPU1_HOSTFN3_MBOX0_CMD_STAT }
};

static void
bfa_ioc_ct_reg_init(struct bfa_ioc_s *ioc)
{
	void __iomem *rb;
	int		pcifn = bfa_ioc_pcifn(ioc);

	rb = bfa_ioc_bar0(ioc);

	ioc->ioc_regs.hfn_mbox = rb + iocreg_fnreg[pcifn].hfn_mbox;
	ioc->ioc_regs.lpu_mbox = rb + iocreg_fnreg[pcifn].lpu_mbox;
	ioc->ioc_regs.host_page_num_fn = rb + iocreg_fnreg[pcifn].hfn_pgn;

	if (ioc->port_id == 0) {
		ioc->ioc_regs.heartbeat = rb + BFA_IOC0_HBEAT_REG;
		ioc->ioc_regs.ioc_fwstate = rb + BFA_IOC0_STATE_REG;
		ioc->ioc_regs.hfn_mbox_cmd = rb + iocreg_mbcmd_p0[pcifn].hfn;
		ioc->ioc_regs.lpu_mbox_cmd = rb + iocreg_mbcmd_p0[pcifn].lpu;
		ioc->ioc_regs.ll_halt = rb + FW_INIT_HALT_P0;
	} else {
		ioc->ioc_regs.heartbeat = (rb + BFA_IOC1_HBEAT_REG);
		ioc->ioc_regs.ioc_fwstate = (rb + BFA_IOC1_STATE_REG);
		ioc->ioc_regs.hfn_mbox_cmd = rb + iocreg_mbcmd_p1[pcifn].hfn;
		ioc->ioc_regs.lpu_mbox_cmd = rb + iocreg_mbcmd_p1[pcifn].lpu;
		ioc->ioc_regs.ll_halt = rb + FW_INIT_HALT_P1;
	}

	/*
	 * PSS control registers
	 */
	ioc->ioc_regs.pss_ctl_reg = (rb + PSS_CTL_REG);
	ioc->ioc_regs.pss_err_status_reg = (rb + PSS_ERR_STATUS_REG);
	ioc->ioc_regs.app_pll_fast_ctl_reg = (rb + APP_PLL_425_CTL_REG);
	ioc->ioc_regs.app_pll_slow_ctl_reg = (rb + APP_PLL_312_CTL_REG);

	/*
	 * IOC semaphore registers and serialization
	 */
	ioc->ioc_regs.ioc_sem_reg = (rb + HOST_SEM0_REG);
	ioc->ioc_regs.ioc_usage_sem_reg = (rb + HOST_SEM1_REG);
	ioc->ioc_regs.ioc_init_sem_reg = (rb + HOST_SEM2_REG);
	ioc->ioc_regs.ioc_usage_reg = (rb + BFA_FW_USE_COUNT);

	/*
	 * sram memory access
	 */
	ioc->ioc_regs.smem_page_start = (rb + PSS_SMEM_PAGE_START);
	ioc->ioc_regs.smem_pg0 = BFI_IOC_SMEM_PG0_CT;

	/*
	 * err set reg : for notification of hb failure in fcmode
	 */
	ioc->ioc_regs.err_set = (rb + ERR_SET_REG);
}

/*
 * Initialize IOC to port mapping.
 */

#define FNC_PERS_FN_SHIFT(__fn)	((__fn) * 8)
static void
bfa_ioc_ct_map_port(struct bfa_ioc_s *ioc)
{
	void __iomem *rb = ioc->pcidev.pci_bar_kva;
	u32	r32;

	/*
	 * For catapult, base port id on personality register and IOC type
	 */
	r32 = readl(rb + FNC_PERS_REG);
	r32 >>= FNC_PERS_FN_SHIFT(bfa_ioc_pcifn(ioc));
	ioc->port_id = (r32 & __F0_PORT_MAP_MK) >> __F0_PORT_MAP_SH;

	bfa_trc(ioc, bfa_ioc_pcifn(ioc));
	bfa_trc(ioc, ioc->port_id);
}

/*
 * Set interrupt mode for a function: INTX or MSIX
 */
static void
bfa_ioc_ct_isr_mode_set(struct bfa_ioc_s *ioc, bfa_boolean_t msix)
{
	void __iomem *rb = ioc->pcidev.pci_bar_kva;
	u32	r32, mode;

	r32 = readl(rb + FNC_PERS_REG);
	bfa_trc(ioc, r32);

	mode = (r32 >> FNC_PERS_FN_SHIFT(bfa_ioc_pcifn(ioc))) &
		__F0_INTX_STATUS;

	/*
	 * If already in desired mode, do not change anything
	 */
	if (!msix && mode)
		return;

	if (msix)
		mode = __F0_INTX_STATUS_MSIX;
	else
		mode = __F0_INTX_STATUS_INTA;

	r32 &= ~(__F0_INTX_STATUS << FNC_PERS_FN_SHIFT(bfa_ioc_pcifn(ioc)));
	r32 |= (mode << FNC_PERS_FN_SHIFT(bfa_ioc_pcifn(ioc)));
	bfa_trc(ioc, r32);

<<<<<<< HEAD
	bfa_reg_write(rb + FNC_PERS_REG, r32);
}

static bfa_status_t
bfa_ioc_ct_pll_init(struct bfa_ioc_s *ioc)
{
	bfa_os_addr_t	rb = ioc->pcidev.pci_bar_kva;
	u32	pll_sclk, pll_fclk, r32;

	/*
	 *  Hold semaphore so that nobody can access the chip during init.
	 */
	bfa_ioc_sem_get(ioc->ioc_regs.ioc_init_sem_reg);

	pll_sclk = __APP_PLL_312_LRESETN | __APP_PLL_312_ENARST |
		__APP_PLL_312_RSEL200500 | __APP_PLL_312_P0_1(3U) |
		__APP_PLL_312_JITLMT0_1(3U) |
		__APP_PLL_312_CNTLMT0_1(1U);
	pll_fclk = __APP_PLL_425_LRESETN | __APP_PLL_425_ENARST |
		__APP_PLL_425_RSEL200500 | __APP_PLL_425_P0_1(3U) |
		__APP_PLL_425_JITLMT0_1(3U) |
		__APP_PLL_425_CNTLMT0_1(1U);

	/**
	 *	For catapult, choose operational mode FC/FCoE
	 */
	if (ioc->fcmode) {
		bfa_reg_write((rb + OP_MODE), 0);
		bfa_reg_write((rb + ETH_MAC_SER_REG),
				__APP_EMS_CMLCKSEL |
				__APP_EMS_REFCKBUFEN2 |
				__APP_EMS_CHANNEL_SEL);
	} else {
		ioc->pllinit = BFA_TRUE;
		bfa_reg_write((rb + OP_MODE), __GLOBAL_FCOE_MODE);
		bfa_reg_write((rb + ETH_MAC_SER_REG),
				 __APP_EMS_REFCKBUFEN1);
	}

	bfa_reg_write((rb + BFA_IOC0_STATE_REG), BFI_IOC_UNINIT);
	bfa_reg_write((rb + BFA_IOC1_STATE_REG), BFI_IOC_UNINIT);

	bfa_reg_write((rb + HOSTFN0_INT_MSK), 0xffffffffU);
	bfa_reg_write((rb + HOSTFN1_INT_MSK), 0xffffffffU);
	bfa_reg_write((rb + HOSTFN0_INT_STATUS), 0xffffffffU);
	bfa_reg_write((rb + HOSTFN1_INT_STATUS), 0xffffffffU);
	bfa_reg_write((rb + HOSTFN0_INT_MSK), 0xffffffffU);
	bfa_reg_write((rb + HOSTFN1_INT_MSK), 0xffffffffU);

	bfa_reg_write(ioc->ioc_regs.app_pll_slow_ctl_reg, pll_sclk |
		__APP_PLL_312_LOGIC_SOFT_RESET);
	bfa_reg_write(ioc->ioc_regs.app_pll_fast_ctl_reg, pll_fclk |
		__APP_PLL_425_LOGIC_SOFT_RESET);
	bfa_reg_write(ioc->ioc_regs.app_pll_slow_ctl_reg, pll_sclk |
		__APP_PLL_312_LOGIC_SOFT_RESET | __APP_PLL_312_ENABLE);
	bfa_reg_write(ioc->ioc_regs.app_pll_fast_ctl_reg, pll_fclk |
		__APP_PLL_425_LOGIC_SOFT_RESET | __APP_PLL_425_ENABLE);

	/**
	 * Wait for PLLs to lock.
	 */
	bfa_reg_read(rb + HOSTFN0_INT_MSK);
	bfa_os_udelay(2000);
	bfa_reg_write((rb + HOSTFN0_INT_STATUS), 0xffffffffU);
	bfa_reg_write((rb + HOSTFN1_INT_STATUS), 0xffffffffU);

	bfa_reg_write(ioc->ioc_regs.app_pll_slow_ctl_reg, pll_sclk |
		__APP_PLL_312_ENABLE);
	bfa_reg_write(ioc->ioc_regs.app_pll_fast_ctl_reg, pll_fclk |
		__APP_PLL_425_ENABLE);

	/**
	 * PSS memory reset is asserted at power-on-reset. Need to clear
	 * this before running EDRAM BISTR
	 */
	if (ioc->cna) {
		bfa_reg_write((rb + PMM_1T_RESET_REG_P0), __PMM_1T_RESET_P);
		bfa_reg_write((rb + PMM_1T_RESET_REG_P1), __PMM_1T_RESET_P);
	}

	r32 = bfa_reg_read((rb + PSS_CTL_REG));
	r32 &= ~__PSS_LMEM_RESET;
	bfa_reg_write((rb + PSS_CTL_REG), r32);
	bfa_os_udelay(1000);

	if (ioc->cna) {
		bfa_reg_write((rb + PMM_1T_RESET_REG_P0), 0);
		bfa_reg_write((rb + PMM_1T_RESET_REG_P1), 0);
	}

	bfa_reg_write((rb + MBIST_CTL_REG), __EDRAM_BISTR_START);
	bfa_os_udelay(1000);
	r32 = bfa_reg_read((rb + MBIST_STAT_REG));
	bfa_trc(ioc, r32);

	/**
	 * Clear BISTR
	 */
	bfa_reg_write((rb + MBIST_CTL_REG), 0);

	/*
	 *  release semaphore.
	 */
	bfa_ioc_sem_release(ioc->ioc_regs.ioc_init_sem_reg);

	return BFA_STATUS_OK;
=======
	writel(r32, rb + FNC_PERS_REG);
>>>>>>> 45f53cc9
}

/*
 * Cleanup hw semaphore and usecnt registers
 */
static void
bfa_ioc_ct_ownership_reset(struct bfa_ioc_s *ioc)
{

	if (ioc->cna) {
		bfa_ioc_sem_get(ioc->ioc_regs.ioc_usage_sem_reg);
		writel(0, ioc->ioc_regs.ioc_usage_reg);
		bfa_ioc_sem_release(ioc->ioc_regs.ioc_usage_sem_reg);
	}

	/*
	 * Read the hw sem reg to make sure that it is locked
	 * before we clear it. If it is not locked, writing 1
	 * will lock it instead of clearing it.
	 */
	readl(ioc->ioc_regs.ioc_sem_reg);
	bfa_ioc_hw_sem_release(ioc);
}



/*
 * Check the firmware state to know if pll_init has been completed already
 */
bfa_boolean_t
bfa_ioc_ct_pll_init_complete(void __iomem *rb)
{
	if ((readl(rb + BFA_IOC0_STATE_REG) == BFI_IOC_OP) ||
	  (readl(rb + BFA_IOC1_STATE_REG) == BFI_IOC_OP))
		return BFA_TRUE;

	return BFA_FALSE;
}

bfa_status_t
bfa_ioc_ct_pll_init(void __iomem *rb, bfa_boolean_t fcmode)
{
	u32	pll_sclk, pll_fclk, r32;

	pll_sclk = __APP_PLL_312_LRESETN | __APP_PLL_312_ENARST |
		__APP_PLL_312_RSEL200500 | __APP_PLL_312_P0_1(3U) |
		__APP_PLL_312_JITLMT0_1(3U) |
		__APP_PLL_312_CNTLMT0_1(1U);
	pll_fclk = __APP_PLL_425_LRESETN | __APP_PLL_425_ENARST |
		__APP_PLL_425_RSEL200500 | __APP_PLL_425_P0_1(3U) |
		__APP_PLL_425_JITLMT0_1(3U) |
		__APP_PLL_425_CNTLMT0_1(1U);
	if (fcmode) {
		writel(0, (rb + OP_MODE));
		writel(__APP_EMS_CMLCKSEL | __APP_EMS_REFCKBUFEN2 |
			 __APP_EMS_CHANNEL_SEL, (rb + ETH_MAC_SER_REG));
	} else {
		writel(__GLOBAL_FCOE_MODE, (rb + OP_MODE));
		writel(__APP_EMS_REFCKBUFEN1, (rb + ETH_MAC_SER_REG));
	}
	writel(BFI_IOC_UNINIT, (rb + BFA_IOC0_STATE_REG));
	writel(BFI_IOC_UNINIT, (rb + BFA_IOC1_STATE_REG));
	writel(0xffffffffU, (rb + HOSTFN0_INT_MSK));
	writel(0xffffffffU, (rb + HOSTFN1_INT_MSK));
	writel(0xffffffffU, (rb + HOSTFN0_INT_STATUS));
	writel(0xffffffffU, (rb + HOSTFN1_INT_STATUS));
	writel(0xffffffffU, (rb + HOSTFN0_INT_MSK));
	writel(0xffffffffU, (rb + HOSTFN1_INT_MSK));
	writel(pll_sclk | __APP_PLL_312_LOGIC_SOFT_RESET,
			rb + APP_PLL_312_CTL_REG);
	writel(pll_fclk | __APP_PLL_425_LOGIC_SOFT_RESET,
			rb + APP_PLL_425_CTL_REG);
	writel(pll_sclk | __APP_PLL_312_LOGIC_SOFT_RESET | __APP_PLL_312_ENABLE,
			rb + APP_PLL_312_CTL_REG);
	writel(pll_fclk | __APP_PLL_425_LOGIC_SOFT_RESET | __APP_PLL_425_ENABLE,
			rb + APP_PLL_425_CTL_REG);
	readl(rb + HOSTFN0_INT_MSK);
	udelay(2000);
	writel(0xffffffffU, (rb + HOSTFN0_INT_STATUS));
	writel(0xffffffffU, (rb + HOSTFN1_INT_STATUS));
	writel(pll_sclk | __APP_PLL_312_ENABLE, rb + APP_PLL_312_CTL_REG);
	writel(pll_fclk | __APP_PLL_425_ENABLE, rb + APP_PLL_425_CTL_REG);
	if (!fcmode) {
		writel(__PMM_1T_RESET_P, (rb + PMM_1T_RESET_REG_P0));
		writel(__PMM_1T_RESET_P, (rb + PMM_1T_RESET_REG_P1));
	}
	r32 = readl((rb + PSS_CTL_REG));
	r32 &= ~__PSS_LMEM_RESET;
	writel(r32, (rb + PSS_CTL_REG));
	udelay(1000);
	if (!fcmode) {
		writel(0, (rb + PMM_1T_RESET_REG_P0));
		writel(0, (rb + PMM_1T_RESET_REG_P1));
	}

	writel(__EDRAM_BISTR_START, (rb + MBIST_CTL_REG));
	udelay(1000);
	r32 = readl((rb + MBIST_STAT_REG));
	writel(0, (rb + MBIST_CTL_REG));
	return BFA_STATUS_OK;
}<|MERGE_RESOLUTION|>--- conflicted
+++ resolved
@@ -71,12 +71,8 @@
 	/*
 	 * If bios boot (flash based) -- do not increment usage count
 	 */
-<<<<<<< HEAD
-	if (bfi_image_get_size(BFA_IOC_FWIMG_TYPE(ioc)) < BFA_IOC_FWIMG_MINSZ)
-=======
 	if (bfa_cb_image_get_size(BFA_IOC_FWIMG_TYPE(ioc)) <
 						BFA_IOC_FWIMG_MINSZ)
->>>>>>> 45f53cc9
 		return BFA_TRUE;
 
 	bfa_ioc_sem_get(ioc->ioc_regs.ioc_usage_sem_reg);
@@ -131,18 +127,11 @@
 	if (!ioc->cna)
 		return;
 
-<<<<<<< HEAD
-	/**
-	 * If bios boot (flash based) -- do not decrement usage count
-	 */
-	if (bfi_image_get_size(BFA_IOC_FWIMG_TYPE(ioc)) < BFA_IOC_FWIMG_MINSZ)
-=======
 	/*
 	 * If bios boot (flash based) -- do not decrement usage count
 	 */
 	if (bfa_cb_image_get_size(BFA_IOC_FWIMG_TYPE(ioc)) <
 						BFA_IOC_FWIMG_MINSZ)
->>>>>>> 45f53cc9
 		return;
 
 	/*
@@ -311,116 +300,7 @@
 	r32 |= (mode << FNC_PERS_FN_SHIFT(bfa_ioc_pcifn(ioc)));
 	bfa_trc(ioc, r32);
 
-<<<<<<< HEAD
-	bfa_reg_write(rb + FNC_PERS_REG, r32);
-}
-
-static bfa_status_t
-bfa_ioc_ct_pll_init(struct bfa_ioc_s *ioc)
-{
-	bfa_os_addr_t	rb = ioc->pcidev.pci_bar_kva;
-	u32	pll_sclk, pll_fclk, r32;
-
-	/*
-	 *  Hold semaphore so that nobody can access the chip during init.
-	 */
-	bfa_ioc_sem_get(ioc->ioc_regs.ioc_init_sem_reg);
-
-	pll_sclk = __APP_PLL_312_LRESETN | __APP_PLL_312_ENARST |
-		__APP_PLL_312_RSEL200500 | __APP_PLL_312_P0_1(3U) |
-		__APP_PLL_312_JITLMT0_1(3U) |
-		__APP_PLL_312_CNTLMT0_1(1U);
-	pll_fclk = __APP_PLL_425_LRESETN | __APP_PLL_425_ENARST |
-		__APP_PLL_425_RSEL200500 | __APP_PLL_425_P0_1(3U) |
-		__APP_PLL_425_JITLMT0_1(3U) |
-		__APP_PLL_425_CNTLMT0_1(1U);
-
-	/**
-	 *	For catapult, choose operational mode FC/FCoE
-	 */
-	if (ioc->fcmode) {
-		bfa_reg_write((rb + OP_MODE), 0);
-		bfa_reg_write((rb + ETH_MAC_SER_REG),
-				__APP_EMS_CMLCKSEL |
-				__APP_EMS_REFCKBUFEN2 |
-				__APP_EMS_CHANNEL_SEL);
-	} else {
-		ioc->pllinit = BFA_TRUE;
-		bfa_reg_write((rb + OP_MODE), __GLOBAL_FCOE_MODE);
-		bfa_reg_write((rb + ETH_MAC_SER_REG),
-				 __APP_EMS_REFCKBUFEN1);
-	}
-
-	bfa_reg_write((rb + BFA_IOC0_STATE_REG), BFI_IOC_UNINIT);
-	bfa_reg_write((rb + BFA_IOC1_STATE_REG), BFI_IOC_UNINIT);
-
-	bfa_reg_write((rb + HOSTFN0_INT_MSK), 0xffffffffU);
-	bfa_reg_write((rb + HOSTFN1_INT_MSK), 0xffffffffU);
-	bfa_reg_write((rb + HOSTFN0_INT_STATUS), 0xffffffffU);
-	bfa_reg_write((rb + HOSTFN1_INT_STATUS), 0xffffffffU);
-	bfa_reg_write((rb + HOSTFN0_INT_MSK), 0xffffffffU);
-	bfa_reg_write((rb + HOSTFN1_INT_MSK), 0xffffffffU);
-
-	bfa_reg_write(ioc->ioc_regs.app_pll_slow_ctl_reg, pll_sclk |
-		__APP_PLL_312_LOGIC_SOFT_RESET);
-	bfa_reg_write(ioc->ioc_regs.app_pll_fast_ctl_reg, pll_fclk |
-		__APP_PLL_425_LOGIC_SOFT_RESET);
-	bfa_reg_write(ioc->ioc_regs.app_pll_slow_ctl_reg, pll_sclk |
-		__APP_PLL_312_LOGIC_SOFT_RESET | __APP_PLL_312_ENABLE);
-	bfa_reg_write(ioc->ioc_regs.app_pll_fast_ctl_reg, pll_fclk |
-		__APP_PLL_425_LOGIC_SOFT_RESET | __APP_PLL_425_ENABLE);
-
-	/**
-	 * Wait for PLLs to lock.
-	 */
-	bfa_reg_read(rb + HOSTFN0_INT_MSK);
-	bfa_os_udelay(2000);
-	bfa_reg_write((rb + HOSTFN0_INT_STATUS), 0xffffffffU);
-	bfa_reg_write((rb + HOSTFN1_INT_STATUS), 0xffffffffU);
-
-	bfa_reg_write(ioc->ioc_regs.app_pll_slow_ctl_reg, pll_sclk |
-		__APP_PLL_312_ENABLE);
-	bfa_reg_write(ioc->ioc_regs.app_pll_fast_ctl_reg, pll_fclk |
-		__APP_PLL_425_ENABLE);
-
-	/**
-	 * PSS memory reset is asserted at power-on-reset. Need to clear
-	 * this before running EDRAM BISTR
-	 */
-	if (ioc->cna) {
-		bfa_reg_write((rb + PMM_1T_RESET_REG_P0), __PMM_1T_RESET_P);
-		bfa_reg_write((rb + PMM_1T_RESET_REG_P1), __PMM_1T_RESET_P);
-	}
-
-	r32 = bfa_reg_read((rb + PSS_CTL_REG));
-	r32 &= ~__PSS_LMEM_RESET;
-	bfa_reg_write((rb + PSS_CTL_REG), r32);
-	bfa_os_udelay(1000);
-
-	if (ioc->cna) {
-		bfa_reg_write((rb + PMM_1T_RESET_REG_P0), 0);
-		bfa_reg_write((rb + PMM_1T_RESET_REG_P1), 0);
-	}
-
-	bfa_reg_write((rb + MBIST_CTL_REG), __EDRAM_BISTR_START);
-	bfa_os_udelay(1000);
-	r32 = bfa_reg_read((rb + MBIST_STAT_REG));
-	bfa_trc(ioc, r32);
-
-	/**
-	 * Clear BISTR
-	 */
-	bfa_reg_write((rb + MBIST_CTL_REG), 0);
-
-	/*
-	 *  release semaphore.
-	 */
-	bfa_ioc_sem_release(ioc->ioc_regs.ioc_init_sem_reg);
-
-	return BFA_STATUS_OK;
-=======
 	writel(r32, rb + FNC_PERS_REG);
->>>>>>> 45f53cc9
 }
 
 /*
