--- conflicted
+++ resolved
@@ -608,12 +608,10 @@
 {
 	struct bfad_im_port_s *im_port =
 		container_of(work, struct bfad_im_port_s, port_delete_work);
-	struct bfad_s *bfad = im_port->bfad;
 
 	if (im_port->port->pvb_type != BFAD_PORT_PHYS_BASE) {
 		im_port->flags |= BFAD_PORT_DELETE;
 		fc_vport_terminate(im_port->fc_vport);
-		atomic_dec(&bfad->wq_reqcnt);
 	}
 }
 
@@ -645,11 +643,8 @@
 {
 	struct bfad_im_port_s *im_port = port->im_port;
 
-	if (im_port->port->pvb_type != BFAD_PORT_PHYS_BASE) {
-		atomic_inc(&bfad->wq_reqcnt);
-		queue_work(bfad->im->drv_workq,
+	queue_work(bfad->im->drv_workq,
 				&im_port->port_delete_work);
-	}
 }
 
 void
@@ -700,25 +695,10 @@
 bfad_im_probe_undo(struct bfad_s *bfad)
 {
 	if (bfad->im) {
-		while (atomic_read(&bfad->wq_reqcnt)) {
-			printk(KERN_INFO "bfa %s: waiting workq processing,"
-				" wq_reqcnt:%x\n", bfad->pci_name,
-				atomic_read(&bfad->wq_reqcnt));
-			schedule_timeout_uninterruptible(HZ);
-		}
 		bfad_os_destroy_workq(bfad->im);
 		kfree(bfad->im);
 		bfad->im = NULL;
 	}
-}
-
-/**
- * Call back function to handle IO redirection state change
- */
-void
-bfa_cb_ioredirect_state_change(void *hcb_bfad, bfa_boolean_t ioredirect)
-{
-	/* Do nothing */
 }
 
 struct Scsi_Host *
@@ -1238,16 +1218,9 @@
 int
 bfad_os_get_linkup_delay(struct bfad_s *bfad)
 {
-<<<<<<< HEAD
-
-	u8      nwwns = 0;
-	wwn_t	wwns[BFA_PREBOOT_BOOTLUN_MAX];
-	int     ldelay;
-=======
 	u8		nwwns = 0;
 	wwn_t		wwns[BFA_PREBOOT_BOOTLUN_MAX];
 	int		linkup_delay;
->>>>>>> 45f53cc9
 
 	/*
 	 * Querying for the boot target port wwns
@@ -1257,17 +1230,6 @@
 	 */
 
 	bfa_iocfc_get_bootwwns(&bfad->bfa, &nwwns, wwns);
-<<<<<<< HEAD
-
-	if (nwwns > 0) {
-		/* If boot over SAN; linkup_delay = 30sec */
-		ldelay = 30;
-	} else {
-		/* If local boot; linkup_delay = 10sec */
-		ldelay = 0;
-	}
-=======
->>>>>>> 45f53cc9
 
 	if (nwwns > 0)
 		/* If Boot over SAN set linkup_delay = 30sec */
