/*
 * Copyright (c) 2005-2010 Brocade Communications Systems, Inc.
 * All rights reserved
 * www.brocade.com
 *
 * Linux driver for Brocade Fibre Channel Host Bus Adapter.
 *
 * This program is free software; you can redistribute it and/or modify it
 * under the terms of the GNU General Public License (GPL) Version 2 as
 * published by the Free Software Foundation
 *
 * This program is distributed in the hope that it will be useful, but
 * WITHOUT ANY WARRANTY; without even the implied warranty of
 * MERCHANTABILITY or FITNESS FOR A PARTICULAR PURPOSE.  See the GNU
 * General Public License for more details.
 */

/*
 *  bfad_im.c Linux driver IM module.
 */

#include "bfad_drv.h"
#include "bfad_im.h"
<<<<<<< HEAD
#include "bfa_cb_ioim.h"
=======
>>>>>>> 3cbea436
#include "bfa_fcs.h"

BFA_TRC_FILE(LDRV, IM);

DEFINE_IDR(bfad_im_port_index);
struct scsi_transport_template *bfad_im_scsi_transport_template;
struct scsi_transport_template *bfad_im_scsi_vport_transport_template;
static void bfad_im_itnim_work_handler(struct work_struct *work);
<<<<<<< HEAD
static int bfad_im_queuecommand(struct scsi_cmnd *cmnd,
				void (*done)(struct scsi_cmnd *));
=======
static int bfad_im_queuecommand(struct Scsi_Host *h, struct scsi_cmnd *cmnd);
>>>>>>> 3cbea436
static int bfad_im_slave_alloc(struct scsi_device *sdev);
static void bfad_im_fc_rport_add(struct bfad_im_port_s  *im_port,
				struct bfad_itnim_s *itnim);

void
bfa_cb_ioim_done(void *drv, struct bfad_ioim_s *dio,
			enum bfi_ioim_status io_status, u8 scsi_status,
			int sns_len, u8 *sns_info, s32 residue)
{
	struct scsi_cmnd *cmnd = (struct scsi_cmnd *)dio;
	struct bfad_s         *bfad = drv;
	struct bfad_itnim_data_s *itnim_data;
	struct bfad_itnim_s *itnim;
	u8         host_status = DID_OK;

	switch (io_status) {
	case BFI_IOIM_STS_OK:
		bfa_trc(bfad, scsi_status);
		scsi_set_resid(cmnd, 0);

		if (sns_len > 0) {
			bfa_trc(bfad, sns_len);
			if (sns_len > SCSI_SENSE_BUFFERSIZE)
				sns_len = SCSI_SENSE_BUFFERSIZE;
			memcpy(cmnd->sense_buffer, sns_info, sns_len);
		}

		if (residue > 0) {
			bfa_trc(bfad, residue);
			scsi_set_resid(cmnd, residue);
			if (!sns_len && (scsi_status == SAM_STAT_GOOD) &&
				(scsi_bufflen(cmnd) - residue) <
					cmnd->underflow) {
				bfa_trc(bfad, 0);
				host_status = DID_ERROR;
			}
		}
		cmnd->result = ScsiResult(host_status, scsi_status);

		break;

	case BFI_IOIM_STS_ABORTED:
	case BFI_IOIM_STS_TIMEDOUT:
	case BFI_IOIM_STS_PATHTOV:
	default:
		host_status = DID_ERROR;
		cmnd->result = ScsiResult(host_status, 0);
	}

	/* Unmap DMA, if host is NULL, it means a scsi passthru cmd */
	if (cmnd->device->host != NULL)
		scsi_dma_unmap(cmnd);

	cmnd->host_scribble = NULL;
	bfa_trc(bfad, cmnd->result);

	itnim_data = cmnd->device->hostdata;
	if (itnim_data) {
		itnim = itnim_data->itnim;
		if (!cmnd->result && itnim &&
			 (bfa_lun_queue_depth > cmnd->device->queue_depth)) {
			/* Queue depth adjustment for good status completion */
			bfad_ramp_up_qdepth(itnim, cmnd->device);
		} else if (cmnd->result == SAM_STAT_TASK_SET_FULL && itnim) {
			/* qfull handling */
			bfad_handle_qfull(itnim, cmnd->device);
		}
	}

	cmnd->scsi_done(cmnd);
}

void
bfa_cb_ioim_good_comp(void *drv, struct bfad_ioim_s *dio)
{
	struct scsi_cmnd *cmnd = (struct scsi_cmnd *)dio;
	struct bfad_itnim_data_s *itnim_data;
	struct bfad_itnim_s *itnim;

	cmnd->result = ScsiResult(DID_OK, SCSI_STATUS_GOOD);

	/* Unmap DMA, if host is NULL, it means a scsi passthru cmd */
	if (cmnd->device->host != NULL)
		scsi_dma_unmap(cmnd);

	cmnd->host_scribble = NULL;

	/* Queue depth adjustment */
	if (bfa_lun_queue_depth > cmnd->device->queue_depth) {
		itnim_data = cmnd->device->hostdata;
		if (itnim_data) {
			itnim = itnim_data->itnim;
			if (itnim)
				bfad_ramp_up_qdepth(itnim, cmnd->device);
		}
	}

	cmnd->scsi_done(cmnd);
}

void
bfa_cb_ioim_abort(void *drv, struct bfad_ioim_s *dio)
{
	struct scsi_cmnd *cmnd = (struct scsi_cmnd *)dio;
	struct bfad_s         *bfad = drv;

	cmnd->result = ScsiResult(DID_ERROR, 0);

	/* Unmap DMA, if host is NULL, it means a scsi passthru cmd */
	if (cmnd->device->host != NULL)
		scsi_dma_unmap(cmnd);

	bfa_trc(bfad, cmnd->result);
	cmnd->host_scribble = NULL;
}

void
bfa_cb_tskim_done(void *bfad, struct bfad_tskim_s *dtsk,
		   enum bfi_tskim_status tsk_status)
{
	struct scsi_cmnd *cmnd = (struct scsi_cmnd *)dtsk;
	wait_queue_head_t *wq;

	cmnd->SCp.Status |= tsk_status << 1;
	set_bit(IO_DONE_BIT, (unsigned long *)&cmnd->SCp.Status);
	wq = (wait_queue_head_t *) cmnd->SCp.ptr;
	cmnd->SCp.ptr = NULL;

	if (wq)
		wake_up(wq);
}

/*
 *  Scsi_Host_template SCSI host template
 */
/*
 * Scsi_Host template entry, returns BFAD PCI info.
 */
static const char *
bfad_im_info(struct Scsi_Host *shost)
{
	static char     bfa_buf[256];
	struct bfad_im_port_s *im_port =
			(struct bfad_im_port_s *) shost->hostdata[0];
	struct bfad_s *bfad = im_port->bfad;
	struct bfa_s *bfa = &bfad->bfa;
	struct bfa_ioc_s *ioc = &bfa->ioc;
	char model[BFA_ADAPTER_MODEL_NAME_LEN];

	bfa_get_adapter_model(bfa, model);

	memset(bfa_buf, 0, sizeof(bfa_buf));
<<<<<<< HEAD
	if (ioc->ctdev)
=======
	if (ioc->ctdev && !ioc->fcmode)
>>>>>>> 3cbea436
		snprintf(bfa_buf, sizeof(bfa_buf),
		"Brocade FCOE Adapter, " "model: %s hwpath: %s driver: %s",
		 model, bfad->pci_name, BFAD_DRIVER_VERSION);
	else
		snprintf(bfa_buf, sizeof(bfa_buf),
		"Brocade FC Adapter, " "model: %s hwpath: %s driver: %s",
		model, bfad->pci_name, BFAD_DRIVER_VERSION);

	return bfa_buf;
}

/*
 * Scsi_Host template entry, aborts the specified SCSI command.
 *
 * Returns: SUCCESS or FAILED.
 */
static int
bfad_im_abort_handler(struct scsi_cmnd *cmnd)
{
	struct Scsi_Host *shost = cmnd->device->host;
	struct bfad_im_port_s *im_port =
			(struct bfad_im_port_s *) shost->hostdata[0];
	struct bfad_s         *bfad = im_port->bfad;
	struct bfa_ioim_s *hal_io;
	unsigned long   flags;
	u32        timeout;
	int             rc = FAILED;

	spin_lock_irqsave(&bfad->bfad_lock, flags);
	hal_io = (struct bfa_ioim_s *) cmnd->host_scribble;
	if (!hal_io) {
		/* IO has been completed, retrun success */
		rc = SUCCESS;
		goto out;
	}
	if (hal_io->dio != (struct bfad_ioim_s *) cmnd) {
		rc = FAILED;
		goto out;
	}

	bfa_trc(bfad, hal_io->iotag);
<<<<<<< HEAD
	BFA_LOG(KERN_INFO, bfad, log_level, "scsi%d: abort cmnd %p iotag %x\n",
=======
	BFA_LOG(KERN_INFO, bfad, bfa_log_level,
		"scsi%d: abort cmnd %p iotag %x\n",
>>>>>>> 3cbea436
		im_port->shost->host_no, cmnd, hal_io->iotag);
	(void) bfa_ioim_abort(hal_io);
	spin_unlock_irqrestore(&bfad->bfad_lock, flags);

	/* Need to wait until the command get aborted */
	timeout = 10;
	while ((struct bfa_ioim_s *) cmnd->host_scribble == hal_io) {
		set_current_state(TASK_UNINTERRUPTIBLE);
		schedule_timeout(timeout);
		if (timeout < 4 * HZ)
			timeout *= 2;
	}

	cmnd->scsi_done(cmnd);
	bfa_trc(bfad, hal_io->iotag);
<<<<<<< HEAD
	BFA_LOG(KERN_INFO, bfad, log_level,
=======
	BFA_LOG(KERN_INFO, bfad, bfa_log_level,
>>>>>>> 3cbea436
		"scsi%d: complete abort 0x%p iotag 0x%x\n",
		im_port->shost->host_no, cmnd, hal_io->iotag);
	return SUCCESS;
out:
	spin_unlock_irqrestore(&bfad->bfad_lock, flags);
	return rc;
}

static bfa_status_t
bfad_im_target_reset_send(struct bfad_s *bfad, struct scsi_cmnd *cmnd,
		     struct bfad_itnim_s *itnim)
{
	struct bfa_tskim_s *tskim;
	struct bfa_itnim_s *bfa_itnim;
	bfa_status_t    rc = BFA_STATUS_OK;
	struct scsi_lun scsilun;

	tskim = bfa_tskim_alloc(&bfad->bfa, (struct bfad_tskim_s *) cmnd);
	if (!tskim) {
<<<<<<< HEAD
		BFA_LOG(KERN_ERR, bfad, log_level,
=======
		BFA_LOG(KERN_ERR, bfad, bfa_log_level,
>>>>>>> 3cbea436
			"target reset, fail to allocate tskim\n");
		rc = BFA_STATUS_FAILED;
		goto out;
	}

	/*
	 * Set host_scribble to NULL to avoid aborting a task command if
	 * happens.
	 */
	cmnd->host_scribble = NULL;
	cmnd->SCp.Status = 0;
	bfa_itnim = bfa_fcs_itnim_get_halitn(&itnim->fcs_itnim);
	memset(&scsilun, 0, sizeof(scsilun));
	bfa_tskim_start(tskim, bfa_itnim, scsilun,
			    FCP_TM_TARGET_RESET, BFAD_TARGET_RESET_TMO);
out:
	return rc;
}

/*
 * Scsi_Host template entry, resets a LUN and abort its all commands.
 *
 * Returns: SUCCESS or FAILED.
 *
 */
static int
bfad_im_reset_lun_handler(struct scsi_cmnd *cmnd)
{
	struct Scsi_Host *shost = cmnd->device->host;
	struct bfad_im_port_s *im_port =
			(struct bfad_im_port_s *) shost->hostdata[0];
	struct bfad_itnim_data_s *itnim_data = cmnd->device->hostdata;
	struct bfad_s         *bfad = im_port->bfad;
	struct bfa_tskim_s *tskim;
	struct bfad_itnim_s   *itnim;
	struct bfa_itnim_s *bfa_itnim;
	DECLARE_WAIT_QUEUE_HEAD_ONSTACK(wq);
	int             rc = SUCCESS;
	unsigned long   flags;
	enum bfi_tskim_status task_status;
	struct scsi_lun scsilun;

	spin_lock_irqsave(&bfad->bfad_lock, flags);
	itnim = itnim_data->itnim;
	if (!itnim) {
		spin_unlock_irqrestore(&bfad->bfad_lock, flags);
		rc = FAILED;
		goto out;
	}

	tskim = bfa_tskim_alloc(&bfad->bfa, (struct bfad_tskim_s *) cmnd);
	if (!tskim) {
<<<<<<< HEAD
		BFA_LOG(KERN_ERR, bfad, log_level,
=======
		BFA_LOG(KERN_ERR, bfad, bfa_log_level,
>>>>>>> 3cbea436
				"LUN reset, fail to allocate tskim");
		spin_unlock_irqrestore(&bfad->bfad_lock, flags);
		rc = FAILED;
		goto out;
	}

	/*
	 * Set host_scribble to NULL to avoid aborting a task command
	 * if happens.
	 */
	cmnd->host_scribble = NULL;
	cmnd->SCp.ptr = (char *)&wq;
	cmnd->SCp.Status = 0;
	bfa_itnim = bfa_fcs_itnim_get_halitn(&itnim->fcs_itnim);
	int_to_scsilun(cmnd->device->lun, &scsilun);
	bfa_tskim_start(tskim, bfa_itnim, scsilun,
			    FCP_TM_LUN_RESET, BFAD_LUN_RESET_TMO);
	spin_unlock_irqrestore(&bfad->bfad_lock, flags);

	wait_event(wq, test_bit(IO_DONE_BIT,
			(unsigned long *)&cmnd->SCp.Status));

	task_status = cmnd->SCp.Status >> 1;
	if (task_status != BFI_TSKIM_STS_OK) {
<<<<<<< HEAD
		BFA_LOG(KERN_ERR, bfad, log_level,
=======
		BFA_LOG(KERN_ERR, bfad, bfa_log_level,
>>>>>>> 3cbea436
			"LUN reset failure, status: %d\n", task_status);
		rc = FAILED;
	}

out:
	return rc;
}

/*
 * Scsi_Host template entry, resets the bus and abort all commands.
 */
static int
bfad_im_reset_bus_handler(struct scsi_cmnd *cmnd)
{
	struct Scsi_Host *shost = cmnd->device->host;
	struct bfad_im_port_s *im_port =
				(struct bfad_im_port_s *) shost->hostdata[0];
	struct bfad_s         *bfad = im_port->bfad;
	struct bfad_itnim_s   *itnim;
	unsigned long   flags;
	u32        i, rc, err_cnt = 0;
	DECLARE_WAIT_QUEUE_HEAD_ONSTACK(wq);
	enum bfi_tskim_status task_status;

	spin_lock_irqsave(&bfad->bfad_lock, flags);
	for (i = 0; i < MAX_FCP_TARGET; i++) {
		itnim = bfad_get_itnim(im_port, i);
		if (itnim) {
			cmnd->SCp.ptr = (char *)&wq;
			rc = bfad_im_target_reset_send(bfad, cmnd, itnim);
			if (rc != BFA_STATUS_OK) {
				err_cnt++;
				continue;
			}

			/* wait target reset to complete */
			spin_unlock_irqrestore(&bfad->bfad_lock, flags);
			wait_event(wq, test_bit(IO_DONE_BIT,
					(unsigned long *)&cmnd->SCp.Status));
			spin_lock_irqsave(&bfad->bfad_lock, flags);

			task_status = cmnd->SCp.Status >> 1;
			if (task_status != BFI_TSKIM_STS_OK) {
<<<<<<< HEAD
				BFA_LOG(KERN_ERR, bfad, log_level,
=======
				BFA_LOG(KERN_ERR, bfad, bfa_log_level,
>>>>>>> 3cbea436
					"target reset failure,"
					" status: %d\n", task_status);
				err_cnt++;
			}
		}
	}
	spin_unlock_irqrestore(&bfad->bfad_lock, flags);

	if (err_cnt)
		return FAILED;

	return SUCCESS;
}

/*
 * Scsi_Host template entry slave_destroy.
 */
static void
bfad_im_slave_destroy(struct scsi_device *sdev)
{
	sdev->hostdata = NULL;
	return;
}

/*
 *  BFA FCS itnim callbacks
 */

/*
 * BFA FCS itnim alloc callback, after successful PRLI
 * Context: Interrupt
 */
void
bfa_fcb_itnim_alloc(struct bfad_s *bfad, struct bfa_fcs_itnim_s **itnim,
		    struct bfad_itnim_s **itnim_drv)
{
	*itnim_drv = kzalloc(sizeof(struct bfad_itnim_s), GFP_ATOMIC);
	if (*itnim_drv == NULL)
		return;

	(*itnim_drv)->im = bfad->im;
	*itnim = &(*itnim_drv)->fcs_itnim;
	(*itnim_drv)->state = ITNIM_STATE_NONE;

	/*
	 * Initiaze the itnim_work
	 */
	INIT_WORK(&(*itnim_drv)->itnim_work, bfad_im_itnim_work_handler);
	bfad->bfad_flags |= BFAD_RPORT_ONLINE;
}

/*
 * BFA FCS itnim free callback.
 * Context: Interrupt. bfad_lock is held
 */
void
bfa_fcb_itnim_free(struct bfad_s *bfad, struct bfad_itnim_s *itnim_drv)
{
	struct bfad_port_s    *port;
	wwn_t wwpn;
	u32 fcid;
	char wwpn_str[32], fcid_str[16];
	struct bfad_im_s	*im = itnim_drv->im;

	/* online to free state transtion should not happen */
	WARN_ON(itnim_drv->state == ITNIM_STATE_ONLINE);

	itnim_drv->queue_work = 1;
	/* offline request is not yet done, use the same request to free */
	if (itnim_drv->state == ITNIM_STATE_OFFLINE_PENDING)
		itnim_drv->queue_work = 0;

	itnim_drv->state = ITNIM_STATE_FREE;
	port = bfa_fcs_itnim_get_drvport(&itnim_drv->fcs_itnim);
	itnim_drv->im_port = port->im_port;
	wwpn = bfa_fcs_itnim_get_pwwn(&itnim_drv->fcs_itnim);
	fcid = bfa_fcs_itnim_get_fcid(&itnim_drv->fcs_itnim);
	wwn2str(wwpn_str, wwpn);
	fcid2str(fcid_str, fcid);
<<<<<<< HEAD
	BFA_LOG(KERN_INFO, bfad, log_level,
=======
	BFA_LOG(KERN_INFO, bfad, bfa_log_level,
>>>>>>> 3cbea436
		"ITNIM FREE scsi%d: FCID: %s WWPN: %s\n",
		port->im_port->shost->host_no,
		fcid_str, wwpn_str);

	/* ITNIM processing */
	if (itnim_drv->queue_work)
		queue_work(im->drv_workq, &itnim_drv->itnim_work);
}

/*
 * BFA FCS itnim online callback.
 * Context: Interrupt. bfad_lock is held
 */
void
bfa_fcb_itnim_online(struct bfad_itnim_s *itnim_drv)
{
	struct bfad_port_s    *port;
	struct bfad_im_s	*im = itnim_drv->im;

	itnim_drv->bfa_itnim = bfa_fcs_itnim_get_halitn(&itnim_drv->fcs_itnim);
	port = bfa_fcs_itnim_get_drvport(&itnim_drv->fcs_itnim);
	itnim_drv->state = ITNIM_STATE_ONLINE;
	itnim_drv->queue_work = 1;
	itnim_drv->im_port = port->im_port;

	/* ITNIM processing */
	if (itnim_drv->queue_work)
		queue_work(im->drv_workq, &itnim_drv->itnim_work);
}

/*
 * BFA FCS itnim offline callback.
 * Context: Interrupt. bfad_lock is held
 */
void
bfa_fcb_itnim_offline(struct bfad_itnim_s *itnim_drv)
{
	struct bfad_port_s    *port;
	struct bfad_s *bfad;
	struct bfad_im_s	*im = itnim_drv->im;

	port = bfa_fcs_itnim_get_drvport(&itnim_drv->fcs_itnim);
	bfad = port->bfad;
	if ((bfad->pport.flags & BFAD_PORT_DELETE) ||
		 (port->flags & BFAD_PORT_DELETE)) {
		itnim_drv->state = ITNIM_STATE_OFFLINE;
		return;
	}
	itnim_drv->im_port = port->im_port;
	itnim_drv->state = ITNIM_STATE_OFFLINE_PENDING;
	itnim_drv->queue_work = 1;

	/* ITNIM processing */
	if (itnim_drv->queue_work)
		queue_work(im->drv_workq, &itnim_drv->itnim_work);
}

/*
 * Allocate a Scsi_Host for a port.
 */
int
bfad_im_scsi_host_alloc(struct bfad_s *bfad, struct bfad_im_port_s *im_port,
			struct device *dev)
{
	int error = 1;

	mutex_lock(&bfad_mutex);
	if (!idr_pre_get(&bfad_im_port_index, GFP_KERNEL)) {
		mutex_unlock(&bfad_mutex);
		printk(KERN_WARNING "idr_pre_get failure\n");
		goto out;
	}

	error = idr_get_new(&bfad_im_port_index, im_port,
					 &im_port->idr_id);
	if (error) {
		mutex_unlock(&bfad_mutex);
		printk(KERN_WARNING "idr_get_new failure\n");
		goto out;
	}

	mutex_unlock(&bfad_mutex);

<<<<<<< HEAD
	im_port->shost = bfad_os_scsi_host_alloc(im_port, bfad);
=======
	im_port->shost = bfad_scsi_host_alloc(im_port, bfad);
>>>>>>> 3cbea436
	if (!im_port->shost) {
		error = 1;
		goto out_free_idr;
	}

	im_port->shost->hostdata[0] = (unsigned long)im_port;
	im_port->shost->unique_id = im_port->idr_id;
	im_port->shost->this_id = -1;
	im_port->shost->max_id = MAX_FCP_TARGET;
	im_port->shost->max_lun = MAX_FCP_LUN;
	im_port->shost->max_cmd_len = 16;
	im_port->shost->can_queue = bfad->cfg_data.ioc_queue_depth;
	if (im_port->port->pvb_type == BFAD_PORT_PHYS_BASE)
		im_port->shost->transportt = bfad_im_scsi_transport_template;
	else
		im_port->shost->transportt =
				bfad_im_scsi_vport_transport_template;

	error = scsi_add_host_with_dma(im_port->shost, dev, &bfad->pcidev->dev);
	if (error) {
		printk(KERN_WARNING "scsi_add_host failure %d\n", error);
		goto out_fc_rel;
	}

	/* setup host fixed attribute if the lk supports */
	bfad_fc_host_init(im_port);

	return 0;

out_fc_rel:
	scsi_host_put(im_port->shost);
	im_port->shost = NULL;
out_free_idr:
	mutex_lock(&bfad_mutex);
	idr_remove(&bfad_im_port_index, im_port->idr_id);
	mutex_unlock(&bfad_mutex);
out:
	return error;
}

void
bfad_im_scsi_host_free(struct bfad_s *bfad, struct bfad_im_port_s *im_port)
{
	bfa_trc(bfad, bfad->inst_no);
<<<<<<< HEAD
	BFA_LOG(KERN_INFO, bfad, log_level, "Free scsi%d\n",
=======
	BFA_LOG(KERN_INFO, bfad, bfa_log_level, "Free scsi%d\n",
>>>>>>> 3cbea436
			im_port->shost->host_no);

	fc_remove_host(im_port->shost);

	scsi_remove_host(im_port->shost);
	scsi_host_put(im_port->shost);

	mutex_lock(&bfad_mutex);
	idr_remove(&bfad_im_port_index, im_port->idr_id);
	mutex_unlock(&bfad_mutex);
}

static void
bfad_im_port_delete_handler(struct work_struct *work)
{
	struct bfad_im_port_s *im_port =
		container_of(work, struct bfad_im_port_s, port_delete_work);

	if (im_port->port->pvb_type != BFAD_PORT_PHYS_BASE) {
		im_port->flags |= BFAD_PORT_DELETE;
		fc_vport_terminate(im_port->fc_vport);
	}
}

bfa_status_t
bfad_im_port_new(struct bfad_s *bfad, struct bfad_port_s *port)
{
	int             rc = BFA_STATUS_OK;
	struct bfad_im_port_s *im_port;

	im_port = kzalloc(sizeof(struct bfad_im_port_s), GFP_ATOMIC);
	if (im_port == NULL) {
		rc = BFA_STATUS_ENOMEM;
		goto ext;
	}
	port->im_port = im_port;
	im_port->port = port;
	im_port->bfad = bfad;

	INIT_WORK(&im_port->port_delete_work, bfad_im_port_delete_handler);
	INIT_LIST_HEAD(&im_port->itnim_mapped_list);
	INIT_LIST_HEAD(&im_port->binding_list);

ext:
	return rc;
}

void
bfad_im_port_delete(struct bfad_s *bfad, struct bfad_port_s *port)
{
	struct bfad_im_port_s *im_port = port->im_port;

	queue_work(bfad->im->drv_workq,
				&im_port->port_delete_work);
}

void
bfad_im_port_clean(struct bfad_im_port_s *im_port)
{
	struct bfad_fcp_binding *bp, *bp_new;
	unsigned long flags;
	struct bfad_s *bfad =  im_port->bfad;

	spin_lock_irqsave(&bfad->bfad_lock, flags);
	list_for_each_entry_safe(bp, bp_new, &im_port->binding_list,
					list_entry) {
		list_del(&bp->list_entry);
		kfree(bp);
	}

	/* the itnim_mapped_list must be empty at this time */
	WARN_ON(!list_empty(&im_port->itnim_mapped_list));

	spin_unlock_irqrestore(&bfad->bfad_lock, flags);
}

bfa_status_t
bfad_im_probe(struct bfad_s *bfad)
{
	struct bfad_im_s      *im;
	bfa_status_t    rc = BFA_STATUS_OK;

	im = kzalloc(sizeof(struct bfad_im_s), GFP_KERNEL);
	if (im == NULL) {
		rc = BFA_STATUS_ENOMEM;
		goto ext;
	}

	bfad->im = im;
	im->bfad = bfad;

	if (bfad_thread_workq(bfad) != BFA_STATUS_OK) {
		kfree(im);
		rc = BFA_STATUS_FAILED;
	}

ext:
	return rc;
}

void
bfad_im_probe_undo(struct bfad_s *bfad)
{
	if (bfad->im) {
		bfad_destroy_workq(bfad->im);
		kfree(bfad->im);
		bfad->im = NULL;
	}
}

struct Scsi_Host *
bfad_scsi_host_alloc(struct bfad_im_port_s *im_port, struct bfad_s *bfad)
{
	struct scsi_host_template *sht;

	if (im_port->port->pvb_type == BFAD_PORT_PHYS_BASE)
		sht = &bfad_im_scsi_host_template;
	else
		sht = &bfad_im_vport_template;

	sht->sg_tablesize = bfad->cfg_data.io_max_sge;

	return scsi_host_alloc(sht, sizeof(unsigned long));
}

void
bfad_scsi_host_free(struct bfad_s *bfad, struct bfad_im_port_s *im_port)
{
	if (!(im_port->flags & BFAD_PORT_DELETE))
		flush_workqueue(bfad->im->drv_workq);
	bfad_im_scsi_host_free(im_port->bfad, im_port);
	bfad_im_port_clean(im_port);
	kfree(im_port);
}

void
bfad_destroy_workq(struct bfad_im_s *im)
{
	if (im && im->drv_workq) {
		flush_workqueue(im->drv_workq);
		destroy_workqueue(im->drv_workq);
		im->drv_workq = NULL;
	}
}

bfa_status_t
bfad_thread_workq(struct bfad_s *bfad)
{
	struct bfad_im_s      *im = bfad->im;

	bfa_trc(bfad, 0);
	snprintf(im->drv_workq_name, KOBJ_NAME_LEN, "bfad_wq_%d",
		 bfad->inst_no);
	im->drv_workq = create_singlethread_workqueue(im->drv_workq_name);
	if (!im->drv_workq)
		return BFA_STATUS_FAILED;

	return BFA_STATUS_OK;
}

/*
 * Scsi_Host template entry.
 *
 * Description:
 * OS entry point to adjust the queue_depths on a per-device basis.
 * Called once per device during the bus scan.
 * Return non-zero if fails.
 */
static int
bfad_im_slave_configure(struct scsi_device *sdev)
{
	if (sdev->tagged_supported)
		scsi_activate_tcq(sdev, bfa_lun_queue_depth);
	else
		scsi_deactivate_tcq(sdev, bfa_lun_queue_depth);

	return 0;
}

struct scsi_host_template bfad_im_scsi_host_template = {
	.module = THIS_MODULE,
	.name = BFAD_DRIVER_NAME,
	.info = bfad_im_info,
	.queuecommand = bfad_im_queuecommand,
	.eh_abort_handler = bfad_im_abort_handler,
	.eh_device_reset_handler = bfad_im_reset_lun_handler,
	.eh_bus_reset_handler = bfad_im_reset_bus_handler,

	.slave_alloc = bfad_im_slave_alloc,
	.slave_configure = bfad_im_slave_configure,
	.slave_destroy = bfad_im_slave_destroy,

	.this_id = -1,
	.sg_tablesize = BFAD_IO_MAX_SGE,
	.cmd_per_lun = 3,
	.use_clustering = ENABLE_CLUSTERING,
	.shost_attrs = bfad_im_host_attrs,
	.max_sectors = 0xFFFF,
};

struct scsi_host_template bfad_im_vport_template = {
	.module = THIS_MODULE,
	.name = BFAD_DRIVER_NAME,
	.info = bfad_im_info,
	.queuecommand = bfad_im_queuecommand,
	.eh_abort_handler = bfad_im_abort_handler,
	.eh_device_reset_handler = bfad_im_reset_lun_handler,
	.eh_bus_reset_handler = bfad_im_reset_bus_handler,

	.slave_alloc = bfad_im_slave_alloc,
	.slave_configure = bfad_im_slave_configure,
	.slave_destroy = bfad_im_slave_destroy,

	.this_id = -1,
	.sg_tablesize = BFAD_IO_MAX_SGE,
	.cmd_per_lun = 3,
	.use_clustering = ENABLE_CLUSTERING,
	.shost_attrs = bfad_im_vport_attrs,
	.max_sectors = 0xFFFF,
};

bfa_status_t
bfad_im_module_init(void)
{
	bfad_im_scsi_transport_template =
		fc_attach_transport(&bfad_im_fc_function_template);
	if (!bfad_im_scsi_transport_template)
		return BFA_STATUS_ENOMEM;

	bfad_im_scsi_vport_transport_template =
		fc_attach_transport(&bfad_im_vport_fc_function_template);
	if (!bfad_im_scsi_vport_transport_template) {
		fc_release_transport(bfad_im_scsi_transport_template);
		return BFA_STATUS_ENOMEM;
	}

	return BFA_STATUS_OK;
}

void
bfad_im_module_exit(void)
{
	if (bfad_im_scsi_transport_template)
		fc_release_transport(bfad_im_scsi_transport_template);

	if (bfad_im_scsi_vport_transport_template)
		fc_release_transport(bfad_im_scsi_vport_transport_template);
}

void
bfad_ramp_up_qdepth(struct bfad_itnim_s *itnim, struct scsi_device *sdev)
{
	struct scsi_device *tmp_sdev;

	if (((jiffies - itnim->last_ramp_up_time) >
		BFA_QUEUE_FULL_RAMP_UP_TIME * HZ) &&
		((jiffies - itnim->last_queue_full_time) >
		BFA_QUEUE_FULL_RAMP_UP_TIME * HZ)) {
		shost_for_each_device(tmp_sdev, sdev->host) {
			if (bfa_lun_queue_depth > tmp_sdev->queue_depth) {
				if (tmp_sdev->id != sdev->id)
					continue;
				if (tmp_sdev->ordered_tags)
					scsi_adjust_queue_depth(tmp_sdev,
						MSG_ORDERED_TAG,
						tmp_sdev->queue_depth + 1);
				else
					scsi_adjust_queue_depth(tmp_sdev,
						MSG_SIMPLE_TAG,
						tmp_sdev->queue_depth + 1);

				itnim->last_ramp_up_time = jiffies;
			}
		}
	}
}

void
bfad_handle_qfull(struct bfad_itnim_s *itnim, struct scsi_device *sdev)
{
	struct scsi_device *tmp_sdev;

	itnim->last_queue_full_time = jiffies;

	shost_for_each_device(tmp_sdev, sdev->host) {
		if (tmp_sdev->id != sdev->id)
			continue;
		scsi_track_queue_full(tmp_sdev, tmp_sdev->queue_depth - 1);
	}
}

struct bfad_itnim_s *
bfad_get_itnim(struct bfad_im_port_s *im_port, int id)
{
	struct bfad_itnim_s   *itnim = NULL;

	/* Search the mapped list for this target ID */
	list_for_each_entry(itnim, &im_port->itnim_mapped_list, list_entry) {
		if (id == itnim->scsi_tgt_id)
			return itnim;
	}

	return NULL;
}

/*
 * Scsi_Host template entry slave_alloc
 */
static int
bfad_im_slave_alloc(struct scsi_device *sdev)
{
	struct fc_rport *rport = starget_to_rport(scsi_target(sdev));

	if (!rport || fc_remote_port_chkready(rport))
		return -ENXIO;

	sdev->hostdata = rport->dd_data;

	return 0;
}

static u32
bfad_im_supported_speeds(struct bfa_s *bfa)
{
	struct bfa_ioc_attr_s *ioc_attr;
	u32 supported_speed = 0;

	ioc_attr = kzalloc(sizeof(struct bfa_ioc_attr_s), GFP_KERNEL);
	if (!ioc_attr)
		return 0;

<<<<<<< HEAD
	bfa_get_attr(bfa, ioc_attr);
=======
	bfa_ioc_get_attr(&bfa->ioc, ioc_attr);
>>>>>>> 3cbea436
	if (ioc_attr->adapter_attr.max_speed == BFA_PORT_SPEED_8GBPS) {
		if (ioc_attr->adapter_attr.is_mezz) {
			supported_speed |= FC_PORTSPEED_8GBIT |
				FC_PORTSPEED_4GBIT |
				FC_PORTSPEED_2GBIT | FC_PORTSPEED_1GBIT;
		} else {
			supported_speed |= FC_PORTSPEED_8GBIT |
				FC_PORTSPEED_4GBIT |
				FC_PORTSPEED_2GBIT;
		}
	} else if (ioc_attr->adapter_attr.max_speed == BFA_PORT_SPEED_4GBPS) {
		supported_speed |=  FC_PORTSPEED_4GBIT | FC_PORTSPEED_2GBIT |
				FC_PORTSPEED_1GBIT;
	} else if (ioc_attr->adapter_attr.max_speed == BFA_PORT_SPEED_10GBPS) {
		supported_speed |= FC_PORTSPEED_10GBIT;
	}
	kfree(ioc_attr);
	return supported_speed;
}

void
bfad_fc_host_init(struct bfad_im_port_s *im_port)
{
	struct Scsi_Host *host = im_port->shost;
	struct bfad_s         *bfad = im_port->bfad;
	struct bfad_port_s    *port = im_port->port;
	char symname[BFA_SYMNAME_MAXLEN];
	struct bfa_fcport_s *fcport = BFA_FCPORT_MOD(&bfad->bfa);

	fc_host_node_name(host) =
		cpu_to_be64((bfa_fcs_lport_get_nwwn(port->fcs_port)));
	fc_host_port_name(host) =
		cpu_to_be64((bfa_fcs_lport_get_pwwn(port->fcs_port)));
	fc_host_max_npiv_vports(host) = bfa_lps_get_max_vport(&bfad->bfa);

	fc_host_supported_classes(host) = FC_COS_CLASS3;

	memset(fc_host_supported_fc4s(host), 0,
	       sizeof(fc_host_supported_fc4s(host)));
	if (supported_fc4s & BFA_LPORT_ROLE_FCP_IM)
		/* For FCP type 0x08 */
		fc_host_supported_fc4s(host)[2] = 1;
	/* For fibre channel services type 0x20 */
	fc_host_supported_fc4s(host)[7] = 1;

	strncpy(symname, bfad->bfa_fcs.fabric.bport.port_cfg.sym_name.symname,
		BFA_SYMNAME_MAXLEN);
	sprintf(fc_host_symbolic_name(host), "%s", symname);

	fc_host_supported_speeds(host) = bfad_im_supported_speeds(&bfad->bfa);
	fc_host_maxframe_size(host) = fcport->cfg.maxfrsize;
}

static void
bfad_im_fc_rport_add(struct bfad_im_port_s *im_port, struct bfad_itnim_s *itnim)
{
	struct fc_rport_identifiers rport_ids;
	struct fc_rport *fc_rport;
	struct bfad_itnim_data_s *itnim_data;

	rport_ids.node_name =
		cpu_to_be64(bfa_fcs_itnim_get_nwwn(&itnim->fcs_itnim));
	rport_ids.port_name =
		cpu_to_be64(bfa_fcs_itnim_get_pwwn(&itnim->fcs_itnim));
	rport_ids.port_id =
		bfa_hton3b(bfa_fcs_itnim_get_fcid(&itnim->fcs_itnim));
	rport_ids.roles = FC_RPORT_ROLE_UNKNOWN;

	itnim->fc_rport = fc_rport =
		fc_remote_port_add(im_port->shost, 0, &rport_ids);

	if (!fc_rport)
		return;

	fc_rport->maxframe_size =
		bfa_fcs_itnim_get_maxfrsize(&itnim->fcs_itnim);
	fc_rport->supported_classes = bfa_fcs_itnim_get_cos(&itnim->fcs_itnim);

	itnim_data = fc_rport->dd_data;
	itnim_data->itnim = itnim;

	rport_ids.roles |= FC_RPORT_ROLE_FCP_TARGET;

	if (rport_ids.roles != FC_RPORT_ROLE_UNKNOWN)
		fc_remote_port_rolechg(fc_rport, rport_ids.roles);

	if ((fc_rport->scsi_target_id != -1)
	    && (fc_rport->scsi_target_id < MAX_FCP_TARGET))
		itnim->scsi_tgt_id = fc_rport->scsi_target_id;

	return;
}

/*
 * Work queue handler using FC transport service
* Context: kernel
 */
static void
bfad_im_itnim_work_handler(struct work_struct *work)
{
	struct bfad_itnim_s   *itnim = container_of(work, struct bfad_itnim_s,
							itnim_work);
	struct bfad_im_s      *im = itnim->im;
	struct bfad_s         *bfad = im->bfad;
	struct bfad_im_port_s *im_port;
	unsigned long   flags;
	struct fc_rport *fc_rport;
	wwn_t wwpn;
	u32 fcid;
	char wwpn_str[32], fcid_str[16];

	spin_lock_irqsave(&bfad->bfad_lock, flags);
	im_port = itnim->im_port;
	bfa_trc(bfad, itnim->state);
	switch (itnim->state) {
	case ITNIM_STATE_ONLINE:
		if (!itnim->fc_rport) {
			spin_unlock_irqrestore(&bfad->bfad_lock, flags);
			bfad_im_fc_rport_add(im_port, itnim);
			spin_lock_irqsave(&bfad->bfad_lock, flags);
			wwpn = bfa_fcs_itnim_get_pwwn(&itnim->fcs_itnim);
			fcid = bfa_fcs_itnim_get_fcid(&itnim->fcs_itnim);
			wwn2str(wwpn_str, wwpn);
			fcid2str(fcid_str, fcid);
			list_add_tail(&itnim->list_entry,
				&im_port->itnim_mapped_list);
<<<<<<< HEAD
			BFA_LOG(KERN_INFO, bfad, log_level,
=======
			BFA_LOG(KERN_INFO, bfad, bfa_log_level,
>>>>>>> 3cbea436
				"ITNIM ONLINE Target: %d:0:%d "
				"FCID: %s WWPN: %s\n",
				im_port->shost->host_no,
				itnim->scsi_tgt_id,
				fcid_str, wwpn_str);
		} else {
			printk(KERN_WARNING
				"%s: itnim %llx is already in online state\n",
				__func__,
				bfa_fcs_itnim_get_pwwn(&itnim->fcs_itnim));
		}

		break;
	case ITNIM_STATE_OFFLINE_PENDING:
		itnim->state = ITNIM_STATE_OFFLINE;
		if (itnim->fc_rport) {
			fc_rport = itnim->fc_rport;
			((struct bfad_itnim_data_s *)
				fc_rport->dd_data)->itnim = NULL;
			itnim->fc_rport = NULL;
			if (!(im_port->port->flags & BFAD_PORT_DELETE)) {
				spin_unlock_irqrestore(&bfad->bfad_lock, flags);
				fc_rport->dev_loss_tmo =
					bfa_fcpim_path_tov_get(&bfad->bfa) + 1;
				fc_remote_port_delete(fc_rport);
				spin_lock_irqsave(&bfad->bfad_lock, flags);
			}
			wwpn = bfa_fcs_itnim_get_pwwn(&itnim->fcs_itnim);
			fcid = bfa_fcs_itnim_get_fcid(&itnim->fcs_itnim);
			wwn2str(wwpn_str, wwpn);
			fcid2str(fcid_str, fcid);
			list_del(&itnim->list_entry);
<<<<<<< HEAD
			BFA_LOG(KERN_INFO, bfad, log_level,
=======
			BFA_LOG(KERN_INFO, bfad, bfa_log_level,
>>>>>>> 3cbea436
				"ITNIM OFFLINE Target: %d:0:%d "
				"FCID: %s WWPN: %s\n",
				im_port->shost->host_no,
				itnim->scsi_tgt_id,
				fcid_str, wwpn_str);
		}
		break;
	case ITNIM_STATE_FREE:
		if (itnim->fc_rport) {
			fc_rport = itnim->fc_rport;
			((struct bfad_itnim_data_s *)
				fc_rport->dd_data)->itnim = NULL;
			itnim->fc_rport = NULL;
			if (!(im_port->port->flags & BFAD_PORT_DELETE)) {
				spin_unlock_irqrestore(&bfad->bfad_lock, flags);
				fc_rport->dev_loss_tmo =
					bfa_fcpim_path_tov_get(&bfad->bfa) + 1;
				fc_remote_port_delete(fc_rport);
				spin_lock_irqsave(&bfad->bfad_lock, flags);
			}
			list_del(&itnim->list_entry);
		}

		kfree(itnim);
		break;
	default:
		WARN_ON(1);
		break;
	}

	spin_unlock_irqrestore(&bfad->bfad_lock, flags);
}

/*
 * Scsi_Host template entry, queue a SCSI command to the BFAD.
 */
static int
bfad_im_queuecommand_lck(struct scsi_cmnd *cmnd, void (*done) (struct scsi_cmnd *))
{
	struct bfad_im_port_s *im_port =
		(struct bfad_im_port_s *) cmnd->device->host->hostdata[0];
	struct bfad_s         *bfad = im_port->bfad;
	struct bfad_itnim_data_s *itnim_data = cmnd->device->hostdata;
	struct bfad_itnim_s   *itnim;
	struct bfa_ioim_s *hal_io;
	unsigned long   flags;
	int             rc;
	int       sg_cnt = 0;
	struct fc_rport *rport = starget_to_rport(scsi_target(cmnd->device));

	rc = fc_remote_port_chkready(rport);
	if (rc) {
		cmnd->result = rc;
		done(cmnd);
		return 0;
	}

	sg_cnt = scsi_dma_map(cmnd);
	if (sg_cnt < 0)
		return SCSI_MLQUEUE_HOST_BUSY;

	cmnd->scsi_done = done;

	spin_lock_irqsave(&bfad->bfad_lock, flags);
	if (!(bfad->bfad_flags & BFAD_HAL_START_DONE)) {
		printk(KERN_WARNING
			"bfad%d, queuecommand %p %x failed, BFA stopped\n",
		       bfad->inst_no, cmnd, cmnd->cmnd[0]);
		cmnd->result = ScsiResult(DID_NO_CONNECT, 0);
		goto out_fail_cmd;
	}


	itnim = itnim_data->itnim;
	if (!itnim) {
		cmnd->result = ScsiResult(DID_IMM_RETRY, 0);
		goto out_fail_cmd;
	}

	hal_io = bfa_ioim_alloc(&bfad->bfa, (struct bfad_ioim_s *) cmnd,
				    itnim->bfa_itnim, sg_cnt);
	if (!hal_io) {
		printk(KERN_WARNING "hal_io failure\n");
		spin_unlock_irqrestore(&bfad->bfad_lock, flags);
		scsi_dma_unmap(cmnd);
		return SCSI_MLQUEUE_HOST_BUSY;
	}

	cmnd->host_scribble = (char *)hal_io;
	bfa_ioim_start(hal_io);
	spin_unlock_irqrestore(&bfad->bfad_lock, flags);

	return 0;

out_fail_cmd:
	spin_unlock_irqrestore(&bfad->bfad_lock, flags);
	scsi_dma_unmap(cmnd);
	if (done)
		done(cmnd);

	return 0;
}

static DEF_SCSI_QCMD(bfad_im_queuecommand)

void
bfad_rport_online_wait(struct bfad_s *bfad)
{
	int i;
	int rport_delay = 10;

	for (i = 0; !(bfad->bfad_flags & BFAD_PORT_ONLINE)
		&& i < bfa_linkup_delay; i++) {
		set_current_state(TASK_UNINTERRUPTIBLE);
		schedule_timeout(HZ);
	}

	if (bfad->bfad_flags & BFAD_PORT_ONLINE) {
		rport_delay = rport_delay < bfa_linkup_delay ?
			rport_delay : bfa_linkup_delay;
		for (i = 0; !(bfad->bfad_flags & BFAD_RPORT_ONLINE)
			&& i < rport_delay; i++) {
			set_current_state(TASK_UNINTERRUPTIBLE);
			schedule_timeout(HZ);
		}

		if (rport_delay > 0 && (bfad->bfad_flags & BFAD_RPORT_ONLINE)) {
			set_current_state(TASK_UNINTERRUPTIBLE);
			schedule_timeout(rport_delay * HZ);
		}
	}
}

int
bfad_get_linkup_delay(struct bfad_s *bfad)
{
	u8		nwwns = 0;
	wwn_t		wwns[BFA_PREBOOT_BOOTLUN_MAX];
	int		linkup_delay;

	/*
	 * Querying for the boot target port wwns
	 * -- read from boot information in flash.
	 * If nwwns > 0 => boot over SAN and set linkup_delay = 30
	 * else => local boot machine set linkup_delay = 0
	 */

	bfa_iocfc_get_bootwwns(&bfad->bfa, &nwwns, wwns);

	if (nwwns > 0)
		/* If Boot over SAN set linkup_delay = 30sec */
		linkup_delay = 30;
	else
		/* If local boot; no linkup_delay */
		linkup_delay = 0;

	return linkup_delay;
}<|MERGE_RESOLUTION|>--- conflicted
+++ resolved
@@ -21,10 +21,6 @@
 
 #include "bfad_drv.h"
 #include "bfad_im.h"
-<<<<<<< HEAD
-#include "bfa_cb_ioim.h"
-=======
->>>>>>> 3cbea436
 #include "bfa_fcs.h"
 
 BFA_TRC_FILE(LDRV, IM);
@@ -33,12 +29,7 @@
 struct scsi_transport_template *bfad_im_scsi_transport_template;
 struct scsi_transport_template *bfad_im_scsi_vport_transport_template;
 static void bfad_im_itnim_work_handler(struct work_struct *work);
-<<<<<<< HEAD
-static int bfad_im_queuecommand(struct scsi_cmnd *cmnd,
-				void (*done)(struct scsi_cmnd *));
-=======
 static int bfad_im_queuecommand(struct Scsi_Host *h, struct scsi_cmnd *cmnd);
->>>>>>> 3cbea436
 static int bfad_im_slave_alloc(struct scsi_device *sdev);
 static void bfad_im_fc_rport_add(struct bfad_im_port_s  *im_port,
 				struct bfad_itnim_s *itnim);
@@ -191,11 +182,7 @@
 	bfa_get_adapter_model(bfa, model);
 
 	memset(bfa_buf, 0, sizeof(bfa_buf));
-<<<<<<< HEAD
-	if (ioc->ctdev)
-=======
 	if (ioc->ctdev && !ioc->fcmode)
->>>>>>> 3cbea436
 		snprintf(bfa_buf, sizeof(bfa_buf),
 		"Brocade FCOE Adapter, " "model: %s hwpath: %s driver: %s",
 		 model, bfad->pci_name, BFAD_DRIVER_VERSION);
@@ -237,12 +224,8 @@
 	}
 
 	bfa_trc(bfad, hal_io->iotag);
-<<<<<<< HEAD
-	BFA_LOG(KERN_INFO, bfad, log_level, "scsi%d: abort cmnd %p iotag %x\n",
-=======
 	BFA_LOG(KERN_INFO, bfad, bfa_log_level,
 		"scsi%d: abort cmnd %p iotag %x\n",
->>>>>>> 3cbea436
 		im_port->shost->host_no, cmnd, hal_io->iotag);
 	(void) bfa_ioim_abort(hal_io);
 	spin_unlock_irqrestore(&bfad->bfad_lock, flags);
@@ -258,11 +241,7 @@
 
 	cmnd->scsi_done(cmnd);
 	bfa_trc(bfad, hal_io->iotag);
-<<<<<<< HEAD
-	BFA_LOG(KERN_INFO, bfad, log_level,
-=======
 	BFA_LOG(KERN_INFO, bfad, bfa_log_level,
->>>>>>> 3cbea436
 		"scsi%d: complete abort 0x%p iotag 0x%x\n",
 		im_port->shost->host_no, cmnd, hal_io->iotag);
 	return SUCCESS;
@@ -282,11 +261,7 @@
 
 	tskim = bfa_tskim_alloc(&bfad->bfa, (struct bfad_tskim_s *) cmnd);
 	if (!tskim) {
-<<<<<<< HEAD
-		BFA_LOG(KERN_ERR, bfad, log_level,
-=======
 		BFA_LOG(KERN_ERR, bfad, bfa_log_level,
->>>>>>> 3cbea436
 			"target reset, fail to allocate tskim\n");
 		rc = BFA_STATUS_FAILED;
 		goto out;
@@ -339,11 +314,7 @@
 
 	tskim = bfa_tskim_alloc(&bfad->bfa, (struct bfad_tskim_s *) cmnd);
 	if (!tskim) {
-<<<<<<< HEAD
-		BFA_LOG(KERN_ERR, bfad, log_level,
-=======
 		BFA_LOG(KERN_ERR, bfad, bfa_log_level,
->>>>>>> 3cbea436
 				"LUN reset, fail to allocate tskim");
 		spin_unlock_irqrestore(&bfad->bfad_lock, flags);
 		rc = FAILED;
@@ -368,11 +339,7 @@
 
 	task_status = cmnd->SCp.Status >> 1;
 	if (task_status != BFI_TSKIM_STS_OK) {
-<<<<<<< HEAD
-		BFA_LOG(KERN_ERR, bfad, log_level,
-=======
 		BFA_LOG(KERN_ERR, bfad, bfa_log_level,
->>>>>>> 3cbea436
 			"LUN reset failure, status: %d\n", task_status);
 		rc = FAILED;
 	}
@@ -416,11 +383,7 @@
 
 			task_status = cmnd->SCp.Status >> 1;
 			if (task_status != BFI_TSKIM_STS_OK) {
-<<<<<<< HEAD
-				BFA_LOG(KERN_ERR, bfad, log_level,
-=======
 				BFA_LOG(KERN_ERR, bfad, bfa_log_level,
->>>>>>> 3cbea436
 					"target reset failure,"
 					" status: %d\n", task_status);
 				err_cnt++;
@@ -500,11 +463,7 @@
 	fcid = bfa_fcs_itnim_get_fcid(&itnim_drv->fcs_itnim);
 	wwn2str(wwpn_str, wwpn);
 	fcid2str(fcid_str, fcid);
-<<<<<<< HEAD
-	BFA_LOG(KERN_INFO, bfad, log_level,
-=======
 	BFA_LOG(KERN_INFO, bfad, bfa_log_level,
->>>>>>> 3cbea436
 		"ITNIM FREE scsi%d: FCID: %s WWPN: %s\n",
 		port->im_port->shost->host_no,
 		fcid_str, wwpn_str);
@@ -588,11 +547,7 @@
 
 	mutex_unlock(&bfad_mutex);
 
-<<<<<<< HEAD
-	im_port->shost = bfad_os_scsi_host_alloc(im_port, bfad);
-=======
 	im_port->shost = bfad_scsi_host_alloc(im_port, bfad);
->>>>>>> 3cbea436
 	if (!im_port->shost) {
 		error = 1;
 		goto out_free_idr;
@@ -637,11 +592,7 @@
 bfad_im_scsi_host_free(struct bfad_s *bfad, struct bfad_im_port_s *im_port)
 {
 	bfa_trc(bfad, bfad->inst_no);
-<<<<<<< HEAD
-	BFA_LOG(KERN_INFO, bfad, log_level, "Free scsi%d\n",
-=======
 	BFA_LOG(KERN_INFO, bfad, bfa_log_level, "Free scsi%d\n",
->>>>>>> 3cbea436
 			im_port->shost->host_no);
 
 	fc_remove_host(im_port->shost);
@@ -973,11 +924,7 @@
 	if (!ioc_attr)
 		return 0;
 
-<<<<<<< HEAD
-	bfa_get_attr(bfa, ioc_attr);
-=======
 	bfa_ioc_get_attr(&bfa->ioc, ioc_attr);
->>>>>>> 3cbea436
 	if (ioc_attr->adapter_attr.max_speed == BFA_PORT_SPEED_8GBPS) {
 		if (ioc_attr->adapter_attr.is_mezz) {
 			supported_speed |= FC_PORTSPEED_8GBIT |
@@ -1104,11 +1051,7 @@
 			fcid2str(fcid_str, fcid);
 			list_add_tail(&itnim->list_entry,
 				&im_port->itnim_mapped_list);
-<<<<<<< HEAD
-			BFA_LOG(KERN_INFO, bfad, log_level,
-=======
 			BFA_LOG(KERN_INFO, bfad, bfa_log_level,
->>>>>>> 3cbea436
 				"ITNIM ONLINE Target: %d:0:%d "
 				"FCID: %s WWPN: %s\n",
 				im_port->shost->host_no,
@@ -1141,11 +1084,7 @@
 			wwn2str(wwpn_str, wwpn);
 			fcid2str(fcid_str, fcid);
 			list_del(&itnim->list_entry);
-<<<<<<< HEAD
-			BFA_LOG(KERN_INFO, bfad, log_level,
-=======
 			BFA_LOG(KERN_INFO, bfad, bfa_log_level,
->>>>>>> 3cbea436
 				"ITNIM OFFLINE Target: %d:0:%d "
 				"FCID: %s WWPN: %s\n",
 				im_port->shost->host_no,
