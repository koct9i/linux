--- conflicted
+++ resolved
@@ -834,11 +834,7 @@
 static void qla4xxx_set_port_speed(struct Scsi_Host *shost)
 {
 	struct scsi_qla_host *ha = to_qla_host(shost);
-<<<<<<< HEAD
-	struct iscsi_cls_host *ihost = shost_priv(shost);
-=======
 	struct iscsi_cls_host *ihost = shost->shost_data;
->>>>>>> dd775ae2
 	uint32_t speed = ISCSI_PORT_SPEED_UNKNOWN;
 
 	qla4xxx_get_firmware_state(ha);
@@ -863,11 +859,7 @@
 static void qla4xxx_set_port_state(struct Scsi_Host *shost)
 {
 	struct scsi_qla_host *ha = to_qla_host(shost);
-<<<<<<< HEAD
-	struct iscsi_cls_host *ihost = shost_priv(shost);
-=======
 	struct iscsi_cls_host *ihost = shost->shost_data;
->>>>>>> dd775ae2
 	uint32_t state = ISCSI_PORT_STATE_DOWN;
 
 	if (test_bit(AF_LINK_UP, &ha->flags))
