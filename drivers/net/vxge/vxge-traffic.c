--- conflicted
+++ resolved
@@ -17,13 +17,6 @@
 #include "vxge-config.h"
 #include "vxge-main.h"
 
-static enum vxge_hw_status
-__vxge_hw_device_handle_error(struct __vxge_hw_device *hldev,
-			      u32 vp_id, enum vxge_hw_event type);
-static enum vxge_hw_status
-__vxge_hw_vpath_alarm_process(struct __vxge_hw_virtualpath *vpath,
-			      u32 skip_alarms);
-
 /*
  * vxge_hw_vpath_intr_enable - Enable vpath interrupts.
  * @vp: Virtual Path handle.
@@ -419,154 +412,6 @@
 }
 
 /**
-<<<<<<< HEAD
- * vxge_hw_device_begin_irq - Begin IRQ processing.
- * @hldev: HW device handle.
- * @skip_alarms: Do not clear the alarms
- * @reason: "Reason" for the interrupt, the value of Titan's
- *	general_int_status register.
- *
- * The function	performs two actions, It first checks whether (shared IRQ) the
- * interrupt was raised	by the device. Next, it	masks the device interrupts.
- *
- * Note:
- * vxge_hw_device_begin_irq() does not flush MMIO writes through the
- * bridge. Therefore, two back-to-back interrupts are potentially possible.
- *
- * Returns: 0, if the interrupt	is not "ours" (note that in this case the
- * device remain enabled).
- * Otherwise, vxge_hw_device_begin_irq() returns 64bit general adapter
- * status.
- */
-enum vxge_hw_status vxge_hw_device_begin_irq(struct __vxge_hw_device *hldev,
-					     u32 skip_alarms, u64 *reason)
-{
-	u32 i;
-	u64 val64;
-	u64 adapter_status;
-	u64 vpath_mask;
-	enum vxge_hw_status ret = VXGE_HW_OK;
-
-	val64 = readq(&hldev->common_reg->titan_general_int_status);
-
-	if (unlikely(!val64)) {
-		/* not Titan interrupt	*/
-		*reason	= 0;
-		ret = VXGE_HW_ERR_WRONG_IRQ;
-		goto exit;
-	}
-
-	if (unlikely(val64 == VXGE_HW_ALL_FOXES)) {
-
-		adapter_status = readq(&hldev->common_reg->adapter_status);
-
-		if (adapter_status == VXGE_HW_ALL_FOXES) {
-
-			__vxge_hw_device_handle_error(hldev,
-				NULL_VPID, VXGE_HW_EVENT_SLOT_FREEZE);
-			*reason	= 0;
-			ret = VXGE_HW_ERR_SLOT_FREEZE;
-			goto exit;
-		}
-	}
-
-	hldev->stats.sw_dev_info_stats.total_intr_cnt++;
-
-	*reason	= val64;
-
-	vpath_mask = hldev->vpaths_deployed >>
-				(64 - VXGE_HW_MAX_VIRTUAL_PATHS);
-
-	if (val64 &
-	    VXGE_HW_TITAN_GENERAL_INT_STATUS_VPATH_TRAFFIC_INT(vpath_mask)) {
-		hldev->stats.sw_dev_info_stats.traffic_intr_cnt++;
-
-		return VXGE_HW_OK;
-	}
-
-	hldev->stats.sw_dev_info_stats.not_traffic_intr_cnt++;
-
-	if (unlikely(val64 &
-			VXGE_HW_TITAN_GENERAL_INT_STATUS_VPATH_ALARM_INT)) {
-
-		enum vxge_hw_status error_level = VXGE_HW_OK;
-
-		hldev->stats.sw_dev_err_stats.vpath_alarms++;
-
-		for (i = 0; i < VXGE_HW_MAX_VIRTUAL_PATHS; i++) {
-
-			if (!(hldev->vpaths_deployed & vxge_mBIT(i)))
-				continue;
-
-			ret = __vxge_hw_vpath_alarm_process(
-				&hldev->virtual_paths[i], skip_alarms);
-
-			error_level = VXGE_HW_SET_LEVEL(ret, error_level);
-
-			if (unlikely((ret == VXGE_HW_ERR_CRITICAL) ||
-				(ret == VXGE_HW_ERR_SLOT_FREEZE)))
-				break;
-		}
-
-		ret = error_level;
-	}
-exit:
-	return ret;
-}
-
-/*
- * __vxge_hw_device_handle_link_up_ind
- * @hldev: HW device handle.
- *
- * Link up indication handler. The function is invoked by HW when
- * Titan indicates that the link is up for programmable amount of time.
- */
-static enum vxge_hw_status
-__vxge_hw_device_handle_link_up_ind(struct __vxge_hw_device *hldev)
-{
-	/*
-	 * If the previous link state is not down, return.
-	 */
-	if (hldev->link_state == VXGE_HW_LINK_UP)
-		goto exit;
-
-	hldev->link_state = VXGE_HW_LINK_UP;
-
-	/* notify driver */
-	if (hldev->uld_callbacks.link_up)
-		hldev->uld_callbacks.link_up(hldev);
-exit:
-	return VXGE_HW_OK;
-}
-
-/*
- * __vxge_hw_device_handle_link_down_ind
- * @hldev: HW device handle.
- *
- * Link down indication handler. The function is invoked by HW when
- * Titan indicates that the link is down.
- */
-static enum vxge_hw_status
-__vxge_hw_device_handle_link_down_ind(struct __vxge_hw_device *hldev)
-{
-	/*
-	 * If the previous link state is not down, return.
-	 */
-	if (hldev->link_state == VXGE_HW_LINK_DOWN)
-		goto exit;
-
-	hldev->link_state = VXGE_HW_LINK_DOWN;
-
-	/* notify driver */
-	if (hldev->uld_callbacks.link_down)
-		hldev->uld_callbacks.link_down(hldev);
-exit:
-	return VXGE_HW_OK;
-}
-
-/**
-=======
->>>>>>> 3cbea436
  * __vxge_hw_device_handle_error - Handle error
  * @hldev: HW device
  * @vp_id: Vpath Id
@@ -575,15 +420,8 @@
  * Handle error.
  */
 static enum vxge_hw_status
-<<<<<<< HEAD
-__vxge_hw_device_handle_error(
-		struct __vxge_hw_device *hldev,
-		u32 vp_id,
-		enum vxge_hw_event type)
-=======
 __vxge_hw_device_handle_error(struct __vxge_hw_device *hldev, u32 vp_id,
 			      enum vxge_hw_event type)
->>>>>>> 3cbea436
 {
 	switch (type) {
 	case VXGE_HW_EVENT_UNKNOWN:
@@ -639,22 +477,6 @@
 	if (hldev->link_state == VXGE_HW_LINK_DOWN)
 		goto exit;
 
-<<<<<<< HEAD
-	if ((hldev->tim_int_mask0[VXGE_HW_VPATH_INTR_TX] != 0) ||
-	   (hldev->tim_int_mask0[VXGE_HW_VPATH_INTR_RX] != 0)) {
-		writeq((hldev->tim_int_mask0[VXGE_HW_VPATH_INTR_TX] |
-				 hldev->tim_int_mask0[VXGE_HW_VPATH_INTR_RX]),
-				&hldev->common_reg->tim_int_status0);
-	}
-
-	if ((hldev->tim_int_mask1[VXGE_HW_VPATH_INTR_TX] != 0) ||
-	   (hldev->tim_int_mask1[VXGE_HW_VPATH_INTR_RX] != 0)) {
-		__vxge_hw_pio_mem_write32_upper(
-				(hldev->tim_int_mask1[VXGE_HW_VPATH_INTR_TX] |
-				 hldev->tim_int_mask1[VXGE_HW_VPATH_INTR_RX]),
-				&hldev->common_reg->tim_int_status1);
-	}
-=======
 	hldev->link_state = VXGE_HW_LINK_DOWN;
 
 	/* notify driver */
@@ -662,7 +484,6 @@
 		hldev->uld_callbacks.link_down(hldev);
 exit:
 	return VXGE_HW_OK;
->>>>>>> 3cbea436
 }
 
 /*
@@ -673,11 +494,7 @@
  * Titan indicates that the link is up for programmable amount of time.
  */
 static enum vxge_hw_status
-<<<<<<< HEAD
-vxge_hw_channel_dtr_alloc(struct __vxge_hw_channel *channel, void **dtrh)
-=======
 __vxge_hw_device_handle_link_up_ind(struct __vxge_hw_device *hldev)
->>>>>>> 3cbea436
 {
 	/*
 	 * If the previous link state is not down, return.
@@ -702,14 +519,9 @@
  * Process vpath alarms.
  *
  */
-<<<<<<< HEAD
-static void vxge_hw_channel_dtr_post(struct __vxge_hw_channel *channel,
-				     void *dtrh)
-=======
 static enum vxge_hw_status
 __vxge_hw_vpath_alarm_process(struct __vxge_hw_virtualpath *vpath,
 			      u32 skip_alarms)
->>>>>>> 3cbea436
 {
 	u64 val64;
 	u64 alarm_status;
@@ -1428,11 +1240,7 @@
 	*t_code	= (u8)VXGE_HW_RING_RXD_T_CODE_GET(control_0);
 
 	/* check whether it is not the end */
-<<<<<<< HEAD
-	if (!own || ((*t_code == VXGE_HW_RING_T_CODE_FRM_DROP) && own)) {
-=======
 	if (!own || *t_code == VXGE_HW_RING_T_CODE_FRM_DROP) {
->>>>>>> 3cbea436
 
 		vxge_assert(((struct vxge_hw_ring_rxd_1 *)rxdp)->host_control !=
 				0);
@@ -2047,7 +1855,6 @@
 	for (i = 0; i < ETH_ALEN; i++) {
 		data1 <<= 8;
 		data1 |= (u8)macaddr[i];
-<<<<<<< HEAD
 
 		data2 <<= 8;
 		data2 |= (u8)macaddr_mask[i];
@@ -2162,189 +1969,6 @@
  */
 enum vxge_hw_status vxge_hw_vpath_promisc_enable(
 			struct __vxge_hw_vpath_handle *vp)
-{
-	u64 val64;
-	struct __vxge_hw_virtualpath *vpath;
-	enum vxge_hw_status status = VXGE_HW_OK;
-
-	if ((vp == NULL) || (vp->vpath->ringh == NULL)) {
-		status = VXGE_HW_ERR_INVALID_HANDLE;
-		goto exit;
-	}
-
-	vpath = vp->vpath;
-
-	/* Enable promiscous mode for function 0 only */
-	if (!(vpath->hldev->access_rights &
-		VXGE_HW_DEVICE_ACCESS_RIGHT_MRPCIM))
-		return VXGE_HW_OK;
-
-	val64 = readq(&vpath->vp_reg->rxmac_vcfg0);
-
-	if (!(val64 & VXGE_HW_RXMAC_VCFG0_UCAST_ALL_ADDR_EN)) {
-
-		val64 |= VXGE_HW_RXMAC_VCFG0_UCAST_ALL_ADDR_EN |
-			 VXGE_HW_RXMAC_VCFG0_MCAST_ALL_ADDR_EN |
-			 VXGE_HW_RXMAC_VCFG0_BCAST_EN |
-			 VXGE_HW_RXMAC_VCFG0_ALL_VID_EN;
-
-		writeq(val64, &vpath->vp_reg->rxmac_vcfg0);
-	}
-exit:
-	return status;
-}
-
-/**
- * vxge_hw_vpath_promisc_disable - Disable promiscuous mode.
- * @vp: Vpath handle.
- *
- * Disable promiscuous mode of Titan-e operation.
- *
- * See also: vxge_hw_vpath_promisc_enable().
- */
-enum vxge_hw_status vxge_hw_vpath_promisc_disable(
-			struct __vxge_hw_vpath_handle *vp)
-{
-	u64 val64;
-	struct __vxge_hw_virtualpath *vpath;
-	enum vxge_hw_status status = VXGE_HW_OK;
-
-	if ((vp == NULL) || (vp->vpath->ringh == NULL)) {
-		status = VXGE_HW_ERR_INVALID_HANDLE;
-		goto exit;
-	}
-
-	vpath = vp->vpath;
-
-	val64 = readq(&vpath->vp_reg->rxmac_vcfg0);
-
-	if (val64 & VXGE_HW_RXMAC_VCFG0_UCAST_ALL_ADDR_EN) {
-
-		val64 &= ~(VXGE_HW_RXMAC_VCFG0_UCAST_ALL_ADDR_EN |
-			   VXGE_HW_RXMAC_VCFG0_MCAST_ALL_ADDR_EN |
-			   VXGE_HW_RXMAC_VCFG0_ALL_VID_EN);
-=======
->>>>>>> 3cbea436
-
-		data2 <<= 8;
-		data2 |= (u8)macaddr_mask[i];
-	}
-
-	status = __vxge_hw_vpath_rts_table_set(vp,
-			VXGE_HW_RTS_ACCESS_STEER_CTRL_ACTION_DELETE_ENTRY,
-			VXGE_HW_RTS_ACCESS_STEER_CTRL_DATA_STRUCT_SEL_DA,
-			0,
-			VXGE_HW_RTS_ACCESS_STEER_DATA0_DA_MAC_ADDR(data1),
-			VXGE_HW_RTS_ACCESS_STEER_DATA1_DA_MAC_ADDR_MASK(data2));
-exit:
-	return status;
-}
-
-/**
- * vxge_hw_vpath_vid_add - Add the vlan id entry for this vpath
- *               to vlan id table.
- * @vp: Vpath handle.
- * @vid: vlan id to be added for this vpath into the list
- *
- * Adds the given vlan id into the list for this  vpath.
- * see also: vxge_hw_vpath_vid_delete, vxge_hw_vpath_vid_get and
- * vxge_hw_vpath_vid_get_next
- *
- */
-enum vxge_hw_status
-vxge_hw_vpath_vid_add(struct __vxge_hw_vpath_handle *vp, u64 vid)
-{
-	enum vxge_hw_status status = VXGE_HW_OK;
-
-	if (vp == NULL) {
-		status = VXGE_HW_ERR_INVALID_HANDLE;
-		goto exit;
-	}
-
-	status = __vxge_hw_vpath_rts_table_set(vp,
-			VXGE_HW_RTS_ACCESS_STEER_CTRL_ACTION_ADD_ENTRY,
-			VXGE_HW_RTS_ACCESS_STEER_CTRL_DATA_STRUCT_SEL_VID,
-			0, VXGE_HW_RTS_ACCESS_STEER_DATA0_VLAN_ID(vid), 0);
-exit:
-	return status;
-}
-
-/**
- * vxge_hw_vpath_vid_get - Get the first vid entry for this vpath
- *               from vlan id table.
- * @vp: Vpath handle.
- * @vid: Buffer to return vlan id
- *
- * Returns the first vlan id in the list for this vpath.
- * see also: vxge_hw_vpath_vid_get_next
- *
- */
-enum vxge_hw_status
-vxge_hw_vpath_vid_get(struct __vxge_hw_vpath_handle *vp, u64 *vid)
-{
-	u64 data;
-	enum vxge_hw_status status = VXGE_HW_OK;
-
-	if (vp == NULL) {
-		status = VXGE_HW_ERR_INVALID_HANDLE;
-		goto exit;
-	}
-
-	status = __vxge_hw_vpath_rts_table_get(vp,
-			VXGE_HW_RTS_ACCESS_STEER_CTRL_ACTION_LIST_FIRST_ENTRY,
-			VXGE_HW_RTS_ACCESS_STEER_CTRL_DATA_STRUCT_SEL_VID,
-			0, vid, &data);
-
-	*vid = VXGE_HW_RTS_ACCESS_STEER_DATA0_GET_VLAN_ID(*vid);
-exit:
-	return status;
-}
-
-/**
- * vxge_hw_vpath_vid_delete - Delete the vlan id entry for this vpath
- *               to vlan id table.
- * @vp: Vpath handle.
- * @vid: vlan id to be added for this vpath into the list
- *
- * Adds the given vlan id into the list for this  vpath.
- * see also: vxge_hw_vpath_vid_add, vxge_hw_vpath_vid_get and
- * vxge_hw_vpath_vid_get_next
- *
- */
-enum vxge_hw_status
-vxge_hw_vpath_vid_delete(struct __vxge_hw_vpath_handle *vp, u64 vid)
-{
-	enum vxge_hw_status status = VXGE_HW_OK;
-
-	if (vp == NULL) {
-		status = VXGE_HW_ERR_INVALID_HANDLE;
-		goto exit;
-	}
-
-	status = __vxge_hw_vpath_rts_table_set(vp,
-			VXGE_HW_RTS_ACCESS_STEER_CTRL_ACTION_DELETE_ENTRY,
-			VXGE_HW_RTS_ACCESS_STEER_CTRL_DATA_STRUCT_SEL_VID,
-			0, VXGE_HW_RTS_ACCESS_STEER_DATA0_VLAN_ID(vid), 0);
-exit:
-	return status;
-}
-
-/**
- * vxge_hw_vpath_promisc_enable - Enable promiscuous mode.
- * @vp: Vpath handle.
- *
- * Enable promiscuous mode of Titan-e operation.
- *
- * See also: vxge_hw_vpath_promisc_disable().
- */
-<<<<<<< HEAD
-static enum vxge_hw_status
-__vxge_hw_vpath_alarm_process(struct __vxge_hw_virtualpath *vpath,
-			      u32 skip_alarms)
-=======
-enum vxge_hw_status vxge_hw_vpath_promisc_enable(
-			struct __vxge_hw_vpath_handle *vp)
->>>>>>> 3cbea436
 {
 	u64 val64;
 	struct __vxge_hw_virtualpath *vpath;
