--- conflicted
+++ resolved
@@ -1995,11 +1995,6 @@
 		}
 		rhine_set_cam_mask(ioaddr, mCAMmask);
 	} else {
-<<<<<<< HEAD
-		struct netdev_hw_addr *ha;
-
-=======
->>>>>>> 3cbea436
 		memset(mc_filter, 0, sizeof(mc_filter));
 		netdev_for_each_mc_addr(ha, dev) {
 			int bit_nr = ether_crc(ETH_ALEN, ha->addr) >> 26;
