--- conflicted
+++ resolved
@@ -29,53 +29,6 @@
  * before we restart the netif queue
  */
 #define EFX_TXQ_THRESHOLD(_efx) ((_efx)->txq_entries / 2u)
-<<<<<<< HEAD
-
-/* We need to be able to nest calls to netif_tx_stop_queue(), partly
- * because of the 2 hardware queues associated with each core queue,
- * but also so that we can inhibit TX for reasons other than a full
- * hardware queue. */
-void efx_stop_queue(struct efx_channel *channel)
-{
-	struct efx_nic *efx = channel->efx;
-	struct efx_tx_queue *tx_queue = efx_channel_get_tx_queue(channel, 0);
-
-	if (!tx_queue)
-		return;
-
-	spin_lock_bh(&channel->tx_stop_lock);
-	netif_vdbg(efx, tx_queued, efx->net_dev, "stop TX queue\n");
-
-	atomic_inc(&channel->tx_stop_count);
-	netif_tx_stop_queue(
-		netdev_get_tx_queue(efx->net_dev,
-				    tx_queue->queue / EFX_TXQ_TYPES));
-
-	spin_unlock_bh(&channel->tx_stop_lock);
-}
-
-/* Decrement core TX queue stop count and wake it if the count is 0 */
-void efx_wake_queue(struct efx_channel *channel)
-{
-	struct efx_nic *efx = channel->efx;
-	struct efx_tx_queue *tx_queue = efx_channel_get_tx_queue(channel, 0);
-
-	if (!tx_queue)
-		return;
-
-	local_bh_disable();
-	if (atomic_dec_and_lock(&channel->tx_stop_count,
-				&channel->tx_stop_lock)) {
-		netif_vdbg(efx, tx_queued, efx->net_dev, "waking TX queue\n");
-		netif_tx_wake_queue(
-			netdev_get_tx_queue(efx->net_dev,
-					    tx_queue->queue / EFX_TXQ_TYPES));
-		spin_unlock(&channel->tx_stop_lock);
-	}
-	local_bh_enable();
-}
-=======
->>>>>>> 3cbea436
 
 static void efx_dequeue_buffer(struct efx_tx_queue *tx_queue,
 			       struct efx_tx_buffer *buffer)
@@ -247,15 +200,10 @@
 				fill_level = (tx_queue->insert_count
 					      - tx_queue->old_read_count);
 				q_space = efx->txq_entries - 1 - fill_level;
-<<<<<<< HEAD
-				if (unlikely(q_space-- <= 0))
-					goto stop;
-=======
 				if (unlikely(q_space-- <= 0)) {
 					rc = NETDEV_TX_BUSY;
 					goto unwind;
 				}
->>>>>>> 3cbea436
 				smp_mb();
 				netif_tx_start_queue(tx_queue->core_txq);
 			}
@@ -317,16 +265,6 @@
 
 	/* Mark the packet as transmitted, and free the SKB ourselves */
 	dev_kfree_skb_any(skb);
-<<<<<<< HEAD
-	goto unwind;
-
- stop:
-	rc = NETDEV_TX_BUSY;
-
-	if (tx_queue->stopped == 1)
-		efx_stop_queue(tx_queue->channel);
-=======
->>>>>>> 3cbea436
 
  unwind:
 	/* Work backwards until we hit the original insert pointer value */
@@ -431,16 +369,6 @@
 		}
 	}
 
-<<<<<<< HEAD
-			/* Do this under netif_tx_lock(), to avoid racing
-			 * with efx_xmit(). */
-			netif_tx_lock(efx->net_dev);
-			if (tx_queue->stopped) {
-				tx_queue->stopped = 0;
-				efx_wake_queue(tx_queue->channel);
-			}
-			netif_tx_unlock(efx->net_dev);
-=======
 	/* Check whether the hardware queue is now empty */
 	if ((int)(tx_queue->read_count - tx_queue->old_write_count) >= 0) {
 		tx_queue->old_write_count = ACCESS_ONCE(tx_queue->write_count);
@@ -448,7 +376,6 @@
 			smp_mb();
 			tx_queue->empty_read_count =
 				tx_queue->read_count | EFX_EMPTY_COUNT_VALID;
->>>>>>> 3cbea436
 		}
 	}
 }
@@ -535,15 +462,6 @@
 
 	/* Free up TSO header cache */
 	efx_fini_tso(tx_queue);
-<<<<<<< HEAD
-
-	/* Release queue's stop on port, if any */
-	if (tx_queue->stopped) {
-		tx_queue->stopped = 0;
-		efx_wake_queue(tx_queue->channel);
-	}
-=======
->>>>>>> 3cbea436
 }
 
 void efx_remove_tx_queue(struct efx_tx_queue *tx_queue)
@@ -1171,17 +1089,6 @@
 	netif_err(efx, tx_err, efx->net_dev,
 		  "Out of memory for TSO headers, or PCI mapping error\n");
 	dev_kfree_skb_any(skb);
-<<<<<<< HEAD
-	goto unwind;
-
- stop:
-	rc2 = NETDEV_TX_BUSY;
-
-	/* Stop the queue if it wasn't stopped before. */
-	if (tx_queue->stopped == 1)
-		efx_stop_queue(tx_queue->channel);
-=======
->>>>>>> 3cbea436
 
  unwind:
 	/* Free the DMA mapping we were in the process of writing out */
