/*
 * Linux driver for VMware's vmxnet3 ethernet NIC.
 *
 * Copyright (C) 2008-2009, VMware, Inc. All Rights Reserved.
 *
 * This program is free software; you can redistribute it and/or modify it
 * under the terms of the GNU General Public License as published by the
 * Free Software Foundation; version 2 of the License and no later version.
 *
 * This program is distributed in the hope that it will be useful, but
 * WITHOUT ANY WARRANTY; without even the implied warranty of
 * MERCHANTABILITY OR FITNESS FOR A PARTICULAR PURPOSE, GOOD TITLE or
 * NON INFRINGEMENT.  See the GNU General Public License for more
 * details.
 *
 * You should have received a copy of the GNU General Public License
 * along with this program; if not, write to the Free Software
 * Foundation, Inc., 51 Franklin St, Fifth Floor, Boston, MA 02110-1301 USA.
 *
 * The full GNU General Public License is included in this distribution in
 * the file called "COPYING".
 *
 * Maintained by: Shreyas Bhatewara <pv-drivers@vmware.com>
 *
 */


#include "vmxnet3_int.h"

struct vmxnet3_stat_desc {
	char desc[ETH_GSTRING_LEN];
	int  offset;
};


static u32
vmxnet3_get_rx_csum(struct net_device *netdev)
{
	struct vmxnet3_adapter *adapter = netdev_priv(netdev);
	return adapter->rxcsum;
}


static int
vmxnet3_set_rx_csum(struct net_device *netdev, u32 val)
{
	struct vmxnet3_adapter *adapter = netdev_priv(netdev);

	if (adapter->rxcsum != val) {
		adapter->rxcsum = val;
		if (netif_running(netdev)) {
			if (val)
				adapter->shared->devRead.misc.uptFeatures |=
				UPT1_F_RXCSUM;
			else
				adapter->shared->devRead.misc.uptFeatures &=
				~UPT1_F_RXCSUM;

			VMXNET3_WRITE_BAR1_REG(adapter, VMXNET3_REG_CMD,
					       VMXNET3_CMD_UPDATE_FEATURE);
		}
	}
	return 0;
}


/* per tq stats maintained by the device */
static const struct vmxnet3_stat_desc
vmxnet3_tq_dev_stats[] = {
	/* description,         offset */
	{ "TSO pkts tx",        offsetof(struct UPT1_TxStats, TSOPktsTxOK) },
	{ "TSO bytes tx",       offsetof(struct UPT1_TxStats, TSOBytesTxOK) },
	{ "ucast pkts tx",      offsetof(struct UPT1_TxStats, ucastPktsTxOK) },
	{ "ucast bytes tx",     offsetof(struct UPT1_TxStats, ucastBytesTxOK) },
	{ "mcast pkts tx",      offsetof(struct UPT1_TxStats, mcastPktsTxOK) },
	{ "mcast bytes tx",     offsetof(struct UPT1_TxStats, mcastBytesTxOK) },
	{ "bcast pkts tx",      offsetof(struct UPT1_TxStats, bcastPktsTxOK) },
	{ "bcast bytes tx",     offsetof(struct UPT1_TxStats, bcastBytesTxOK) },
	{ "pkts tx err",        offsetof(struct UPT1_TxStats, pktsTxError) },
	{ "pkts tx discard",    offsetof(struct UPT1_TxStats, pktsTxDiscard) },
};

/* per tq stats maintained by the driver */
static const struct vmxnet3_stat_desc
vmxnet3_tq_driver_stats[] = {
	/* description,         offset */
	{"drv dropped tx total", offsetof(struct vmxnet3_tq_driver_stats,
					drop_total) },
	{ "   too many frags",  offsetof(struct vmxnet3_tq_driver_stats,
					drop_too_many_frags) },
	{ "   giant hdr",       offsetof(struct vmxnet3_tq_driver_stats,
					drop_oversized_hdr) },
	{ "   hdr err",         offsetof(struct vmxnet3_tq_driver_stats,
					drop_hdr_inspect_err) },
	{ "   tso",             offsetof(struct vmxnet3_tq_driver_stats,
					drop_tso) },
	{ "ring full",          offsetof(struct vmxnet3_tq_driver_stats,
					tx_ring_full) },
	{ "pkts linearized",    offsetof(struct vmxnet3_tq_driver_stats,
					linearized) },
	{ "hdr cloned",         offsetof(struct vmxnet3_tq_driver_stats,
					copy_skb_header) },
	{ "giant hdr",          offsetof(struct vmxnet3_tq_driver_stats,
					oversized_hdr) },
};

/* per rq stats maintained by the device */
static const struct vmxnet3_stat_desc
vmxnet3_rq_dev_stats[] = {
	{ "LRO pkts rx",        offsetof(struct UPT1_RxStats, LROPktsRxOK) },
	{ "LRO byte rx",        offsetof(struct UPT1_RxStats, LROBytesRxOK) },
	{ "ucast pkts rx",      offsetof(struct UPT1_RxStats, ucastPktsRxOK) },
	{ "ucast bytes rx",     offsetof(struct UPT1_RxStats, ucastBytesRxOK) },
	{ "mcast pkts rx",      offsetof(struct UPT1_RxStats, mcastPktsRxOK) },
	{ "mcast bytes rx",     offsetof(struct UPT1_RxStats, mcastBytesRxOK) },
	{ "bcast pkts rx",      offsetof(struct UPT1_RxStats, bcastPktsRxOK) },
	{ "bcast bytes rx",     offsetof(struct UPT1_RxStats, bcastBytesRxOK) },
	{ "pkts rx out of buf", offsetof(struct UPT1_RxStats, pktsRxOutOfBuf) },
	{ "pkts rx err",        offsetof(struct UPT1_RxStats, pktsRxError) },
};

/* per rq stats maintained by the driver */
static const struct vmxnet3_stat_desc
vmxnet3_rq_driver_stats[] = {
	/* description,         offset */
	{ "drv dropped rx total", offsetof(struct vmxnet3_rq_driver_stats,
					   drop_total) },
	{ "   err",            offsetof(struct vmxnet3_rq_driver_stats,
					drop_err) },
	{ "   fcs",            offsetof(struct vmxnet3_rq_driver_stats,
					drop_fcs) },
	{ "rx buf alloc fail", offsetof(struct vmxnet3_rq_driver_stats,
					rx_buf_alloc_failure) },
};

/* gloabl stats maintained by the driver */
static const struct vmxnet3_stat_desc
vmxnet3_global_stats[] = {
	/* description,         offset */
	{ "tx timeout count",   offsetof(struct vmxnet3_adapter,
					 tx_timeout_count) }
};


struct net_device_stats *
vmxnet3_get_stats(struct net_device *netdev)
{
	struct vmxnet3_adapter *adapter;
	struct vmxnet3_tq_driver_stats *drvTxStats;
	struct vmxnet3_rq_driver_stats *drvRxStats;
	struct UPT1_TxStats *devTxStats;
	struct UPT1_RxStats *devRxStats;
	struct net_device_stats *net_stats = &netdev->stats;

	adapter = netdev_priv(netdev);

	/* Collect the dev stats into the shared area */
	VMXNET3_WRITE_BAR1_REG(adapter, VMXNET3_REG_CMD, VMXNET3_CMD_GET_STATS);

	/* Assuming that we have a single queue device */
	devTxStats = &adapter->tqd_start->stats;
	devRxStats = &adapter->rqd_start->stats;

	/* Get access to the driver stats per queue */
	drvTxStats = &adapter->tx_queue.stats;
	drvRxStats = &adapter->rx_queue.stats;

	memset(net_stats, 0, sizeof(*net_stats));

	net_stats->rx_packets = devRxStats->ucastPktsRxOK +
				devRxStats->mcastPktsRxOK +
				devRxStats->bcastPktsRxOK;

	net_stats->tx_packets = devTxStats->ucastPktsTxOK +
				devTxStats->mcastPktsTxOK +
				devTxStats->bcastPktsTxOK;

	net_stats->rx_bytes = devRxStats->ucastBytesRxOK +
			      devRxStats->mcastBytesRxOK +
			      devRxStats->bcastBytesRxOK;

	net_stats->tx_bytes = devTxStats->ucastBytesTxOK +
			      devTxStats->mcastBytesTxOK +
			      devTxStats->bcastBytesTxOK;

	net_stats->rx_errors = devRxStats->pktsRxError;
	net_stats->tx_errors = devTxStats->pktsTxError;
	net_stats->rx_dropped = drvRxStats->drop_total;
	net_stats->tx_dropped = drvTxStats->drop_total;
	net_stats->multicast =  devRxStats->mcastPktsRxOK;

	return net_stats;
}

static int
vmxnet3_get_sset_count(struct net_device *netdev, int sset)
{
	switch (sset) {
	case ETH_SS_STATS:
		return ARRAY_SIZE(vmxnet3_tq_dev_stats) +
			ARRAY_SIZE(vmxnet3_tq_driver_stats) +
			ARRAY_SIZE(vmxnet3_rq_dev_stats) +
			ARRAY_SIZE(vmxnet3_rq_driver_stats) +
			ARRAY_SIZE(vmxnet3_global_stats);
	default:
		return -EOPNOTSUPP;
	}
}


static int
vmxnet3_get_regs_len(struct net_device *netdev)
{
	return 20 * sizeof(u32);
}


static void
vmxnet3_get_drvinfo(struct net_device *netdev, struct ethtool_drvinfo *drvinfo)
{
	struct vmxnet3_adapter *adapter = netdev_priv(netdev);

	strlcpy(drvinfo->driver, vmxnet3_driver_name, sizeof(drvinfo->driver));
	drvinfo->driver[sizeof(drvinfo->driver) - 1] = '\0';

	strlcpy(drvinfo->version, VMXNET3_DRIVER_VERSION_REPORT,
		sizeof(drvinfo->version));
	drvinfo->driver[sizeof(drvinfo->version) - 1] = '\0';

	strlcpy(drvinfo->fw_version, "N/A", sizeof(drvinfo->fw_version));
	drvinfo->fw_version[sizeof(drvinfo->fw_version) - 1] = '\0';

	strlcpy(drvinfo->bus_info, pci_name(adapter->pdev),
		ETHTOOL_BUSINFO_LEN);
	drvinfo->n_stats = vmxnet3_get_sset_count(netdev, ETH_SS_STATS);
	drvinfo->testinfo_len = 0;
	drvinfo->eedump_len   = 0;
	drvinfo->regdump_len  = vmxnet3_get_regs_len(netdev);
}


static void
vmxnet3_get_strings(struct net_device *netdev, u32 stringset, u8 *buf)
{
	if (stringset == ETH_SS_STATS) {
		int i;

		for (i = 0; i < ARRAY_SIZE(vmxnet3_tq_dev_stats); i++) {
			memcpy(buf, vmxnet3_tq_dev_stats[i].desc,
			       ETH_GSTRING_LEN);
			buf += ETH_GSTRING_LEN;
		}
		for (i = 0; i < ARRAY_SIZE(vmxnet3_tq_driver_stats); i++) {
			memcpy(buf, vmxnet3_tq_driver_stats[i].desc,
			       ETH_GSTRING_LEN);
			buf += ETH_GSTRING_LEN;
		}
		for (i = 0; i < ARRAY_SIZE(vmxnet3_rq_dev_stats); i++) {
			memcpy(buf, vmxnet3_rq_dev_stats[i].desc,
			       ETH_GSTRING_LEN);
			buf += ETH_GSTRING_LEN;
		}
		for (i = 0; i < ARRAY_SIZE(vmxnet3_rq_driver_stats); i++) {
			memcpy(buf, vmxnet3_rq_driver_stats[i].desc,
			       ETH_GSTRING_LEN);
			buf += ETH_GSTRING_LEN;
		}
		for (i = 0; i < ARRAY_SIZE(vmxnet3_global_stats); i++) {
			memcpy(buf, vmxnet3_global_stats[i].desc,
				ETH_GSTRING_LEN);
			buf += ETH_GSTRING_LEN;
		}
	}
}

static int
vmxnet3_set_flags(struct net_device *netdev, u32 data)
{
	struct vmxnet3_adapter *adapter = netdev_priv(netdev);
	u8 lro_requested = (data & ETH_FLAG_LRO) == 0 ? 0 : 1;
	u8 lro_present = (netdev->features & NETIF_F_LRO) == 0 ? 0 : 1;

	if (data & ~ETH_FLAG_LRO)
		return -EOPNOTSUPP;

	if (lro_requested ^ lro_present) {
		/* toggle the LRO feature*/
		netdev->features ^= NETIF_F_LRO;

		/* update harware LRO capability accordingly */
		if (lro_requested)
			adapter->shared->devRead.misc.uptFeatures |=
<<<<<<< HEAD
						cpu_to_le64(UPT1_F_LRO);
		else
			adapter->shared->devRead.misc.uptFeatures &=
						cpu_to_le64(~UPT1_F_LRO);
=======
							UPT1_F_LRO;
		else
			adapter->shared->devRead.misc.uptFeatures &=
							~UPT1_F_LRO;
>>>>>>> 45f53cc9
		VMXNET3_WRITE_BAR1_REG(adapter, VMXNET3_REG_CMD,
				       VMXNET3_CMD_UPDATE_FEATURE);
	}
	return 0;
}

static void
vmxnet3_get_ethtool_stats(struct net_device *netdev,
			  struct ethtool_stats *stats, u64  *buf)
{
	struct vmxnet3_adapter *adapter = netdev_priv(netdev);
	u8 *base;
	int i;

	VMXNET3_WRITE_BAR1_REG(adapter, VMXNET3_REG_CMD, VMXNET3_CMD_GET_STATS);

	/* this does assume each counter is 64-bit wide */

	base = (u8 *)&adapter->tqd_start->stats;
	for (i = 0; i < ARRAY_SIZE(vmxnet3_tq_dev_stats); i++)
		*buf++ = *(u64 *)(base + vmxnet3_tq_dev_stats[i].offset);

	base = (u8 *)&adapter->tx_queue.stats;
	for (i = 0; i < ARRAY_SIZE(vmxnet3_tq_driver_stats); i++)
		*buf++ = *(u64 *)(base + vmxnet3_tq_driver_stats[i].offset);

	base = (u8 *)&adapter->rqd_start->stats;
	for (i = 0; i < ARRAY_SIZE(vmxnet3_rq_dev_stats); i++)
		*buf++ = *(u64 *)(base + vmxnet3_rq_dev_stats[i].offset);

	base = (u8 *)&adapter->rx_queue.stats;
	for (i = 0; i < ARRAY_SIZE(vmxnet3_rq_driver_stats); i++)
		*buf++ = *(u64 *)(base + vmxnet3_rq_driver_stats[i].offset);

	base = (u8 *)adapter;
	for (i = 0; i < ARRAY_SIZE(vmxnet3_global_stats); i++)
		*buf++ = *(u64 *)(base + vmxnet3_global_stats[i].offset);
}


static void
vmxnet3_get_regs(struct net_device *netdev, struct ethtool_regs *regs, void *p)
{
	struct vmxnet3_adapter *adapter = netdev_priv(netdev);
	u32 *buf = p;

	memset(p, 0, vmxnet3_get_regs_len(netdev));

	regs->version = 1;

	/* Update vmxnet3_get_regs_len if we want to dump more registers */

	/* make each ring use multiple of 16 bytes */
	buf[0] = adapter->tx_queue.tx_ring.next2fill;
	buf[1] = adapter->tx_queue.tx_ring.next2comp;
	buf[2] = adapter->tx_queue.tx_ring.gen;
	buf[3] = 0;

	buf[4] = adapter->tx_queue.comp_ring.next2proc;
	buf[5] = adapter->tx_queue.comp_ring.gen;
	buf[6] = adapter->tx_queue.stopped;
	buf[7] = 0;

	buf[8] = adapter->rx_queue.rx_ring[0].next2fill;
	buf[9] = adapter->rx_queue.rx_ring[0].next2comp;
	buf[10] = adapter->rx_queue.rx_ring[0].gen;
	buf[11] = 0;

	buf[12] = adapter->rx_queue.rx_ring[1].next2fill;
	buf[13] = adapter->rx_queue.rx_ring[1].next2comp;
	buf[14] = adapter->rx_queue.rx_ring[1].gen;
	buf[15] = 0;

	buf[16] = adapter->rx_queue.comp_ring.next2proc;
	buf[17] = adapter->rx_queue.comp_ring.gen;
	buf[18] = 0;
	buf[19] = 0;
}


static void
vmxnet3_get_wol(struct net_device *netdev, struct ethtool_wolinfo *wol)
{
	struct vmxnet3_adapter *adapter = netdev_priv(netdev);

	wol->supported = WAKE_UCAST | WAKE_ARP | WAKE_MAGIC;
	wol->wolopts = adapter->wol;
}


static int
vmxnet3_set_wol(struct net_device *netdev, struct ethtool_wolinfo *wol)
{
	struct vmxnet3_adapter *adapter = netdev_priv(netdev);

	if (wol->wolopts & (WAKE_PHY | WAKE_MCAST | WAKE_BCAST |
			    WAKE_MAGICSECURE)) {
		return -EOPNOTSUPP;
	}

	adapter->wol = wol->wolopts;

	device_set_wakeup_enable(&adapter->pdev->dev, adapter->wol);

	return 0;
}


static int
vmxnet3_get_settings(struct net_device *netdev, struct ethtool_cmd *ecmd)
{
	struct vmxnet3_adapter *adapter = netdev_priv(netdev);

	ecmd->supported = SUPPORTED_10000baseT_Full | SUPPORTED_1000baseT_Full |
			  SUPPORTED_TP;
	ecmd->advertising = ADVERTISED_TP;
	ecmd->port = PORT_TP;
	ecmd->transceiver = XCVR_INTERNAL;

	if (adapter->link_speed) {
		ecmd->speed = adapter->link_speed;
		ecmd->duplex = DUPLEX_FULL;
	} else {
		ecmd->speed = -1;
		ecmd->duplex = -1;
	}
	return 0;
}


static void
vmxnet3_get_ringparam(struct net_device *netdev,
		      struct ethtool_ringparam *param)
{
	struct vmxnet3_adapter *adapter = netdev_priv(netdev);

	param->rx_max_pending = VMXNET3_RX_RING_MAX_SIZE;
	param->tx_max_pending = VMXNET3_TX_RING_MAX_SIZE;
	param->rx_mini_max_pending = 0;
	param->rx_jumbo_max_pending = 0;

	param->rx_pending = adapter->rx_queue.rx_ring[0].size;
	param->tx_pending = adapter->tx_queue.tx_ring.size;
	param->rx_mini_pending = 0;
	param->rx_jumbo_pending = 0;
}


static int
vmxnet3_set_ringparam(struct net_device *netdev,
		      struct ethtool_ringparam *param)
{
	struct vmxnet3_adapter *adapter = netdev_priv(netdev);
	u32 new_tx_ring_size, new_rx_ring_size;
	u32 sz;
	int err = 0;

	if (param->tx_pending == 0 || param->tx_pending >
						VMXNET3_TX_RING_MAX_SIZE)
		return -EINVAL;

	if (param->rx_pending == 0 || param->rx_pending >
						VMXNET3_RX_RING_MAX_SIZE)
		return -EINVAL;


	/* round it up to a multiple of VMXNET3_RING_SIZE_ALIGN */
	new_tx_ring_size = (param->tx_pending + VMXNET3_RING_SIZE_MASK) &
							~VMXNET3_RING_SIZE_MASK;
	new_tx_ring_size = min_t(u32, new_tx_ring_size,
				 VMXNET3_TX_RING_MAX_SIZE);
	if (new_tx_ring_size > VMXNET3_TX_RING_MAX_SIZE || (new_tx_ring_size %
						VMXNET3_RING_SIZE_ALIGN) != 0)
		return -EINVAL;

	/* ring0 has to be a multiple of
	 * rx_buf_per_pkt * VMXNET3_RING_SIZE_ALIGN
	 */
	sz = adapter->rx_buf_per_pkt * VMXNET3_RING_SIZE_ALIGN;
	new_rx_ring_size = (param->rx_pending + sz - 1) / sz * sz;
	new_rx_ring_size = min_t(u32, new_rx_ring_size,
				 VMXNET3_RX_RING_MAX_SIZE / sz * sz);
	if (new_rx_ring_size > VMXNET3_RX_RING_MAX_SIZE || (new_rx_ring_size %
							   sz) != 0)
		return -EINVAL;

	if (new_tx_ring_size == adapter->tx_queue.tx_ring.size &&
			new_rx_ring_size == adapter->rx_queue.rx_ring[0].size) {
		return 0;
	}

	/*
	 * Reset_work may be in the middle of resetting the device, wait for its
	 * completion.
	 */
	while (test_and_set_bit(VMXNET3_STATE_BIT_RESETTING, &adapter->state))
		msleep(1);

	if (netif_running(netdev)) {
		vmxnet3_quiesce_dev(adapter);
		vmxnet3_reset_dev(adapter);

		/* recreate the rx queue and the tx queue based on the
		 * new sizes */
		vmxnet3_tq_destroy(&adapter->tx_queue, adapter);
		vmxnet3_rq_destroy(&adapter->rx_queue, adapter);

		err = vmxnet3_create_queues(adapter, new_tx_ring_size,
			new_rx_ring_size, VMXNET3_DEF_RX_RING_SIZE);
		if (err) {
			/* failed, most likely because of OOM, try default
			 * size */
			printk(KERN_ERR "%s: failed to apply new sizes, try the"
				" default ones\n", netdev->name);
			err = vmxnet3_create_queues(adapter,
						    VMXNET3_DEF_TX_RING_SIZE,
						    VMXNET3_DEF_RX_RING_SIZE,
						    VMXNET3_DEF_RX_RING_SIZE);
			if (err) {
				printk(KERN_ERR "%s: failed to create queues "
					"with default sizes. Closing it\n",
					netdev->name);
				goto out;
			}
		}

		err = vmxnet3_activate_dev(adapter);
		if (err)
			printk(KERN_ERR "%s: failed to re-activate, error %d."
				" Closing it\n", netdev->name, err);
	}

out:
	clear_bit(VMXNET3_STATE_BIT_RESETTING, &adapter->state);
	if (err)
		vmxnet3_force_close(adapter);

	return err;
}


static struct ethtool_ops vmxnet3_ethtool_ops = {
	.get_settings      = vmxnet3_get_settings,
	.get_drvinfo       = vmxnet3_get_drvinfo,
	.get_regs_len      = vmxnet3_get_regs_len,
	.get_regs          = vmxnet3_get_regs,
	.get_wol           = vmxnet3_get_wol,
	.set_wol           = vmxnet3_set_wol,
	.get_link          = ethtool_op_get_link,
	.get_rx_csum       = vmxnet3_get_rx_csum,
	.set_rx_csum       = vmxnet3_set_rx_csum,
	.get_tx_csum       = ethtool_op_get_tx_csum,
	.set_tx_csum       = ethtool_op_set_tx_hw_csum,
	.get_sg            = ethtool_op_get_sg,
	.set_sg            = ethtool_op_set_sg,
	.get_tso           = ethtool_op_get_tso,
	.set_tso           = ethtool_op_set_tso,
	.get_strings       = vmxnet3_get_strings,
	.get_flags	   = ethtool_op_get_flags,
	.set_flags	   = vmxnet3_set_flags,
	.get_sset_count	   = vmxnet3_get_sset_count,
	.get_ethtool_stats = vmxnet3_get_ethtool_stats,
	.get_ringparam     = vmxnet3_get_ringparam,
	.set_ringparam     = vmxnet3_set_ringparam,
};

void vmxnet3_set_ethtool_ops(struct net_device *netdev)
{
	SET_ETHTOOL_OPS(netdev, &vmxnet3_ethtool_ops);
}<|MERGE_RESOLUTION|>--- conflicted
+++ resolved
@@ -290,17 +290,10 @@
 		/* update harware LRO capability accordingly */
 		if (lro_requested)
 			adapter->shared->devRead.misc.uptFeatures |=
-<<<<<<< HEAD
-						cpu_to_le64(UPT1_F_LRO);
-		else
-			adapter->shared->devRead.misc.uptFeatures &=
-						cpu_to_le64(~UPT1_F_LRO);
-=======
 							UPT1_F_LRO;
 		else
 			adapter->shared->devRead.misc.uptFeatures &=
 							~UPT1_F_LRO;
->>>>>>> 45f53cc9
 		VMXNET3_WRITE_BAR1_REG(adapter, VMXNET3_REG_CMD,
 				       VMXNET3_CMD_UPDATE_FEATURE);
 	}
