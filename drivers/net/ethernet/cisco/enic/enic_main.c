--- conflicted
+++ resolved
@@ -2452,7 +2452,7 @@
 	 * called later by an upper layer.
 	 */
 
-	if (!enic_is_dynamic(enic) && !enic_is_sriov_vf(enic)) {
+	if (!enic_is_dynamic(enic)) {
 		err = vnic_dev_init(enic->vdev, 0);
 		if (err) {
 			dev_err(dev, "vNIC dev init failed, aborting\n");
@@ -2485,14 +2485,6 @@
 	enic->port_mtu = enic->config.mtu;
 	(void)enic_change_mtu(netdev, enic->port_mtu);
 
-<<<<<<< HEAD
-#ifdef CONFIG_PCI_IOV
-	if (enic_is_sriov_vf(enic) && is_zero_ether_addr(enic->mac_addr))
-		random_ether_addr(enic->mac_addr);
-#endif
-
-=======
->>>>>>> e816b57a
 	err = enic_set_mac_addr(netdev, enic->mac_addr);
 	if (err) {
 		dev_err(dev, "Invalid MAC address, aborting\n");
