--- conflicted
+++ resolved
@@ -1247,10 +1247,7 @@
 	u32 reply;
 	u32 slave_status = 0;
 	u8 is_going_down = 0;
-<<<<<<< HEAD
-=======
 	int i;
->>>>>>> 945e5038
 
 	slave_state[slave].comm_toggle ^= 1;
 	reply = (u32) slave_state[slave].comm_toggle << 31;
@@ -1262,13 +1259,10 @@
 	if (cmd == MLX4_COMM_CMD_RESET) {
 		mlx4_warn(dev, "Received reset from slave:%d\n", slave);
 		slave_state[slave].active = false;
-<<<<<<< HEAD
-=======
 		for (i = 0; i < MLX4_EVENT_TYPES_NUM; ++i) {
 				slave_state[slave].event_eq[i].eqn = -1;
 				slave_state[slave].event_eq[i].token = 0;
 		}
->>>>>>> 945e5038
 		/*check if we are in the middle of FLR process,
 		if so return "retry" status to the slave*/
 		if (MLX4_COMM_CMD_FLR == slave_state[slave].last_cmd) {
@@ -1463,11 +1457,7 @@
 {
 	struct mlx4_priv *priv = mlx4_priv(dev);
 	struct mlx4_slave_state *s_state;
-<<<<<<< HEAD
-	int i, err, port;
-=======
 	int i, j, err, port;
->>>>>>> 945e5038
 
 	priv->mfunc.vhcr = dma_alloc_coherent(&(dev->pdev->dev), PAGE_SIZE,
 					    &priv->mfunc.vhcr_dma,
@@ -1500,11 +1490,8 @@
 		for (i = 0; i < dev->num_slaves; ++i) {
 			s_state = &priv->mfunc.master.slave_state[i];
 			s_state->last_cmd = MLX4_COMM_CMD_RESET;
-<<<<<<< HEAD
-=======
 			for (j = 0; j < MLX4_EVENT_TYPES_NUM; ++j)
 				s_state->event_eq[j].eqn = -1;
->>>>>>> 945e5038
 			__raw_writel((__force u32) 0,
 				     &priv->mfunc.comm[i].slave_write);
 			__raw_writel((__force u32) 0,
