--- conflicted
+++ resolved
@@ -39,11 +39,8 @@
 				     size_t count, loff_t *ppos);
 ssize_t iwl_ucode_bt_stats_read(struct file *file, char __user *user_buf,
 				size_t count, loff_t *ppos);
-<<<<<<< HEAD
-=======
 ssize_t iwl_reply_tx_error_read(struct file *file, char __user *user_buf,
 				size_t count, loff_t *ppos);
->>>>>>> 45f53cc9
 #else
 static ssize_t iwl_ucode_rx_stats_read(struct file *file, char __user *user_buf,
 				       size_t count, loff_t *ppos)
@@ -65,12 +62,9 @@
 {
 	return 0;
 }
-<<<<<<< HEAD
-=======
 static ssize_t iwl_reply_tx_error_read(struct file *file, char __user *user_buf,
 				       size_t count, loff_t *ppos)
 {
 	return 0;
 }
->>>>>>> 45f53cc9
 #endif