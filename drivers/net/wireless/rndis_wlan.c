/*
 * Driver for RNDIS based wireless USB devices.
 *
 * Copyright (C) 2007 by Bjorge Dijkstra <bjd@jooz.net>
 * Copyright (C) 2008-2009 by Jussi Kivilinna <jussi.kivilinna@mbnet.fi>
 *
 * This program is free software; you can redistribute it and/or modify
 * it under the terms of the GNU General Public License as published by
 * the Free Software Foundation; either version 2 of the License, or
 * (at your option) any later version.
 *
 * This program is distributed in the hope that it will be useful,
 * but WITHOUT ANY WARRANTY; without even the implied warranty of
 * MERCHANTABILITY or FITNESS FOR A PARTICULAR PURPOSE.  See the
 * GNU General Public License for more details.
 *
 * You should have received a copy of the GNU General Public License
 * along with this program; if not, write to the Free Software
 * Foundation, Inc., 59 Temple Place, Suite 330, Boston, MA  02111-1307  USA
 *
 *  Portions of this file are based on NDISwrapper project,
 *  Copyright (C) 2003-2005 Pontus Fuchs, Giridhar Pemmasani
 *  http://ndiswrapper.sourceforge.net/
 */

// #define	DEBUG			// error path messages, extra info
// #define	VERBOSE			// more; success messages

#include <linux/module.h>
#include <linux/init.h>
#include <linux/netdevice.h>
#include <linux/etherdevice.h>
#include <linux/ethtool.h>
#include <linux/workqueue.h>
#include <linux/mutex.h>
#include <linux/mii.h>
#include <linux/usb.h>
#include <linux/usb/cdc.h>
#include <linux/wireless.h>
#include <linux/ieee80211.h>
#include <linux/if_arp.h>
#include <linux/ctype.h>
#include <linux/spinlock.h>
#include <linux/slab.h>
#include <net/iw_handler.h>
#include <net/cfg80211.h>
#include <linux/usb/usbnet.h>
#include <linux/usb/rndis_host.h>


/* NOTE: All these are settings for Broadcom chipset */
static char modparam_country[4] = "EU";
module_param_string(country, modparam_country, 4, 0444);
MODULE_PARM_DESC(country, "Country code (ISO 3166-1 alpha-2), default: EU");

static int modparam_frameburst = 1;
module_param_named(frameburst, modparam_frameburst, int, 0444);
MODULE_PARM_DESC(frameburst, "enable frame bursting (default: on)");

static int modparam_afterburner = 0;
module_param_named(afterburner, modparam_afterburner, int, 0444);
MODULE_PARM_DESC(afterburner,
	"enable afterburner aka '125 High Speed Mode' (default: off)");

static int modparam_power_save = 0;
module_param_named(power_save, modparam_power_save, int, 0444);
MODULE_PARM_DESC(power_save,
	"set power save mode: 0=off, 1=on, 2=fast (default: off)");

static int modparam_power_output = 3;
module_param_named(power_output, modparam_power_output, int, 0444);
MODULE_PARM_DESC(power_output,
	"set power output: 0=25%, 1=50%, 2=75%, 3=100% (default: 100%)");

static int modparam_roamtrigger = -70;
module_param_named(roamtrigger, modparam_roamtrigger, int, 0444);
MODULE_PARM_DESC(roamtrigger,
	"set roaming dBm trigger: -80=optimize for distance, "
				"-60=bandwidth (default: -70)");

static int modparam_roamdelta = 1;
module_param_named(roamdelta, modparam_roamdelta, int, 0444);
MODULE_PARM_DESC(roamdelta,
	"set roaming tendency: 0=aggressive, 1=moderate, "
				"2=conservative (default: moderate)");

static int modparam_workaround_interval;
module_param_named(workaround_interval, modparam_workaround_interval,
							int, 0444);
MODULE_PARM_DESC(workaround_interval,
	"set stall workaround interval in msecs (0=disabled) (default: 0)");


/* various RNDIS OID defs */
#define OID_GEN_LINK_SPEED			cpu_to_le32(0x00010107)
#define OID_GEN_RNDIS_CONFIG_PARAMETER		cpu_to_le32(0x0001021b)

#define OID_GEN_XMIT_OK				cpu_to_le32(0x00020101)
#define OID_GEN_RCV_OK				cpu_to_le32(0x00020102)
#define OID_GEN_XMIT_ERROR			cpu_to_le32(0x00020103)
#define OID_GEN_RCV_ERROR			cpu_to_le32(0x00020104)
#define OID_GEN_RCV_NO_BUFFER			cpu_to_le32(0x00020105)

#define OID_802_3_CURRENT_ADDRESS		cpu_to_le32(0x01010102)
#define OID_802_3_MULTICAST_LIST		cpu_to_le32(0x01010103)
#define OID_802_3_MAXIMUM_LIST_SIZE		cpu_to_le32(0x01010104)

#define OID_802_11_BSSID			cpu_to_le32(0x0d010101)
#define OID_802_11_SSID				cpu_to_le32(0x0d010102)
#define OID_802_11_INFRASTRUCTURE_MODE		cpu_to_le32(0x0d010108)
#define OID_802_11_ADD_WEP			cpu_to_le32(0x0d010113)
#define OID_802_11_REMOVE_WEP			cpu_to_le32(0x0d010114)
#define OID_802_11_DISASSOCIATE			cpu_to_le32(0x0d010115)
#define OID_802_11_AUTHENTICATION_MODE		cpu_to_le32(0x0d010118)
#define OID_802_11_PRIVACY_FILTER		cpu_to_le32(0x0d010119)
#define OID_802_11_BSSID_LIST_SCAN		cpu_to_le32(0x0d01011a)
#define OID_802_11_ENCRYPTION_STATUS		cpu_to_le32(0x0d01011b)
#define OID_802_11_ADD_KEY			cpu_to_le32(0x0d01011d)
#define OID_802_11_REMOVE_KEY			cpu_to_le32(0x0d01011e)
#define OID_802_11_ASSOCIATION_INFORMATION	cpu_to_le32(0x0d01011f)
#define OID_802_11_CAPABILITY			cpu_to_le32(0x0d010122)
#define OID_802_11_PMKID			cpu_to_le32(0x0d010123)
#define OID_802_11_NETWORK_TYPES_SUPPORTED	cpu_to_le32(0x0d010203)
#define OID_802_11_NETWORK_TYPE_IN_USE		cpu_to_le32(0x0d010204)
#define OID_802_11_TX_POWER_LEVEL		cpu_to_le32(0x0d010205)
#define OID_802_11_RSSI				cpu_to_le32(0x0d010206)
#define OID_802_11_RSSI_TRIGGER			cpu_to_le32(0x0d010207)
#define OID_802_11_FRAGMENTATION_THRESHOLD	cpu_to_le32(0x0d010209)
#define OID_802_11_RTS_THRESHOLD		cpu_to_le32(0x0d01020a)
#define OID_802_11_SUPPORTED_RATES		cpu_to_le32(0x0d01020e)
#define OID_802_11_CONFIGURATION		cpu_to_le32(0x0d010211)
#define OID_802_11_POWER_MODE			cpu_to_le32(0x0d010216)
#define OID_802_11_BSSID_LIST			cpu_to_le32(0x0d010217)


/* Typical noise/maximum signal level values taken from ndiswrapper iw_ndis.h */
#define	WL_NOISE	-96	/* typical noise level in dBm */
#define	WL_SIGMAX	-32	/* typical maximum signal level in dBm */


/* Assume that Broadcom 4320 (only chipset at time of writing known to be
 * based on wireless rndis) has default txpower of 13dBm.
 * This value is from Linksys WUSB54GSC User Guide, Appendix F: Specifications.
 *  100% : 20 mW ~ 13dBm
 *   75% : 15 mW ~ 12dBm
 *   50% : 10 mW ~ 10dBm
 *   25% :  5 mW ~  7dBm
 */
#define BCM4320_DEFAULT_TXPOWER_DBM_100 13
#define BCM4320_DEFAULT_TXPOWER_DBM_75  12
#define BCM4320_DEFAULT_TXPOWER_DBM_50  10
#define BCM4320_DEFAULT_TXPOWER_DBM_25  7


/* codes for "status" field of completion messages */
#define RNDIS_STATUS_ADAPTER_NOT_READY		cpu_to_le32(0xc0010011)
#define RNDIS_STATUS_ADAPTER_NOT_OPEN		cpu_to_le32(0xc0010012)


/* Known device types */
#define RNDIS_UNKNOWN	0
#define RNDIS_BCM4320A	1
#define RNDIS_BCM4320B	2


/* NDIS data structures. Taken from wpa_supplicant driver_ndis.c
 * slightly modified for datatype endianess, etc
 */
#define NDIS_802_11_LENGTH_SSID 32
#define NDIS_802_11_LENGTH_RATES 8
#define NDIS_802_11_LENGTH_RATES_EX 16

enum ndis_80211_net_type {
	NDIS_80211_TYPE_FREQ_HOP,
	NDIS_80211_TYPE_DIRECT_SEQ,
	NDIS_80211_TYPE_OFDM_A,
	NDIS_80211_TYPE_OFDM_G
};

enum ndis_80211_net_infra {
	NDIS_80211_INFRA_ADHOC,
	NDIS_80211_INFRA_INFRA,
	NDIS_80211_INFRA_AUTO_UNKNOWN
};

enum ndis_80211_auth_mode {
	NDIS_80211_AUTH_OPEN,
	NDIS_80211_AUTH_SHARED,
	NDIS_80211_AUTH_AUTO_SWITCH,
	NDIS_80211_AUTH_WPA,
	NDIS_80211_AUTH_WPA_PSK,
	NDIS_80211_AUTH_WPA_NONE,
	NDIS_80211_AUTH_WPA2,
	NDIS_80211_AUTH_WPA2_PSK
};

enum ndis_80211_encr_status {
	NDIS_80211_ENCR_WEP_ENABLED,
	NDIS_80211_ENCR_DISABLED,
	NDIS_80211_ENCR_WEP_KEY_ABSENT,
	NDIS_80211_ENCR_NOT_SUPPORTED,
	NDIS_80211_ENCR_TKIP_ENABLED,
	NDIS_80211_ENCR_TKIP_KEY_ABSENT,
	NDIS_80211_ENCR_CCMP_ENABLED,
	NDIS_80211_ENCR_CCMP_KEY_ABSENT
};

enum ndis_80211_priv_filter {
	NDIS_80211_PRIV_ACCEPT_ALL,
	NDIS_80211_PRIV_8021X_WEP
};

enum ndis_80211_status_type {
	NDIS_80211_STATUSTYPE_AUTHENTICATION,
	NDIS_80211_STATUSTYPE_MEDIASTREAMMODE,
	NDIS_80211_STATUSTYPE_PMKID_CANDIDATELIST,
	NDIS_80211_STATUSTYPE_RADIOSTATE,
};

enum ndis_80211_media_stream_mode {
	NDIS_80211_MEDIA_STREAM_OFF,
	NDIS_80211_MEDIA_STREAM_ON
};

enum ndis_80211_radio_status {
	NDIS_80211_RADIO_STATUS_ON,
	NDIS_80211_RADIO_STATUS_HARDWARE_OFF,
	NDIS_80211_RADIO_STATUS_SOFTWARE_OFF,
};

enum ndis_80211_addkey_bits {
	NDIS_80211_ADDKEY_8021X_AUTH = cpu_to_le32(1 << 28),
	NDIS_80211_ADDKEY_SET_INIT_RECV_SEQ = cpu_to_le32(1 << 29),
	NDIS_80211_ADDKEY_PAIRWISE_KEY = cpu_to_le32(1 << 30),
	NDIS_80211_ADDKEY_TRANSMIT_KEY = cpu_to_le32(1 << 31)
};

enum ndis_80211_addwep_bits {
	NDIS_80211_ADDWEP_PERCLIENT_KEY = cpu_to_le32(1 << 30),
	NDIS_80211_ADDWEP_TRANSMIT_KEY = cpu_to_le32(1 << 31)
};

enum ndis_80211_power_mode {
	NDIS_80211_POWER_MODE_CAM,
	NDIS_80211_POWER_MODE_MAX_PSP,
	NDIS_80211_POWER_MODE_FAST_PSP,
};

struct ndis_80211_auth_request {
	__le32 length;
	u8 bssid[6];
	u8 padding[2];
	__le32 flags;
} __packed;

struct ndis_80211_pmkid_candidate {
	u8 bssid[6];
	u8 padding[2];
	__le32 flags;
} __packed;

struct ndis_80211_pmkid_cand_list {
	__le32 version;
	__le32 num_candidates;
	struct ndis_80211_pmkid_candidate candidate_list[0];
} __packed;

struct ndis_80211_status_indication {
	__le32 status_type;
	union {
		__le32					media_stream_mode;
		__le32					radio_status;
		struct ndis_80211_auth_request		auth_request[0];
		struct ndis_80211_pmkid_cand_list	cand_list;
	} u;
} __packed;

struct ndis_80211_ssid {
	__le32 length;
	u8 essid[NDIS_802_11_LENGTH_SSID];
} __packed;

struct ndis_80211_conf_freq_hop {
	__le32 length;
	__le32 hop_pattern;
	__le32 hop_set;
	__le32 dwell_time;
} __packed;

struct ndis_80211_conf {
	__le32 length;
	__le32 beacon_period;
	__le32 atim_window;
	__le32 ds_config;
	struct ndis_80211_conf_freq_hop fh_config;
} __packed;

struct ndis_80211_bssid_ex {
	__le32 length;
	u8 mac[6];
	u8 padding[2];
	struct ndis_80211_ssid ssid;
	__le32 privacy;
	__le32 rssi;
	__le32 net_type;
	struct ndis_80211_conf config;
	__le32 net_infra;
	u8 rates[NDIS_802_11_LENGTH_RATES_EX];
	__le32 ie_length;
	u8 ies[0];
} __packed;

struct ndis_80211_bssid_list_ex {
	__le32 num_items;
	struct ndis_80211_bssid_ex bssid[0];
} __packed;

struct ndis_80211_fixed_ies {
	u8 timestamp[8];
	__le16 beacon_interval;
	__le16 capabilities;
} __packed;

struct ndis_80211_wep_key {
	__le32 size;
	__le32 index;
	__le32 length;
	u8 material[32];
} __packed;

struct ndis_80211_key {
	__le32 size;
	__le32 index;
	__le32 length;
	u8 bssid[6];
	u8 padding[6];
	u8 rsc[8];
	u8 material[32];
} __packed;

struct ndis_80211_remove_key {
	__le32 size;
	__le32 index;
	u8 bssid[6];
	u8 padding[2];
} __packed;

struct ndis_config_param {
	__le32 name_offs;
	__le32 name_length;
	__le32 type;
	__le32 value_offs;
	__le32 value_length;
} __packed;

struct ndis_80211_assoc_info {
	__le32 length;
	__le16 req_ies;
	struct req_ie {
		__le16 capa;
		__le16 listen_interval;
		u8 cur_ap_address[6];
	} req_ie;
	__le32 req_ie_length;
	__le32 offset_req_ies;
	__le16 resp_ies;
	struct resp_ie {
		__le16 capa;
		__le16 status_code;
		__le16 assoc_id;
	} resp_ie;
	__le32 resp_ie_length;
	__le32 offset_resp_ies;
} __packed;

struct ndis_80211_auth_encr_pair {
	__le32 auth_mode;
	__le32 encr_mode;
} __packed;

struct ndis_80211_capability {
	__le32 length;
	__le32 version;
	__le32 num_pmkids;
	__le32 num_auth_encr_pair;
	struct ndis_80211_auth_encr_pair auth_encr_pair[0];
} __packed;

struct ndis_80211_bssid_info {
	u8 bssid[6];
	u8 pmkid[16];
};

struct ndis_80211_pmkid {
	__le32 length;
	__le32 bssid_info_count;
	struct ndis_80211_bssid_info bssid_info[0];
};

/*
 *  private data
 */
#define NET_TYPE_11FB	0

#define CAP_MODE_80211A		1
#define CAP_MODE_80211B		2
#define CAP_MODE_80211G		4
#define CAP_MODE_MASK		7

#define WORK_LINK_UP		(1<<0)
#define WORK_LINK_DOWN		(1<<1)
#define WORK_SET_MULTICAST_LIST	(1<<2)

#define RNDIS_WLAN_ALG_NONE	0
#define RNDIS_WLAN_ALG_WEP	(1<<0)
#define RNDIS_WLAN_ALG_TKIP	(1<<1)
#define RNDIS_WLAN_ALG_CCMP	(1<<2)

#define RNDIS_WLAN_KEY_MGMT_NONE	0
#define RNDIS_WLAN_KEY_MGMT_802_1X	(1<<0)
#define RNDIS_WLAN_KEY_MGMT_PSK		(1<<1)

#define COMMAND_BUFFER_SIZE	(CONTROL_BUFFER_SIZE + sizeof(struct rndis_set))

static const struct ieee80211_channel rndis_channels[] = {
	{ .center_freq = 2412 },
	{ .center_freq = 2417 },
	{ .center_freq = 2422 },
	{ .center_freq = 2427 },
	{ .center_freq = 2432 },
	{ .center_freq = 2437 },
	{ .center_freq = 2442 },
	{ .center_freq = 2447 },
	{ .center_freq = 2452 },
	{ .center_freq = 2457 },
	{ .center_freq = 2462 },
	{ .center_freq = 2467 },
	{ .center_freq = 2472 },
	{ .center_freq = 2484 },
};

static const struct ieee80211_rate rndis_rates[] = {
	{ .bitrate = 10 },
	{ .bitrate = 20, .flags = IEEE80211_RATE_SHORT_PREAMBLE },
	{ .bitrate = 55, .flags = IEEE80211_RATE_SHORT_PREAMBLE },
	{ .bitrate = 110, .flags = IEEE80211_RATE_SHORT_PREAMBLE },
	{ .bitrate = 60 },
	{ .bitrate = 90 },
	{ .bitrate = 120 },
	{ .bitrate = 180 },
	{ .bitrate = 240 },
	{ .bitrate = 360 },
	{ .bitrate = 480 },
	{ .bitrate = 540 }
};

static const u32 rndis_cipher_suites[] = {
	WLAN_CIPHER_SUITE_WEP40,
	WLAN_CIPHER_SUITE_WEP104,
	WLAN_CIPHER_SUITE_TKIP,
	WLAN_CIPHER_SUITE_CCMP,
};

struct rndis_wlan_encr_key {
	int len;
	u32 cipher;
	u8 material[32];
	u8 bssid[ETH_ALEN];
	bool pairwise;
	bool tx_key;
};

/* RNDIS device private data */
struct rndis_wlan_private {
	struct usbnet *usbdev;

	struct wireless_dev wdev;

	struct cfg80211_scan_request *scan_request;

	struct workqueue_struct *workqueue;
	struct delayed_work dev_poller_work;
	struct delayed_work scan_work;
	struct work_struct work;
	struct mutex command_lock;
	unsigned long work_pending;
	int last_qual;
	s32 cqm_rssi_thold;
	u32 cqm_rssi_hyst;
	int last_cqm_event_rssi;

	struct ieee80211_supported_band band;
	struct ieee80211_channel channels[ARRAY_SIZE(rndis_channels)];
	struct ieee80211_rate rates[ARRAY_SIZE(rndis_rates)];
	u32 cipher_suites[ARRAY_SIZE(rndis_cipher_suites)];

	int device_type;
	int caps;
	int multicast_size;

	/* module parameters */
	char param_country[4];
	int  param_frameburst;
	int  param_afterburner;
	int  param_power_save;
	int  param_power_output;
	int  param_roamtrigger;
	int  param_roamdelta;
	u32  param_workaround_interval;

	/* hardware state */
	bool radio_on;
	int power_mode;
	int infra_mode;
	bool connected;
	u8 bssid[ETH_ALEN];
	__le32 current_command_oid;

	/* encryption stuff */
	int  encr_tx_key_index;
	struct rndis_wlan_encr_key encr_keys[4];
	int  wpa_version;

	u8 command_buffer[COMMAND_BUFFER_SIZE];
};

/*
 * cfg80211 ops
 */
static int rndis_change_virtual_intf(struct wiphy *wiphy,
					struct net_device *dev,
					enum nl80211_iftype type, u32 *flags,
					struct vif_params *params);

static int rndis_scan(struct wiphy *wiphy, struct net_device *dev,
			struct cfg80211_scan_request *request);

static int rndis_set_wiphy_params(struct wiphy *wiphy, u32 changed);

static int rndis_set_tx_power(struct wiphy *wiphy,
			      enum nl80211_tx_power_setting type,
			      int mbm);
static int rndis_get_tx_power(struct wiphy *wiphy, int *dbm);

static int rndis_connect(struct wiphy *wiphy, struct net_device *dev,
				struct cfg80211_connect_params *sme);

static int rndis_disconnect(struct wiphy *wiphy, struct net_device *dev,
				u16 reason_code);

static int rndis_join_ibss(struct wiphy *wiphy, struct net_device *dev,
					struct cfg80211_ibss_params *params);

static int rndis_leave_ibss(struct wiphy *wiphy, struct net_device *dev);

static int rndis_set_channel(struct wiphy *wiphy, struct net_device *dev,
	struct ieee80211_channel *chan, enum nl80211_channel_type channel_type);

static int rndis_add_key(struct wiphy *wiphy, struct net_device *netdev,
			 u8 key_index, bool pairwise, const u8 *mac_addr,
			 struct key_params *params);

static int rndis_del_key(struct wiphy *wiphy, struct net_device *netdev,
			 u8 key_index, bool pairwise, const u8 *mac_addr);

static int rndis_set_default_key(struct wiphy *wiphy, struct net_device *netdev,
				 u8 key_index, bool unicast, bool multicast);

static int rndis_get_station(struct wiphy *wiphy, struct net_device *dev,
					u8 *mac, struct station_info *sinfo);

static int rndis_dump_station(struct wiphy *wiphy, struct net_device *dev,
			       int idx, u8 *mac, struct station_info *sinfo);

static int rndis_set_pmksa(struct wiphy *wiphy, struct net_device *netdev,
				struct cfg80211_pmksa *pmksa);

static int rndis_del_pmksa(struct wiphy *wiphy, struct net_device *netdev,
				struct cfg80211_pmksa *pmksa);

static int rndis_flush_pmksa(struct wiphy *wiphy, struct net_device *netdev);

<<<<<<< HEAD
static struct cfg80211_ops rndis_config_ops = {
=======
static int rndis_set_power_mgmt(struct wiphy *wiphy, struct net_device *dev,
				bool enabled, int timeout);

static int rndis_set_cqm_rssi_config(struct wiphy *wiphy,
					struct net_device *dev,
					s32 rssi_thold, u32 rssi_hyst);

static const struct cfg80211_ops rndis_config_ops = {
>>>>>>> 3cbea436
	.change_virtual_intf = rndis_change_virtual_intf,
	.scan = rndis_scan,
	.set_wiphy_params = rndis_set_wiphy_params,
	.set_tx_power = rndis_set_tx_power,
	.get_tx_power = rndis_get_tx_power,
	.connect = rndis_connect,
	.disconnect = rndis_disconnect,
	.join_ibss = rndis_join_ibss,
	.leave_ibss = rndis_leave_ibss,
	.set_channel = rndis_set_channel,
	.add_key = rndis_add_key,
	.del_key = rndis_del_key,
	.set_default_key = rndis_set_default_key,
	.get_station = rndis_get_station,
	.dump_station = rndis_dump_station,
	.set_pmksa = rndis_set_pmksa,
	.del_pmksa = rndis_del_pmksa,
	.flush_pmksa = rndis_flush_pmksa,
<<<<<<< HEAD
=======
	.set_power_mgmt = rndis_set_power_mgmt,
	.set_cqm_rssi_config = rndis_set_cqm_rssi_config,
>>>>>>> 3cbea436
};

static void *rndis_wiphy_privid = &rndis_wiphy_privid;


static struct rndis_wlan_private *get_rndis_wlan_priv(struct usbnet *dev)
{
	return (struct rndis_wlan_private *)dev->driver_priv;
}

static u32 get_bcm4320_power_dbm(struct rndis_wlan_private *priv)
{
	switch (priv->param_power_output) {
	default:
	case 3:
		return BCM4320_DEFAULT_TXPOWER_DBM_100;
	case 2:
		return BCM4320_DEFAULT_TXPOWER_DBM_75;
	case 1:
		return BCM4320_DEFAULT_TXPOWER_DBM_50;
	case 0:
		return BCM4320_DEFAULT_TXPOWER_DBM_25;
	}
}

static bool is_wpa_key(struct rndis_wlan_private *priv, int idx)
{
	int cipher = priv->encr_keys[idx].cipher;

	return (cipher == WLAN_CIPHER_SUITE_CCMP ||
		cipher == WLAN_CIPHER_SUITE_TKIP);
}

static int rndis_cipher_to_alg(u32 cipher)
{
	switch (cipher) {
	default:
		return RNDIS_WLAN_ALG_NONE;
	case WLAN_CIPHER_SUITE_WEP40:
	case WLAN_CIPHER_SUITE_WEP104:
		return RNDIS_WLAN_ALG_WEP;
	case WLAN_CIPHER_SUITE_TKIP:
		return RNDIS_WLAN_ALG_TKIP;
	case WLAN_CIPHER_SUITE_CCMP:
		return RNDIS_WLAN_ALG_CCMP;
	}
}

static int rndis_akm_suite_to_key_mgmt(u32 akm_suite)
{
	switch (akm_suite) {
	default:
		return RNDIS_WLAN_KEY_MGMT_NONE;
	case WLAN_AKM_SUITE_8021X:
		return RNDIS_WLAN_KEY_MGMT_802_1X;
	case WLAN_AKM_SUITE_PSK:
		return RNDIS_WLAN_KEY_MGMT_PSK;
	}
}

#ifdef DEBUG
static const char *oid_to_string(__le32 oid)
{
	switch (oid) {
#define OID_STR(oid) case oid: return(#oid)
		/* from rndis_host.h */
		OID_STR(OID_802_3_PERMANENT_ADDRESS);
		OID_STR(OID_GEN_MAXIMUM_FRAME_SIZE);
		OID_STR(OID_GEN_CURRENT_PACKET_FILTER);
		OID_STR(OID_GEN_PHYSICAL_MEDIUM);

		/* from rndis_wlan.c */
		OID_STR(OID_GEN_LINK_SPEED);
		OID_STR(OID_GEN_RNDIS_CONFIG_PARAMETER);

		OID_STR(OID_GEN_XMIT_OK);
		OID_STR(OID_GEN_RCV_OK);
		OID_STR(OID_GEN_XMIT_ERROR);
		OID_STR(OID_GEN_RCV_ERROR);
		OID_STR(OID_GEN_RCV_NO_BUFFER);

		OID_STR(OID_802_3_CURRENT_ADDRESS);
		OID_STR(OID_802_3_MULTICAST_LIST);
		OID_STR(OID_802_3_MAXIMUM_LIST_SIZE);

		OID_STR(OID_802_11_BSSID);
		OID_STR(OID_802_11_SSID);
		OID_STR(OID_802_11_INFRASTRUCTURE_MODE);
		OID_STR(OID_802_11_ADD_WEP);
		OID_STR(OID_802_11_REMOVE_WEP);
		OID_STR(OID_802_11_DISASSOCIATE);
		OID_STR(OID_802_11_AUTHENTICATION_MODE);
		OID_STR(OID_802_11_PRIVACY_FILTER);
		OID_STR(OID_802_11_BSSID_LIST_SCAN);
		OID_STR(OID_802_11_ENCRYPTION_STATUS);
		OID_STR(OID_802_11_ADD_KEY);
		OID_STR(OID_802_11_REMOVE_KEY);
		OID_STR(OID_802_11_ASSOCIATION_INFORMATION);
		OID_STR(OID_802_11_CAPABILITY);
		OID_STR(OID_802_11_PMKID);
		OID_STR(OID_802_11_NETWORK_TYPES_SUPPORTED);
		OID_STR(OID_802_11_NETWORK_TYPE_IN_USE);
		OID_STR(OID_802_11_TX_POWER_LEVEL);
		OID_STR(OID_802_11_RSSI);
		OID_STR(OID_802_11_RSSI_TRIGGER);
		OID_STR(OID_802_11_FRAGMENTATION_THRESHOLD);
		OID_STR(OID_802_11_RTS_THRESHOLD);
		OID_STR(OID_802_11_SUPPORTED_RATES);
		OID_STR(OID_802_11_CONFIGURATION);
		OID_STR(OID_802_11_POWER_MODE);
		OID_STR(OID_802_11_BSSID_LIST);
#undef OID_STR
	}

	return "?";
}
#else
static const char *oid_to_string(__le32 oid)
{
	return "?";
}
#endif

/* translate error code */
static int rndis_error_status(__le32 rndis_status)
{
	int ret = -EINVAL;
	switch (rndis_status) {
	case RNDIS_STATUS_SUCCESS:
		ret = 0;
		break;
	case RNDIS_STATUS_FAILURE:
	case RNDIS_STATUS_INVALID_DATA:
		ret = -EINVAL;
		break;
	case RNDIS_STATUS_NOT_SUPPORTED:
		ret = -EOPNOTSUPP;
		break;
	case RNDIS_STATUS_ADAPTER_NOT_READY:
	case RNDIS_STATUS_ADAPTER_NOT_OPEN:
		ret = -EBUSY;
		break;
	}
	return ret;
}

static int rndis_query_oid(struct usbnet *dev, __le32 oid, void *data, int *len)
{
	struct rndis_wlan_private *priv = get_rndis_wlan_priv(dev);
	union {
		void			*buf;
		struct rndis_msg_hdr	*header;
		struct rndis_query	*get;
		struct rndis_query_c	*get_c;
	} u;
	int ret, buflen;
	int resplen, respoffs, copylen;

	buflen = *len + sizeof(*u.get);
	if (buflen < CONTROL_BUFFER_SIZE)
		buflen = CONTROL_BUFFER_SIZE;

	if (buflen > COMMAND_BUFFER_SIZE) {
		u.buf = kmalloc(buflen, GFP_KERNEL);
		if (!u.buf)
			return -ENOMEM;
	} else {
		u.buf = priv->command_buffer;
	}

	mutex_lock(&priv->command_lock);

	memset(u.get, 0, sizeof *u.get);
	u.get->msg_type = RNDIS_MSG_QUERY;
	u.get->msg_len = cpu_to_le32(sizeof *u.get);
	u.get->oid = oid;

	priv->current_command_oid = oid;
	ret = rndis_command(dev, u.header, buflen);
	priv->current_command_oid = 0;
	if (ret < 0)
		netdev_dbg(dev->net, "%s(%s): rndis_command() failed, %d (%08x)\n",
			   __func__, oid_to_string(oid), ret,
			   le32_to_cpu(u.get_c->status));

	if (ret == 0) {
		resplen = le32_to_cpu(u.get_c->len);
		respoffs = le32_to_cpu(u.get_c->offset) + 8;

		if (respoffs > buflen) {
			/* Device returned data offset outside buffer, error. */
			netdev_dbg(dev->net, "%s(%s): received invalid "
				"data offset: %d > %d\n", __func__,
				oid_to_string(oid), respoffs, buflen);
<<<<<<< HEAD

			ret = -EINVAL;
			goto exit_unlock;
		}

		if ((resplen + respoffs) > buflen) {
			/* Device would have returned more data if buffer would
			 * have been big enough. Copy just the bits that we got.
			 */
			copylen = buflen - respoffs;
		} else {
			copylen = resplen;
		}

		if (copylen > *len)
			copylen = *len;

		memcpy(data, u.buf + respoffs, copylen);

=======

			ret = -EINVAL;
			goto exit_unlock;
		}

		if ((resplen + respoffs) > buflen) {
			/* Device would have returned more data if buffer would
			 * have been big enough. Copy just the bits that we got.
			 */
			copylen = buflen - respoffs;
		} else {
			copylen = resplen;
		}

		if (copylen > *len)
			copylen = *len;

		memcpy(data, u.buf + respoffs, copylen);

>>>>>>> 3cbea436
		*len = resplen;

		ret = rndis_error_status(u.get_c->status);
		if (ret < 0)
			netdev_dbg(dev->net, "%s(%s): device returned error,  0x%08x (%d)\n",
				   __func__, oid_to_string(oid),
				   le32_to_cpu(u.get_c->status), ret);
	}

exit_unlock:
	mutex_unlock(&priv->command_lock);

	if (u.buf != priv->command_buffer)
		kfree(u.buf);
	return ret;
}

static int rndis_set_oid(struct usbnet *dev, __le32 oid, const void *data,
			 int len)
{
	struct rndis_wlan_private *priv = get_rndis_wlan_priv(dev);
	union {
		void			*buf;
		struct rndis_msg_hdr	*header;
		struct rndis_set	*set;
		struct rndis_set_c	*set_c;
	} u;
	int ret, buflen;

	buflen = len + sizeof(*u.set);
	if (buflen < CONTROL_BUFFER_SIZE)
		buflen = CONTROL_BUFFER_SIZE;

	if (buflen > COMMAND_BUFFER_SIZE) {
		u.buf = kmalloc(buflen, GFP_KERNEL);
		if (!u.buf)
			return -ENOMEM;
	} else {
		u.buf = priv->command_buffer;
	}

	mutex_lock(&priv->command_lock);

	memset(u.set, 0, sizeof *u.set);
	u.set->msg_type = RNDIS_MSG_SET;
	u.set->msg_len = cpu_to_le32(sizeof(*u.set) + len);
	u.set->oid = oid;
	u.set->len = cpu_to_le32(len);
	u.set->offset = cpu_to_le32(sizeof(*u.set) - 8);
	u.set->handle = cpu_to_le32(0);
	memcpy(u.buf + sizeof(*u.set), data, len);

	priv->current_command_oid = oid;
	ret = rndis_command(dev, u.header, buflen);
	priv->current_command_oid = 0;
	if (ret < 0)
		netdev_dbg(dev->net, "%s(%s): rndis_command() failed, %d (%08x)\n",
			   __func__, oid_to_string(oid), ret,
			   le32_to_cpu(u.set_c->status));

	if (ret == 0) {
		ret = rndis_error_status(u.set_c->status);

		if (ret < 0)
			netdev_dbg(dev->net, "%s(%s): device returned error, 0x%08x (%d)\n",
				   __func__, oid_to_string(oid),
				   le32_to_cpu(u.set_c->status), ret);
	}

	mutex_unlock(&priv->command_lock);

	if (u.buf != priv->command_buffer)
		kfree(u.buf);
	return ret;
}

static int rndis_reset(struct usbnet *usbdev)
{
	struct rndis_wlan_private *priv = get_rndis_wlan_priv(usbdev);
	struct rndis_reset *reset;
	int ret;

	mutex_lock(&priv->command_lock);

	reset = (void *)priv->command_buffer;
	memset(reset, 0, sizeof(*reset));
	reset->msg_type = RNDIS_MSG_RESET;
	reset->msg_len = cpu_to_le32(sizeof(*reset));
	priv->current_command_oid = 0;
	ret = rndis_command(usbdev, (void *)reset, CONTROL_BUFFER_SIZE);

	mutex_unlock(&priv->command_lock);

	if (ret < 0)
		return ret;
	return 0;
}

/*
 * Specs say that we can only set config parameters only soon after device
 * initialization.
 *   value_type: 0 = u32, 2 = unicode string
 */
static int rndis_set_config_parameter(struct usbnet *dev, char *param,
						int value_type, void *value)
{
	struct ndis_config_param *infobuf;
	int value_len, info_len, param_len, ret, i;
	__le16 *unibuf;
	__le32 *dst_value;

	if (value_type == 0)
		value_len = sizeof(__le32);
	else if (value_type == 2)
		value_len = strlen(value) * sizeof(__le16);
	else
		return -EINVAL;

	param_len = strlen(param) * sizeof(__le16);
	info_len = sizeof(*infobuf) + param_len + value_len;

#ifdef DEBUG
	info_len += 12;
#endif
	infobuf = kmalloc(info_len, GFP_KERNEL);
	if (!infobuf)
		return -ENOMEM;

#ifdef DEBUG
	info_len -= 12;
	/* extra 12 bytes are for padding (debug output) */
	memset(infobuf, 0xCC, info_len + 12);
#endif

	if (value_type == 2)
		netdev_dbg(dev->net, "setting config parameter: %s, value: %s\n",
			   param, (u8 *)value);
	else
		netdev_dbg(dev->net, "setting config parameter: %s, value: %d\n",
			   param, *(u32 *)value);

	infobuf->name_offs = cpu_to_le32(sizeof(*infobuf));
	infobuf->name_length = cpu_to_le32(param_len);
	infobuf->type = cpu_to_le32(value_type);
	infobuf->value_offs = cpu_to_le32(sizeof(*infobuf) + param_len);
	infobuf->value_length = cpu_to_le32(value_len);

	/* simple string to unicode string conversion */
	unibuf = (void *)infobuf + sizeof(*infobuf);
	for (i = 0; i < param_len / sizeof(__le16); i++)
		unibuf[i] = cpu_to_le16(param[i]);

	if (value_type == 2) {
		unibuf = (void *)infobuf + sizeof(*infobuf) + param_len;
		for (i = 0; i < value_len / sizeof(__le16); i++)
			unibuf[i] = cpu_to_le16(((u8 *)value)[i]);
	} else {
		dst_value = (void *)infobuf + sizeof(*infobuf) + param_len;
		*dst_value = cpu_to_le32(*(u32 *)value);
	}

#ifdef DEBUG
	netdev_dbg(dev->net, "info buffer (len: %d)\n", info_len);
	for (i = 0; i < info_len; i += 12) {
		u32 *tmp = (u32 *)((u8 *)infobuf + i);
		netdev_dbg(dev->net, "%08X:%08X:%08X\n",
			   cpu_to_be32(tmp[0]),
			   cpu_to_be32(tmp[1]),
			   cpu_to_be32(tmp[2]));
	}
#endif

	ret = rndis_set_oid(dev, OID_GEN_RNDIS_CONFIG_PARAMETER,
							infobuf, info_len);
	if (ret != 0)
		netdev_dbg(dev->net, "setting rndis config parameter failed, %d\n",
			   ret);

	kfree(infobuf);
	return ret;
}

static int rndis_set_config_parameter_str(struct usbnet *dev,
						char *param, char *value)
{
	return rndis_set_config_parameter(dev, param, 2, value);
}

/*
 * data conversion functions
 */
static int level_to_qual(int level)
{
	int qual = 100 * (level - WL_NOISE) / (WL_SIGMAX - WL_NOISE);
	return qual >= 0 ? (qual <= 100 ? qual : 100) : 0;
}

/*
 * common functions
 */
static int set_infra_mode(struct usbnet *usbdev, int mode);
static void restore_keys(struct usbnet *usbdev);
static int rndis_check_bssid_list(struct usbnet *usbdev, u8 *match_bssid,
					bool *matched);

static int rndis_start_bssid_list_scan(struct usbnet *usbdev)
{
	__le32 tmp;

	/* Note: OID_802_11_BSSID_LIST_SCAN clears internal BSS list. */
	tmp = cpu_to_le32(1);
	return rndis_set_oid(usbdev, OID_802_11_BSSID_LIST_SCAN, &tmp,
							sizeof(tmp));
}

static int set_essid(struct usbnet *usbdev, struct ndis_80211_ssid *ssid)
{
	struct rndis_wlan_private *priv = get_rndis_wlan_priv(usbdev);
	int ret;

	ret = rndis_set_oid(usbdev, OID_802_11_SSID, ssid, sizeof(*ssid));
	if (ret < 0) {
		netdev_warn(usbdev->net, "setting SSID failed (%08X)\n", ret);
		return ret;
	}
	if (ret == 0) {
		priv->radio_on = true;
		netdev_dbg(usbdev->net, "%s(): radio_on = true\n", __func__);
	}

	return ret;
}

static int set_bssid(struct usbnet *usbdev, const u8 *bssid)
{
	int ret;

	ret = rndis_set_oid(usbdev, OID_802_11_BSSID, bssid, ETH_ALEN);
	if (ret < 0) {
		netdev_warn(usbdev->net, "setting BSSID[%pM] failed (%08X)\n",
			    bssid, ret);
		return ret;
	}

	return ret;
}

static int clear_bssid(struct usbnet *usbdev)
{
	static const u8 broadcast_mac[ETH_ALEN] = {
		0xff, 0xff, 0xff, 0xff, 0xff, 0xff
	};

	return set_bssid(usbdev, broadcast_mac);
}

static int get_bssid(struct usbnet *usbdev, u8 bssid[ETH_ALEN])
{
	int ret, len;

	len = ETH_ALEN;
	ret = rndis_query_oid(usbdev, OID_802_11_BSSID, bssid, &len);

	if (ret != 0)
		memset(bssid, 0, ETH_ALEN);

	return ret;
}

static int get_association_info(struct usbnet *usbdev,
			struct ndis_80211_assoc_info *info, int len)
{
	return rndis_query_oid(usbdev, OID_802_11_ASSOCIATION_INFORMATION,
				info, &len);
}

static bool is_associated(struct usbnet *usbdev)
{
	struct rndis_wlan_private *priv = get_rndis_wlan_priv(usbdev);
	u8 bssid[ETH_ALEN];
	int ret;

	if (!priv->radio_on)
		return false;

	ret = get_bssid(usbdev, bssid);

	return (ret == 0 && !is_zero_ether_addr(bssid));
}

static int disassociate(struct usbnet *usbdev, bool reset_ssid)
{
	struct rndis_wlan_private *priv = get_rndis_wlan_priv(usbdev);
	struct ndis_80211_ssid ssid;
	int i, ret = 0;

	if (priv->radio_on) {
		ret = rndis_set_oid(usbdev, OID_802_11_DISASSOCIATE, NULL, 0);
		if (ret == 0) {
			priv->radio_on = false;
			netdev_dbg(usbdev->net, "%s(): radio_on = false\n",
				   __func__);

			if (reset_ssid)
				msleep(100);
		}
	}

	/* disassociate causes radio to be turned off; if reset_ssid
	 * is given, set random ssid to enable radio */
	if (reset_ssid) {
		/* Set device to infrastructure mode so we don't get ad-hoc
		 * 'media connect' indications with the random ssid.
		 */
		set_infra_mode(usbdev, NDIS_80211_INFRA_INFRA);

		ssid.length = cpu_to_le32(sizeof(ssid.essid));
		get_random_bytes(&ssid.essid[2], sizeof(ssid.essid)-2);
		ssid.essid[0] = 0x1;
		ssid.essid[1] = 0xff;
		for (i = 2; i < sizeof(ssid.essid); i++)
			ssid.essid[i] = 0x1 + (ssid.essid[i] * 0xfe / 0xff);
		ret = set_essid(usbdev, &ssid);
	}
	return ret;
}

static int set_auth_mode(struct usbnet *usbdev, u32 wpa_version,
				enum nl80211_auth_type auth_type, int keymgmt)
{
	struct rndis_wlan_private *priv = get_rndis_wlan_priv(usbdev);
	__le32 tmp;
	int auth_mode, ret;

	netdev_dbg(usbdev->net, "%s(): wpa_version=0x%x authalg=0x%x keymgmt=0x%x\n",
		   __func__, wpa_version, auth_type, keymgmt);

	if (wpa_version & NL80211_WPA_VERSION_2) {
		if (keymgmt & RNDIS_WLAN_KEY_MGMT_802_1X)
			auth_mode = NDIS_80211_AUTH_WPA2;
		else
			auth_mode = NDIS_80211_AUTH_WPA2_PSK;
	} else if (wpa_version & NL80211_WPA_VERSION_1) {
		if (keymgmt & RNDIS_WLAN_KEY_MGMT_802_1X)
			auth_mode = NDIS_80211_AUTH_WPA;
		else if (keymgmt & RNDIS_WLAN_KEY_MGMT_PSK)
			auth_mode = NDIS_80211_AUTH_WPA_PSK;
		else
			auth_mode = NDIS_80211_AUTH_WPA_NONE;
	} else if (auth_type == NL80211_AUTHTYPE_SHARED_KEY)
		auth_mode = NDIS_80211_AUTH_SHARED;
	else if (auth_type == NL80211_AUTHTYPE_OPEN_SYSTEM)
		auth_mode = NDIS_80211_AUTH_OPEN;
	else if (auth_type == NL80211_AUTHTYPE_AUTOMATIC)
		auth_mode = NDIS_80211_AUTH_AUTO_SWITCH;
	else
		return -ENOTSUPP;

	tmp = cpu_to_le32(auth_mode);
	ret = rndis_set_oid(usbdev, OID_802_11_AUTHENTICATION_MODE, &tmp,
								sizeof(tmp));
	if (ret != 0) {
		netdev_warn(usbdev->net, "setting auth mode failed (%08X)\n",
			    ret);
		return ret;
	}

	priv->wpa_version = wpa_version;

	return 0;
}

static int set_priv_filter(struct usbnet *usbdev)
{
	struct rndis_wlan_private *priv = get_rndis_wlan_priv(usbdev);
	__le32 tmp;

	netdev_dbg(usbdev->net, "%s(): wpa_version=0x%x\n",
		   __func__, priv->wpa_version);

	if (priv->wpa_version & NL80211_WPA_VERSION_2 ||
	    priv->wpa_version & NL80211_WPA_VERSION_1)
		tmp = cpu_to_le32(NDIS_80211_PRIV_8021X_WEP);
	else
		tmp = cpu_to_le32(NDIS_80211_PRIV_ACCEPT_ALL);

	return rndis_set_oid(usbdev, OID_802_11_PRIVACY_FILTER, &tmp,
								sizeof(tmp));
}

static int set_encr_mode(struct usbnet *usbdev, int pairwise, int groupwise)
{
	__le32 tmp;
	int encr_mode, ret;

	netdev_dbg(usbdev->net, "%s(): cipher_pair=0x%x cipher_group=0x%x\n",
		   __func__, pairwise, groupwise);

	if (pairwise & RNDIS_WLAN_ALG_CCMP)
		encr_mode = NDIS_80211_ENCR_CCMP_ENABLED;
	else if (pairwise & RNDIS_WLAN_ALG_TKIP)
		encr_mode = NDIS_80211_ENCR_TKIP_ENABLED;
	else if (pairwise & RNDIS_WLAN_ALG_WEP)
		encr_mode = NDIS_80211_ENCR_WEP_ENABLED;
	else if (groupwise & RNDIS_WLAN_ALG_CCMP)
		encr_mode = NDIS_80211_ENCR_CCMP_ENABLED;
	else if (groupwise & RNDIS_WLAN_ALG_TKIP)
		encr_mode = NDIS_80211_ENCR_TKIP_ENABLED;
	else
		encr_mode = NDIS_80211_ENCR_DISABLED;

	tmp = cpu_to_le32(encr_mode);
	ret = rndis_set_oid(usbdev, OID_802_11_ENCRYPTION_STATUS, &tmp,
								sizeof(tmp));
	if (ret != 0) {
		netdev_warn(usbdev->net, "setting encr mode failed (%08X)\n",
			    ret);
		return ret;
	}

	return 0;
}

static int set_infra_mode(struct usbnet *usbdev, int mode)
{
	struct rndis_wlan_private *priv = get_rndis_wlan_priv(usbdev);
	__le32 tmp;
	int ret;

	netdev_dbg(usbdev->net, "%s(): infra_mode=0x%x\n",
		   __func__, priv->infra_mode);

	tmp = cpu_to_le32(mode);
	ret = rndis_set_oid(usbdev, OID_802_11_INFRASTRUCTURE_MODE, &tmp,
								sizeof(tmp));
	if (ret != 0) {
		netdev_warn(usbdev->net, "setting infra mode failed (%08X)\n",
			    ret);
		return ret;
	}

	/* NDIS drivers clear keys when infrastructure mode is
	 * changed. But Linux tools assume otherwise. So set the
	 * keys */
	restore_keys(usbdev);

	priv->infra_mode = mode;
	return 0;
}

static int set_rts_threshold(struct usbnet *usbdev, u32 rts_threshold)
{
	__le32 tmp;

	netdev_dbg(usbdev->net, "%s(): %i\n", __func__, rts_threshold);

	if (rts_threshold < 0 || rts_threshold > 2347)
		rts_threshold = 2347;

	tmp = cpu_to_le32(rts_threshold);
	return rndis_set_oid(usbdev, OID_802_11_RTS_THRESHOLD, &tmp,
								sizeof(tmp));
}

static int set_frag_threshold(struct usbnet *usbdev, u32 frag_threshold)
{
	__le32 tmp;

	netdev_dbg(usbdev->net, "%s(): %i\n", __func__, frag_threshold);

	if (frag_threshold < 256 || frag_threshold > 2346)
		frag_threshold = 2346;

	tmp = cpu_to_le32(frag_threshold);
	return rndis_set_oid(usbdev, OID_802_11_FRAGMENTATION_THRESHOLD, &tmp,
								sizeof(tmp));
}

static void set_default_iw_params(struct usbnet *usbdev)
{
	set_infra_mode(usbdev, NDIS_80211_INFRA_INFRA);
	set_auth_mode(usbdev, 0, NL80211_AUTHTYPE_OPEN_SYSTEM,
						RNDIS_WLAN_KEY_MGMT_NONE);
	set_priv_filter(usbdev);
	set_encr_mode(usbdev, RNDIS_WLAN_ALG_NONE, RNDIS_WLAN_ALG_NONE);
}

static int deauthenticate(struct usbnet *usbdev)
{
	int ret;

	ret = disassociate(usbdev, true);
	set_default_iw_params(usbdev);
	return ret;
}

static int set_channel(struct usbnet *usbdev, int channel)
{
	struct ndis_80211_conf config;
	unsigned int dsconfig;
	int len, ret;

	netdev_dbg(usbdev->net, "%s(%d)\n", __func__, channel);

	/* this OID is valid only when not associated */
	if (is_associated(usbdev))
		return 0;

	dsconfig = ieee80211_dsss_chan_to_freq(channel) * 1000;

	len = sizeof(config);
	ret = rndis_query_oid(usbdev, OID_802_11_CONFIGURATION, &config, &len);
	if (ret < 0) {
		netdev_dbg(usbdev->net, "%s(): querying configuration failed\n",
			   __func__);
		return ret;
	}

	config.ds_config = cpu_to_le32(dsconfig);
	ret = rndis_set_oid(usbdev, OID_802_11_CONFIGURATION, &config,
								sizeof(config));

	netdev_dbg(usbdev->net, "%s(): %d -> %d\n", __func__, channel, ret);

	return ret;
}

/* index must be 0 - N, as per NDIS  */
static int add_wep_key(struct usbnet *usbdev, const u8 *key, int key_len,
								int index)
{
	struct rndis_wlan_private *priv = get_rndis_wlan_priv(usbdev);
	struct ndis_80211_wep_key ndis_key;
	u32 cipher;
	int ret;

	netdev_dbg(usbdev->net, "%s(idx: %d, len: %d)\n",
		   __func__, index, key_len);

	if ((key_len != 5 && key_len != 13) || index < 0 || index > 3)
		return -EINVAL;

	if (key_len == 5)
		cipher = WLAN_CIPHER_SUITE_WEP40;
	else
		cipher = WLAN_CIPHER_SUITE_WEP104;

	memset(&ndis_key, 0, sizeof(ndis_key));

	ndis_key.size = cpu_to_le32(sizeof(ndis_key));
	ndis_key.length = cpu_to_le32(key_len);
	ndis_key.index = cpu_to_le32(index);
	memcpy(&ndis_key.material, key, key_len);

	if (index == priv->encr_tx_key_index) {
		ndis_key.index |= NDIS_80211_ADDWEP_TRANSMIT_KEY;
		ret = set_encr_mode(usbdev, RNDIS_WLAN_ALG_WEP,
							RNDIS_WLAN_ALG_NONE);
		if (ret)
			netdev_warn(usbdev->net, "encryption couldn't be enabled (%08X)\n",
				    ret);
	}

	ret = rndis_set_oid(usbdev, OID_802_11_ADD_WEP, &ndis_key,
							sizeof(ndis_key));
	if (ret != 0) {
		netdev_warn(usbdev->net, "adding encryption key %d failed (%08X)\n",
			    index + 1, ret);
		return ret;
	}

	priv->encr_keys[index].len = key_len;
	priv->encr_keys[index].cipher = cipher;
	memcpy(&priv->encr_keys[index].material, key, key_len);
	memset(&priv->encr_keys[index].bssid, 0xff, ETH_ALEN);

	return 0;
}

static int add_wpa_key(struct usbnet *usbdev, const u8 *key, int key_len,
			int index, const u8 *addr, const u8 *rx_seq,
			int seq_len, u32 cipher, __le32 flags)
{
	struct rndis_wlan_private *priv = get_rndis_wlan_priv(usbdev);
	struct ndis_80211_key ndis_key;
	bool is_addr_ok;
	int ret;

	if (index < 0 || index >= 4) {
		netdev_dbg(usbdev->net, "%s(): index out of range (%i)\n",
			   __func__, index);
		return -EINVAL;
	}
	if (key_len > sizeof(ndis_key.material) || key_len < 0) {
		netdev_dbg(usbdev->net, "%s(): key length out of range (%i)\n",
			   __func__, key_len);
		return -EINVAL;
	}
	if (flags & NDIS_80211_ADDKEY_SET_INIT_RECV_SEQ) {
		if (!rx_seq || seq_len <= 0) {
			netdev_dbg(usbdev->net, "%s(): recv seq flag without buffer\n",
				   __func__);
			return -EINVAL;
		}
		if (rx_seq && seq_len > sizeof(ndis_key.rsc)) {
			netdev_dbg(usbdev->net, "%s(): too big recv seq buffer\n", __func__);
			return -EINVAL;
		}
	}

	is_addr_ok = addr && !is_zero_ether_addr(addr) &&
					!is_broadcast_ether_addr(addr);
	if ((flags & NDIS_80211_ADDKEY_PAIRWISE_KEY) && !is_addr_ok) {
		netdev_dbg(usbdev->net, "%s(): pairwise but bssid invalid (%pM)\n",
			   __func__, addr);
		return -EINVAL;
	}

	netdev_dbg(usbdev->net, "%s(%i): flags:%i%i%i\n",
		   __func__, index,
		   !!(flags & NDIS_80211_ADDKEY_TRANSMIT_KEY),
		   !!(flags & NDIS_80211_ADDKEY_PAIRWISE_KEY),
		   !!(flags & NDIS_80211_ADDKEY_SET_INIT_RECV_SEQ));

	memset(&ndis_key, 0, sizeof(ndis_key));

	ndis_key.size = cpu_to_le32(sizeof(ndis_key) -
				sizeof(ndis_key.material) + key_len);
	ndis_key.length = cpu_to_le32(key_len);
	ndis_key.index = cpu_to_le32(index) | flags;

	if (cipher == WLAN_CIPHER_SUITE_TKIP && key_len == 32) {
		/* wpa_supplicant gives us the Michael MIC RX/TX keys in
		 * different order than NDIS spec, so swap the order here. */
		memcpy(ndis_key.material, key, 16);
		memcpy(ndis_key.material + 16, key + 24, 8);
		memcpy(ndis_key.material + 24, key + 16, 8);
	} else
		memcpy(ndis_key.material, key, key_len);

	if (flags & NDIS_80211_ADDKEY_SET_INIT_RECV_SEQ)
		memcpy(ndis_key.rsc, rx_seq, seq_len);

	if (flags & NDIS_80211_ADDKEY_PAIRWISE_KEY) {
		/* pairwise key */
		memcpy(ndis_key.bssid, addr, ETH_ALEN);
	} else {
		/* group key */
		if (priv->infra_mode == NDIS_80211_INFRA_ADHOC)
			memset(ndis_key.bssid, 0xff, ETH_ALEN);
		else
			get_bssid(usbdev, ndis_key.bssid);
	}

	ret = rndis_set_oid(usbdev, OID_802_11_ADD_KEY, &ndis_key,
					le32_to_cpu(ndis_key.size));
	netdev_dbg(usbdev->net, "%s(): OID_802_11_ADD_KEY -> %08X\n",
		   __func__, ret);
	if (ret != 0)
		return ret;

	memset(&priv->encr_keys[index], 0, sizeof(priv->encr_keys[index]));
	priv->encr_keys[index].len = key_len;
	priv->encr_keys[index].cipher = cipher;
	memcpy(&priv->encr_keys[index].material, key, key_len);
	if (flags & NDIS_80211_ADDKEY_PAIRWISE_KEY)
		memcpy(&priv->encr_keys[index].bssid, ndis_key.bssid, ETH_ALEN);
	else
		memset(&priv->encr_keys[index].bssid, 0xff, ETH_ALEN);

	if (flags & NDIS_80211_ADDKEY_TRANSMIT_KEY)
		priv->encr_tx_key_index = index;

	return 0;
}

static int restore_key(struct usbnet *usbdev, int key_idx)
{
	struct rndis_wlan_private *priv = get_rndis_wlan_priv(usbdev);
	struct rndis_wlan_encr_key key;

	if (is_wpa_key(priv, key_idx))
		return 0;

	key = priv->encr_keys[key_idx];

	netdev_dbg(usbdev->net, "%s(): %i:%i\n", __func__, key_idx, key.len);

	if (key.len == 0)
		return 0;

	return add_wep_key(usbdev, key.material, key.len, key_idx);
}

static void restore_keys(struct usbnet *usbdev)
{
	int i;

	for (i = 0; i < 4; i++)
		restore_key(usbdev, i);
}

static void clear_key(struct rndis_wlan_private *priv, int idx)
{
	memset(&priv->encr_keys[idx], 0, sizeof(priv->encr_keys[idx]));
}

/* remove_key is for both wep and wpa */
static int remove_key(struct usbnet *usbdev, int index, const u8 *bssid)
{
	struct rndis_wlan_private *priv = get_rndis_wlan_priv(usbdev);
	struct ndis_80211_remove_key remove_key;
	__le32 keyindex;
	bool is_wpa;
	int ret;

	if (priv->encr_keys[index].len == 0)
		return 0;

	is_wpa = is_wpa_key(priv, index);

	netdev_dbg(usbdev->net, "%s(): %i:%s:%i\n",
		   __func__, index, is_wpa ? "wpa" : "wep",
		   priv->encr_keys[index].len);

	clear_key(priv, index);

	if (is_wpa) {
		remove_key.size = cpu_to_le32(sizeof(remove_key));
		remove_key.index = cpu_to_le32(index);
		if (bssid) {
			/* pairwise key */
			if (!is_broadcast_ether_addr(bssid))
				remove_key.index |=
					NDIS_80211_ADDKEY_PAIRWISE_KEY;
			memcpy(remove_key.bssid, bssid,
					sizeof(remove_key.bssid));
		} else
			memset(remove_key.bssid, 0xff,
						sizeof(remove_key.bssid));

		ret = rndis_set_oid(usbdev, OID_802_11_REMOVE_KEY, &remove_key,
							sizeof(remove_key));
		if (ret != 0)
			return ret;
	} else {
		keyindex = cpu_to_le32(index);
		ret = rndis_set_oid(usbdev, OID_802_11_REMOVE_WEP, &keyindex,
							sizeof(keyindex));
		if (ret != 0) {
			netdev_warn(usbdev->net,
				    "removing encryption key %d failed (%08X)\n",
				    index, ret);
			return ret;
		}
	}

	/* if it is transmit key, disable encryption */
	if (index == priv->encr_tx_key_index)
		set_encr_mode(usbdev, RNDIS_WLAN_ALG_NONE, RNDIS_WLAN_ALG_NONE);

	return 0;
}

static void set_multicast_list(struct usbnet *usbdev)
{
	struct rndis_wlan_private *priv = get_rndis_wlan_priv(usbdev);
	struct netdev_hw_addr *ha;
	__le32 filter, basefilter;
	int ret;
	char *mc_addrs = NULL;
	int mc_count;

	basefilter = filter = RNDIS_PACKET_TYPE_DIRECTED |
			      RNDIS_PACKET_TYPE_BROADCAST;

	if (usbdev->net->flags & IFF_PROMISC) {
		filter |= RNDIS_PACKET_TYPE_PROMISCUOUS |
			RNDIS_PACKET_TYPE_ALL_LOCAL;
	} else if (usbdev->net->flags & IFF_ALLMULTI) {
		filter |= RNDIS_PACKET_TYPE_ALL_MULTICAST;
	}

	if (filter != basefilter)
		goto set_filter;

	/*
	 * mc_list should be accessed holding the lock, so copy addresses to
	 * local buffer first.
	 */
	netif_addr_lock_bh(usbdev->net);
	mc_count = netdev_mc_count(usbdev->net);
	if (mc_count > priv->multicast_size) {
		filter |= RNDIS_PACKET_TYPE_ALL_MULTICAST;
	} else if (mc_count) {
		int i = 0;

		mc_addrs = kmalloc(mc_count * ETH_ALEN, GFP_ATOMIC);
		if (!mc_addrs) {
			netdev_warn(usbdev->net,
				    "couldn't alloc %d bytes of memory\n",
				    mc_count * ETH_ALEN);
			netif_addr_unlock_bh(usbdev->net);
			return;
		}

		netdev_for_each_mc_addr(ha, usbdev->net)
			memcpy(mc_addrs + i++ * ETH_ALEN,
			       ha->addr, ETH_ALEN);
	}
	netif_addr_unlock_bh(usbdev->net);

	if (filter != basefilter)
		goto set_filter;

	if (mc_count) {
		ret = rndis_set_oid(usbdev, OID_802_3_MULTICAST_LIST, mc_addrs,
				    mc_count * ETH_ALEN);
		kfree(mc_addrs);
		if (ret == 0)
			filter |= RNDIS_PACKET_TYPE_MULTICAST;
		else
			filter |= RNDIS_PACKET_TYPE_ALL_MULTICAST;

		netdev_dbg(usbdev->net, "OID_802_3_MULTICAST_LIST(%d, max: %d) -> %d\n",
			   mc_count, priv->multicast_size, ret);
	}

set_filter:
	ret = rndis_set_oid(usbdev, OID_GEN_CURRENT_PACKET_FILTER, &filter,
							sizeof(filter));
	if (ret < 0) {
		netdev_warn(usbdev->net, "couldn't set packet filter: %08x\n",
			    le32_to_cpu(filter));
<<<<<<< HEAD
	}

	netdev_dbg(usbdev->net, "OID_GEN_CURRENT_PACKET_FILTER(%08x) -> %d\n",
		   le32_to_cpu(filter), ret);
}

#ifdef DEBUG
static void debug_print_pmkids(struct usbnet *usbdev,
				struct ndis_80211_pmkid *pmkids,
				const char *func_str)
{
	struct rndis_wlan_private *priv = get_rndis_wlan_priv(usbdev);
	int i, len, count, max_pmkids, entry_len;

	max_pmkids = priv->wdev.wiphy->max_num_pmkids;
	len = le32_to_cpu(pmkids->length);
	count = le32_to_cpu(pmkids->bssid_info_count);

	entry_len = (count > 0) ? (len - sizeof(*pmkids)) / count : -1;

	netdev_dbg(usbdev->net, "%s(): %d PMKIDs (data len: %d, entry len: "
				"%d)\n", func_str, count, len, entry_len);

	if (count > max_pmkids)
		count = max_pmkids;

	for (i = 0; i < count; i++) {
		u32 *tmp = (u32 *)pmkids->bssid_info[i].pmkid;

		netdev_dbg(usbdev->net, "%s():  bssid: %pM, "
				"pmkid: %08X:%08X:%08X:%08X\n",
				func_str, pmkids->bssid_info[i].bssid,
				cpu_to_be32(tmp[0]), cpu_to_be32(tmp[1]),
				cpu_to_be32(tmp[2]), cpu_to_be32(tmp[3]));
	}
}
#else
static void debug_print_pmkids(struct usbnet *usbdev,
				struct ndis_80211_pmkid *pmkids,
				const char *func_str)
{
	return;
}
#endif

static struct ndis_80211_pmkid *get_device_pmkids(struct usbnet *usbdev)
{
	struct rndis_wlan_private *priv = get_rndis_wlan_priv(usbdev);
	struct ndis_80211_pmkid *pmkids;
	int len, ret, max_pmkids;

	max_pmkids = priv->wdev.wiphy->max_num_pmkids;
	len = sizeof(*pmkids) + max_pmkids * sizeof(pmkids->bssid_info[0]);

	pmkids = kzalloc(len, GFP_KERNEL);
	if (!pmkids)
		return ERR_PTR(-ENOMEM);

	pmkids->length = cpu_to_le32(len);
	pmkids->bssid_info_count = cpu_to_le32(max_pmkids);

	ret = rndis_query_oid(usbdev, OID_802_11_PMKID, pmkids, &len);
	if (ret < 0) {
		netdev_dbg(usbdev->net, "%s(): OID_802_11_PMKID(%d, %d)"
				" -> %d\n", __func__, len, max_pmkids, ret);

		kfree(pmkids);
		return ERR_PTR(ret);
	}

	if (le32_to_cpu(pmkids->bssid_info_count) > max_pmkids)
		pmkids->bssid_info_count = cpu_to_le32(max_pmkids);

	debug_print_pmkids(usbdev, pmkids, __func__);

	return pmkids;
}

static int set_device_pmkids(struct usbnet *usbdev,
				struct ndis_80211_pmkid *pmkids)
{
	int ret, len, num_pmkids;

	num_pmkids = le32_to_cpu(pmkids->bssid_info_count);
	len = sizeof(*pmkids) + num_pmkids * sizeof(pmkids->bssid_info[0]);
	pmkids->length = cpu_to_le32(len);

	debug_print_pmkids(usbdev, pmkids, __func__);

	ret = rndis_set_oid(usbdev, OID_802_11_PMKID, pmkids,
						le32_to_cpu(pmkids->length));
	if (ret < 0) {
		netdev_dbg(usbdev->net, "%s(): OID_802_11_PMKID(%d, %d) -> %d"
				"\n", __func__, len, num_pmkids, ret);
	}

=======
	}

	netdev_dbg(usbdev->net, "OID_GEN_CURRENT_PACKET_FILTER(%08x) -> %d\n",
		   le32_to_cpu(filter), ret);
}

#ifdef DEBUG
static void debug_print_pmkids(struct usbnet *usbdev,
				struct ndis_80211_pmkid *pmkids,
				const char *func_str)
{
	struct rndis_wlan_private *priv = get_rndis_wlan_priv(usbdev);
	int i, len, count, max_pmkids, entry_len;

	max_pmkids = priv->wdev.wiphy->max_num_pmkids;
	len = le32_to_cpu(pmkids->length);
	count = le32_to_cpu(pmkids->bssid_info_count);

	entry_len = (count > 0) ? (len - sizeof(*pmkids)) / count : -1;

	netdev_dbg(usbdev->net, "%s(): %d PMKIDs (data len: %d, entry len: "
				"%d)\n", func_str, count, len, entry_len);

	if (count > max_pmkids)
		count = max_pmkids;

	for (i = 0; i < count; i++) {
		u32 *tmp = (u32 *)pmkids->bssid_info[i].pmkid;

		netdev_dbg(usbdev->net, "%s():  bssid: %pM, "
				"pmkid: %08X:%08X:%08X:%08X\n",
				func_str, pmkids->bssid_info[i].bssid,
				cpu_to_be32(tmp[0]), cpu_to_be32(tmp[1]),
				cpu_to_be32(tmp[2]), cpu_to_be32(tmp[3]));
	}
}
#else
static void debug_print_pmkids(struct usbnet *usbdev,
				struct ndis_80211_pmkid *pmkids,
				const char *func_str)
{
	return;
}
#endif

static struct ndis_80211_pmkid *get_device_pmkids(struct usbnet *usbdev)
{
	struct rndis_wlan_private *priv = get_rndis_wlan_priv(usbdev);
	struct ndis_80211_pmkid *pmkids;
	int len, ret, max_pmkids;

	max_pmkids = priv->wdev.wiphy->max_num_pmkids;
	len = sizeof(*pmkids) + max_pmkids * sizeof(pmkids->bssid_info[0]);

	pmkids = kzalloc(len, GFP_KERNEL);
	if (!pmkids)
		return ERR_PTR(-ENOMEM);

	pmkids->length = cpu_to_le32(len);
	pmkids->bssid_info_count = cpu_to_le32(max_pmkids);

	ret = rndis_query_oid(usbdev, OID_802_11_PMKID, pmkids, &len);
	if (ret < 0) {
		netdev_dbg(usbdev->net, "%s(): OID_802_11_PMKID(%d, %d)"
				" -> %d\n", __func__, len, max_pmkids, ret);

		kfree(pmkids);
		return ERR_PTR(ret);
	}

	if (le32_to_cpu(pmkids->bssid_info_count) > max_pmkids)
		pmkids->bssid_info_count = cpu_to_le32(max_pmkids);

	debug_print_pmkids(usbdev, pmkids, __func__);

	return pmkids;
}

static int set_device_pmkids(struct usbnet *usbdev,
				struct ndis_80211_pmkid *pmkids)
{
	int ret, len, num_pmkids;

	num_pmkids = le32_to_cpu(pmkids->bssid_info_count);
	len = sizeof(*pmkids) + num_pmkids * sizeof(pmkids->bssid_info[0]);
	pmkids->length = cpu_to_le32(len);

	debug_print_pmkids(usbdev, pmkids, __func__);

	ret = rndis_set_oid(usbdev, OID_802_11_PMKID, pmkids,
						le32_to_cpu(pmkids->length));
	if (ret < 0) {
		netdev_dbg(usbdev->net, "%s(): OID_802_11_PMKID(%d, %d) -> %d"
				"\n", __func__, len, num_pmkids, ret);
	}

>>>>>>> 3cbea436
	kfree(pmkids);
	return ret;
}

static struct ndis_80211_pmkid *remove_pmkid(struct usbnet *usbdev,
						struct ndis_80211_pmkid *pmkids,
						struct cfg80211_pmksa *pmksa,
						int max_pmkids)
{
	int i, len, count, newlen, err;

	len = le32_to_cpu(pmkids->length);
	count = le32_to_cpu(pmkids->bssid_info_count);

	if (count > max_pmkids)
		count = max_pmkids;

	for (i = 0; i < count; i++)
		if (!compare_ether_addr(pmkids->bssid_info[i].bssid,
							pmksa->bssid))
			break;

	/* pmkid not found */
	if (i == count) {
		netdev_dbg(usbdev->net, "%s(): bssid not found (%pM)\n",
					__func__, pmksa->bssid);
		err = -ENOENT;
		goto error;
	}

	for (; i + 1 < count; i++)
		pmkids->bssid_info[i] = pmkids->bssid_info[i + 1];

	count--;
	newlen = sizeof(*pmkids) + count * sizeof(pmkids->bssid_info[0]);

	pmkids->length = cpu_to_le32(newlen);
	pmkids->bssid_info_count = cpu_to_le32(count);

	return pmkids;
error:
	kfree(pmkids);
	return ERR_PTR(err);
}

static struct ndis_80211_pmkid *update_pmkid(struct usbnet *usbdev,
						struct ndis_80211_pmkid *pmkids,
						struct cfg80211_pmksa *pmksa,
						int max_pmkids)
{
	int i, err, len, count, newlen;

	len = le32_to_cpu(pmkids->length);
	count = le32_to_cpu(pmkids->bssid_info_count);

	if (count > max_pmkids)
		count = max_pmkids;

	/* update with new pmkid */
	for (i = 0; i < count; i++) {
		if (compare_ether_addr(pmkids->bssid_info[i].bssid,
							pmksa->bssid))
			continue;

		memcpy(pmkids->bssid_info[i].pmkid, pmksa->pmkid,
								WLAN_PMKID_LEN);

		return pmkids;
	}

	/* out of space, return error */
	if (i == max_pmkids) {
		netdev_dbg(usbdev->net, "%s(): out of space\n", __func__);
		err = -ENOSPC;
		goto error;
	}

	/* add new pmkid */
	newlen = sizeof(*pmkids) + (count + 1) * sizeof(pmkids->bssid_info[0]);

	pmkids = krealloc(pmkids, newlen, GFP_KERNEL);
	if (!pmkids) {
		err = -ENOMEM;
		goto error;
	}

	pmkids->length = cpu_to_le32(newlen);
	pmkids->bssid_info_count = cpu_to_le32(count + 1);

	memcpy(pmkids->bssid_info[count].bssid, pmksa->bssid, ETH_ALEN);
	memcpy(pmkids->bssid_info[count].pmkid, pmksa->pmkid, WLAN_PMKID_LEN);

	return pmkids;
error:
	kfree(pmkids);
	return ERR_PTR(err);
}

/*
 * cfg80211 ops
 */
static int rndis_change_virtual_intf(struct wiphy *wiphy,
					struct net_device *dev,
					enum nl80211_iftype type, u32 *flags,
					struct vif_params *params)
{
	struct rndis_wlan_private *priv = wiphy_priv(wiphy);
	struct usbnet *usbdev = priv->usbdev;
	int mode;

	switch (type) {
	case NL80211_IFTYPE_ADHOC:
		mode = NDIS_80211_INFRA_ADHOC;
		break;
	case NL80211_IFTYPE_STATION:
		mode = NDIS_80211_INFRA_INFRA;
		break;
	default:
		return -EINVAL;
	}

	priv->wdev.iftype = type;

	return set_infra_mode(usbdev, mode);
}

static int rndis_set_wiphy_params(struct wiphy *wiphy, u32 changed)
{
	struct rndis_wlan_private *priv = wiphy_priv(wiphy);
	struct usbnet *usbdev = priv->usbdev;
	int err;

	if (changed & WIPHY_PARAM_FRAG_THRESHOLD) {
		err = set_frag_threshold(usbdev, wiphy->frag_threshold);
		if (err < 0)
			return err;
	}

	if (changed & WIPHY_PARAM_RTS_THRESHOLD) {
		err = set_rts_threshold(usbdev, wiphy->rts_threshold);
		if (err < 0)
			return err;
	}

	return 0;
}

static int rndis_set_tx_power(struct wiphy *wiphy,
			      enum nl80211_tx_power_setting type,
			      int mbm)
{
	struct rndis_wlan_private *priv = wiphy_priv(wiphy);
	struct usbnet *usbdev = priv->usbdev;

	netdev_dbg(usbdev->net, "%s(): type:0x%x mbm:%i\n",
		   __func__, type, mbm);

	if (mbm < 0 || (mbm % 100))
		return -ENOTSUPP;

	/* Device doesn't support changing txpower after initialization, only
	 * turn off/on radio. Support 'auto' mode and setting same dBm that is
	 * currently used.
	 */
	if (type == NL80211_TX_POWER_AUTOMATIC ||
	    MBM_TO_DBM(mbm) == get_bcm4320_power_dbm(priv)) {
		if (!priv->radio_on)
			disassociate(usbdev, true); /* turn on radio */

		return 0;
	}

	return -ENOTSUPP;
}

static int rndis_get_tx_power(struct wiphy *wiphy, int *dbm)
{
	struct rndis_wlan_private *priv = wiphy_priv(wiphy);
	struct usbnet *usbdev = priv->usbdev;

	*dbm = get_bcm4320_power_dbm(priv);

	netdev_dbg(usbdev->net, "%s(): dbm:%i\n", __func__, *dbm);

	return 0;
}

#define SCAN_DELAY_JIFFIES (6 * HZ)
static int rndis_scan(struct wiphy *wiphy, struct net_device *dev,
			struct cfg80211_scan_request *request)
{
	struct usbnet *usbdev = netdev_priv(dev);
	struct rndis_wlan_private *priv = get_rndis_wlan_priv(usbdev);
	int ret;
	int delay = SCAN_DELAY_JIFFIES;

	netdev_dbg(usbdev->net, "cfg80211.scan\n");

	/* Get current bssid list from device before new scan, as new scan
	 * clears internal bssid list.
	 */
	rndis_check_bssid_list(usbdev, NULL, NULL);

	if (!request)
		return -EINVAL;

	if (priv->scan_request && priv->scan_request != request)
		return -EBUSY;

	priv->scan_request = request;

	ret = rndis_start_bssid_list_scan(usbdev);
	if (ret == 0) {
		if (priv->device_type == RNDIS_BCM4320A)
			delay = HZ;

		/* Wait before retrieving scan results from device */
		queue_delayed_work(priv->workqueue, &priv->scan_work, delay);
	}

	return ret;
}

static struct cfg80211_bss *rndis_bss_info_update(struct usbnet *usbdev,
					struct ndis_80211_bssid_ex *bssid)
{
	struct rndis_wlan_private *priv = get_rndis_wlan_priv(usbdev);
	struct ieee80211_channel *channel;
	s32 signal;
	u64 timestamp;
	u16 capability;
	u16 beacon_interval;
	struct ndis_80211_fixed_ies *fixed;
	int ie_len, bssid_len;
	u8 *ie;

<<<<<<< HEAD
	netdev_dbg(usbdev->net, " found bssid: '%.32s' [%pM]\n",
		   bssid->ssid.essid, bssid->mac);
=======
	netdev_dbg(usbdev->net, " found bssid: '%.32s' [%pM], len: %d\n",
		   bssid->ssid.essid, bssid->mac, le32_to_cpu(bssid->length));
>>>>>>> 3cbea436

	/* parse bssid structure */
	bssid_len = le32_to_cpu(bssid->length);

	if (bssid_len < sizeof(struct ndis_80211_bssid_ex) +
			sizeof(struct ndis_80211_fixed_ies))
		return NULL;

	fixed = (struct ndis_80211_fixed_ies *)bssid->ies;

	ie = (void *)(bssid->ies + sizeof(struct ndis_80211_fixed_ies));
	ie_len = min(bssid_len - (int)sizeof(*bssid),
					(int)le32_to_cpu(bssid->ie_length));
	ie_len -= sizeof(struct ndis_80211_fixed_ies);
	if (ie_len < 0)
		return NULL;

	/* extract data for cfg80211_inform_bss */
	channel = ieee80211_get_channel(priv->wdev.wiphy,
			KHZ_TO_MHZ(le32_to_cpu(bssid->config.ds_config)));
	if (!channel)
		return NULL;

	signal = level_to_qual(le32_to_cpu(bssid->rssi));
	timestamp = le64_to_cpu(*(__le64 *)fixed->timestamp);
	capability = le16_to_cpu(fixed->capabilities);
	beacon_interval = le16_to_cpu(fixed->beacon_interval);

	return cfg80211_inform_bss(priv->wdev.wiphy, channel, bssid->mac,
		timestamp, capability, beacon_interval, ie, ie_len, signal,
		GFP_KERNEL);
}

static struct ndis_80211_bssid_ex *next_bssid_list_item(
					struct ndis_80211_bssid_ex *bssid,
					int *bssid_len, void *buf, int len)
{
	void *buf_end, *bssid_end;

	buf_end = (char *)buf + len;
	bssid_end = (char *)bssid + *bssid_len;

	if ((int)(buf_end - bssid_end) < sizeof(bssid->length)) {
		*bssid_len = 0;
		return NULL;
	} else {
		bssid = (void *)((char *)bssid + *bssid_len);
		*bssid_len = le32_to_cpu(bssid->length);
		return bssid;
	}
}

static bool check_bssid_list_item(struct ndis_80211_bssid_ex *bssid,
				  int bssid_len, void *buf, int len)
{
	void *buf_end, *bssid_end;

	if (!bssid || bssid_len <= 0 || bssid_len > len)
		return false;

	buf_end = (char *)buf + len;
	bssid_end = (char *)bssid + bssid_len;

	return (int)(buf_end - bssid_end) >= 0 && (int)(bssid_end - buf) >= 0;
}

static int rndis_check_bssid_list(struct usbnet *usbdev, u8 *match_bssid,
					bool *matched)
{
	void *buf = NULL;
	struct ndis_80211_bssid_list_ex *bssid_list;
	struct ndis_80211_bssid_ex *bssid;
	int ret = -EINVAL, len, count, bssid_len, real_count, new_len;

<<<<<<< HEAD
	netdev_dbg(usbdev->net, "check_bssid_list\n");
=======
	netdev_dbg(usbdev->net, "%s()\n", __func__);
>>>>>>> 3cbea436

	len = CONTROL_BUFFER_SIZE;
resize_buf:
	buf = kzalloc(len, GFP_KERNEL);
	if (!buf) {
		ret = -ENOMEM;
		goto out;
	}

	/* BSSID-list might have got bigger last time we checked, keep
	 * resizing until it won't get any bigger.
	 */
	new_len = len;
	ret = rndis_query_oid(usbdev, OID_802_11_BSSID_LIST, buf, &new_len);
	if (ret != 0 || new_len < sizeof(struct ndis_80211_bssid_list_ex))
		goto out;

	if (new_len > len) {
		len = new_len;
		kfree(buf);
		goto resize_buf;
	}

	len = new_len;

	bssid_list = buf;
	count = le32_to_cpu(bssid_list->num_items);
<<<<<<< HEAD
	netdev_dbg(usbdev->net, "check_bssid_list: %d BSSIDs found (buflen: %d)\n",
		   count, len);
=======
	real_count = 0;
	netdev_dbg(usbdev->net, "%s(): buflen: %d\n", __func__, len);
>>>>>>> 3cbea436

	bssid_len = 0;
	bssid = next_bssid_list_item(bssid_list->bssid, &bssid_len, buf, len);

	/* Device returns incorrect 'num_items'. Workaround by ignoring the
	 * received 'num_items' and walking through full bssid buffer instead.
	 */
	while (check_bssid_list_item(bssid, bssid_len, buf, len)) {
		if (rndis_bss_info_update(usbdev, bssid) && match_bssid &&
		    matched) {
			if (compare_ether_addr(bssid->mac, match_bssid))
				*matched = true;
		}

		real_count++;
		bssid = next_bssid_list_item(bssid, &bssid_len, buf, len);
	}

	netdev_dbg(usbdev->net, "%s(): num_items from device: %d, really found:"
				" %d\n", __func__, count, real_count);

out:
	kfree(buf);
	return ret;
}

static void rndis_get_scan_results(struct work_struct *work)
{
	struct rndis_wlan_private *priv =
		container_of(work, struct rndis_wlan_private, scan_work.work);
	struct usbnet *usbdev = priv->usbdev;
	int ret;

	netdev_dbg(usbdev->net, "get_scan_results\n");

	if (!priv->scan_request)
		return;

	ret = rndis_check_bssid_list(usbdev, NULL, NULL);

	cfg80211_scan_done(priv->scan_request, ret < 0);

	priv->scan_request = NULL;
}

static int rndis_connect(struct wiphy *wiphy, struct net_device *dev,
					struct cfg80211_connect_params *sme)
{
	struct rndis_wlan_private *priv = wiphy_priv(wiphy);
	struct usbnet *usbdev = priv->usbdev;
	struct ieee80211_channel *channel = sme->channel;
	struct ndis_80211_ssid ssid;
	int pairwise = RNDIS_WLAN_ALG_NONE;
	int groupwise = RNDIS_WLAN_ALG_NONE;
	int keymgmt = RNDIS_WLAN_KEY_MGMT_NONE;
	int length, i, ret, chan = -1;

	if (channel)
		chan = ieee80211_frequency_to_channel(channel->center_freq);

	groupwise = rndis_cipher_to_alg(sme->crypto.cipher_group);
	for (i = 0; i < sme->crypto.n_ciphers_pairwise; i++)
		pairwise |=
			rndis_cipher_to_alg(sme->crypto.ciphers_pairwise[i]);

	if (sme->crypto.n_ciphers_pairwise > 0 &&
			pairwise == RNDIS_WLAN_ALG_NONE) {
		netdev_err(usbdev->net, "Unsupported pairwise cipher\n");
		return -ENOTSUPP;
	}

	for (i = 0; i < sme->crypto.n_akm_suites; i++)
		keymgmt |=
			rndis_akm_suite_to_key_mgmt(sme->crypto.akm_suites[i]);

	if (sme->crypto.n_akm_suites > 0 &&
			keymgmt == RNDIS_WLAN_KEY_MGMT_NONE) {
		netdev_err(usbdev->net, "Invalid keymgmt\n");
		return -ENOTSUPP;
	}

	netdev_dbg(usbdev->net, "cfg80211.connect('%.32s':[%pM]:%d:[%d,0x%x:0x%x]:[0x%x:0x%x]:0x%x)\n",
		   sme->ssid, sme->bssid, chan,
		   sme->privacy, sme->crypto.wpa_versions, sme->auth_type,
		   groupwise, pairwise, keymgmt);

	if (is_associated(usbdev))
		disassociate(usbdev, false);

	ret = set_infra_mode(usbdev, NDIS_80211_INFRA_INFRA);
	if (ret < 0) {
		netdev_dbg(usbdev->net, "connect: set_infra_mode failed, %d\n",
			   ret);
		goto err_turn_radio_on;
	}

	ret = set_auth_mode(usbdev, sme->crypto.wpa_versions, sme->auth_type,
								keymgmt);
	if (ret < 0) {
		netdev_dbg(usbdev->net, "connect: set_auth_mode failed, %d\n",
			   ret);
		goto err_turn_radio_on;
	}

	set_priv_filter(usbdev);

	ret = set_encr_mode(usbdev, pairwise, groupwise);
	if (ret < 0) {
		netdev_dbg(usbdev->net, "connect: set_encr_mode failed, %d\n",
			   ret);
		goto err_turn_radio_on;
	}

	if (channel) {
		ret = set_channel(usbdev, chan);
		if (ret < 0) {
			netdev_dbg(usbdev->net, "connect: set_channel failed, %d\n",
				   ret);
			goto err_turn_radio_on;
		}
	}

	if (sme->key && ((groupwise | pairwise) & RNDIS_WLAN_ALG_WEP)) {
		priv->encr_tx_key_index = sme->key_idx;
		ret = add_wep_key(usbdev, sme->key, sme->key_len, sme->key_idx);
		if (ret < 0) {
			netdev_dbg(usbdev->net, "connect: add_wep_key failed, %d (%d, %d)\n",
				   ret, sme->key_len, sme->key_idx);
			goto err_turn_radio_on;
		}
	}

	if (sme->bssid && !is_zero_ether_addr(sme->bssid) &&
				!is_broadcast_ether_addr(sme->bssid)) {
		ret = set_bssid(usbdev, sme->bssid);
		if (ret < 0) {
			netdev_dbg(usbdev->net, "connect: set_bssid failed, %d\n",
				   ret);
			goto err_turn_radio_on;
		}
	} else
		clear_bssid(usbdev);

	length = sme->ssid_len;
	if (length > NDIS_802_11_LENGTH_SSID)
		length = NDIS_802_11_LENGTH_SSID;

	memset(&ssid, 0, sizeof(ssid));
	ssid.length = cpu_to_le32(length);
	memcpy(ssid.essid, sme->ssid, length);

	/* Pause and purge rx queue, so we don't pass packets before
	 * 'media connect'-indication.
	 */
	usbnet_pause_rx(usbdev);
	usbnet_purge_paused_rxq(usbdev);

	ret = set_essid(usbdev, &ssid);
	if (ret < 0)
		netdev_dbg(usbdev->net, "connect: set_essid failed, %d\n", ret);
	return ret;

err_turn_radio_on:
	disassociate(usbdev, true);

	return ret;
}

static int rndis_disconnect(struct wiphy *wiphy, struct net_device *dev,
								u16 reason_code)
{
	struct rndis_wlan_private *priv = wiphy_priv(wiphy);
	struct usbnet *usbdev = priv->usbdev;

	netdev_dbg(usbdev->net, "cfg80211.disconnect(%d)\n", reason_code);

	priv->connected = false;
	memset(priv->bssid, 0, ETH_ALEN);

	return deauthenticate(usbdev);
}

static int rndis_join_ibss(struct wiphy *wiphy, struct net_device *dev,
					struct cfg80211_ibss_params *params)
{
	struct rndis_wlan_private *priv = wiphy_priv(wiphy);
	struct usbnet *usbdev = priv->usbdev;
	struct ieee80211_channel *channel = params->channel;
	struct ndis_80211_ssid ssid;
	enum nl80211_auth_type auth_type;
	int ret, alg, length, chan = -1;

	if (channel)
		chan = ieee80211_frequency_to_channel(channel->center_freq);

	/* TODO: How to handle ad-hoc encryption?
	 * connect() has *key, join_ibss() doesn't. RNDIS requires key to be
	 * pre-shared for encryption (open/shared/wpa), is key set before
	 * join_ibss? Which auth_type to use (not in params)? What about WPA?
	 */
	if (params->privacy) {
		auth_type = NL80211_AUTHTYPE_SHARED_KEY;
		alg = RNDIS_WLAN_ALG_WEP;
	} else {
		auth_type = NL80211_AUTHTYPE_OPEN_SYSTEM;
		alg = RNDIS_WLAN_ALG_NONE;
	}

	netdev_dbg(usbdev->net, "cfg80211.join_ibss('%.32s':[%pM]:%d:%d)\n",
		   params->ssid, params->bssid, chan, params->privacy);

	if (is_associated(usbdev))
		disassociate(usbdev, false);

	ret = set_infra_mode(usbdev, NDIS_80211_INFRA_ADHOC);
	if (ret < 0) {
		netdev_dbg(usbdev->net, "join_ibss: set_infra_mode failed, %d\n",
			   ret);
		goto err_turn_radio_on;
	}

	ret = set_auth_mode(usbdev, 0, auth_type, RNDIS_WLAN_KEY_MGMT_NONE);
	if (ret < 0) {
		netdev_dbg(usbdev->net, "join_ibss: set_auth_mode failed, %d\n",
			   ret);
		goto err_turn_radio_on;
	}

	set_priv_filter(usbdev);

	ret = set_encr_mode(usbdev, alg, RNDIS_WLAN_ALG_NONE);
	if (ret < 0) {
		netdev_dbg(usbdev->net, "join_ibss: set_encr_mode failed, %d\n",
			   ret);
		goto err_turn_radio_on;
	}

	if (channel) {
		ret = set_channel(usbdev, chan);
		if (ret < 0) {
			netdev_dbg(usbdev->net, "join_ibss: set_channel failed, %d\n",
				   ret);
			goto err_turn_radio_on;
		}
	}

	if (params->bssid && !is_zero_ether_addr(params->bssid) &&
				!is_broadcast_ether_addr(params->bssid)) {
		ret = set_bssid(usbdev, params->bssid);
		if (ret < 0) {
			netdev_dbg(usbdev->net, "join_ibss: set_bssid failed, %d\n",
				   ret);
			goto err_turn_radio_on;
		}
	} else
		clear_bssid(usbdev);

	length = params->ssid_len;
	if (length > NDIS_802_11_LENGTH_SSID)
		length = NDIS_802_11_LENGTH_SSID;

	memset(&ssid, 0, sizeof(ssid));
	ssid.length = cpu_to_le32(length);
	memcpy(ssid.essid, params->ssid, length);

	/* Don't need to pause rx queue for ad-hoc. */
	usbnet_purge_paused_rxq(usbdev);
	usbnet_resume_rx(usbdev);

	ret = set_essid(usbdev, &ssid);
	if (ret < 0)
		netdev_dbg(usbdev->net, "join_ibss: set_essid failed, %d\n",
			   ret);
	return ret;

err_turn_radio_on:
	disassociate(usbdev, true);

	return ret;
}

static int rndis_leave_ibss(struct wiphy *wiphy, struct net_device *dev)
{
	struct rndis_wlan_private *priv = wiphy_priv(wiphy);
	struct usbnet *usbdev = priv->usbdev;

	netdev_dbg(usbdev->net, "cfg80211.leave_ibss()\n");

	priv->connected = false;
	memset(priv->bssid, 0, ETH_ALEN);

	return deauthenticate(usbdev);
}

static int rndis_set_channel(struct wiphy *wiphy, struct net_device *netdev,
	struct ieee80211_channel *chan, enum nl80211_channel_type channel_type)
{
	struct rndis_wlan_private *priv = wiphy_priv(wiphy);
	struct usbnet *usbdev = priv->usbdev;

	return set_channel(usbdev,
			ieee80211_frequency_to_channel(chan->center_freq));
}

static int rndis_add_key(struct wiphy *wiphy, struct net_device *netdev,
			 u8 key_index, bool pairwise, const u8 *mac_addr,
			 struct key_params *params)
{
	struct rndis_wlan_private *priv = wiphy_priv(wiphy);
	struct usbnet *usbdev = priv->usbdev;
	__le32 flags;

	netdev_dbg(usbdev->net, "%s(%i, %pM, %08x)\n",
		   __func__, key_index, mac_addr, params->cipher);

	switch (params->cipher) {
	case WLAN_CIPHER_SUITE_WEP40:
	case WLAN_CIPHER_SUITE_WEP104:
		return add_wep_key(usbdev, params->key, params->key_len,
								key_index);
	case WLAN_CIPHER_SUITE_TKIP:
	case WLAN_CIPHER_SUITE_CCMP:
		flags = 0;

		if (params->seq && params->seq_len > 0)
			flags |= NDIS_80211_ADDKEY_SET_INIT_RECV_SEQ;
		if (mac_addr)
			flags |= NDIS_80211_ADDKEY_PAIRWISE_KEY |
					NDIS_80211_ADDKEY_TRANSMIT_KEY;

		return add_wpa_key(usbdev, params->key, params->key_len,
				key_index, mac_addr, params->seq,
				params->seq_len, params->cipher, flags);
	default:
		netdev_dbg(usbdev->net, "%s(): unsupported cipher %08x\n",
			   __func__, params->cipher);
		return -ENOTSUPP;
	}
}

static int rndis_del_key(struct wiphy *wiphy, struct net_device *netdev,
			 u8 key_index, bool pairwise, const u8 *mac_addr)
{
	struct rndis_wlan_private *priv = wiphy_priv(wiphy);
	struct usbnet *usbdev = priv->usbdev;

	netdev_dbg(usbdev->net, "%s(%i, %pM)\n", __func__, key_index, mac_addr);

	return remove_key(usbdev, key_index, mac_addr);
}

static int rndis_set_default_key(struct wiphy *wiphy, struct net_device *netdev,
				 u8 key_index, bool unicast, bool multicast)
{
	struct rndis_wlan_private *priv = wiphy_priv(wiphy);
	struct usbnet *usbdev = priv->usbdev;
	struct rndis_wlan_encr_key key;

	netdev_dbg(usbdev->net, "%s(%i)\n", __func__, key_index);

	priv->encr_tx_key_index = key_index;

	if (is_wpa_key(priv, key_index))
		return 0;

	key = priv->encr_keys[key_index];

	return add_wep_key(usbdev, key.material, key.len, key_index);
}

static void rndis_fill_station_info(struct usbnet *usbdev,
						struct station_info *sinfo)
{
	__le32 linkspeed, rssi;
	int ret, len;

	memset(sinfo, 0, sizeof(*sinfo));

	len = sizeof(linkspeed);
	ret = rndis_query_oid(usbdev, OID_GEN_LINK_SPEED, &linkspeed, &len);
	if (ret == 0) {
		sinfo->txrate.legacy = le32_to_cpu(linkspeed) / 1000;
		sinfo->filled |= STATION_INFO_TX_BITRATE;
	}

	len = sizeof(rssi);
	ret = rndis_query_oid(usbdev, OID_802_11_RSSI, &rssi, &len);
	if (ret == 0) {
		sinfo->signal = level_to_qual(le32_to_cpu(rssi));
		sinfo->filled |= STATION_INFO_SIGNAL;
	}
}

static int rndis_get_station(struct wiphy *wiphy, struct net_device *dev,
					u8 *mac, struct station_info *sinfo)
{
	struct rndis_wlan_private *priv = wiphy_priv(wiphy);
	struct usbnet *usbdev = priv->usbdev;

	if (compare_ether_addr(priv->bssid, mac))
		return -ENOENT;

	rndis_fill_station_info(usbdev, sinfo);

	return 0;
}

static int rndis_dump_station(struct wiphy *wiphy, struct net_device *dev,
			       int idx, u8 *mac, struct station_info *sinfo)
{
	struct rndis_wlan_private *priv = wiphy_priv(wiphy);
	struct usbnet *usbdev = priv->usbdev;

	if (idx != 0)
		return -ENOENT;

	memcpy(mac, priv->bssid, ETH_ALEN);

	rndis_fill_station_info(usbdev, sinfo);

	return 0;
}

static int rndis_set_pmksa(struct wiphy *wiphy, struct net_device *netdev,
				struct cfg80211_pmksa *pmksa)
{
	struct rndis_wlan_private *priv = wiphy_priv(wiphy);
	struct usbnet *usbdev = priv->usbdev;
	struct ndis_80211_pmkid *pmkids;
	u32 *tmp = (u32 *)pmksa->pmkid;

	netdev_dbg(usbdev->net, "%s(%pM, %08X:%08X:%08X:%08X)\n", __func__,
			pmksa->bssid,
			cpu_to_be32(tmp[0]), cpu_to_be32(tmp[1]),
			cpu_to_be32(tmp[2]), cpu_to_be32(tmp[3]));

	pmkids = get_device_pmkids(usbdev);
	if (IS_ERR(pmkids)) {
		/* couldn't read PMKID cache from device */
		return PTR_ERR(pmkids);
	}

	pmkids = update_pmkid(usbdev, pmkids, pmksa, wiphy->max_num_pmkids);
	if (IS_ERR(pmkids)) {
		/* not found, list full, etc */
		return PTR_ERR(pmkids);
	}

	return set_device_pmkids(usbdev, pmkids);
}

static int rndis_del_pmksa(struct wiphy *wiphy, struct net_device *netdev,
				struct cfg80211_pmksa *pmksa)
{
	struct rndis_wlan_private *priv = wiphy_priv(wiphy);
	struct usbnet *usbdev = priv->usbdev;
	struct ndis_80211_pmkid *pmkids;
	u32 *tmp = (u32 *)pmksa->pmkid;

	netdev_dbg(usbdev->net, "%s(%pM, %08X:%08X:%08X:%08X)\n", __func__,
			pmksa->bssid,
			cpu_to_be32(tmp[0]), cpu_to_be32(tmp[1]),
			cpu_to_be32(tmp[2]), cpu_to_be32(tmp[3]));

	pmkids = get_device_pmkids(usbdev);
	if (IS_ERR(pmkids)) {
		/* Couldn't read PMKID cache from device */
		return PTR_ERR(pmkids);
	}

	pmkids = remove_pmkid(usbdev, pmkids, pmksa, wiphy->max_num_pmkids);
	if (IS_ERR(pmkids)) {
		/* not found, etc */
		return PTR_ERR(pmkids);
	}

	return set_device_pmkids(usbdev, pmkids);
}

static int rndis_flush_pmksa(struct wiphy *wiphy, struct net_device *netdev)
{
	struct rndis_wlan_private *priv = wiphy_priv(wiphy);
	struct usbnet *usbdev = priv->usbdev;
	struct ndis_80211_pmkid pmkid;

	netdev_dbg(usbdev->net, "%s()\n", __func__);

	memset(&pmkid, 0, sizeof(pmkid));

	pmkid.length = cpu_to_le32(sizeof(pmkid));
	pmkid.bssid_info_count = cpu_to_le32(0);

	return rndis_set_oid(usbdev, OID_802_11_PMKID, &pmkid, sizeof(pmkid));
}

<<<<<<< HEAD
=======
static int rndis_set_power_mgmt(struct wiphy *wiphy, struct net_device *dev,
				bool enabled, int timeout)
{
	struct rndis_wlan_private *priv = wiphy_priv(wiphy);
	struct usbnet *usbdev = priv->usbdev;
	int power_mode;
	__le32 mode;
	int ret;

	netdev_dbg(usbdev->net, "%s(): %s, %d\n", __func__,
				enabled ? "enabled" : "disabled",
				timeout);

	if (enabled)
		power_mode = NDIS_80211_POWER_MODE_FAST_PSP;
	else
		power_mode = NDIS_80211_POWER_MODE_CAM;

	if (power_mode == priv->power_mode)
		return 0;

	priv->power_mode = power_mode;

	mode = cpu_to_le32(power_mode);
	ret = rndis_set_oid(usbdev, OID_802_11_POWER_MODE, &mode, sizeof(mode));

	netdev_dbg(usbdev->net, "%s(): OID_802_11_POWER_MODE -> %d\n",
				__func__, ret);

	return ret;
}

static int rndis_set_cqm_rssi_config(struct wiphy *wiphy,
					struct net_device *dev,
					s32 rssi_thold, u32 rssi_hyst)
{
	struct rndis_wlan_private *priv = wiphy_priv(wiphy);

	priv->cqm_rssi_thold = rssi_thold;
	priv->cqm_rssi_hyst = rssi_hyst;
	priv->last_cqm_event_rssi = 0;

	return 0;
}

static void rndis_wlan_craft_connected_bss(struct usbnet *usbdev, u8 *bssid,
					   struct ndis_80211_assoc_info *info)
{
	struct rndis_wlan_private *priv = get_rndis_wlan_priv(usbdev);
	struct ieee80211_channel *channel;
	struct ndis_80211_conf config;
	struct ndis_80211_ssid ssid;
	s32 signal;
	u64 timestamp;
	u16 capability;
	u16 beacon_interval;
	__le32 rssi;
	u8 ie_buf[34];
	int len, ret, ie_len;

	/* Get signal quality, in case of error use rssi=0 and ignore error. */
	len = sizeof(rssi);
	rssi = 0;
	ret = rndis_query_oid(usbdev, OID_802_11_RSSI, &rssi, &len);
	signal = level_to_qual(le32_to_cpu(rssi));

	netdev_dbg(usbdev->net, "%s(): OID_802_11_RSSI -> %d, "
		   "rssi:%d, qual: %d\n", __func__, ret, le32_to_cpu(rssi),
		   level_to_qual(le32_to_cpu(rssi)));

	/* Get AP capabilities */
	if (info) {
		capability = le16_to_cpu(info->resp_ie.capa);
	} else {
		/* Set atleast ESS/IBSS capability */
		capability = (priv->infra_mode == NDIS_80211_INFRA_INFRA) ?
				WLAN_CAPABILITY_ESS : WLAN_CAPABILITY_IBSS;
	}

	/* Get channel and beacon interval */
	len = sizeof(config);
	ret = rndis_query_oid(usbdev, OID_802_11_CONFIGURATION, &config, &len);
	netdev_dbg(usbdev->net, "%s(): OID_802_11_CONFIGURATION -> %d\n",
				__func__, ret);
	if (ret >= 0) {
		beacon_interval = le16_to_cpu(config.beacon_period);
		channel = ieee80211_get_channel(priv->wdev.wiphy,
				KHZ_TO_MHZ(le32_to_cpu(config.ds_config)));
		if (!channel) {
			netdev_warn(usbdev->net, "%s(): could not get channel."
						 "\n", __func__);
			return;
		}
	} else {
		netdev_warn(usbdev->net, "%s(): could not get configuration.\n",
					 __func__);
		return;
	}

	/* Get SSID, in case of error, use zero length SSID and ignore error. */
	len = sizeof(ssid);
	memset(&ssid, 0, sizeof(ssid));
	ret = rndis_query_oid(usbdev, OID_802_11_SSID, &ssid, &len);
	netdev_dbg(usbdev->net, "%s(): OID_802_11_SSID -> %d, len: %d, ssid: "
				"'%.32s'\n", __func__, ret,
				le32_to_cpu(ssid.length), ssid.essid);

	if (le32_to_cpu(ssid.length) > 32)
		ssid.length = cpu_to_le32(32);

	ie_buf[0] = WLAN_EID_SSID;
	ie_buf[1] = le32_to_cpu(ssid.length);
	memcpy(&ie_buf[2], ssid.essid, le32_to_cpu(ssid.length));

	ie_len = le32_to_cpu(ssid.length) + 2;

	/* no tsf */
	timestamp = 0;

	netdev_dbg(usbdev->net, "%s(): channel:%d(freq), bssid:[%pM], tsf:%d, "
		"capa:%x, beacon int:%d, resp_ie(len:%d, essid:'%.32s'), "
		"signal:%d\n", __func__, (channel ? channel->center_freq : -1),
		bssid, (u32)timestamp, capability, beacon_interval, ie_len,
		ssid.essid, signal);

	cfg80211_inform_bss(priv->wdev.wiphy, channel, bssid,
		timestamp, capability, beacon_interval, ie_buf, ie_len,
		signal, GFP_KERNEL);
}

>>>>>>> 3cbea436
/*
 * workers, indication handlers, device poller
 */
static void rndis_wlan_do_link_up_work(struct usbnet *usbdev)
{
	struct rndis_wlan_private *priv = get_rndis_wlan_priv(usbdev);
	struct ndis_80211_assoc_info *info = NULL;
	u8 bssid[ETH_ALEN];
	int resp_ie_len, req_ie_len;
	u8 *req_ie, *resp_ie;
	int ret, offset;
	bool roamed = false;
	bool match_bss;

	if (priv->infra_mode == NDIS_80211_INFRA_INFRA && priv->connected) {
		/* received media connect indication while connected, either
		 * device reassociated with same AP or roamed to new. */
		roamed = true;
	}

	req_ie_len = 0;
	resp_ie_len = 0;
	req_ie = NULL;
	resp_ie = NULL;

	if (priv->infra_mode == NDIS_80211_INFRA_INFRA) {
		info = kzalloc(CONTROL_BUFFER_SIZE, GFP_KERNEL);
		if (!info) {
			/* No memory? Try resume work later */
			set_bit(WORK_LINK_UP, &priv->work_pending);
			queue_work(priv->workqueue, &priv->work);
			return;
		}

		/* Get association info IEs from device. */
		ret = get_association_info(usbdev, info, CONTROL_BUFFER_SIZE);
		if (!ret) {
			req_ie_len = le32_to_cpu(info->req_ie_length);
			if (req_ie_len > 0) {
				offset = le32_to_cpu(info->offset_req_ies);

				if (offset > CONTROL_BUFFER_SIZE)
					offset = CONTROL_BUFFER_SIZE;

				req_ie = (u8 *)info + offset;

				if (offset + req_ie_len > CONTROL_BUFFER_SIZE)
					req_ie_len =
						CONTROL_BUFFER_SIZE - offset;
			}

			resp_ie_len = le32_to_cpu(info->resp_ie_length);
			if (resp_ie_len > 0) {
				offset = le32_to_cpu(info->offset_resp_ies);

				if (offset > CONTROL_BUFFER_SIZE)
					offset = CONTROL_BUFFER_SIZE;

				resp_ie = (u8 *)info + offset;

				if (offset + resp_ie_len > CONTROL_BUFFER_SIZE)
					resp_ie_len =
						CONTROL_BUFFER_SIZE - offset;
			}
		} else {
			/* Since rndis_wlan_craft_connected_bss() might use info
			 * later and expects info to contain valid data if
			 * non-null, free info and set NULL here.
			 */
			kfree(info);
			info = NULL;
		}
	} else if (WARN_ON(priv->infra_mode != NDIS_80211_INFRA_ADHOC))
		return;

	ret = get_bssid(usbdev, bssid);
	if (ret < 0)
		memset(bssid, 0, sizeof(bssid));

	netdev_dbg(usbdev->net, "link up work: [%pM]%s\n",
		   bssid, roamed ? " roamed" : "");

	/* Internal bss list in device should contain at least the currently
	 * connected bss and we can get it to cfg80211 with
	 * rndis_check_bssid_list().
	 *
	 * NDIS spec says: "If the device is associated, but the associated
	 *  BSSID is not in its BSSID scan list, then the driver must add an
	 *  entry for the BSSID at the end of the data that it returns in
	 *  response to query of OID_802_11_BSSID_LIST."
	 *
	 * NOTE: Seems to be true for BCM4320b variant, but not BCM4320a.
	 */
	match_bss = false;
	rndis_check_bssid_list(usbdev, bssid, &match_bss);

	if (!is_zero_ether_addr(bssid) && !match_bss) {
		/* Couldn't get bss from device, we need to manually craft bss
		 * for cfg80211.
		 */
		rndis_wlan_craft_connected_bss(usbdev, bssid, info);
	}

	if (priv->infra_mode == NDIS_80211_INFRA_INFRA) {
		if (!roamed)
			cfg80211_connect_result(usbdev->net, bssid, req_ie,
						req_ie_len, resp_ie,
						resp_ie_len, 0, GFP_KERNEL);
		else
			cfg80211_roamed(usbdev->net, bssid, req_ie, req_ie_len,
					resp_ie, resp_ie_len, GFP_KERNEL);
	} else if (priv->infra_mode == NDIS_80211_INFRA_ADHOC)
		cfg80211_ibss_joined(usbdev->net, bssid, GFP_KERNEL);

	if (info != NULL)
		kfree(info);

	priv->connected = true;
	memcpy(priv->bssid, bssid, ETH_ALEN);

	usbnet_resume_rx(usbdev);
	netif_carrier_on(usbdev->net);
}

static void rndis_wlan_do_link_down_work(struct usbnet *usbdev)
{
	struct rndis_wlan_private *priv = get_rndis_wlan_priv(usbdev);

	if (priv->connected) {
		priv->connected = false;
		memset(priv->bssid, 0, ETH_ALEN);

		deauthenticate(usbdev);

		cfg80211_disconnected(usbdev->net, 0, NULL, 0, GFP_KERNEL);
	}

	netif_carrier_off(usbdev->net);
}

static void rndis_wlan_worker(struct work_struct *work)
{
	struct rndis_wlan_private *priv =
		container_of(work, struct rndis_wlan_private, work);
	struct usbnet *usbdev = priv->usbdev;

	if (test_and_clear_bit(WORK_LINK_UP, &priv->work_pending))
		rndis_wlan_do_link_up_work(usbdev);

	if (test_and_clear_bit(WORK_LINK_DOWN, &priv->work_pending))
		rndis_wlan_do_link_down_work(usbdev);

	if (test_and_clear_bit(WORK_SET_MULTICAST_LIST, &priv->work_pending))
		set_multicast_list(usbdev);
}

static void rndis_wlan_set_multicast_list(struct net_device *dev)
{
	struct usbnet *usbdev = netdev_priv(dev);
	struct rndis_wlan_private *priv = get_rndis_wlan_priv(usbdev);

	if (test_bit(WORK_SET_MULTICAST_LIST, &priv->work_pending))
		return;

	set_bit(WORK_SET_MULTICAST_LIST, &priv->work_pending);
	queue_work(priv->workqueue, &priv->work);
}

static void rndis_wlan_auth_indication(struct usbnet *usbdev,
				struct ndis_80211_status_indication *indication,
				int len)
{
	u8 *buf;
	const char *type;
	int flags, buflen, key_id;
	bool pairwise_error, group_error;
	struct ndis_80211_auth_request *auth_req;
	enum nl80211_key_type key_type;

	/* must have at least one array entry */
	if (len < offsetof(struct ndis_80211_status_indication, u) +
				sizeof(struct ndis_80211_auth_request)) {
		netdev_info(usbdev->net, "authentication indication: too short message (%i)\n",
			    len);
		return;
	}

	buf = (void *)&indication->u.auth_request[0];
	buflen = len - offsetof(struct ndis_80211_status_indication, u);

	while (buflen >= sizeof(*auth_req)) {
		auth_req = (void *)buf;
		type = "unknown";
		flags = le32_to_cpu(auth_req->flags);
		pairwise_error = false;
		group_error = false;

		if (flags & 0x1)
			type = "reauth request";
		if (flags & 0x2)
			type = "key update request";
		if (flags & 0x6) {
			pairwise_error = true;
			type = "pairwise_error";
		}
		if (flags & 0xe) {
			group_error = true;
			type = "group_error";
		}

		netdev_info(usbdev->net, "authentication indication: %s (0x%08x)\n",
			    type, le32_to_cpu(auth_req->flags));

		if (pairwise_error) {
			key_type = NL80211_KEYTYPE_PAIRWISE;
			key_id = -1;

			cfg80211_michael_mic_failure(usbdev->net,
							auth_req->bssid,
							key_type, key_id, NULL,
							GFP_KERNEL);
		}

		if (group_error) {
			key_type = NL80211_KEYTYPE_GROUP;
			key_id = -1;

			cfg80211_michael_mic_failure(usbdev->net,
							auth_req->bssid,
							key_type, key_id, NULL,
							GFP_KERNEL);
		}

		buflen -= le32_to_cpu(auth_req->length);
		buf += le32_to_cpu(auth_req->length);
	}
}

static void rndis_wlan_pmkid_cand_list_indication(struct usbnet *usbdev,
				struct ndis_80211_status_indication *indication,
				int len)
{
	struct ndis_80211_pmkid_cand_list *cand_list;
	int list_len, expected_len, i;

	if (len < offsetof(struct ndis_80211_status_indication, u) +
				sizeof(struct ndis_80211_pmkid_cand_list)) {
		netdev_info(usbdev->net, "pmkid candidate list indication: too short message (%i)\n",
			    len);
		return;
	}

	list_len = le32_to_cpu(indication->u.cand_list.num_candidates) *
			sizeof(struct ndis_80211_pmkid_candidate);
	expected_len = sizeof(struct ndis_80211_pmkid_cand_list) + list_len +
			offsetof(struct ndis_80211_status_indication, u);

	if (len < expected_len) {
		netdev_info(usbdev->net, "pmkid candidate list indication: list larger than buffer (%i < %i)\n",
			    len, expected_len);
		return;
	}

	cand_list = &indication->u.cand_list;

	netdev_info(usbdev->net, "pmkid candidate list indication: version %i, candidates %i\n",
		    le32_to_cpu(cand_list->version),
		    le32_to_cpu(cand_list->num_candidates));

	if (le32_to_cpu(cand_list->version) != 1)
		return;

	for (i = 0; i < le32_to_cpu(cand_list->num_candidates); i++) {
		struct ndis_80211_pmkid_candidate *cand =
						&cand_list->candidate_list[i];

		netdev_dbg(usbdev->net, "cand[%i]: flags: 0x%08x, bssid: %pM\n",
			   i, le32_to_cpu(cand->flags), cand->bssid);

#if 0
		struct iw_pmkid_cand pcand;
		union iwreq_data wrqu;

		memset(&pcand, 0, sizeof(pcand));
		if (le32_to_cpu(cand->flags) & 0x01)
			pcand.flags |= IW_PMKID_CAND_PREAUTH;
		pcand.index = i;
		memcpy(pcand.bssid.sa_data, cand->bssid, ETH_ALEN);

		memset(&wrqu, 0, sizeof(wrqu));
		wrqu.data.length = sizeof(pcand);
		wireless_send_event(usbdev->net, IWEVPMKIDCAND, &wrqu,
								(u8 *)&pcand);
#endif
	}
}

static void rndis_wlan_media_specific_indication(struct usbnet *usbdev,
			struct rndis_indicate *msg, int buflen)
{
	struct ndis_80211_status_indication *indication;
	int len, offset;

	offset = offsetof(struct rndis_indicate, status) +
			le32_to_cpu(msg->offset);
	len = le32_to_cpu(msg->length);

	if (len < 8) {
		netdev_info(usbdev->net, "media specific indication, ignore too short message (%i < 8)\n",
			    len);
		return;
	}

	if (offset + len > buflen) {
		netdev_info(usbdev->net, "media specific indication, too large to fit to buffer (%i > %i)\n",
			    offset + len, buflen);
		return;
	}

	indication = (void *)((u8 *)msg + offset);

	switch (le32_to_cpu(indication->status_type)) {
	case NDIS_80211_STATUSTYPE_RADIOSTATE:
		netdev_info(usbdev->net, "radio state indication: %i\n",
			    le32_to_cpu(indication->u.radio_status));
		return;

	case NDIS_80211_STATUSTYPE_MEDIASTREAMMODE:
		netdev_info(usbdev->net, "media stream mode indication: %i\n",
			    le32_to_cpu(indication->u.media_stream_mode));
		return;

	case NDIS_80211_STATUSTYPE_AUTHENTICATION:
		rndis_wlan_auth_indication(usbdev, indication, len);
		return;

	case NDIS_80211_STATUSTYPE_PMKID_CANDIDATELIST:
		rndis_wlan_pmkid_cand_list_indication(usbdev, indication, len);
		return;

	default:
		netdev_info(usbdev->net, "media specific indication: unknown status type 0x%08x\n",
			    le32_to_cpu(indication->status_type));
	}
}

static void rndis_wlan_indication(struct usbnet *usbdev, void *ind, int buflen)
{
	struct rndis_wlan_private *priv = get_rndis_wlan_priv(usbdev);
	struct rndis_indicate *msg = ind;

	switch (msg->status) {
	case RNDIS_STATUS_MEDIA_CONNECT:
		if (priv->current_command_oid == OID_802_11_ADD_KEY) {
			/* OID_802_11_ADD_KEY causes sometimes extra
			 * "media connect" indications which confuses driver
			 * and userspace to think that device is
			 * roaming/reassociating when it isn't.
			 */
			netdev_dbg(usbdev->net, "ignored OID_802_11_ADD_KEY triggered 'media connect'\n");
			return;
		}

		usbnet_pause_rx(usbdev);

		netdev_info(usbdev->net, "media connect\n");

		/* queue work to avoid recursive calls into rndis_command */
		set_bit(WORK_LINK_UP, &priv->work_pending);
		queue_work(priv->workqueue, &priv->work);
		break;

	case RNDIS_STATUS_MEDIA_DISCONNECT:
		netdev_info(usbdev->net, "media disconnect\n");

		/* queue work to avoid recursive calls into rndis_command */
		set_bit(WORK_LINK_DOWN, &priv->work_pending);
		queue_work(priv->workqueue, &priv->work);
		break;

	case RNDIS_STATUS_MEDIA_SPECIFIC_INDICATION:
		rndis_wlan_media_specific_indication(usbdev, msg, buflen);
		break;

	default:
		netdev_info(usbdev->net, "indication: 0x%08x\n",
			    le32_to_cpu(msg->status));
		break;
	}
}

static int rndis_wlan_get_caps(struct usbnet *usbdev, struct wiphy *wiphy)
{
	struct {
		__le32	num_items;
		__le32	items[8];
	} networks_supported;
	struct ndis_80211_capability *caps;
	u8 caps_buf[sizeof(*caps) + sizeof(caps->auth_encr_pair) * 16];
	int len, retval, i, n;
	struct rndis_wlan_private *priv = get_rndis_wlan_priv(usbdev);

	/* determine supported modes */
	len = sizeof(networks_supported);
	retval = rndis_query_oid(usbdev, OID_802_11_NETWORK_TYPES_SUPPORTED,
						&networks_supported, &len);
	if (retval >= 0) {
		n = le32_to_cpu(networks_supported.num_items);
		if (n > 8)
			n = 8;
		for (i = 0; i < n; i++) {
			switch (le32_to_cpu(networks_supported.items[i])) {
			case NDIS_80211_TYPE_FREQ_HOP:
			case NDIS_80211_TYPE_DIRECT_SEQ:
				priv->caps |= CAP_MODE_80211B;
				break;
			case NDIS_80211_TYPE_OFDM_A:
				priv->caps |= CAP_MODE_80211A;
				break;
			case NDIS_80211_TYPE_OFDM_G:
				priv->caps |= CAP_MODE_80211G;
				break;
			}
		}
	}

	/* get device 802.11 capabilities, number of PMKIDs */
	caps = (struct ndis_80211_capability *)caps_buf;
	len = sizeof(caps_buf);
	retval = rndis_query_oid(usbdev, OID_802_11_CAPABILITY, caps, &len);
	if (retval >= 0) {
		netdev_dbg(usbdev->net, "OID_802_11_CAPABILITY -> len %d, "
				"ver %d, pmkids %d, auth-encr-pairs %d\n",
				le32_to_cpu(caps->length),
				le32_to_cpu(caps->version),
				le32_to_cpu(caps->num_pmkids),
				le32_to_cpu(caps->num_auth_encr_pair));
		wiphy->max_num_pmkids = le32_to_cpu(caps->num_pmkids);
	} else
		wiphy->max_num_pmkids = 0;

	return retval;
}

static void rndis_do_cqm(struct usbnet *usbdev, s32 rssi)
{
	struct rndis_wlan_private *priv = get_rndis_wlan_priv(usbdev);
	enum nl80211_cqm_rssi_threshold_event event;
	int thold, hyst, last_event;

	if (priv->cqm_rssi_thold >= 0 || rssi >= 0)
		return;
	if (priv->infra_mode != NDIS_80211_INFRA_INFRA)
		return;

	last_event = priv->last_cqm_event_rssi;
	thold = priv->cqm_rssi_thold;
	hyst = priv->cqm_rssi_hyst;

	if (rssi < thold && (last_event == 0 || rssi < last_event - hyst))
		event = NL80211_CQM_RSSI_THRESHOLD_EVENT_LOW;
	else if (rssi > thold && (last_event == 0 || rssi > last_event + hyst))
		event = NL80211_CQM_RSSI_THRESHOLD_EVENT_HIGH;
	else
		return;

	priv->last_cqm_event_rssi = rssi;
	cfg80211_cqm_rssi_notify(usbdev->net, event, GFP_KERNEL);
}

#define DEVICE_POLLER_JIFFIES (HZ)
static void rndis_device_poller(struct work_struct *work)
{
	struct rndis_wlan_private *priv =
		container_of(work, struct rndis_wlan_private,
							dev_poller_work.work);
	struct usbnet *usbdev = priv->usbdev;
	__le32 rssi, tmp;
	int len, ret, j;
	int update_jiffies = DEVICE_POLLER_JIFFIES;
	void *buf;

	/* Only check/do workaround when connected. Calling is_associated()
	 * also polls device with rndis_command() and catches for media link
	 * indications.
	 */
	if (!is_associated(usbdev)) {
		/* Workaround bad scanning in BCM4320a devices with active
		 * background scanning when not associated.
		 */
		if (priv->device_type == RNDIS_BCM4320A && priv->radio_on &&
		    !priv->scan_request) {
			/* Get previous scan results */
			rndis_check_bssid_list(usbdev, NULL, NULL);

			/* Initiate new scan */
			rndis_start_bssid_list_scan(usbdev);
		}

		goto end;
	}

	len = sizeof(rssi);
	ret = rndis_query_oid(usbdev, OID_802_11_RSSI, &rssi, &len);
	if (ret == 0) {
		priv->last_qual = level_to_qual(le32_to_cpu(rssi));
		rndis_do_cqm(usbdev, le32_to_cpu(rssi));
	}

	netdev_dbg(usbdev->net, "dev-poller: OID_802_11_RSSI -> %d, rssi:%d, qual: %d\n",
		   ret, le32_to_cpu(rssi), level_to_qual(le32_to_cpu(rssi)));

	/* Workaround transfer stalls on poor quality links.
	 * TODO: find right way to fix these stalls (as stalls do not happen
	 * with ndiswrapper/windows driver). */
	if (priv->param_workaround_interval > 0 && priv->last_qual <= 25) {
		/* Decrease stats worker interval to catch stalls.
		 * faster. Faster than 400-500ms causes packet loss,
		 * Slower doesn't catch stalls fast enough.
		 */
		j = msecs_to_jiffies(priv->param_workaround_interval);
		if (j > DEVICE_POLLER_JIFFIES)
			j = DEVICE_POLLER_JIFFIES;
		else if (j <= 0)
			j = 1;
		update_jiffies = j;

		/* Send scan OID. Use of both OIDs is required to get device
		 * working.
		 */
		tmp = cpu_to_le32(1);
		rndis_set_oid(usbdev, OID_802_11_BSSID_LIST_SCAN, &tmp,
								sizeof(tmp));

		len = CONTROL_BUFFER_SIZE;
		buf = kmalloc(len, GFP_KERNEL);
		if (!buf)
			goto end;

		rndis_query_oid(usbdev, OID_802_11_BSSID_LIST, buf, &len);
		kfree(buf);
	}

end:
	if (update_jiffies >= HZ)
		update_jiffies = round_jiffies_relative(update_jiffies);
	else {
		j = round_jiffies_relative(update_jiffies);
		if (abs(j - update_jiffies) <= 10)
			update_jiffies = j;
	}

	queue_delayed_work(priv->workqueue, &priv->dev_poller_work,
								update_jiffies);
}

/*
 * driver/device initialization
 */
<<<<<<< HEAD
static void rndis_copy_module_params(struct usbnet *usbdev)
{
	struct rndis_wlan_private *priv = get_rndis_wlan_priv(usbdev);
=======
static void rndis_copy_module_params(struct usbnet *usbdev, int device_type)
{
	struct rndis_wlan_private *priv = get_rndis_wlan_priv(usbdev);

	priv->device_type = device_type;
>>>>>>> 3cbea436

	priv->param_country[0] = modparam_country[0];
	priv->param_country[1] = modparam_country[1];
	priv->param_country[2] = 0;
	priv->param_frameburst   = modparam_frameburst;
	priv->param_afterburner  = modparam_afterburner;
	priv->param_power_save   = modparam_power_save;
	priv->param_power_output = modparam_power_output;
	priv->param_roamtrigger  = modparam_roamtrigger;
	priv->param_roamdelta    = modparam_roamdelta;

	priv->param_country[0] = toupper(priv->param_country[0]);
	priv->param_country[1] = toupper(priv->param_country[1]);
	/* doesn't support EU as country code, use FI instead */
	if (!strcmp(priv->param_country, "EU"))
		strcpy(priv->param_country, "FI");

	if (priv->param_power_save < 0)
		priv->param_power_save = 0;
	else if (priv->param_power_save > 2)
		priv->param_power_save = 2;

	if (priv->param_power_output < 0)
		priv->param_power_output = 0;
	else if (priv->param_power_output > 3)
		priv->param_power_output = 3;

	if (priv->param_roamtrigger < -80)
		priv->param_roamtrigger = -80;
	else if (priv->param_roamtrigger > -60)
		priv->param_roamtrigger = -60;

	if (priv->param_roamdelta < 0)
		priv->param_roamdelta = 0;
	else if (priv->param_roamdelta > 2)
		priv->param_roamdelta = 2;

	if (modparam_workaround_interval < 0)
		priv->param_workaround_interval = 500;
	else
		priv->param_workaround_interval = modparam_workaround_interval;
}

<<<<<<< HEAD
=======
static int unknown_early_init(struct usbnet *usbdev)
{
	/* copy module parameters for unknown so that iwconfig reports txpower
	 * and workaround parameter is copied to private structure correctly.
	 */
	rndis_copy_module_params(usbdev, RNDIS_UNKNOWN);

	/* This is unknown device, so do not try set configuration parameters.
	 */

	return 0;
}

>>>>>>> 3cbea436
static int bcm4320a_early_init(struct usbnet *usbdev)
{
	/* copy module parameters for bcm4320a so that iwconfig reports txpower
	 * and workaround parameter is copied to private structure correctly.
	 */
<<<<<<< HEAD
	rndis_copy_module_params(usbdev);
=======
	rndis_copy_module_params(usbdev, RNDIS_BCM4320A);
>>>>>>> 3cbea436

	/* bcm4320a doesn't handle configuration parameters well. Try
	 * set any and you get partially zeroed mac and broken device.
	 */

	return 0;
}

static int bcm4320b_early_init(struct usbnet *usbdev)
{
	struct rndis_wlan_private *priv = get_rndis_wlan_priv(usbdev);
	char buf[8];

<<<<<<< HEAD
	rndis_copy_module_params(usbdev);
=======
	rndis_copy_module_params(usbdev, RNDIS_BCM4320B);
>>>>>>> 3cbea436

	/* Early initialization settings, setting these won't have effect
	 * if called after generic_rndis_bind().
	 */

	rndis_set_config_parameter_str(usbdev, "Country", priv->param_country);
	rndis_set_config_parameter_str(usbdev, "FrameBursting",
					priv->param_frameburst ? "1" : "0");
	rndis_set_config_parameter_str(usbdev, "Afterburner",
					priv->param_afterburner ? "1" : "0");
	sprintf(buf, "%d", priv->param_power_save);
	rndis_set_config_parameter_str(usbdev, "PowerSaveMode", buf);
	sprintf(buf, "%d", priv->param_power_output);
	rndis_set_config_parameter_str(usbdev, "PwrOut", buf);
	sprintf(buf, "%d", priv->param_roamtrigger);
	rndis_set_config_parameter_str(usbdev, "RoamTrigger", buf);
	sprintf(buf, "%d", priv->param_roamdelta);
	rndis_set_config_parameter_str(usbdev, "RoamDelta", buf);

	return 0;
}

/* same as rndis_netdev_ops but with local multicast handler */
static const struct net_device_ops rndis_wlan_netdev_ops = {
	.ndo_open		= usbnet_open,
	.ndo_stop		= usbnet_stop,
	.ndo_start_xmit		= usbnet_start_xmit,
	.ndo_tx_timeout		= usbnet_tx_timeout,
	.ndo_set_mac_address 	= eth_mac_addr,
	.ndo_validate_addr	= eth_validate_addr,
	.ndo_set_multicast_list	= rndis_wlan_set_multicast_list,
};

static int rndis_wlan_bind(struct usbnet *usbdev, struct usb_interface *intf)
{
	struct wiphy *wiphy;
	struct rndis_wlan_private *priv;
	int retval, len;
	__le32 tmp;

	/* allocate wiphy and rndis private data
	 * NOTE: We only support a single virtual interface, so wiphy
	 * and wireless_dev are somewhat synonymous for this device.
	 */
	wiphy = wiphy_new(&rndis_config_ops, sizeof(struct rndis_wlan_private));
	if (!wiphy)
		return -ENOMEM;

	priv = wiphy_priv(wiphy);
	usbdev->net->ieee80211_ptr = &priv->wdev;
	priv->wdev.wiphy = wiphy;
	priv->wdev.iftype = NL80211_IFTYPE_STATION;

	/* These have to be initialized before calling generic_rndis_bind().
	 * Otherwise we'll be in big trouble in rndis_wlan_early_init().
	 */
	usbdev->driver_priv = priv;
	priv->usbdev = usbdev;

	mutex_init(&priv->command_lock);

	/* because rndis_command() sleeps we need to use workqueue */
	priv->workqueue = create_singlethread_workqueue("rndis_wlan");
	INIT_WORK(&priv->work, rndis_wlan_worker);
	INIT_DELAYED_WORK(&priv->dev_poller_work, rndis_device_poller);
	INIT_DELAYED_WORK(&priv->scan_work, rndis_get_scan_results);

	/* try bind rndis_host */
	retval = generic_rndis_bind(usbdev, intf, FLAG_RNDIS_PHYM_WIRELESS);
	if (retval < 0)
		goto fail;

	/* generic_rndis_bind set packet filter to multicast_all+
	 * promisc mode which doesn't work well for our devices (device
	 * picks up rssi to closest station instead of to access point).
	 *
	 * rndis_host wants to avoid all OID as much as possible
	 * so do promisc/multicast handling in rndis_wlan.
	 */
	usbdev->net->netdev_ops = &rndis_wlan_netdev_ops;

	tmp = RNDIS_PACKET_TYPE_DIRECTED | RNDIS_PACKET_TYPE_BROADCAST;
	retval = rndis_set_oid(usbdev, OID_GEN_CURRENT_PACKET_FILTER, &tmp,
								sizeof(tmp));

	len = sizeof(tmp);
	retval = rndis_query_oid(usbdev, OID_802_3_MAXIMUM_LIST_SIZE, &tmp,
								&len);
	priv->multicast_size = le32_to_cpu(tmp);
	if (retval < 0 || priv->multicast_size < 0)
		priv->multicast_size = 0;
	if (priv->multicast_size > 0)
		usbdev->net->flags |= IFF_MULTICAST;
	else
		usbdev->net->flags &= ~IFF_MULTICAST;

	/* fill-out wiphy structure and register w/ cfg80211 */
	memcpy(wiphy->perm_addr, usbdev->net->dev_addr, ETH_ALEN);
	wiphy->privid = rndis_wiphy_privid;
	wiphy->interface_modes = BIT(NL80211_IFTYPE_STATION)
					| BIT(NL80211_IFTYPE_ADHOC);
	wiphy->max_scan_ssids = 1;

	/* TODO: fill-out band/encr information based on priv->caps */
	rndis_wlan_get_caps(usbdev, wiphy);

	memcpy(priv->channels, rndis_channels, sizeof(rndis_channels));
	memcpy(priv->rates, rndis_rates, sizeof(rndis_rates));
	priv->band.channels = priv->channels;
	priv->band.n_channels = ARRAY_SIZE(rndis_channels);
	priv->band.bitrates = priv->rates;
	priv->band.n_bitrates = ARRAY_SIZE(rndis_rates);
	wiphy->bands[IEEE80211_BAND_2GHZ] = &priv->band;
	wiphy->signal_type = CFG80211_SIGNAL_TYPE_UNSPEC;

	memcpy(priv->cipher_suites, rndis_cipher_suites,
						sizeof(rndis_cipher_suites));
	wiphy->cipher_suites = priv->cipher_suites;
	wiphy->n_cipher_suites = ARRAY_SIZE(rndis_cipher_suites);

	set_wiphy_dev(wiphy, &usbdev->udev->dev);

	if (wiphy_register(wiphy)) {
		retval = -ENODEV;
		goto fail;
	}

	set_default_iw_params(usbdev);

	priv->power_mode = -1;

	/* set default rts/frag */
	rndis_set_wiphy_params(wiphy,
			WIPHY_PARAM_FRAG_THRESHOLD | WIPHY_PARAM_RTS_THRESHOLD);

	/* turn radio off on init */
	priv->radio_on = false;
	disassociate(usbdev, false);
	netif_carrier_off(usbdev->net);

	return 0;

fail:
	cancel_delayed_work_sync(&priv->dev_poller_work);
	cancel_delayed_work_sync(&priv->scan_work);
	cancel_work_sync(&priv->work);
	flush_workqueue(priv->workqueue);
	destroy_workqueue(priv->workqueue);

	wiphy_free(wiphy);
	return retval;
}

static void rndis_wlan_unbind(struct usbnet *usbdev, struct usb_interface *intf)
{
	struct rndis_wlan_private *priv = get_rndis_wlan_priv(usbdev);

	/* turn radio off */
	disassociate(usbdev, false);

	cancel_delayed_work_sync(&priv->dev_poller_work);
	cancel_delayed_work_sync(&priv->scan_work);
	cancel_work_sync(&priv->work);
	flush_workqueue(priv->workqueue);
	destroy_workqueue(priv->workqueue);

	rndis_unbind(usbdev, intf);

	wiphy_unregister(priv->wdev.wiphy);
	wiphy_free(priv->wdev.wiphy);
}

static int rndis_wlan_reset(struct usbnet *usbdev)
{
	struct rndis_wlan_private *priv = get_rndis_wlan_priv(usbdev);
	int retval;

	netdev_dbg(usbdev->net, "%s()\n", __func__);

	retval = rndis_reset(usbdev);
	if (retval)
		netdev_warn(usbdev->net, "rndis_reset failed: %d\n", retval);

	/* rndis_reset cleared multicast list, so restore here.
	   (set_multicast_list() also turns on current packet filter) */
	set_multicast_list(usbdev);

	queue_delayed_work(priv->workqueue, &priv->dev_poller_work,
		round_jiffies_relative(DEVICE_POLLER_JIFFIES));

	return deauthenticate(usbdev);
}

static int rndis_wlan_stop(struct usbnet *usbdev)
{
	struct rndis_wlan_private *priv = get_rndis_wlan_priv(usbdev);
	int retval;
	__le32 filter;

	netdev_dbg(usbdev->net, "%s()\n", __func__);

	retval = disassociate(usbdev, false);

	priv->work_pending = 0;
	cancel_delayed_work_sync(&priv->dev_poller_work);
	cancel_delayed_work_sync(&priv->scan_work);
	cancel_work_sync(&priv->work);
	flush_workqueue(priv->workqueue);

	if (priv->scan_request) {
		cfg80211_scan_done(priv->scan_request, true);
		priv->scan_request = NULL;
	}

	/* Set current packet filter zero to block receiving data packets from
	   device. */
	filter = 0;
	rndis_set_oid(usbdev, OID_GEN_CURRENT_PACKET_FILTER, &filter,
								sizeof(filter));

	return retval;
}

static const struct driver_info	bcm4320b_info = {
	.description =	"Wireless RNDIS device, BCM4320b based",
	.flags =	FLAG_WLAN | FLAG_FRAMING_RN | FLAG_NO_SETINT |
				FLAG_AVOID_UNLINK_URBS,
	.bind =		rndis_wlan_bind,
	.unbind =	rndis_wlan_unbind,
	.status =	rndis_status,
	.rx_fixup =	rndis_rx_fixup,
	.tx_fixup =	rndis_tx_fixup,
	.reset =	rndis_wlan_reset,
	.stop =		rndis_wlan_stop,
	.early_init =	bcm4320b_early_init,
	.indication =	rndis_wlan_indication,
};

static const struct driver_info	bcm4320a_info = {
	.description =	"Wireless RNDIS device, BCM4320a based",
	.flags =	FLAG_WLAN | FLAG_FRAMING_RN | FLAG_NO_SETINT |
				FLAG_AVOID_UNLINK_URBS,
	.bind =		rndis_wlan_bind,
	.unbind =	rndis_wlan_unbind,
	.status =	rndis_status,
	.rx_fixup =	rndis_rx_fixup,
	.tx_fixup =	rndis_tx_fixup,
	.reset =	rndis_wlan_reset,
	.stop =		rndis_wlan_stop,
	.early_init =	bcm4320a_early_init,
	.indication =	rndis_wlan_indication,
};

static const struct driver_info rndis_wlan_info = {
	.description =	"Wireless RNDIS device",
	.flags =	FLAG_WLAN | FLAG_FRAMING_RN | FLAG_NO_SETINT |
				FLAG_AVOID_UNLINK_URBS,
	.bind =		rndis_wlan_bind,
	.unbind =	rndis_wlan_unbind,
	.status =	rndis_status,
	.rx_fixup =	rndis_rx_fixup,
	.tx_fixup =	rndis_tx_fixup,
	.reset =	rndis_wlan_reset,
	.stop =		rndis_wlan_stop,
	.early_init =	unknown_early_init,
	.indication =	rndis_wlan_indication,
};

/*-------------------------------------------------------------------------*/

static const struct usb_device_id products [] = {
#define	RNDIS_MASTER_INTERFACE \
	.bInterfaceClass	= USB_CLASS_COMM, \
	.bInterfaceSubClass	= 2 /* ACM */, \
	.bInterfaceProtocol	= 0x0ff

/* INF driver for these devices have DriverVer >= 4.xx.xx.xx and many custom
 * parameters available. Chipset marked as 'BCM4320SKFBG' in NDISwrapper-wiki.
 */
{
	.match_flags	=   USB_DEVICE_ID_MATCH_INT_INFO
			  | USB_DEVICE_ID_MATCH_DEVICE,
	.idVendor		= 0x0411,
	.idProduct		= 0x00bc,	/* Buffalo WLI-U2-KG125S */
	RNDIS_MASTER_INTERFACE,
	.driver_info		= (unsigned long) &bcm4320b_info,
}, {
	.match_flags	=   USB_DEVICE_ID_MATCH_INT_INFO
			  | USB_DEVICE_ID_MATCH_DEVICE,
	.idVendor		= 0x0baf,
	.idProduct		= 0x011b,	/* U.S. Robotics USR5421 */
	RNDIS_MASTER_INTERFACE,
	.driver_info		= (unsigned long) &bcm4320b_info,
}, {
	.match_flags	=   USB_DEVICE_ID_MATCH_INT_INFO
			  | USB_DEVICE_ID_MATCH_DEVICE,
	.idVendor		= 0x050d,
	.idProduct		= 0x011b,	/* Belkin F5D7051 */
	RNDIS_MASTER_INTERFACE,
	.driver_info		= (unsigned long) &bcm4320b_info,
}, {
	.match_flags	=   USB_DEVICE_ID_MATCH_INT_INFO
			  | USB_DEVICE_ID_MATCH_DEVICE,
	.idVendor		= 0x1799,	/* Belkin has two vendor ids */
	.idProduct		= 0x011b,	/* Belkin F5D7051 */
	RNDIS_MASTER_INTERFACE,
	.driver_info		= (unsigned long) &bcm4320b_info,
}, {
	.match_flags	=   USB_DEVICE_ID_MATCH_INT_INFO
			  | USB_DEVICE_ID_MATCH_DEVICE,
	.idVendor		= 0x13b1,
	.idProduct		= 0x0014,	/* Linksys WUSB54GSv2 */
	RNDIS_MASTER_INTERFACE,
	.driver_info		= (unsigned long) &bcm4320b_info,
}, {
	.match_flags	=   USB_DEVICE_ID_MATCH_INT_INFO
			  | USB_DEVICE_ID_MATCH_DEVICE,
	.idVendor		= 0x13b1,
	.idProduct		= 0x0026,	/* Linksys WUSB54GSC */
	RNDIS_MASTER_INTERFACE,
	.driver_info		= (unsigned long) &bcm4320b_info,
}, {
	.match_flags	=   USB_DEVICE_ID_MATCH_INT_INFO
			  | USB_DEVICE_ID_MATCH_DEVICE,
	.idVendor		= 0x0b05,
	.idProduct		= 0x1717,	/* Asus WL169gE */
	RNDIS_MASTER_INTERFACE,
	.driver_info		= (unsigned long) &bcm4320b_info,
}, {
	.match_flags	=   USB_DEVICE_ID_MATCH_INT_INFO
			  | USB_DEVICE_ID_MATCH_DEVICE,
	.idVendor		= 0x0a5c,
	.idProduct		= 0xd11b,	/* Eminent EM4045 */
	RNDIS_MASTER_INTERFACE,
	.driver_info		= (unsigned long) &bcm4320b_info,
}, {
	.match_flags	=   USB_DEVICE_ID_MATCH_INT_INFO
			  | USB_DEVICE_ID_MATCH_DEVICE,
	.idVendor		= 0x1690,
	.idProduct		= 0x0715,	/* BT Voyager 1055 */
	RNDIS_MASTER_INTERFACE,
	.driver_info		= (unsigned long) &bcm4320b_info,
},
/* These devices have DriverVer < 4.xx.xx.xx and do not have any custom
 * parameters available, hardware probably contain older firmware version with
 * no way of updating. Chipset marked as 'BCM4320????' in NDISwrapper-wiki.
 */
{
	.match_flags	=   USB_DEVICE_ID_MATCH_INT_INFO
			  | USB_DEVICE_ID_MATCH_DEVICE,
	.idVendor		= 0x13b1,
	.idProduct		= 0x000e,	/* Linksys WUSB54GSv1 */
	RNDIS_MASTER_INTERFACE,
	.driver_info		= (unsigned long) &bcm4320a_info,
}, {
	.match_flags	=   USB_DEVICE_ID_MATCH_INT_INFO
			  | USB_DEVICE_ID_MATCH_DEVICE,
	.idVendor		= 0x0baf,
	.idProduct		= 0x0111,	/* U.S. Robotics USR5420 */
	RNDIS_MASTER_INTERFACE,
	.driver_info		= (unsigned long) &bcm4320a_info,
}, {
	.match_flags	=   USB_DEVICE_ID_MATCH_INT_INFO
			  | USB_DEVICE_ID_MATCH_DEVICE,
	.idVendor		= 0x0411,
	.idProduct		= 0x004b,	/* BUFFALO WLI-USB-G54 */
	RNDIS_MASTER_INTERFACE,
	.driver_info		= (unsigned long) &bcm4320a_info,
},
/* Generic Wireless RNDIS devices that we don't have exact
 * idVendor/idProduct/chip yet.
 */
{
	/* RNDIS is MSFT's un-official variant of CDC ACM */
	USB_INTERFACE_INFO(USB_CLASS_COMM, 2 /* ACM */, 0x0ff),
	.driver_info = (unsigned long) &rndis_wlan_info,
}, {
	/* "ActiveSync" is an undocumented variant of RNDIS, used in WM5 */
	USB_INTERFACE_INFO(USB_CLASS_MISC, 1, 1),
	.driver_info = (unsigned long) &rndis_wlan_info,
},
	{ },		// END
};
MODULE_DEVICE_TABLE(usb, products);

static struct usb_driver rndis_wlan_driver = {
	.name =		"rndis_wlan",
	.id_table =	products,
	.probe =	usbnet_probe,
	.disconnect =	usbnet_disconnect,
	.suspend =	usbnet_suspend,
	.resume =	usbnet_resume,
};

static int __init rndis_wlan_init(void)
{
	return usb_register(&rndis_wlan_driver);
}
module_init(rndis_wlan_init);

static void __exit rndis_wlan_exit(void)
{
	usb_deregister(&rndis_wlan_driver);
}
module_exit(rndis_wlan_exit);

MODULE_AUTHOR("Bjorge Dijkstra");
MODULE_AUTHOR("Jussi Kivilinna");
MODULE_DESCRIPTION("Driver for RNDIS based USB Wireless adapters");
MODULE_LICENSE("GPL");
<|MERGE_RESOLUTION|>--- conflicted
+++ resolved
@@ -580,9 +580,6 @@
 
 static int rndis_flush_pmksa(struct wiphy *wiphy, struct net_device *netdev);
 
-<<<<<<< HEAD
-static struct cfg80211_ops rndis_config_ops = {
-=======
 static int rndis_set_power_mgmt(struct wiphy *wiphy, struct net_device *dev,
 				bool enabled, int timeout);
 
@@ -591,7 +588,6 @@
 					s32 rssi_thold, u32 rssi_hyst);
 
 static const struct cfg80211_ops rndis_config_ops = {
->>>>>>> 3cbea436
 	.change_virtual_intf = rndis_change_virtual_intf,
 	.scan = rndis_scan,
 	.set_wiphy_params = rndis_set_wiphy_params,
@@ -610,11 +606,8 @@
 	.set_pmksa = rndis_set_pmksa,
 	.del_pmksa = rndis_del_pmksa,
 	.flush_pmksa = rndis_flush_pmksa,
-<<<<<<< HEAD
-=======
 	.set_power_mgmt = rndis_set_power_mgmt,
 	.set_cqm_rssi_config = rndis_set_cqm_rssi_config,
->>>>>>> 3cbea436
 };
 
 static void *rndis_wiphy_privid = &rndis_wiphy_privid;
@@ -809,7 +802,6 @@
 			netdev_dbg(dev->net, "%s(%s): received invalid "
 				"data offset: %d > %d\n", __func__,
 				oid_to_string(oid), respoffs, buflen);
-<<<<<<< HEAD
 
 			ret = -EINVAL;
 			goto exit_unlock;
@@ -829,27 +821,6 @@
 
 		memcpy(data, u.buf + respoffs, copylen);
 
-=======
-
-			ret = -EINVAL;
-			goto exit_unlock;
-		}
-
-		if ((resplen + respoffs) > buflen) {
-			/* Device would have returned more data if buffer would
-			 * have been big enough. Copy just the bits that we got.
-			 */
-			copylen = buflen - respoffs;
-		} else {
-			copylen = resplen;
-		}
-
-		if (copylen > *len)
-			copylen = *len;
-
-		memcpy(data, u.buf + respoffs, copylen);
-
->>>>>>> 3cbea436
 		*len = resplen;
 
 		ret = rndis_error_status(u.get_c->status);
@@ -1684,7 +1655,6 @@
 	if (ret < 0) {
 		netdev_warn(usbdev->net, "couldn't set packet filter: %08x\n",
 			    le32_to_cpu(filter));
-<<<<<<< HEAD
 	}
 
 	netdev_dbg(usbdev->net, "OID_GEN_CURRENT_PACKET_FILTER(%08x) -> %d\n",
@@ -1781,104 +1751,6 @@
 				"\n", __func__, len, num_pmkids, ret);
 	}
 
-=======
-	}
-
-	netdev_dbg(usbdev->net, "OID_GEN_CURRENT_PACKET_FILTER(%08x) -> %d\n",
-		   le32_to_cpu(filter), ret);
-}
-
-#ifdef DEBUG
-static void debug_print_pmkids(struct usbnet *usbdev,
-				struct ndis_80211_pmkid *pmkids,
-				const char *func_str)
-{
-	struct rndis_wlan_private *priv = get_rndis_wlan_priv(usbdev);
-	int i, len, count, max_pmkids, entry_len;
-
-	max_pmkids = priv->wdev.wiphy->max_num_pmkids;
-	len = le32_to_cpu(pmkids->length);
-	count = le32_to_cpu(pmkids->bssid_info_count);
-
-	entry_len = (count > 0) ? (len - sizeof(*pmkids)) / count : -1;
-
-	netdev_dbg(usbdev->net, "%s(): %d PMKIDs (data len: %d, entry len: "
-				"%d)\n", func_str, count, len, entry_len);
-
-	if (count > max_pmkids)
-		count = max_pmkids;
-
-	for (i = 0; i < count; i++) {
-		u32 *tmp = (u32 *)pmkids->bssid_info[i].pmkid;
-
-		netdev_dbg(usbdev->net, "%s():  bssid: %pM, "
-				"pmkid: %08X:%08X:%08X:%08X\n",
-				func_str, pmkids->bssid_info[i].bssid,
-				cpu_to_be32(tmp[0]), cpu_to_be32(tmp[1]),
-				cpu_to_be32(tmp[2]), cpu_to_be32(tmp[3]));
-	}
-}
-#else
-static void debug_print_pmkids(struct usbnet *usbdev,
-				struct ndis_80211_pmkid *pmkids,
-				const char *func_str)
-{
-	return;
-}
-#endif
-
-static struct ndis_80211_pmkid *get_device_pmkids(struct usbnet *usbdev)
-{
-	struct rndis_wlan_private *priv = get_rndis_wlan_priv(usbdev);
-	struct ndis_80211_pmkid *pmkids;
-	int len, ret, max_pmkids;
-
-	max_pmkids = priv->wdev.wiphy->max_num_pmkids;
-	len = sizeof(*pmkids) + max_pmkids * sizeof(pmkids->bssid_info[0]);
-
-	pmkids = kzalloc(len, GFP_KERNEL);
-	if (!pmkids)
-		return ERR_PTR(-ENOMEM);
-
-	pmkids->length = cpu_to_le32(len);
-	pmkids->bssid_info_count = cpu_to_le32(max_pmkids);
-
-	ret = rndis_query_oid(usbdev, OID_802_11_PMKID, pmkids, &len);
-	if (ret < 0) {
-		netdev_dbg(usbdev->net, "%s(): OID_802_11_PMKID(%d, %d)"
-				" -> %d\n", __func__, len, max_pmkids, ret);
-
-		kfree(pmkids);
-		return ERR_PTR(ret);
-	}
-
-	if (le32_to_cpu(pmkids->bssid_info_count) > max_pmkids)
-		pmkids->bssid_info_count = cpu_to_le32(max_pmkids);
-
-	debug_print_pmkids(usbdev, pmkids, __func__);
-
-	return pmkids;
-}
-
-static int set_device_pmkids(struct usbnet *usbdev,
-				struct ndis_80211_pmkid *pmkids)
-{
-	int ret, len, num_pmkids;
-
-	num_pmkids = le32_to_cpu(pmkids->bssid_info_count);
-	len = sizeof(*pmkids) + num_pmkids * sizeof(pmkids->bssid_info[0]);
-	pmkids->length = cpu_to_le32(len);
-
-	debug_print_pmkids(usbdev, pmkids, __func__);
-
-	ret = rndis_set_oid(usbdev, OID_802_11_PMKID, pmkids,
-						le32_to_cpu(pmkids->length));
-	if (ret < 0) {
-		netdev_dbg(usbdev->net, "%s(): OID_802_11_PMKID(%d, %d) -> %d"
-				"\n", __func__, len, num_pmkids, ret);
-	}
-
->>>>>>> 3cbea436
 	kfree(pmkids);
 	return ret;
 }
@@ -2115,13 +1987,8 @@
 	int ie_len, bssid_len;
 	u8 *ie;
 
-<<<<<<< HEAD
-	netdev_dbg(usbdev->net, " found bssid: '%.32s' [%pM]\n",
-		   bssid->ssid.essid, bssid->mac);
-=======
 	netdev_dbg(usbdev->net, " found bssid: '%.32s' [%pM], len: %d\n",
 		   bssid->ssid.essid, bssid->mac, le32_to_cpu(bssid->length));
->>>>>>> 3cbea436
 
 	/* parse bssid structure */
 	bssid_len = le32_to_cpu(bssid->length);
@@ -2196,11 +2063,7 @@
 	struct ndis_80211_bssid_ex *bssid;
 	int ret = -EINVAL, len, count, bssid_len, real_count, new_len;
 
-<<<<<<< HEAD
-	netdev_dbg(usbdev->net, "check_bssid_list\n");
-=======
 	netdev_dbg(usbdev->net, "%s()\n", __func__);
->>>>>>> 3cbea436
 
 	len = CONTROL_BUFFER_SIZE;
 resize_buf:
@@ -2228,13 +2091,8 @@
 
 	bssid_list = buf;
 	count = le32_to_cpu(bssid_list->num_items);
-<<<<<<< HEAD
-	netdev_dbg(usbdev->net, "check_bssid_list: %d BSSIDs found (buflen: %d)\n",
-		   count, len);
-=======
 	real_count = 0;
 	netdev_dbg(usbdev->net, "%s(): buflen: %d\n", __func__, len);
->>>>>>> 3cbea436
 
 	bssid_len = 0;
 	bssid = next_bssid_list_item(bssid_list->bssid, &bssid_len, buf, len);
@@ -2730,8 +2588,6 @@
 	return rndis_set_oid(usbdev, OID_802_11_PMKID, &pmkid, sizeof(pmkid));
 }
 
-<<<<<<< HEAD
-=======
 static int rndis_set_power_mgmt(struct wiphy *wiphy, struct net_device *dev,
 				bool enabled, int timeout)
 {
@@ -2862,7 +2718,6 @@
 		signal, GFP_KERNEL);
 }
 
->>>>>>> 3cbea436
 /*
  * workers, indication handlers, device poller
  */
@@ -3422,17 +3277,11 @@
 /*
  * driver/device initialization
  */
-<<<<<<< HEAD
-static void rndis_copy_module_params(struct usbnet *usbdev)
+static void rndis_copy_module_params(struct usbnet *usbdev, int device_type)
 {
 	struct rndis_wlan_private *priv = get_rndis_wlan_priv(usbdev);
-=======
-static void rndis_copy_module_params(struct usbnet *usbdev, int device_type)
-{
-	struct rndis_wlan_private *priv = get_rndis_wlan_priv(usbdev);
 
 	priv->device_type = device_type;
->>>>>>> 3cbea436
 
 	priv->param_country[0] = modparam_country[0];
 	priv->param_country[1] = modparam_country[1];
@@ -3476,8 +3325,6 @@
 		priv->param_workaround_interval = modparam_workaround_interval;
 }
 
-<<<<<<< HEAD
-=======
 static int unknown_early_init(struct usbnet *usbdev)
 {
 	/* copy module parameters for unknown so that iwconfig reports txpower
@@ -3491,17 +3338,12 @@
 	return 0;
 }
 
->>>>>>> 3cbea436
 static int bcm4320a_early_init(struct usbnet *usbdev)
 {
 	/* copy module parameters for bcm4320a so that iwconfig reports txpower
 	 * and workaround parameter is copied to private structure correctly.
 	 */
-<<<<<<< HEAD
-	rndis_copy_module_params(usbdev);
-=======
 	rndis_copy_module_params(usbdev, RNDIS_BCM4320A);
->>>>>>> 3cbea436
 
 	/* bcm4320a doesn't handle configuration parameters well. Try
 	 * set any and you get partially zeroed mac and broken device.
@@ -3515,11 +3357,7 @@
 	struct rndis_wlan_private *priv = get_rndis_wlan_priv(usbdev);
 	char buf[8];
 
-<<<<<<< HEAD
-	rndis_copy_module_params(usbdev);
-=======
 	rndis_copy_module_params(usbdev, RNDIS_BCM4320B);
->>>>>>> 3cbea436
 
 	/* Early initialization settings, setting these won't have effect
 	 * if called after generic_rndis_bind().
