/*
 * Copyright (c) 2008-2011 Atheros Communications Inc.
 *
 * Permission to use, copy, modify, and/or distribute this software for any
 * purpose with or without fee is hereby granted, provided that the above
 * copyright notice and this permission notice appear in all copies.
 *
 * THE SOFTWARE IS PROVIDED "AS IS" AND THE AUTHOR DISCLAIMS ALL WARRANTIES
 * WITH REGARD TO THIS SOFTWARE INCLUDING ALL IMPLIED WARRANTIES OF
 * MERCHANTABILITY AND FITNESS. IN NO EVENT SHALL THE AUTHOR BE LIABLE FOR
 * ANY SPECIAL, DIRECT, INDIRECT, OR CONSEQUENTIAL DAMAGES OR ANY DAMAGES
 * WHATSOEVER RESULTING FROM LOSS OF USE, DATA OR PROFITS, WHETHER IN AN
 * ACTION OF CONTRACT, NEGLIGENCE OR OTHER TORTIOUS ACTION, ARISING OUT OF
 * OR IN CONNECTION WITH THE USE OR PERFORMANCE OF THIS SOFTWARE.
 */

#include <linux/slab.h>
#include <linux/vmalloc.h>
#include <linux/export.h>
#include <asm/unaligned.h>

#include "ath9k.h"

#define REG_WRITE_D(_ah, _reg, _val) \
	ath9k_hw_common(_ah)->ops->write((_ah), (_val), (_reg))
#define REG_READ_D(_ah, _reg) \
	ath9k_hw_common(_ah)->ops->read((_ah), (_reg))

static int ath9k_debugfs_open(struct inode *inode, struct file *file)
{
	file->private_data = inode->i_private;
	return 0;
}

static ssize_t ath9k_debugfs_read_buf(struct file *file, char __user *user_buf,
				      size_t count, loff_t *ppos)
{
	u8 *buf = file->private_data;
	return simple_read_from_buffer(user_buf, count, ppos, buf, strlen(buf));
}

static int ath9k_debugfs_release_buf(struct inode *inode, struct file *file)
{
	vfree(file->private_data);
	return 0;
}

#ifdef CONFIG_ATH_DEBUG

static ssize_t read_file_debug(struct file *file, char __user *user_buf,
			     size_t count, loff_t *ppos)
{
	struct ath_softc *sc = file->private_data;
	struct ath_common *common = ath9k_hw_common(sc->sc_ah);
	char buf[32];
	unsigned int len;

	len = sprintf(buf, "0x%08x\n", common->debug_mask);
	return simple_read_from_buffer(user_buf, count, ppos, buf, len);
}

static ssize_t write_file_debug(struct file *file, const char __user *user_buf,
			     size_t count, loff_t *ppos)
{
	struct ath_softc *sc = file->private_data;
	struct ath_common *common = ath9k_hw_common(sc->sc_ah);
	unsigned long mask;
	char buf[32];
	ssize_t len;

	len = min(count, sizeof(buf) - 1);
	if (copy_from_user(buf, user_buf, len))
		return -EFAULT;

	buf[len] = '\0';
	if (strict_strtoul(buf, 0, &mask))
		return -EINVAL;

	common->debug_mask = mask;
	return count;
}

static const struct file_operations fops_debug = {
	.read = read_file_debug,
	.write = write_file_debug,
	.open = ath9k_debugfs_open,
	.owner = THIS_MODULE,
	.llseek = default_llseek,
};

#endif

#define DMA_BUF_LEN 1024

static ssize_t read_file_tx_chainmask(struct file *file, char __user *user_buf,
			     size_t count, loff_t *ppos)
{
	struct ath_softc *sc = file->private_data;
	struct ath_hw *ah = sc->sc_ah;
	char buf[32];
	unsigned int len;

	len = sprintf(buf, "0x%08x\n", ah->txchainmask);
	return simple_read_from_buffer(user_buf, count, ppos, buf, len);
}

static ssize_t write_file_tx_chainmask(struct file *file, const char __user *user_buf,
			     size_t count, loff_t *ppos)
{
	struct ath_softc *sc = file->private_data;
	struct ath_hw *ah = sc->sc_ah;
	unsigned long mask;
	char buf[32];
	ssize_t len;

	len = min(count, sizeof(buf) - 1);
	if (copy_from_user(buf, user_buf, len))
		return -EFAULT;

	buf[len] = '\0';
	if (strict_strtoul(buf, 0, &mask))
		return -EINVAL;

	ah->txchainmask = mask;
	ah->caps.tx_chainmask = mask;
	return count;
}

static const struct file_operations fops_tx_chainmask = {
	.read = read_file_tx_chainmask,
	.write = write_file_tx_chainmask,
	.open = ath9k_debugfs_open,
	.owner = THIS_MODULE,
	.llseek = default_llseek,
};


static ssize_t read_file_rx_chainmask(struct file *file, char __user *user_buf,
			     size_t count, loff_t *ppos)
{
	struct ath_softc *sc = file->private_data;
	struct ath_hw *ah = sc->sc_ah;
	char buf[32];
	unsigned int len;

	len = sprintf(buf, "0x%08x\n", ah->rxchainmask);
	return simple_read_from_buffer(user_buf, count, ppos, buf, len);
}

static ssize_t write_file_rx_chainmask(struct file *file, const char __user *user_buf,
			     size_t count, loff_t *ppos)
{
	struct ath_softc *sc = file->private_data;
	struct ath_hw *ah = sc->sc_ah;
	unsigned long mask;
	char buf[32];
	ssize_t len;

	len = min(count, sizeof(buf) - 1);
	if (copy_from_user(buf, user_buf, len))
		return -EFAULT;

	buf[len] = '\0';
	if (strict_strtoul(buf, 0, &mask))
		return -EINVAL;

	ah->rxchainmask = mask;
	ah->caps.rx_chainmask = mask;
	return count;
}

static const struct file_operations fops_rx_chainmask = {
	.read = read_file_rx_chainmask,
	.write = write_file_rx_chainmask,
	.open = ath9k_debugfs_open,
	.owner = THIS_MODULE,
	.llseek = default_llseek,
};

static ssize_t read_file_disable_ani(struct file *file, char __user *user_buf,
			     size_t count, loff_t *ppos)
{
	struct ath_softc *sc = file->private_data;
	struct ath_common *common = ath9k_hw_common(sc->sc_ah);
	char buf[32];
	unsigned int len;

	len = sprintf(buf, "%d\n", common->disable_ani);
	return simple_read_from_buffer(user_buf, count, ppos, buf, len);
}

static ssize_t write_file_disable_ani(struct file *file,
				      const char __user *user_buf,
				      size_t count, loff_t *ppos)
{
	struct ath_softc *sc = file->private_data;
	struct ath_common *common = ath9k_hw_common(sc->sc_ah);
	unsigned long disable_ani;
	char buf[32];
	ssize_t len;

	len = min(count, sizeof(buf) - 1);
	if (copy_from_user(buf, user_buf, len))
		return -EFAULT;

	buf[len] = '\0';
	if (strict_strtoul(buf, 0, &disable_ani))
		return -EINVAL;

	common->disable_ani = !!disable_ani;

	if (disable_ani) {
		sc->sc_flags &= ~SC_OP_ANI_RUN;
		del_timer_sync(&common->ani.timer);
	} else {
		sc->sc_flags |= SC_OP_ANI_RUN;
		ath_start_ani(common);
	}

	return count;
}

static const struct file_operations fops_disable_ani = {
	.read = read_file_disable_ani,
	.write = write_file_disable_ani,
	.open = ath9k_debugfs_open,
	.owner = THIS_MODULE,
	.llseek = default_llseek,
};

static ssize_t read_file_dma(struct file *file, char __user *user_buf,
			     size_t count, loff_t *ppos)
{
	struct ath_softc *sc = file->private_data;
	struct ath_hw *ah = sc->sc_ah;
	char *buf;
	int retval;
	unsigned int len = 0;
	u32 val[ATH9K_NUM_DMA_DEBUG_REGS];
	int i, qcuOffset = 0, dcuOffset = 0;
	u32 *qcuBase = &val[0], *dcuBase = &val[4];

	buf = kmalloc(DMA_BUF_LEN, GFP_KERNEL);
	if (!buf)
		return -ENOMEM;

	ath9k_ps_wakeup(sc);

	REG_WRITE_D(ah, AR_MACMISC,
		  ((AR_MACMISC_DMA_OBS_LINE_8 << AR_MACMISC_DMA_OBS_S) |
		   (AR_MACMISC_MISC_OBS_BUS_1 <<
		    AR_MACMISC_MISC_OBS_BUS_MSB_S)));

	len += snprintf(buf + len, DMA_BUF_LEN - len,
			"Raw DMA Debug values:\n");

	for (i = 0; i < ATH9K_NUM_DMA_DEBUG_REGS; i++) {
		if (i % 4 == 0)
			len += snprintf(buf + len, DMA_BUF_LEN - len, "\n");

		val[i] = REG_READ_D(ah, AR_DMADBG_0 + (i * sizeof(u32)));
		len += snprintf(buf + len, DMA_BUF_LEN - len, "%d: %08x ",
				i, val[i]);
	}

	len += snprintf(buf + len, DMA_BUF_LEN - len, "\n\n");
	len += snprintf(buf + len, DMA_BUF_LEN - len,
			"Num QCU: chain_st fsp_ok fsp_st DCU: chain_st\n");

	for (i = 0; i < ATH9K_NUM_QUEUES; i++, qcuOffset += 4, dcuOffset += 5) {
		if (i == 8) {
			qcuOffset = 0;
			qcuBase++;
		}

		if (i == 6) {
			dcuOffset = 0;
			dcuBase++;
		}

		len += snprintf(buf + len, DMA_BUF_LEN - len,
			"%2d          %2x      %1x     %2x           %2x\n",
			i, (*qcuBase & (0x7 << qcuOffset)) >> qcuOffset,
			(*qcuBase & (0x8 << qcuOffset)) >> (qcuOffset + 3),
			val[2] & (0x7 << (i * 3)) >> (i * 3),
			(*dcuBase & (0x1f << dcuOffset)) >> dcuOffset);
	}

	len += snprintf(buf + len, DMA_BUF_LEN - len, "\n");

	len += snprintf(buf + len, DMA_BUF_LEN - len,
		"qcu_stitch state:   %2x    qcu_fetch state:        %2x\n",
		(val[3] & 0x003c0000) >> 18, (val[3] & 0x03c00000) >> 22);
	len += snprintf(buf + len, DMA_BUF_LEN - len,
		"qcu_complete state: %2x    dcu_complete state:     %2x\n",
		(val[3] & 0x1c000000) >> 26, (val[6] & 0x3));
	len += snprintf(buf + len, DMA_BUF_LEN - len,
		"dcu_arb state:      %2x    dcu_fp state:           %2x\n",
		(val[5] & 0x06000000) >> 25, (val[5] & 0x38000000) >> 27);
	len += snprintf(buf + len, DMA_BUF_LEN - len,
		"chan_idle_dur:     %3d    chan_idle_dur_valid:     %1d\n",
		(val[6] & 0x000003fc) >> 2, (val[6] & 0x00000400) >> 10);
	len += snprintf(buf + len, DMA_BUF_LEN - len,
		"txfifo_valid_0:      %1d    txfifo_valid_1:          %1d\n",
		(val[6] & 0x00000800) >> 11, (val[6] & 0x00001000) >> 12);
	len += snprintf(buf + len, DMA_BUF_LEN - len,
		"txfifo_dcu_num_0:   %2d    txfifo_dcu_num_1:       %2d\n",
		(val[6] & 0x0001e000) >> 13, (val[6] & 0x001e0000) >> 17);

	len += snprintf(buf + len, DMA_BUF_LEN - len, "pcu observe: 0x%x\n",
			REG_READ_D(ah, AR_OBS_BUS_1));
	len += snprintf(buf + len, DMA_BUF_LEN - len,
			"AR_CR: 0x%x\n", REG_READ_D(ah, AR_CR));

	ath9k_ps_restore(sc);

	if (len > DMA_BUF_LEN)
		len = DMA_BUF_LEN;

	retval = simple_read_from_buffer(user_buf, count, ppos, buf, len);
	kfree(buf);
	return retval;
}

static const struct file_operations fops_dma = {
	.read = read_file_dma,
	.open = ath9k_debugfs_open,
	.owner = THIS_MODULE,
	.llseek = default_llseek,
};


void ath_debug_stat_interrupt(struct ath_softc *sc, enum ath9k_int status)
{
	if (status)
		sc->debug.stats.istats.total++;
	if (sc->sc_ah->caps.hw_caps & ATH9K_HW_CAP_EDMA) {
		if (status & ATH9K_INT_RXLP)
			sc->debug.stats.istats.rxlp++;
		if (status & ATH9K_INT_RXHP)
			sc->debug.stats.istats.rxhp++;
		if (status & ATH9K_INT_BB_WATCHDOG)
			sc->debug.stats.istats.bb_watchdog++;
	} else {
		if (status & ATH9K_INT_RX)
			sc->debug.stats.istats.rxok++;
	}
	if (status & ATH9K_INT_RXEOL)
		sc->debug.stats.istats.rxeol++;
	if (status & ATH9K_INT_RXORN)
		sc->debug.stats.istats.rxorn++;
	if (status & ATH9K_INT_TX)
		sc->debug.stats.istats.txok++;
	if (status & ATH9K_INT_TXURN)
		sc->debug.stats.istats.txurn++;
	if (status & ATH9K_INT_MIB)
		sc->debug.stats.istats.mib++;
	if (status & ATH9K_INT_RXPHY)
		sc->debug.stats.istats.rxphyerr++;
	if (status & ATH9K_INT_RXKCM)
		sc->debug.stats.istats.rx_keycache_miss++;
	if (status & ATH9K_INT_SWBA)
		sc->debug.stats.istats.swba++;
	if (status & ATH9K_INT_BMISS)
		sc->debug.stats.istats.bmiss++;
	if (status & ATH9K_INT_BNR)
		sc->debug.stats.istats.bnr++;
	if (status & ATH9K_INT_CST)
		sc->debug.stats.istats.cst++;
	if (status & ATH9K_INT_GTT)
		sc->debug.stats.istats.gtt++;
	if (status & ATH9K_INT_TIM)
		sc->debug.stats.istats.tim++;
	if (status & ATH9K_INT_CABEND)
		sc->debug.stats.istats.cabend++;
	if (status & ATH9K_INT_DTIMSYNC)
		sc->debug.stats.istats.dtimsync++;
	if (status & ATH9K_INT_DTIM)
		sc->debug.stats.istats.dtim++;
	if (status & ATH9K_INT_TSFOOR)
		sc->debug.stats.istats.tsfoor++;
}

static ssize_t read_file_interrupt(struct file *file, char __user *user_buf,
				   size_t count, loff_t *ppos)
{
	struct ath_softc *sc = file->private_data;
	char buf[512];
	unsigned int len = 0;

	if (sc->sc_ah->caps.hw_caps & ATH9K_HW_CAP_EDMA) {
		len += snprintf(buf + len, sizeof(buf) - len,
			"%8s: %10u\n", "RXLP", sc->debug.stats.istats.rxlp);
		len += snprintf(buf + len, sizeof(buf) - len,
			"%8s: %10u\n", "RXHP", sc->debug.stats.istats.rxhp);
		len += snprintf(buf + len, sizeof(buf) - len,
			"%8s: %10u\n", "WATCHDOG",
			sc->debug.stats.istats.bb_watchdog);
	} else {
		len += snprintf(buf + len, sizeof(buf) - len,
			"%8s: %10u\n", "RX", sc->debug.stats.istats.rxok);
	}
	len += snprintf(buf + len, sizeof(buf) - len,
		"%8s: %10u\n", "RXEOL", sc->debug.stats.istats.rxeol);
	len += snprintf(buf + len, sizeof(buf) - len,
		"%8s: %10u\n", "RXORN", sc->debug.stats.istats.rxorn);
	len += snprintf(buf + len, sizeof(buf) - len,
		"%8s: %10u\n", "TX", sc->debug.stats.istats.txok);
	len += snprintf(buf + len, sizeof(buf) - len,
		"%8s: %10u\n", "TXURN", sc->debug.stats.istats.txurn);
	len += snprintf(buf + len, sizeof(buf) - len,
		"%8s: %10u\n", "MIB", sc->debug.stats.istats.mib);
	len += snprintf(buf + len, sizeof(buf) - len,
		"%8s: %10u\n", "RXPHY", sc->debug.stats.istats.rxphyerr);
	len += snprintf(buf + len, sizeof(buf) - len,
		"%8s: %10u\n", "RXKCM", sc->debug.stats.istats.rx_keycache_miss);
	len += snprintf(buf + len, sizeof(buf) - len,
		"%8s: %10u\n", "SWBA", sc->debug.stats.istats.swba);
	len += snprintf(buf + len, sizeof(buf) - len,
		"%8s: %10u\n", "BMISS", sc->debug.stats.istats.bmiss);
	len += snprintf(buf + len, sizeof(buf) - len,
		"%8s: %10u\n", "BNR", sc->debug.stats.istats.bnr);
	len += snprintf(buf + len, sizeof(buf) - len,
		"%8s: %10u\n", "CST", sc->debug.stats.istats.cst);
	len += snprintf(buf + len, sizeof(buf) - len,
		"%8s: %10u\n", "GTT", sc->debug.stats.istats.gtt);
	len += snprintf(buf + len, sizeof(buf) - len,
		"%8s: %10u\n", "TIM", sc->debug.stats.istats.tim);
	len += snprintf(buf + len, sizeof(buf) - len,
		"%8s: %10u\n", "CABEND", sc->debug.stats.istats.cabend);
	len += snprintf(buf + len, sizeof(buf) - len,
		"%8s: %10u\n", "DTIMSYNC", sc->debug.stats.istats.dtimsync);
	len += snprintf(buf + len, sizeof(buf) - len,
		"%8s: %10u\n", "DTIM", sc->debug.stats.istats.dtim);
	len += snprintf(buf + len, sizeof(buf) - len,
		"%8s: %10u\n", "TSFOOR", sc->debug.stats.istats.tsfoor);
	len += snprintf(buf + len, sizeof(buf) - len,
		"%8s: %10u\n", "TOTAL", sc->debug.stats.istats.total);


	if (len > sizeof(buf))
		len = sizeof(buf);

	return simple_read_from_buffer(user_buf, count, ppos, buf, len);
}

static const struct file_operations fops_interrupt = {
	.read = read_file_interrupt,
	.open = ath9k_debugfs_open,
	.owner = THIS_MODULE,
	.llseek = default_llseek,
};

static const char *channel_type_str(enum nl80211_channel_type t)
{
	switch (t) {
	case NL80211_CHAN_NO_HT:
		return "no ht";
	case NL80211_CHAN_HT20:
		return "ht20";
	case NL80211_CHAN_HT40MINUS:
		return "ht40-";
	case NL80211_CHAN_HT40PLUS:
		return "ht40+";
	default:
		return "???";
	}
}

static ssize_t read_file_wiphy(struct file *file, char __user *user_buf,
			       size_t count, loff_t *ppos)
{
	struct ath_softc *sc = file->private_data;
	struct ieee80211_channel *chan = sc->hw->conf.channel;
	struct ieee80211_conf *conf = &(sc->hw->conf);
	char buf[512];
	unsigned int len = 0;
	u8 addr[ETH_ALEN];
	u32 tmp;

	len += snprintf(buf + len, sizeof(buf) - len,
			"%s (chan=%d  center-freq: %d MHz  channel-type: %d (%s))\n",
			wiphy_name(sc->hw->wiphy),
			ieee80211_frequency_to_channel(chan->center_freq),
			chan->center_freq,
			conf->channel_type,
			channel_type_str(conf->channel_type));

	ath9k_ps_wakeup(sc);
	put_unaligned_le32(REG_READ_D(sc->sc_ah, AR_STA_ID0), addr);
	put_unaligned_le16(REG_READ_D(sc->sc_ah, AR_STA_ID1) & 0xffff, addr + 4);
	len += snprintf(buf + len, sizeof(buf) - len,
			"addr: %pM\n", addr);
	put_unaligned_le32(REG_READ_D(sc->sc_ah, AR_BSSMSKL), addr);
	put_unaligned_le16(REG_READ_D(sc->sc_ah, AR_BSSMSKU) & 0xffff, addr + 4);
	len += snprintf(buf + len, sizeof(buf) - len,
			"addrmask: %pM\n", addr);
	tmp = ath9k_hw_getrxfilter(sc->sc_ah);
	ath9k_ps_restore(sc);
	len += snprintf(buf + len, sizeof(buf) - len,
			"rfilt: 0x%x", tmp);
	if (tmp & ATH9K_RX_FILTER_UCAST)
		len += snprintf(buf + len, sizeof(buf) - len, " UCAST");
	if (tmp & ATH9K_RX_FILTER_MCAST)
		len += snprintf(buf + len, sizeof(buf) - len, " MCAST");
	if (tmp & ATH9K_RX_FILTER_BCAST)
		len += snprintf(buf + len, sizeof(buf) - len, " BCAST");
	if (tmp & ATH9K_RX_FILTER_CONTROL)
		len += snprintf(buf + len, sizeof(buf) - len, " CONTROL");
	if (tmp & ATH9K_RX_FILTER_BEACON)
		len += snprintf(buf + len, sizeof(buf) - len, " BEACON");
	if (tmp & ATH9K_RX_FILTER_PROM)
		len += snprintf(buf + len, sizeof(buf) - len, " PROM");
	if (tmp & ATH9K_RX_FILTER_PROBEREQ)
		len += snprintf(buf + len, sizeof(buf) - len, " PROBEREQ");
	if (tmp & ATH9K_RX_FILTER_PHYERR)
		len += snprintf(buf + len, sizeof(buf) - len, " PHYERR");
	if (tmp & ATH9K_RX_FILTER_MYBEACON)
		len += snprintf(buf + len, sizeof(buf) - len, " MYBEACON");
	if (tmp & ATH9K_RX_FILTER_COMP_BAR)
		len += snprintf(buf + len, sizeof(buf) - len, " COMP_BAR");
	if (tmp & ATH9K_RX_FILTER_PSPOLL)
		len += snprintf(buf + len, sizeof(buf) - len, " PSPOLL");
	if (tmp & ATH9K_RX_FILTER_PHYRADAR)
		len += snprintf(buf + len, sizeof(buf) - len, " PHYRADAR");
	if (tmp & ATH9K_RX_FILTER_MCAST_BCAST_ALL)
		len += snprintf(buf + len, sizeof(buf) - len, " MCAST_BCAST_ALL");

	len += snprintf(buf + len, sizeof(buf) - len,
		       "\n\nReset causes:\n"
		       "  baseband hang: %d\n"
		       "  baseband watchdog: %d\n"
		       "  fatal hardware error interrupt: %d\n"
		       "  tx hardware error: %d\n"
		       "  tx path hang: %d\n"
		       "  pll rx hang: %d\n",
		       sc->debug.stats.reset[RESET_TYPE_BB_HANG],
		       sc->debug.stats.reset[RESET_TYPE_BB_WATCHDOG],
		       sc->debug.stats.reset[RESET_TYPE_FATAL_INT],
		       sc->debug.stats.reset[RESET_TYPE_TX_ERROR],
		       sc->debug.stats.reset[RESET_TYPE_TX_HANG],
		       sc->debug.stats.reset[RESET_TYPE_PLL_HANG]);

	if (len > sizeof(buf))
		len = sizeof(buf);

	return simple_read_from_buffer(user_buf, count, ppos, buf, len);
}

static const struct file_operations fops_wiphy = {
	.read = read_file_wiphy,
	.open = ath9k_debugfs_open,
	.owner = THIS_MODULE,
	.llseek = default_llseek,
};

#define PR_QNUM(_n) sc->tx.txq_map[_n]->axq_qnum
#define PR(str, elem)							\
	do {								\
		len += snprintf(buf + len, size - len,			\
				"%s%13u%11u%10u%10u\n", str,		\
		sc->debug.stats.txstats[PR_QNUM(WME_AC_BE)].elem, \
		sc->debug.stats.txstats[PR_QNUM(WME_AC_BK)].elem, \
		sc->debug.stats.txstats[PR_QNUM(WME_AC_VI)].elem, \
		sc->debug.stats.txstats[PR_QNUM(WME_AC_VO)].elem); \
		if (len >= size)			  \
			goto done;			  \
} while(0)

#define PRX(str, elem)							\
do {									\
	len += snprintf(buf + len, size - len,				\
			"%s%13u%11u%10u%10u\n", str,			\
			(unsigned int)(sc->tx.txq_map[WME_AC_BE]->elem),	\
			(unsigned int)(sc->tx.txq_map[WME_AC_BK]->elem),	\
			(unsigned int)(sc->tx.txq_map[WME_AC_VI]->elem),	\
			(unsigned int)(sc->tx.txq_map[WME_AC_VO]->elem));	\
	if (len >= size)						\
		goto done;						\
} while(0)

#define PRQLE(str, elem)						\
do {									\
	len += snprintf(buf + len, size - len,				\
			"%s%13i%11i%10i%10i\n", str,			\
			list_empty(&sc->tx.txq_map[WME_AC_BE]->elem),	\
			list_empty(&sc->tx.txq_map[WME_AC_BK]->elem),	\
			list_empty(&sc->tx.txq_map[WME_AC_VI]->elem),	\
			list_empty(&sc->tx.txq_map[WME_AC_VO]->elem));	\
	if (len >= size)						\
		goto done;						\
} while (0)

static ssize_t read_file_xmit(struct file *file, char __user *user_buf,
			      size_t count, loff_t *ppos)
{
	struct ath_softc *sc = file->private_data;
	char *buf;
	unsigned int len = 0, size = 8000;
	int i;
	ssize_t retval = 0;
	char tmp[32];

	buf = kzalloc(size, GFP_KERNEL);
	if (buf == NULL)
		return -ENOMEM;

	len += sprintf(buf, "Num-Tx-Queues: %i  tx-queues-setup: 0x%x"
		       " poll-work-seen: %u\n"
		       "%30s %10s%10s%10s\n\n",
		       ATH9K_NUM_TX_QUEUES, sc->tx.txqsetup,
		       sc->tx_complete_poll_work_seen,
		       "BE", "BK", "VI", "VO");

	PR("MPDUs Queued:    ", queued);
	PR("MPDUs Completed: ", completed);
	PR("MPDUs XRetried:  ", xretries);
	PR("Aggregates:      ", a_aggr);
	PR("AMPDUs Queued HW:", a_queued_hw);
	PR("AMPDUs Queued SW:", a_queued_sw);
	PR("AMPDUs Completed:", a_completed);
	PR("AMPDUs Retried:  ", a_retries);
	PR("AMPDUs XRetried: ", a_xretries);
	PR("FIFO Underrun:   ", fifo_underrun);
	PR("TXOP Exceeded:   ", xtxop);
	PR("TXTIMER Expiry:  ", timer_exp);
	PR("DESC CFG Error:  ", desc_cfg_err);
	PR("DATA Underrun:   ", data_underrun);
	PR("DELIM Underrun:  ", delim_underrun);
	PR("TX-Pkts-All:     ", tx_pkts_all);
	PR("TX-Bytes-All:    ", tx_bytes_all);
	PR("hw-put-tx-buf:   ", puttxbuf);
	PR("hw-tx-start:     ", txstart);
	PR("hw-tx-proc-desc: ", txprocdesc);
	len += snprintf(buf + len, size - len,
			"%s%11p%11p%10p%10p\n", "txq-memory-address:",
			sc->tx.txq_map[WME_AC_BE],
			sc->tx.txq_map[WME_AC_BK],
			sc->tx.txq_map[WME_AC_VI],
			sc->tx.txq_map[WME_AC_VO]);
	if (len >= size)
		goto done;

	PRX("axq-qnum:        ", axq_qnum);
	PRX("axq-depth:       ", axq_depth);
	PRX("axq-ampdu_depth: ", axq_ampdu_depth);
	PRX("axq-stopped      ", stopped);
	PRX("tx-in-progress   ", axq_tx_inprogress);
	PRX("pending-frames   ", pending_frames);
	PRX("txq_headidx:     ", txq_headidx);
	PRX("txq_tailidx:     ", txq_headidx);

	PRQLE("axq_q empty:       ", axq_q);
	PRQLE("axq_acq empty:     ", axq_acq);
	for (i = 0; i < ATH_TXFIFO_DEPTH; i++) {
		snprintf(tmp, sizeof(tmp) - 1, "txq_fifo[%i] empty: ", i);
		PRQLE(tmp, txq_fifo[i]);
	}

	/* Print out more detailed queue-info */
	for (i = 0; i <= WME_AC_BK; i++) {
		struct ath_txq *txq = &(sc->tx.txq[i]);
		struct ath_atx_ac *ac;
		struct ath_atx_tid *tid;
		if (len >= size)
			goto done;
		spin_lock_bh(&txq->axq_lock);
		if (!list_empty(&txq->axq_acq)) {
			ac = list_first_entry(&txq->axq_acq, struct ath_atx_ac,
					      list);
			len += snprintf(buf + len, size - len,
					"txq[%i] first-ac: %p sched: %i\n",
					i, ac, ac->sched);
			if (list_empty(&ac->tid_q) || (len >= size))
				goto done_for;
			tid = list_first_entry(&ac->tid_q, struct ath_atx_tid,
					       list);
			len += snprintf(buf + len, size - len,
					" first-tid: %p sched: %i paused: %i\n",
					tid, tid->sched, tid->paused);
		}
	done_for:
		spin_unlock_bh(&txq->axq_lock);
	}

done:
	if (len > size)
		len = size;

	retval = simple_read_from_buffer(user_buf, count, ppos, buf, len);
	kfree(buf);

	return retval;
}

static ssize_t read_file_stations(struct file *file, char __user *user_buf,
				  size_t count, loff_t *ppos)
{
	struct ath_softc *sc = file->private_data;
	char *buf;
	unsigned int len = 0, size = 64000;
	struct ath_node *an = NULL;
	ssize_t retval = 0;
	int q;

	buf = kzalloc(size, GFP_KERNEL);
	if (buf == NULL)
		return -ENOMEM;

	len += snprintf(buf + len, size - len,
			"Stations:\n"
			" tid: addr sched paused buf_q-empty an ac baw\n"
			" ac: addr sched tid_q-empty txq\n");

	spin_lock(&sc->nodes_lock);
	list_for_each_entry(an, &sc->nodes, list) {
		unsigned short ma = an->maxampdu;
		if (ma == 0)
			ma = 65535; /* see ath_lookup_rate */
		len += snprintf(buf + len, size - len,
				"iface: %pM  sta: %pM max-ampdu: %hu mpdu-density: %uus\n",
				an->vif->addr, an->sta->addr, ma,
				(unsigned int)(an->mpdudensity));
		if (len >= size)
			goto done;

		for (q = 0; q < WME_NUM_TID; q++) {
			struct ath_atx_tid *tid = &(an->tid[q]);
			len += snprintf(buf + len, size - len,
					" tid: %p %s %s %i %p %p %hu\n",
					tid, tid->sched ? "sched" : "idle",
					tid->paused ? "paused" : "running",
					skb_queue_empty(&tid->buf_q),
<<<<<<< HEAD
					tid->an, tid->ac);
=======
					tid->an, tid->ac, tid->baw_size);
>>>>>>> dcd6c922
			if (len >= size)
				goto done;
		}

		for (q = 0; q < WME_NUM_AC; q++) {
			struct ath_atx_ac *ac = &(an->ac[q]);
			len += snprintf(buf + len, size - len,
					" ac: %p %s %i %p\n",
					ac, ac->sched ? "sched" : "idle",
					list_empty(&ac->tid_q), ac->txq);
			if (len >= size)
				goto done;
		}
	}

done:
	spin_unlock(&sc->nodes_lock);
	if (len > size)
		len = size;

	retval = simple_read_from_buffer(user_buf, count, ppos, buf, len);
	kfree(buf);

	return retval;
}

static ssize_t read_file_misc(struct file *file, char __user *user_buf,
			      size_t count, loff_t *ppos)
{
	struct ath_softc *sc = file->private_data;
	struct ath_common *common = ath9k_hw_common(sc->sc_ah);
	struct ath_hw *ah = sc->sc_ah;
	struct ieee80211_hw *hw = sc->hw;
	char *buf;
	unsigned int len = 0, size = 8000;
	ssize_t retval = 0;
	unsigned int reg;
	struct ath9k_vif_iter_data iter_data;

	ath9k_calculate_iter_data(hw, NULL, &iter_data);
	
	buf = kzalloc(size, GFP_KERNEL);
	if (buf == NULL)
		return -ENOMEM;

	ath9k_ps_wakeup(sc);
	len += snprintf(buf + len, size - len,
			"curbssid: %pM\n"
			"OP-Mode: %s(%i)\n"
			"Beacon-Timer-Register: 0x%x\n",
			common->curbssid,
			ath_opmode_to_string(sc->sc_ah->opmode),
			(int)(sc->sc_ah->opmode),
			REG_READ(ah, AR_BEACON_PERIOD));

	reg = REG_READ(ah, AR_TIMER_MODE);
	ath9k_ps_restore(sc);
	len += snprintf(buf + len, size - len, "Timer-Mode-Register: 0x%x (",
			reg);
	if (reg & AR_TBTT_TIMER_EN)
		len += snprintf(buf + len, size - len, "TBTT ");
	if (reg & AR_DBA_TIMER_EN)
		len += snprintf(buf + len, size - len, "DBA ");
	if (reg & AR_SWBA_TIMER_EN)
		len += snprintf(buf + len, size - len, "SWBA ");
	if (reg & AR_HCF_TIMER_EN)
		len += snprintf(buf + len, size - len, "HCF ");
	if (reg & AR_TIM_TIMER_EN)
		len += snprintf(buf + len, size - len, "TIM ");
	if (reg & AR_DTIM_TIMER_EN)
		len += snprintf(buf + len, size - len, "DTIM ");
	len += snprintf(buf + len, size - len, ")\n");

	reg = sc->sc_ah->imask;
	len += snprintf(buf + len, size - len, "imask: 0x%x (", reg);
	if (reg & ATH9K_INT_SWBA)
		len += snprintf(buf + len, size - len, "SWBA ");
	if (reg & ATH9K_INT_BMISS)
		len += snprintf(buf + len, size - len, "BMISS ");
	if (reg & ATH9K_INT_CST)
		len += snprintf(buf + len, size - len, "CST ");
	if (reg & ATH9K_INT_RX)
		len += snprintf(buf + len, size - len, "RX ");
	if (reg & ATH9K_INT_RXHP)
		len += snprintf(buf + len, size - len, "RXHP ");
	if (reg & ATH9K_INT_RXLP)
		len += snprintf(buf + len, size - len, "RXLP ");
	if (reg & ATH9K_INT_BB_WATCHDOG)
		len += snprintf(buf + len, size - len, "BB_WATCHDOG ");
	/* there are other IRQs if one wanted to add them. */
	len += snprintf(buf + len, size - len, ")\n");

	len += snprintf(buf + len, size - len,
			"VIF Counts: AP: %i STA: %i MESH: %i WDS: %i"
			" ADHOC: %i OTHER: %i nvifs: %hi beacon-vifs: %hi\n",
			iter_data.naps, iter_data.nstations, iter_data.nmeshes,
			iter_data.nwds, iter_data.nadhocs, iter_data.nothers,
			sc->nvifs, sc->nbcnvifs);

	len += snprintf(buf + len, size - len,
			"Calculated-BSSID-Mask: %pM\n",
			iter_data.mask);

	if (len > size)
		len = size;

	retval = simple_read_from_buffer(user_buf, count, ppos, buf, len);
	kfree(buf);

	return retval;
}

void ath_debug_stat_tx(struct ath_softc *sc, struct ath_buf *bf,
		       struct ath_tx_status *ts, struct ath_txq *txq,
		       unsigned int flags)
{
#define TX_SAMP_DBG(c) (sc->debug.bb_mac_samp[sc->debug.sampidx].ts\
			[sc->debug.tsidx].c)
	int qnum = txq->axq_qnum;

	TX_STAT_INC(qnum, tx_pkts_all);
	sc->debug.stats.txstats[qnum].tx_bytes_all += bf->bf_mpdu->len;

	if (bf_isampdu(bf)) {
<<<<<<< HEAD
		if (flags & ATH_TX_BAR)
=======
		if (flags & ATH_TX_ERROR)
>>>>>>> dcd6c922
			TX_STAT_INC(qnum, a_xretries);
		else
			TX_STAT_INC(qnum, a_completed);
	} else {
		if (ts->ts_status & ATH9K_TXERR_XRETRY)
			TX_STAT_INC(qnum, xretries);
		else
			TX_STAT_INC(qnum, completed);
	}

	if (ts->ts_status & ATH9K_TXERR_FIFO)
		TX_STAT_INC(qnum, fifo_underrun);
	if (ts->ts_status & ATH9K_TXERR_XTXOP)
		TX_STAT_INC(qnum, xtxop);
	if (ts->ts_status & ATH9K_TXERR_TIMER_EXPIRED)
		TX_STAT_INC(qnum, timer_exp);
	if (ts->ts_flags & ATH9K_TX_DESC_CFG_ERR)
		TX_STAT_INC(qnum, desc_cfg_err);
	if (ts->ts_flags & ATH9K_TX_DATA_UNDERRUN)
		TX_STAT_INC(qnum, data_underrun);
	if (ts->ts_flags & ATH9K_TX_DELIM_UNDERRUN)
		TX_STAT_INC(qnum, delim_underrun);

	spin_lock(&sc->debug.samp_lock);
	TX_SAMP_DBG(jiffies) = jiffies;
	TX_SAMP_DBG(rssi_ctl0) = ts->ts_rssi_ctl0;
	TX_SAMP_DBG(rssi_ctl1) = ts->ts_rssi_ctl1;
	TX_SAMP_DBG(rssi_ctl2) = ts->ts_rssi_ctl2;
	TX_SAMP_DBG(rssi_ext0) = ts->ts_rssi_ext0;
	TX_SAMP_DBG(rssi_ext1) = ts->ts_rssi_ext1;
	TX_SAMP_DBG(rssi_ext2) = ts->ts_rssi_ext2;
	TX_SAMP_DBG(rateindex) = ts->ts_rateindex;
	TX_SAMP_DBG(isok) = !!(ts->ts_status & ATH9K_TXERR_MASK);
	TX_SAMP_DBG(rts_fail_cnt) = ts->ts_shortretry;
	TX_SAMP_DBG(data_fail_cnt) = ts->ts_longretry;
	TX_SAMP_DBG(rssi) = ts->ts_rssi;
	TX_SAMP_DBG(tid) = ts->tid;
	TX_SAMP_DBG(qid) = ts->qid;

	if (ts->ts_flags & ATH9K_TX_BA) {
		TX_SAMP_DBG(ba_low) = ts->ba_low;
		TX_SAMP_DBG(ba_high) = ts->ba_high;
	} else {
		TX_SAMP_DBG(ba_low) = 0;
		TX_SAMP_DBG(ba_high) = 0;
	}

	sc->debug.tsidx = (sc->debug.tsidx + 1) % ATH_DBG_MAX_SAMPLES;
	spin_unlock(&sc->debug.samp_lock);

#undef TX_SAMP_DBG
}

static const struct file_operations fops_xmit = {
	.read = read_file_xmit,
	.open = ath9k_debugfs_open,
	.owner = THIS_MODULE,
	.llseek = default_llseek,
};

static const struct file_operations fops_stations = {
	.read = read_file_stations,
	.open = ath9k_debugfs_open,
	.owner = THIS_MODULE,
	.llseek = default_llseek,
};

static const struct file_operations fops_misc = {
	.read = read_file_misc,
	.open = ath9k_debugfs_open,
	.owner = THIS_MODULE,
	.llseek = default_llseek,
};

static ssize_t read_file_recv(struct file *file, char __user *user_buf,
			      size_t count, loff_t *ppos)
{
#define PHY_ERR(s, p) \
	len += snprintf(buf + len, size - len, "%18s : %10u\n", s, \
			sc->debug.stats.rxstats.phy_err_stats[p]);

	struct ath_softc *sc = file->private_data;
	char *buf;
	unsigned int len = 0, size = 1400;
	ssize_t retval = 0;

	buf = kzalloc(size, GFP_KERNEL);
	if (buf == NULL)
		return -ENOMEM;

	len += snprintf(buf + len, size - len,
			"%18s : %10u\n", "CRC ERR",
			sc->debug.stats.rxstats.crc_err);
	len += snprintf(buf + len, size - len,
			"%18s : %10u\n", "DECRYPT CRC ERR",
			sc->debug.stats.rxstats.decrypt_crc_err);
	len += snprintf(buf + len, size - len,
			"%18s : %10u\n", "PHY ERR",
			sc->debug.stats.rxstats.phy_err);
	len += snprintf(buf + len, size - len,
			"%18s : %10u\n", "MIC ERR",
			sc->debug.stats.rxstats.mic_err);
	len += snprintf(buf + len, size - len,
			"%18s : %10u\n", "PRE-DELIM CRC ERR",
			sc->debug.stats.rxstats.pre_delim_crc_err);
	len += snprintf(buf + len, size - len,
			"%18s : %10u\n", "POST-DELIM CRC ERR",
			sc->debug.stats.rxstats.post_delim_crc_err);
	len += snprintf(buf + len, size - len,
			"%18s : %10u\n", "DECRYPT BUSY ERR",
			sc->debug.stats.rxstats.decrypt_busy_err);

	len += snprintf(buf + len, size - len,
			"%18s : %10d\n", "RSSI-CTL0",
			sc->debug.stats.rxstats.rs_rssi_ctl0);

	len += snprintf(buf + len, size - len,
			"%18s : %10d\n", "RSSI-CTL1",
			sc->debug.stats.rxstats.rs_rssi_ctl1);

	len += snprintf(buf + len, size - len,
			"%18s : %10d\n", "RSSI-CTL2",
			sc->debug.stats.rxstats.rs_rssi_ctl2);

	len += snprintf(buf + len, size - len,
			"%18s : %10d\n", "RSSI-EXT0",
			sc->debug.stats.rxstats.rs_rssi_ext0);

	len += snprintf(buf + len, size - len,
			"%18s : %10d\n", "RSSI-EXT1",
			sc->debug.stats.rxstats.rs_rssi_ext1);

	len += snprintf(buf + len, size - len,
			"%18s : %10d\n", "RSSI-EXT2",
			sc->debug.stats.rxstats.rs_rssi_ext2);

	len += snprintf(buf + len, size - len,
			"%18s : %10d\n", "Rx Antenna",
			sc->debug.stats.rxstats.rs_antenna);

	PHY_ERR("UNDERRUN", ATH9K_PHYERR_UNDERRUN);
	PHY_ERR("TIMING", ATH9K_PHYERR_TIMING);
	PHY_ERR("PARITY", ATH9K_PHYERR_PARITY);
	PHY_ERR("RATE", ATH9K_PHYERR_RATE);
	PHY_ERR("LENGTH", ATH9K_PHYERR_LENGTH);
	PHY_ERR("RADAR", ATH9K_PHYERR_RADAR);
	PHY_ERR("SERVICE", ATH9K_PHYERR_SERVICE);
	PHY_ERR("TOR", ATH9K_PHYERR_TOR);
	PHY_ERR("OFDM-TIMING", ATH9K_PHYERR_OFDM_TIMING);
	PHY_ERR("OFDM-SIGNAL-PARITY", ATH9K_PHYERR_OFDM_SIGNAL_PARITY);
	PHY_ERR("OFDM-RATE", ATH9K_PHYERR_OFDM_RATE_ILLEGAL);
	PHY_ERR("OFDM-LENGTH", ATH9K_PHYERR_OFDM_LENGTH_ILLEGAL);
	PHY_ERR("OFDM-POWER-DROP", ATH9K_PHYERR_OFDM_POWER_DROP);
	PHY_ERR("OFDM-SERVICE", ATH9K_PHYERR_OFDM_SERVICE);
	PHY_ERR("OFDM-RESTART", ATH9K_PHYERR_OFDM_RESTART);
	PHY_ERR("FALSE-RADAR-EXT", ATH9K_PHYERR_FALSE_RADAR_EXT);
	PHY_ERR("CCK-TIMING", ATH9K_PHYERR_CCK_TIMING);
	PHY_ERR("CCK-HEADER-CRC", ATH9K_PHYERR_CCK_HEADER_CRC);
	PHY_ERR("CCK-RATE", ATH9K_PHYERR_CCK_RATE_ILLEGAL);
	PHY_ERR("CCK-SERVICE", ATH9K_PHYERR_CCK_SERVICE);
	PHY_ERR("CCK-RESTART", ATH9K_PHYERR_CCK_RESTART);
	PHY_ERR("CCK-LENGTH", ATH9K_PHYERR_CCK_LENGTH_ILLEGAL);
	PHY_ERR("CCK-POWER-DROP", ATH9K_PHYERR_CCK_POWER_DROP);
	PHY_ERR("HT-CRC", ATH9K_PHYERR_HT_CRC_ERROR);
	PHY_ERR("HT-LENGTH", ATH9K_PHYERR_HT_LENGTH_ILLEGAL);
	PHY_ERR("HT-RATE", ATH9K_PHYERR_HT_RATE_ILLEGAL);

	len += snprintf(buf + len, size - len,
			"%18s : %10u\n", "RX-Pkts-All",
			sc->debug.stats.rxstats.rx_pkts_all);
	len += snprintf(buf + len, size - len,
			"%18s : %10u\n", "RX-Bytes-All",
			sc->debug.stats.rxstats.rx_bytes_all);

	if (len > size)
		len = size;

	retval = simple_read_from_buffer(user_buf, count, ppos, buf, len);
	kfree(buf);

	return retval;

#undef PHY_ERR
}

void ath_debug_stat_rx(struct ath_softc *sc, struct ath_rx_status *rs)
{
#define RX_STAT_INC(c) sc->debug.stats.rxstats.c++
#define RX_PHY_ERR_INC(c) sc->debug.stats.rxstats.phy_err_stats[c]++
#define RX_SAMP_DBG(c) (sc->debug.bb_mac_samp[sc->debug.sampidx].rs\
			[sc->debug.rsidx].c)

	u32 phyerr;

	RX_STAT_INC(rx_pkts_all);
	sc->debug.stats.rxstats.rx_bytes_all += rs->rs_datalen;

	if (rs->rs_status & ATH9K_RXERR_CRC)
		RX_STAT_INC(crc_err);
	if (rs->rs_status & ATH9K_RXERR_DECRYPT)
		RX_STAT_INC(decrypt_crc_err);
	if (rs->rs_status & ATH9K_RXERR_MIC)
		RX_STAT_INC(mic_err);
	if (rs->rs_status & ATH9K_RX_DELIM_CRC_PRE)
		RX_STAT_INC(pre_delim_crc_err);
	if (rs->rs_status & ATH9K_RX_DELIM_CRC_POST)
		RX_STAT_INC(post_delim_crc_err);
	if (rs->rs_status & ATH9K_RX_DECRYPT_BUSY)
		RX_STAT_INC(decrypt_busy_err);

	if (rs->rs_status & ATH9K_RXERR_PHY) {
		RX_STAT_INC(phy_err);
		phyerr = rs->rs_phyerr & 0x24;
		RX_PHY_ERR_INC(phyerr);
	}

	sc->debug.stats.rxstats.rs_rssi_ctl0 = rs->rs_rssi_ctl0;
	sc->debug.stats.rxstats.rs_rssi_ctl1 = rs->rs_rssi_ctl1;
	sc->debug.stats.rxstats.rs_rssi_ctl2 = rs->rs_rssi_ctl2;

	sc->debug.stats.rxstats.rs_rssi_ext0 = rs->rs_rssi_ext0;
	sc->debug.stats.rxstats.rs_rssi_ext1 = rs->rs_rssi_ext1;
	sc->debug.stats.rxstats.rs_rssi_ext2 = rs->rs_rssi_ext2;

	sc->debug.stats.rxstats.rs_antenna = rs->rs_antenna;

	spin_lock(&sc->debug.samp_lock);
	RX_SAMP_DBG(jiffies) = jiffies;
	RX_SAMP_DBG(rssi_ctl0) = rs->rs_rssi_ctl0;
	RX_SAMP_DBG(rssi_ctl1) = rs->rs_rssi_ctl1;
	RX_SAMP_DBG(rssi_ctl2) = rs->rs_rssi_ctl2;
	RX_SAMP_DBG(rssi_ext0) = rs->rs_rssi_ext0;
	RX_SAMP_DBG(rssi_ext1) = rs->rs_rssi_ext1;
	RX_SAMP_DBG(rssi_ext2) = rs->rs_rssi_ext2;
	RX_SAMP_DBG(antenna) = rs->rs_antenna;
	RX_SAMP_DBG(rssi) = rs->rs_rssi;
	RX_SAMP_DBG(rate) = rs->rs_rate;
	RX_SAMP_DBG(is_mybeacon) = rs->is_mybeacon;

	sc->debug.rsidx = (sc->debug.rsidx + 1) % ATH_DBG_MAX_SAMPLES;
	spin_unlock(&sc->debug.samp_lock);

#undef RX_STAT_INC
#undef RX_PHY_ERR_INC
#undef RX_SAMP_DBG
}

static const struct file_operations fops_recv = {
	.read = read_file_recv,
	.open = ath9k_debugfs_open,
	.owner = THIS_MODULE,
	.llseek = default_llseek,
};

static ssize_t read_file_regidx(struct file *file, char __user *user_buf,
                                size_t count, loff_t *ppos)
{
	struct ath_softc *sc = file->private_data;
	char buf[32];
	unsigned int len;

	len = sprintf(buf, "0x%08x\n", sc->debug.regidx);
	return simple_read_from_buffer(user_buf, count, ppos, buf, len);
}

static ssize_t write_file_regidx(struct file *file, const char __user *user_buf,
			     size_t count, loff_t *ppos)
{
	struct ath_softc *sc = file->private_data;
	unsigned long regidx;
	char buf[32];
	ssize_t len;

	len = min(count, sizeof(buf) - 1);
	if (copy_from_user(buf, user_buf, len))
		return -EFAULT;

	buf[len] = '\0';
	if (strict_strtoul(buf, 0, &regidx))
		return -EINVAL;

	sc->debug.regidx = regidx;
	return count;
}

static const struct file_operations fops_regidx = {
	.read = read_file_regidx,
	.write = write_file_regidx,
	.open = ath9k_debugfs_open,
	.owner = THIS_MODULE,
	.llseek = default_llseek,
};

static ssize_t read_file_regval(struct file *file, char __user *user_buf,
			     size_t count, loff_t *ppos)
{
	struct ath_softc *sc = file->private_data;
	struct ath_hw *ah = sc->sc_ah;
	char buf[32];
	unsigned int len;
	u32 regval;

	ath9k_ps_wakeup(sc);
	regval = REG_READ_D(ah, sc->debug.regidx);
	ath9k_ps_restore(sc);
	len = sprintf(buf, "0x%08x\n", regval);
	return simple_read_from_buffer(user_buf, count, ppos, buf, len);
}

static ssize_t write_file_regval(struct file *file, const char __user *user_buf,
			     size_t count, loff_t *ppos)
{
	struct ath_softc *sc = file->private_data;
	struct ath_hw *ah = sc->sc_ah;
	unsigned long regval;
	char buf[32];
	ssize_t len;

	len = min(count, sizeof(buf) - 1);
	if (copy_from_user(buf, user_buf, len))
		return -EFAULT;

	buf[len] = '\0';
	if (strict_strtoul(buf, 0, &regval))
		return -EINVAL;

	ath9k_ps_wakeup(sc);
	REG_WRITE_D(ah, sc->debug.regidx, regval);
	ath9k_ps_restore(sc);
	return count;
}

static const struct file_operations fops_regval = {
	.read = read_file_regval,
	.write = write_file_regval,
	.open = ath9k_debugfs_open,
	.owner = THIS_MODULE,
	.llseek = default_llseek,
};

#define REGDUMP_LINE_SIZE	20

static int open_file_regdump(struct inode *inode, struct file *file)
{
	struct ath_softc *sc = inode->i_private;
	unsigned int len = 0;
	u8 *buf;
	int i;
	unsigned long num_regs, regdump_len, max_reg_offset;

	max_reg_offset = AR_SREV_9300_20_OR_LATER(sc->sc_ah) ? 0x16bd4 : 0xb500;
	num_regs = max_reg_offset / 4 + 1;
	regdump_len = num_regs * REGDUMP_LINE_SIZE + 1;
	buf = vmalloc(regdump_len);
	if (!buf)
		return -ENOMEM;

	ath9k_ps_wakeup(sc);
	for (i = 0; i < num_regs; i++)
		len += scnprintf(buf + len, regdump_len - len,
			"0x%06x 0x%08x\n", i << 2, REG_READ(sc->sc_ah, i << 2));
	ath9k_ps_restore(sc);

	file->private_data = buf;

	return 0;
}

static const struct file_operations fops_regdump = {
	.open = open_file_regdump,
	.read = ath9k_debugfs_read_buf,
	.release = ath9k_debugfs_release_buf,
	.owner = THIS_MODULE,
	.llseek = default_llseek,/* read accesses f_pos */
};

static ssize_t read_file_dump_nfcal(struct file *file, char __user *user_buf,
				    size_t count, loff_t *ppos)
{
	struct ath_softc *sc = file->private_data;
	struct ath_hw *ah = sc->sc_ah;
	struct ath9k_nfcal_hist *h = sc->caldata.nfCalHist;
	struct ath_common *common = ath9k_hw_common(ah);
	struct ieee80211_conf *conf = &common->hw->conf;
	u32 len = 0, size = 1500;
	u32 i, j;
	ssize_t retval = 0;
	char *buf;
	u8 chainmask = (ah->rxchainmask << 3) | ah->rxchainmask;
	u8 nread;

	buf = kzalloc(size, GFP_KERNEL);
	if (!buf)
		return -ENOMEM;

	len += snprintf(buf + len, size - len,
			"Channel Noise Floor : %d\n", ah->noise);
	len += snprintf(buf + len, size - len,
			"Chain | privNF | # Readings | NF Readings\n");
	for (i = 0; i < NUM_NF_READINGS; i++) {
		if (!(chainmask & (1 << i)) ||
		    ((i >= AR5416_MAX_CHAINS) && !conf_is_ht40(conf)))
			continue;

		nread = AR_PHY_CCA_FILTERWINDOW_LENGTH - h[i].invalidNFcount;
		len += snprintf(buf + len, size - len, " %d\t %d\t %d\t\t",
				i, h[i].privNF, nread);
		for (j = 0; j < nread; j++)
			len += snprintf(buf + len, size - len,
					" %d", h[i].nfCalBuffer[j]);
		len += snprintf(buf + len, size - len, "\n");
	}

	if (len > size)
		len = size;

	retval = simple_read_from_buffer(user_buf, count, ppos, buf, len);
	kfree(buf);

	return retval;
}

static const struct file_operations fops_dump_nfcal = {
	.read = read_file_dump_nfcal,
	.open = ath9k_debugfs_open,
	.owner = THIS_MODULE,
	.llseek = default_llseek,
};

static ssize_t read_file_base_eeprom(struct file *file, char __user *user_buf,
				     size_t count, loff_t *ppos)
{
	struct ath_softc *sc = file->private_data;
	struct ath_hw *ah = sc->sc_ah;
	u32 len = 0, size = 1500;
	ssize_t retval = 0;
	char *buf;

	buf = kzalloc(size, GFP_KERNEL);
	if (!buf)
		return -ENOMEM;

	len = ah->eep_ops->dump_eeprom(ah, true, buf, len, size);

	retval = simple_read_from_buffer(user_buf, count, ppos, buf, len);
	kfree(buf);

	return retval;
}

static const struct file_operations fops_base_eeprom = {
	.read = read_file_base_eeprom,
	.open = ath9k_debugfs_open,
	.owner = THIS_MODULE,
	.llseek = default_llseek,
};

static ssize_t read_file_modal_eeprom(struct file *file, char __user *user_buf,
				      size_t count, loff_t *ppos)
{
	struct ath_softc *sc = file->private_data;
	struct ath_hw *ah = sc->sc_ah;
	u32 len = 0, size = 6000;
	char *buf;
	size_t retval;

	buf = kzalloc(size, GFP_KERNEL);
	if (buf == NULL)
		return -ENOMEM;

	len = ah->eep_ops->dump_eeprom(ah, false, buf, len, size);

	retval = simple_read_from_buffer(user_buf, count, ppos, buf, len);
	kfree(buf);

	return retval;
}

static const struct file_operations fops_modal_eeprom = {
	.read = read_file_modal_eeprom,
	.open = ath9k_debugfs_open,
	.owner = THIS_MODULE,
	.llseek = default_llseek,
};

void ath9k_debug_samp_bb_mac(struct ath_softc *sc)
{
#define ATH_SAMP_DBG(c) (sc->debug.bb_mac_samp[sc->debug.sampidx].c)
	struct ath_hw *ah = sc->sc_ah;
	struct ath_common *common = ath9k_hw_common(ah);
	unsigned long flags;
	int i;

	ath9k_ps_wakeup(sc);

	spin_lock_bh(&sc->debug.samp_lock);

	spin_lock_irqsave(&common->cc_lock, flags);
	ath_hw_cycle_counters_update(common);

	ATH_SAMP_DBG(cc.cycles) = common->cc_ani.cycles;
	ATH_SAMP_DBG(cc.rx_busy) = common->cc_ani.rx_busy;
	ATH_SAMP_DBG(cc.rx_frame) = common->cc_ani.rx_frame;
	ATH_SAMP_DBG(cc.tx_frame) = common->cc_ani.tx_frame;
	spin_unlock_irqrestore(&common->cc_lock, flags);

	ATH_SAMP_DBG(noise) = ah->noise;

	REG_WRITE_D(ah, AR_MACMISC,
		  ((AR_MACMISC_DMA_OBS_LINE_8 << AR_MACMISC_DMA_OBS_S) |
		   (AR_MACMISC_MISC_OBS_BUS_1 <<
		    AR_MACMISC_MISC_OBS_BUS_MSB_S)));

	for (i = 0; i < ATH9K_NUM_DMA_DEBUG_REGS; i++)
		ATH_SAMP_DBG(dma_dbg_reg_vals[i]) = REG_READ_D(ah,
				AR_DMADBG_0 + (i * sizeof(u32)));

	ATH_SAMP_DBG(pcu_obs) = REG_READ_D(ah, AR_OBS_BUS_1);
	ATH_SAMP_DBG(pcu_cr) = REG_READ_D(ah, AR_CR);

	memcpy(ATH_SAMP_DBG(nfCalHist), sc->caldata.nfCalHist,
			sizeof(ATH_SAMP_DBG(nfCalHist)));

	sc->debug.sampidx = (sc->debug.sampidx + 1) % ATH_DBG_MAX_SAMPLES;
	spin_unlock_bh(&sc->debug.samp_lock);
	ath9k_ps_restore(sc);

#undef ATH_SAMP_DBG
}

static int open_file_bb_mac_samps(struct inode *inode, struct file *file)
{
#define ATH_SAMP_DBG(c) bb_mac_samp[sampidx].c
	struct ath_softc *sc = inode->i_private;
	struct ath_hw *ah = sc->sc_ah;
	struct ath_common *common = ath9k_hw_common(ah);
	struct ieee80211_conf *conf = &common->hw->conf;
	struct ath_dbg_bb_mac_samp *bb_mac_samp;
	struct ath9k_nfcal_hist *h;
	int i, j, qcuOffset = 0, dcuOffset = 0;
	u32 *qcuBase, *dcuBase, size = 30000, len = 0;
	u32 sampidx = 0;
	u8 *buf;
	u8 chainmask = (ah->rxchainmask << 3) | ah->rxchainmask;
	u8 nread;

	if (sc->sc_flags & SC_OP_INVALID)
		return -EAGAIN;

	buf = vmalloc(size);
	if (!buf)
		return -ENOMEM;
	bb_mac_samp = vmalloc(sizeof(*bb_mac_samp) * ATH_DBG_MAX_SAMPLES);
	if (!bb_mac_samp) {
		vfree(buf);
		return -ENOMEM;
	}
	/* Account the current state too */
	ath9k_debug_samp_bb_mac(sc);

	spin_lock_bh(&sc->debug.samp_lock);
	memcpy(bb_mac_samp, sc->debug.bb_mac_samp,
			sizeof(*bb_mac_samp) * ATH_DBG_MAX_SAMPLES);
	len += snprintf(buf + len, size - len,
			"Current Sample Index: %d\n", sc->debug.sampidx);
	spin_unlock_bh(&sc->debug.samp_lock);

	len += snprintf(buf + len, size - len,
			"Raw DMA Debug Dump:\n");
	len += snprintf(buf + len, size - len, "Sample |\t");
	for (i = 0; i < ATH9K_NUM_DMA_DEBUG_REGS; i++)
		len += snprintf(buf + len, size - len, " DMA Reg%d |\t", i);
	len += snprintf(buf + len, size - len, "\n");

	for (sampidx = 0; sampidx < ATH_DBG_MAX_SAMPLES; sampidx++) {
		len += snprintf(buf + len, size - len, "%d\t", sampidx);

		for (i = 0; i < ATH9K_NUM_DMA_DEBUG_REGS; i++)
			len += snprintf(buf + len, size - len, " %08x\t",
					ATH_SAMP_DBG(dma_dbg_reg_vals[i]));
		len += snprintf(buf + len, size - len, "\n");
	}
	len += snprintf(buf + len, size - len, "\n");

	len += snprintf(buf + len, size - len,
			"Sample Num QCU: chain_st fsp_ok fsp_st DCU: chain_st\n");
	for (sampidx = 0; sampidx < ATH_DBG_MAX_SAMPLES; sampidx++) {
		qcuBase = &ATH_SAMP_DBG(dma_dbg_reg_vals[0]);
		dcuBase = &ATH_SAMP_DBG(dma_dbg_reg_vals[4]);

		for (i = 0; i < ATH9K_NUM_QUEUES; i++,
				qcuOffset += 4, dcuOffset += 5) {
			if (i == 8) {
				qcuOffset = 0;
				qcuBase++;
			}

			if (i == 6) {
				dcuOffset = 0;
				dcuBase++;
			}
			if (!sc->debug.stats.txstats[i].queued)
				continue;

			len += snprintf(buf + len, size - len,
				"%4d %7d    %2x      %1x     %2x         %2x\n",
				sampidx, i,
				(*qcuBase & (0x7 << qcuOffset)) >> qcuOffset,
				(*qcuBase & (0x8 << qcuOffset)) >>
				(qcuOffset + 3),
				ATH_SAMP_DBG(dma_dbg_reg_vals[2]) &
				(0x7 << (i * 3)) >> (i * 3),
				(*dcuBase & (0x1f << dcuOffset)) >> dcuOffset);
		}
		len += snprintf(buf + len, size - len, "\n");
	}
	len += snprintf(buf + len, size - len,
			"samp qcu_sh qcu_fh qcu_comp dcu_comp dcu_arb dcu_fp "
			"ch_idle_dur ch_idle_dur_val txfifo_val0 txfifo_val1 "
			"txfifo_dcu0 txfifo_dcu1 pcu_obs AR_CR\n");

	for (sampidx = 0; sampidx < ATH_DBG_MAX_SAMPLES; sampidx++) {
		qcuBase = &ATH_SAMP_DBG(dma_dbg_reg_vals[0]);
		dcuBase = &ATH_SAMP_DBG(dma_dbg_reg_vals[4]);

		len += snprintf(buf + len, size - len, "%4d %5x %5x ", sampidx,
			(ATH_SAMP_DBG(dma_dbg_reg_vals[3]) & 0x003c0000) >> 18,
			(ATH_SAMP_DBG(dma_dbg_reg_vals[3]) & 0x03c00000) >> 22);
		len += snprintf(buf + len, size - len, "%7x %8x ",
			(ATH_SAMP_DBG(dma_dbg_reg_vals[3]) & 0x1c000000) >> 26,
			(ATH_SAMP_DBG(dma_dbg_reg_vals[6]) & 0x3));
		len += snprintf(buf + len, size - len, "%7x %7x ",
			(ATH_SAMP_DBG(dma_dbg_reg_vals[5]) & 0x06000000) >> 25,
			(ATH_SAMP_DBG(dma_dbg_reg_vals[5]) & 0x38000000) >> 27);
		len += snprintf(buf + len, size - len, "%7d %12d ",
			(ATH_SAMP_DBG(dma_dbg_reg_vals[6]) & 0x000003fc) >> 2,
			(ATH_SAMP_DBG(dma_dbg_reg_vals[6]) & 0x00000400) >> 10);
		len += snprintf(buf + len, size - len, "%12d %12d ",
			(ATH_SAMP_DBG(dma_dbg_reg_vals[6]) & 0x00000800) >> 11,
			(ATH_SAMP_DBG(dma_dbg_reg_vals[6]) & 0x00001000) >> 12);
		len += snprintf(buf + len, size - len, "%12d %12d ",
			(ATH_SAMP_DBG(dma_dbg_reg_vals[6]) & 0x0001e000) >> 13,
			(ATH_SAMP_DBG(dma_dbg_reg_vals[6]) & 0x001e0000) >> 17);
		len += snprintf(buf + len, size - len, "0x%07x 0x%07x\n",
				ATH_SAMP_DBG(pcu_obs), ATH_SAMP_DBG(pcu_cr));
	}

	len += snprintf(buf + len, size - len,
			"Sample ChNoise Chain privNF #Reading Readings\n");
	for (sampidx = 0; sampidx < ATH_DBG_MAX_SAMPLES; sampidx++) {
		h = ATH_SAMP_DBG(nfCalHist);
		if (!ATH_SAMP_DBG(noise))
			continue;

		for (i = 0; i < NUM_NF_READINGS; i++) {
			if (!(chainmask & (1 << i)) ||
			    ((i >= AR5416_MAX_CHAINS) && !conf_is_ht40(conf)))
				continue;

			nread = AR_PHY_CCA_FILTERWINDOW_LENGTH -
				h[i].invalidNFcount;
			len += snprintf(buf + len, size - len,
					"%4d %5d %4d\t   %d\t %d\t",
					sampidx, ATH_SAMP_DBG(noise),
					i, h[i].privNF, nread);
			for (j = 0; j < nread; j++)
				len += snprintf(buf + len, size - len,
					" %d", h[i].nfCalBuffer[j]);
			len += snprintf(buf + len, size - len, "\n");
		}
	}
	len += snprintf(buf + len, size - len, "\nCycle counters:\n"
			"Sample Total    Rxbusy   Rxframes Txframes\n");
	for (sampidx = 0; sampidx < ATH_DBG_MAX_SAMPLES; sampidx++) {
		if (!ATH_SAMP_DBG(cc.cycles))
			continue;
		len += snprintf(buf + len, size - len,
				"%4d %08x %08x %08x %08x\n",
				sampidx, ATH_SAMP_DBG(cc.cycles),
				ATH_SAMP_DBG(cc.rx_busy),
				ATH_SAMP_DBG(cc.rx_frame),
				ATH_SAMP_DBG(cc.tx_frame));
	}

	len += snprintf(buf + len, size - len, "Tx status Dump :\n");
	len += snprintf(buf + len, size - len,
			"Sample rssi:- ctl0 ctl1 ctl2 ext0 ext1 ext2 comb "
			"isok rts_fail data_fail rate tid qid "
					"ba_low  ba_high tx_before(ms)\n");
	for (sampidx = 0; sampidx < ATH_DBG_MAX_SAMPLES; sampidx++) {
		for (i = 0; i < ATH_DBG_MAX_SAMPLES; i++) {
			if (!ATH_SAMP_DBG(ts[i].jiffies))
				continue;
			len += snprintf(buf + len, size - len, "%-14d"
				"%-4d %-4d %-4d %-4d %-4d %-4d %-4d %-4d %-8d "
				"%-9d %-4d %-3d %-3d %08x %08x %-11d\n",
				sampidx,
				ATH_SAMP_DBG(ts[i].rssi_ctl0),
				ATH_SAMP_DBG(ts[i].rssi_ctl1),
				ATH_SAMP_DBG(ts[i].rssi_ctl2),
				ATH_SAMP_DBG(ts[i].rssi_ext0),
				ATH_SAMP_DBG(ts[i].rssi_ext1),
				ATH_SAMP_DBG(ts[i].rssi_ext2),
				ATH_SAMP_DBG(ts[i].rssi),
				ATH_SAMP_DBG(ts[i].isok),
				ATH_SAMP_DBG(ts[i].rts_fail_cnt),
				ATH_SAMP_DBG(ts[i].data_fail_cnt),
				ATH_SAMP_DBG(ts[i].rateindex),
				ATH_SAMP_DBG(ts[i].tid),
				ATH_SAMP_DBG(ts[i].qid),
				ATH_SAMP_DBG(ts[i].ba_low),
				ATH_SAMP_DBG(ts[i].ba_high),
				jiffies_to_msecs(jiffies -
					ATH_SAMP_DBG(ts[i].jiffies)));
		}
	}

	len += snprintf(buf + len, size - len, "Rx status Dump :\n");
	len += snprintf(buf + len, size - len, "Sample rssi:- ctl0 ctl1 ctl2 "
			"ext0 ext1 ext2 comb beacon ant rate rx_before(ms)\n");
	for (sampidx = 0; sampidx < ATH_DBG_MAX_SAMPLES; sampidx++) {
		for (i = 0; i < ATH_DBG_MAX_SAMPLES; i++) {
			if (!ATH_SAMP_DBG(rs[i].jiffies))
				continue;
			len += snprintf(buf + len, size - len, "%-14d"
				"%-4d %-4d %-4d %-4d %-4d %-4d %-4d %-9s %-2d %02x %-13d\n",
				sampidx,
				ATH_SAMP_DBG(rs[i].rssi_ctl0),
				ATH_SAMP_DBG(rs[i].rssi_ctl1),
				ATH_SAMP_DBG(rs[i].rssi_ctl2),
				ATH_SAMP_DBG(rs[i].rssi_ext0),
				ATH_SAMP_DBG(rs[i].rssi_ext1),
				ATH_SAMP_DBG(rs[i].rssi_ext2),
				ATH_SAMP_DBG(rs[i].rssi),
				ATH_SAMP_DBG(rs[i].is_mybeacon) ?
				"True" : "False",
				ATH_SAMP_DBG(rs[i].antenna),
				ATH_SAMP_DBG(rs[i].rate),
				jiffies_to_msecs(jiffies -
					ATH_SAMP_DBG(rs[i].jiffies)));
		}
	}

	vfree(bb_mac_samp);
	file->private_data = buf;

	return 0;
#undef ATH_SAMP_DBG
}

static const struct file_operations fops_samps = {
	.open = open_file_bb_mac_samps,
	.read = ath9k_debugfs_read_buf,
	.release = ath9k_debugfs_release_buf,
	.owner = THIS_MODULE,
	.llseek = default_llseek,
};


int ath9k_init_debug(struct ath_hw *ah)
{
	struct ath_common *common = ath9k_hw_common(ah);
	struct ath_softc *sc = (struct ath_softc *) common->priv;

	sc->debug.debugfs_phy = debugfs_create_dir("ath9k",
						   sc->hw->wiphy->debugfsdir);
	if (!sc->debug.debugfs_phy)
		return -ENOMEM;

#ifdef CONFIG_ATH_DEBUG
	debugfs_create_file("debug", S_IRUSR | S_IWUSR, sc->debug.debugfs_phy,
			    sc, &fops_debug);
#endif

	ath9k_dfs_init_debug(sc);

	debugfs_create_file("dma", S_IRUSR, sc->debug.debugfs_phy, sc,
			    &fops_dma);
	debugfs_create_file("interrupt", S_IRUSR, sc->debug.debugfs_phy, sc,
			    &fops_interrupt);
	debugfs_create_file("wiphy", S_IRUSR | S_IWUSR, sc->debug.debugfs_phy,
			    sc, &fops_wiphy);
	debugfs_create_file("xmit", S_IRUSR, sc->debug.debugfs_phy, sc,
			    &fops_xmit);
	debugfs_create_file("stations", S_IRUSR, sc->debug.debugfs_phy, sc,
			    &fops_stations);
	debugfs_create_file("misc", S_IRUSR, sc->debug.debugfs_phy, sc,
			    &fops_misc);
	debugfs_create_file("recv", S_IRUSR, sc->debug.debugfs_phy, sc,
			    &fops_recv);
	debugfs_create_file("rx_chainmask", S_IRUSR | S_IWUSR,
			    sc->debug.debugfs_phy, sc, &fops_rx_chainmask);
	debugfs_create_file("tx_chainmask", S_IRUSR | S_IWUSR,
			    sc->debug.debugfs_phy, sc, &fops_tx_chainmask);
	debugfs_create_file("disable_ani", S_IRUSR | S_IWUSR,
			    sc->debug.debugfs_phy, sc, &fops_disable_ani);
	debugfs_create_file("regidx", S_IRUSR | S_IWUSR, sc->debug.debugfs_phy,
			    sc, &fops_regidx);
	debugfs_create_file("regval", S_IRUSR | S_IWUSR, sc->debug.debugfs_phy,
			    sc, &fops_regval);
	debugfs_create_bool("ignore_extcca", S_IRUSR | S_IWUSR,
			    sc->debug.debugfs_phy,
			    &ah->config.cwm_ignore_extcca);
	debugfs_create_file("regdump", S_IRUSR, sc->debug.debugfs_phy, sc,
			    &fops_regdump);
	debugfs_create_file("dump_nfcal", S_IRUSR, sc->debug.debugfs_phy, sc,
			    &fops_dump_nfcal);
	debugfs_create_file("base_eeprom", S_IRUSR, sc->debug.debugfs_phy, sc,
			    &fops_base_eeprom);
	debugfs_create_file("modal_eeprom", S_IRUSR, sc->debug.debugfs_phy, sc,
			    &fops_modal_eeprom);
	debugfs_create_file("samples", S_IRUSR, sc->debug.debugfs_phy, sc,
			    &fops_samps);

	debugfs_create_u32("gpio_mask", S_IRUSR | S_IWUSR,
			   sc->debug.debugfs_phy, &sc->sc_ah->gpio_mask);

	debugfs_create_u32("gpio_val", S_IRUSR | S_IWUSR,
			   sc->debug.debugfs_phy, &sc->sc_ah->gpio_val);

	sc->debug.regidx = 0;
	memset(&sc->debug.bb_mac_samp, 0, sizeof(sc->debug.bb_mac_samp));
	sc->debug.sampidx = 0;
	sc->debug.tsidx = 0;
	sc->debug.rsidx = 0;
	return 0;
}<|MERGE_RESOLUTION|>--- conflicted
+++ resolved
@@ -731,11 +731,7 @@
 					tid, tid->sched ? "sched" : "idle",
 					tid->paused ? "paused" : "running",
 					skb_queue_empty(&tid->buf_q),
-<<<<<<< HEAD
-					tid->an, tid->ac);
-=======
 					tid->an, tid->ac, tid->baw_size);
->>>>>>> dcd6c922
 			if (len >= size)
 				goto done;
 		}
@@ -860,11 +856,7 @@
 	sc->debug.stats.txstats[qnum].tx_bytes_all += bf->bf_mpdu->len;
 
 	if (bf_isampdu(bf)) {
-<<<<<<< HEAD
-		if (flags & ATH_TX_BAR)
-=======
 		if (flags & ATH_TX_ERROR)
->>>>>>> dcd6c922
 			TX_STAT_INC(qnum, a_xretries);
 		else
 			TX_STAT_INC(qnum, a_completed);
