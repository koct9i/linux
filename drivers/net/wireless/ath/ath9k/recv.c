/*
 * Copyright (c) 2008-2009 Atheros Communications Inc.
 *
 * Permission to use, copy, modify, and/or distribute this software for any
 * purpose with or without fee is hereby granted, provided that the above
 * copyright notice and this permission notice appear in all copies.
 *
 * THE SOFTWARE IS PROVIDED "AS IS" AND THE AUTHOR DISCLAIMS ALL WARRANTIES
 * WITH REGARD TO THIS SOFTWARE INCLUDING ALL IMPLIED WARRANTIES OF
 * MERCHANTABILITY AND FITNESS. IN NO EVENT SHALL THE AUTHOR BE LIABLE FOR
 * ANY SPECIAL, DIRECT, INDIRECT, OR CONSEQUENTIAL DAMAGES OR ANY DAMAGES
 * WHATSOEVER RESULTING FROM LOSS OF USE, DATA OR PROFITS, WHETHER IN AN
 * ACTION OF CONTRACT, NEGLIGENCE OR OTHER TORTIOUS ACTION, ARISING OUT OF
 * OR IN CONNECTION WITH THE USE OR PERFORMANCE OF THIS SOFTWARE.
 */

#include "ath9k.h"
#include "ar9003_mac.h"

#define SKB_CB_ATHBUF(__skb)	(*((struct ath_buf **)__skb->cb))

static inline bool ath_is_alt_ant_ratio_better(int alt_ratio, int maxdelta,
					       int mindelta, int main_rssi_avg,
					       int alt_rssi_avg, int pkt_count)
{
	return (((alt_ratio >= ATH_ANT_DIV_COMB_ALT_ANT_RATIO2) &&
		(alt_rssi_avg > main_rssi_avg + maxdelta)) ||
		(alt_rssi_avg > main_rssi_avg + mindelta)) && (pkt_count > 50);
}

static inline bool ath9k_check_auto_sleep(struct ath_softc *sc)
{
	return sc->ps_enabled &&
	       (sc->sc_ah->caps.hw_caps & ATH9K_HW_CAP_AUTOSLEEP);
}

static struct ieee80211_hw * ath_get_virt_hw(struct ath_softc *sc,
					     struct ieee80211_hdr *hdr)
{
	struct ieee80211_hw *hw = sc->pri_wiphy->hw;
	int i;

	spin_lock_bh(&sc->wiphy_lock);
	for (i = 0; i < sc->num_sec_wiphy; i++) {
		struct ath_wiphy *aphy = sc->sec_wiphy[i];
		if (aphy == NULL)
			continue;
		if (compare_ether_addr(hdr->addr1, aphy->hw->wiphy->perm_addr)
		    == 0) {
			hw = aphy->hw;
			break;
		}
	}
	spin_unlock_bh(&sc->wiphy_lock);
	return hw;
}

/*
 * Setup and link descriptors.
 *
 * 11N: we can no longer afford to self link the last descriptor.
 * MAC acknowledges BA status as long as it copies frames to host
 * buffer (or rx fifo). This can incorrectly acknowledge packets
 * to a sender if last desc is self-linked.
 */
static void ath_rx_buf_link(struct ath_softc *sc, struct ath_buf *bf)
{
	struct ath_hw *ah = sc->sc_ah;
	struct ath_common *common = ath9k_hw_common(ah);
	struct ath_desc *ds;
	struct sk_buff *skb;

	ATH_RXBUF_RESET(bf);

	ds = bf->bf_desc;
	ds->ds_link = 0; /* link to null */
	ds->ds_data = bf->bf_buf_addr;

	/* virtual addr of the beginning of the buffer. */
	skb = bf->bf_mpdu;
	BUG_ON(skb == NULL);
	ds->ds_vdata = skb->data;

	/*
	 * setup rx descriptors. The rx_bufsize here tells the hardware
	 * how much data it can DMA to us and that we are prepared
	 * to process
	 */
	ath9k_hw_setuprxdesc(ah, ds,
			     common->rx_bufsize,
			     0);

	if (sc->rx.rxlink == NULL)
		ath9k_hw_putrxbuf(ah, bf->bf_daddr);
	else
		*sc->rx.rxlink = bf->bf_daddr;

	sc->rx.rxlink = &ds->ds_link;
	ath9k_hw_rxena(ah);
}

static void ath_setdefantenna(struct ath_softc *sc, u32 antenna)
{
	/* XXX block beacon interrupts */
	ath9k_hw_setantenna(sc->sc_ah, antenna);
	sc->rx.defant = antenna;
	sc->rx.rxotherant = 0;
}

static void ath_opmode_init(struct ath_softc *sc)
{
	struct ath_hw *ah = sc->sc_ah;
	struct ath_common *common = ath9k_hw_common(ah);

	u32 rfilt, mfilt[2];

	/* configure rx filter */
	rfilt = ath_calcrxfilter(sc);
	ath9k_hw_setrxfilter(ah, rfilt);

	/* configure bssid mask */
	ath_hw_setbssidmask(common);

	/* configure operational mode */
	ath9k_hw_setopmode(ah);

	/* calculate and install multicast filter */
	mfilt[0] = mfilt[1] = ~0;
	ath9k_hw_setmcastfilter(ah, mfilt[0], mfilt[1]);
}

static bool ath_rx_edma_buf_link(struct ath_softc *sc,
				 enum ath9k_rx_qtype qtype)
{
	struct ath_hw *ah = sc->sc_ah;
	struct ath_rx_edma *rx_edma;
	struct sk_buff *skb;
	struct ath_buf *bf;

	rx_edma = &sc->rx.rx_edma[qtype];
	if (skb_queue_len(&rx_edma->rx_fifo) >= rx_edma->rx_fifo_hwsize)
		return false;

	bf = list_first_entry(&sc->rx.rxbuf, struct ath_buf, list);
	list_del_init(&bf->list);

	skb = bf->bf_mpdu;

	ATH_RXBUF_RESET(bf);
	memset(skb->data, 0, ah->caps.rx_status_len);
	dma_sync_single_for_device(sc->dev, bf->bf_buf_addr,
				ah->caps.rx_status_len, DMA_TO_DEVICE);

	SKB_CB_ATHBUF(skb) = bf;
	ath9k_hw_addrxbuf_edma(ah, bf->bf_buf_addr, qtype);
	skb_queue_tail(&rx_edma->rx_fifo, skb);

	return true;
}

static void ath_rx_addbuffer_edma(struct ath_softc *sc,
				  enum ath9k_rx_qtype qtype, int size)
{
	struct ath_common *common = ath9k_hw_common(sc->sc_ah);
	u32 nbuf = 0;

	if (list_empty(&sc->rx.rxbuf)) {
		ath_print(common, ATH_DBG_QUEUE, "No free rx buf available\n");
		return;
	}

	while (!list_empty(&sc->rx.rxbuf)) {
		nbuf++;

		if (!ath_rx_edma_buf_link(sc, qtype))
			break;

		if (nbuf >= size)
			break;
	}
}

static void ath_rx_remove_buffer(struct ath_softc *sc,
				 enum ath9k_rx_qtype qtype)
{
	struct ath_buf *bf;
	struct ath_rx_edma *rx_edma;
	struct sk_buff *skb;

	rx_edma = &sc->rx.rx_edma[qtype];

	while ((skb = skb_dequeue(&rx_edma->rx_fifo)) != NULL) {
		bf = SKB_CB_ATHBUF(skb);
		BUG_ON(!bf);
		list_add_tail(&bf->list, &sc->rx.rxbuf);
	}
}

static void ath_rx_edma_cleanup(struct ath_softc *sc)
{
	struct ath_buf *bf;

	ath_rx_remove_buffer(sc, ATH9K_RX_QUEUE_LP);
	ath_rx_remove_buffer(sc, ATH9K_RX_QUEUE_HP);

	list_for_each_entry(bf, &sc->rx.rxbuf, list) {
		if (bf->bf_mpdu)
			dev_kfree_skb_any(bf->bf_mpdu);
	}

	INIT_LIST_HEAD(&sc->rx.rxbuf);

	kfree(sc->rx.rx_bufptr);
	sc->rx.rx_bufptr = NULL;
}

static void ath_rx_edma_init_queue(struct ath_rx_edma *rx_edma, int size)
{
	skb_queue_head_init(&rx_edma->rx_fifo);
	skb_queue_head_init(&rx_edma->rx_buffers);
	rx_edma->rx_fifo_hwsize = size;
}

static int ath_rx_edma_init(struct ath_softc *sc, int nbufs)
{
	struct ath_common *common = ath9k_hw_common(sc->sc_ah);
	struct ath_hw *ah = sc->sc_ah;
	struct sk_buff *skb;
	struct ath_buf *bf;
	int error = 0, i;
	u32 size;


	common->rx_bufsize = roundup(IEEE80211_MAX_MPDU_LEN +
				     ah->caps.rx_status_len,
				     min(common->cachelsz, (u16)64));

	ath9k_hw_set_rx_bufsize(ah, common->rx_bufsize -
				    ah->caps.rx_status_len);

	ath_rx_edma_init_queue(&sc->rx.rx_edma[ATH9K_RX_QUEUE_LP],
			       ah->caps.rx_lp_qdepth);
	ath_rx_edma_init_queue(&sc->rx.rx_edma[ATH9K_RX_QUEUE_HP],
			       ah->caps.rx_hp_qdepth);

	size = sizeof(struct ath_buf) * nbufs;
	bf = kzalloc(size, GFP_KERNEL);
	if (!bf)
		return -ENOMEM;

	INIT_LIST_HEAD(&sc->rx.rxbuf);
	sc->rx.rx_bufptr = bf;

	for (i = 0; i < nbufs; i++, bf++) {
		skb = ath_rxbuf_alloc(common, common->rx_bufsize, GFP_KERNEL);
		if (!skb) {
			error = -ENOMEM;
			goto rx_init_fail;
		}

		memset(skb->data, 0, common->rx_bufsize);
		bf->bf_mpdu = skb;

		bf->bf_buf_addr = dma_map_single(sc->dev, skb->data,
						 common->rx_bufsize,
						 DMA_BIDIRECTIONAL);
		if (unlikely(dma_mapping_error(sc->dev,
						bf->bf_buf_addr))) {
				dev_kfree_skb_any(skb);
				bf->bf_mpdu = NULL;
				bf->bf_buf_addr = 0;
				ath_print(common, ATH_DBG_FATAL,
					"dma_mapping_error() on RX init\n");
				error = -ENOMEM;
				goto rx_init_fail;
		}

		list_add_tail(&bf->list, &sc->rx.rxbuf);
	}

	return 0;

rx_init_fail:
	ath_rx_edma_cleanup(sc);
	return error;
}

static void ath_edma_start_recv(struct ath_softc *sc)
{
	spin_lock_bh(&sc->rx.rxbuflock);

	ath9k_hw_rxena(sc->sc_ah);

	ath_rx_addbuffer_edma(sc, ATH9K_RX_QUEUE_HP,
			      sc->rx.rx_edma[ATH9K_RX_QUEUE_HP].rx_fifo_hwsize);

	ath_rx_addbuffer_edma(sc, ATH9K_RX_QUEUE_LP,
			      sc->rx.rx_edma[ATH9K_RX_QUEUE_LP].rx_fifo_hwsize);

	ath_opmode_init(sc);

<<<<<<< HEAD
	ath9k_hw_startpcureceive(sc->sc_ah, (sc->sc_flags & SC_OP_SCANNING));
=======
	ath9k_hw_startpcureceive(sc->sc_ah, (sc->sc_flags & SC_OP_OFFCHANNEL));

	spin_unlock_bh(&sc->rx.rxbuflock);
>>>>>>> 45f53cc9
}

static void ath_edma_stop_recv(struct ath_softc *sc)
{
	ath_rx_remove_buffer(sc, ATH9K_RX_QUEUE_HP);
	ath_rx_remove_buffer(sc, ATH9K_RX_QUEUE_LP);
}

int ath_rx_init(struct ath_softc *sc, int nbufs)
{
	struct ath_common *common = ath9k_hw_common(sc->sc_ah);
	struct sk_buff *skb;
	struct ath_buf *bf;
	int error = 0;

	spin_lock_init(&sc->rx.pcu_lock);
	sc->sc_flags &= ~SC_OP_RXFLUSH;
	spin_lock_init(&sc->rx.rxbuflock);

	if (sc->sc_ah->caps.hw_caps & ATH9K_HW_CAP_EDMA) {
		return ath_rx_edma_init(sc, nbufs);
	} else {
		common->rx_bufsize = roundup(IEEE80211_MAX_MPDU_LEN,
				min(common->cachelsz, (u16)64));

		ath_print(common, ATH_DBG_CONFIG, "cachelsz %u rxbufsize %u\n",
				common->cachelsz, common->rx_bufsize);

		/* Initialize rx descriptors */

		error = ath_descdma_setup(sc, &sc->rx.rxdma, &sc->rx.rxbuf,
				"rx", nbufs, 1, 0);
		if (error != 0) {
			ath_print(common, ATH_DBG_FATAL,
				  "failed to allocate rx descriptors: %d\n",
				  error);
			goto err;
		}

		list_for_each_entry(bf, &sc->rx.rxbuf, list) {
			skb = ath_rxbuf_alloc(common, common->rx_bufsize,
					      GFP_KERNEL);
			if (skb == NULL) {
				error = -ENOMEM;
				goto err;
			}

			bf->bf_mpdu = skb;
			bf->bf_buf_addr = dma_map_single(sc->dev, skb->data,
					common->rx_bufsize,
					DMA_FROM_DEVICE);
			if (unlikely(dma_mapping_error(sc->dev,
							bf->bf_buf_addr))) {
				dev_kfree_skb_any(skb);
				bf->bf_mpdu = NULL;
				bf->bf_buf_addr = 0;
				ath_print(common, ATH_DBG_FATAL,
					  "dma_mapping_error() on RX init\n");
				error = -ENOMEM;
				goto err;
			}
		}
		sc->rx.rxlink = NULL;
	}

err:
	if (error)
		ath_rx_cleanup(sc);

	return error;
}

void ath_rx_cleanup(struct ath_softc *sc)
{
	struct ath_hw *ah = sc->sc_ah;
	struct ath_common *common = ath9k_hw_common(ah);
	struct sk_buff *skb;
	struct ath_buf *bf;

	if (sc->sc_ah->caps.hw_caps & ATH9K_HW_CAP_EDMA) {
		ath_rx_edma_cleanup(sc);
		return;
	} else {
		list_for_each_entry(bf, &sc->rx.rxbuf, list) {
			skb = bf->bf_mpdu;
			if (skb) {
				dma_unmap_single(sc->dev, bf->bf_buf_addr,
						common->rx_bufsize,
						DMA_FROM_DEVICE);
				dev_kfree_skb(skb);
				bf->bf_buf_addr = 0;
				bf->bf_mpdu = NULL;
			}
		}

		if (sc->rx.rxdma.dd_desc_len != 0)
			ath_descdma_cleanup(sc, &sc->rx.rxdma, &sc->rx.rxbuf);
	}
}

/*
 * Calculate the receive filter according to the
 * operating mode and state:
 *
 * o always accept unicast, broadcast, and multicast traffic
 * o maintain current state of phy error reception (the hal
 *   may enable phy error frames for noise immunity work)
 * o probe request frames are accepted only when operating in
 *   hostap, adhoc, or monitor modes
 * o enable promiscuous mode according to the interface state
 * o accept beacons:
 *   - when operating in adhoc mode so the 802.11 layer creates
 *     node table entries for peers,
 *   - when operating in station mode for collecting rssi data when
 *     the station is otherwise quiet, or
 *   - when operating as a repeater so we see repeater-sta beacons
 *   - when scanning
 */

u32 ath_calcrxfilter(struct ath_softc *sc)
{
#define	RX_FILTER_PRESERVE (ATH9K_RX_FILTER_PHYERR | ATH9K_RX_FILTER_PHYRADAR)

	u32 rfilt;

	rfilt = (ath9k_hw_getrxfilter(sc->sc_ah) & RX_FILTER_PRESERVE)
		| ATH9K_RX_FILTER_UCAST | ATH9K_RX_FILTER_BCAST
		| ATH9K_RX_FILTER_MCAST;

	if (sc->rx.rxfilter & FIF_PROBE_REQ)
		rfilt |= ATH9K_RX_FILTER_PROBEREQ;

	/*
	 * Set promiscuous mode when FIF_PROMISC_IN_BSS is enabled for station
	 * mode interface or when in monitor mode. AP mode does not need this
	 * since it receives all in-BSS frames anyway.
	 */
	if (((sc->sc_ah->opmode != NL80211_IFTYPE_AP) &&
	     (sc->rx.rxfilter & FIF_PROMISC_IN_BSS)) ||
	    (sc->sc_ah->opmode == NL80211_IFTYPE_MONITOR))
		rfilt |= ATH9K_RX_FILTER_PROM;

	if (sc->rx.rxfilter & FIF_CONTROL)
		rfilt |= ATH9K_RX_FILTER_CONTROL;

	if ((sc->sc_ah->opmode == NL80211_IFTYPE_STATION) &&
	    (sc->nvifs <= 1) &&
	    !(sc->rx.rxfilter & FIF_BCN_PRBRESP_PROMISC))
		rfilt |= ATH9K_RX_FILTER_MYBEACON;
	else
		rfilt |= ATH9K_RX_FILTER_BEACON;

	if ((AR_SREV_9280_20_OR_LATER(sc->sc_ah) ||
	    AR_SREV_9285_12_OR_LATER(sc->sc_ah)) &&
	    (sc->sc_ah->opmode == NL80211_IFTYPE_AP) &&
	    (sc->rx.rxfilter & FIF_PSPOLL))
		rfilt |= ATH9K_RX_FILTER_PSPOLL;

	if (conf_is_ht(&sc->hw->conf))
		rfilt |= ATH9K_RX_FILTER_COMP_BAR;

	if (sc->sec_wiphy || (sc->nvifs > 1) ||
	    (sc->rx.rxfilter & FIF_OTHER_BSS)) {
		/* The following may also be needed for other older chips */
		if (sc->sc_ah->hw_version.macVersion == AR_SREV_VERSION_9160)
			rfilt |= ATH9K_RX_FILTER_PROM;
		rfilt |= ATH9K_RX_FILTER_MCAST_BCAST_ALL;
	}

	return rfilt;

#undef RX_FILTER_PRESERVE
}

int ath_startrecv(struct ath_softc *sc)
{
	struct ath_hw *ah = sc->sc_ah;
	struct ath_buf *bf, *tbf;

	if (ah->caps.hw_caps & ATH9K_HW_CAP_EDMA) {
		ath_edma_start_recv(sc);
		return 0;
	}

	spin_lock_bh(&sc->rx.rxbuflock);
	if (list_empty(&sc->rx.rxbuf))
		goto start_recv;

	sc->rx.rxlink = NULL;
	list_for_each_entry_safe(bf, tbf, &sc->rx.rxbuf, list) {
		ath_rx_buf_link(sc, bf);
	}

	/* We could have deleted elements so the list may be empty now */
	if (list_empty(&sc->rx.rxbuf))
		goto start_recv;

	bf = list_first_entry(&sc->rx.rxbuf, struct ath_buf, list);
	ath9k_hw_putrxbuf(ah, bf->bf_daddr);
	ath9k_hw_rxena(ah);

start_recv:
	ath_opmode_init(sc);
<<<<<<< HEAD
	ath9k_hw_startpcureceive(ah, (sc->sc_flags & SC_OP_SCANNING));
=======
	ath9k_hw_startpcureceive(ah, (sc->sc_flags & SC_OP_OFFCHANNEL));

	spin_unlock_bh(&sc->rx.rxbuflock);
>>>>>>> 45f53cc9

	return 0;
}

bool ath_stoprecv(struct ath_softc *sc)
{
	struct ath_hw *ah = sc->sc_ah;
	bool stopped;

	spin_lock_bh(&sc->rx.rxbuflock);
	ath9k_hw_stoppcurecv(ah);
	ath9k_hw_setrxfilter(ah, 0);
	stopped = ath9k_hw_stopdmarecv(ah);

	if (sc->sc_ah->caps.hw_caps & ATH9K_HW_CAP_EDMA)
		ath_edma_stop_recv(sc);
	else
		sc->rx.rxlink = NULL;
	spin_unlock_bh(&sc->rx.rxbuflock);

	return stopped;
}

void ath_flushrecv(struct ath_softc *sc)
{
	sc->sc_flags |= SC_OP_RXFLUSH;
	if (sc->sc_ah->caps.hw_caps & ATH9K_HW_CAP_EDMA)
		ath_rx_tasklet(sc, 1, true);
	ath_rx_tasklet(sc, 1, false);
	sc->sc_flags &= ~SC_OP_RXFLUSH;
}

static bool ath_beacon_dtim_pending_cab(struct sk_buff *skb)
{
	/* Check whether the Beacon frame has DTIM indicating buffered bc/mc */
	struct ieee80211_mgmt *mgmt;
	u8 *pos, *end, id, elen;
	struct ieee80211_tim_ie *tim;

	mgmt = (struct ieee80211_mgmt *)skb->data;
	pos = mgmt->u.beacon.variable;
	end = skb->data + skb->len;

	while (pos + 2 < end) {
		id = *pos++;
		elen = *pos++;
		if (pos + elen > end)
			break;

		if (id == WLAN_EID_TIM) {
			if (elen < sizeof(*tim))
				break;
			tim = (struct ieee80211_tim_ie *) pos;
			if (tim->dtim_count != 0)
				break;
			return tim->bitmap_ctrl & 0x01;
		}

		pos += elen;
	}

	return false;
}

static void ath_rx_ps_beacon(struct ath_softc *sc, struct sk_buff *skb)
{
	struct ieee80211_mgmt *mgmt;
	struct ath_common *common = ath9k_hw_common(sc->sc_ah);

	if (skb->len < 24 + 8 + 2 + 2)
		return;

	mgmt = (struct ieee80211_mgmt *)skb->data;
	if (memcmp(common->curbssid, mgmt->bssid, ETH_ALEN) != 0)
		return; /* not from our current AP */

	sc->ps_flags &= ~PS_WAIT_FOR_BEACON;

	if (sc->ps_flags & PS_BEACON_SYNC) {
		sc->ps_flags &= ~PS_BEACON_SYNC;
		ath_print(common, ATH_DBG_PS,
			  "Reconfigure Beacon timers based on "
			  "timestamp from the AP\n");
		ath_beacon_config(sc, NULL);
	}

	if (ath_beacon_dtim_pending_cab(skb)) {
		/*
		 * Remain awake waiting for buffered broadcast/multicast
		 * frames. If the last broadcast/multicast frame is not
		 * received properly, the next beacon frame will work as
		 * a backup trigger for returning into NETWORK SLEEP state,
		 * so we are waiting for it as well.
		 */
		ath_print(common, ATH_DBG_PS, "Received DTIM beacon indicating "
			  "buffered broadcast/multicast frame(s)\n");
		sc->ps_flags |= PS_WAIT_FOR_CAB | PS_WAIT_FOR_BEACON;
		return;
	}

	if (sc->ps_flags & PS_WAIT_FOR_CAB) {
		/*
		 * This can happen if a broadcast frame is dropped or the AP
		 * fails to send a frame indicating that all CAB frames have
		 * been delivered.
		 */
		sc->ps_flags &= ~PS_WAIT_FOR_CAB;
		ath_print(common, ATH_DBG_PS,
			  "PS wait for CAB frames timed out\n");
	}
}

static void ath_rx_ps(struct ath_softc *sc, struct sk_buff *skb)
{
	struct ieee80211_hdr *hdr;
	struct ath_common *common = ath9k_hw_common(sc->sc_ah);

	hdr = (struct ieee80211_hdr *)skb->data;

	/* Process Beacon and CAB receive in PS state */
	if (((sc->ps_flags & PS_WAIT_FOR_BEACON) || ath9k_check_auto_sleep(sc))
	    && ieee80211_is_beacon(hdr->frame_control))
		ath_rx_ps_beacon(sc, skb);
	else if ((sc->ps_flags & PS_WAIT_FOR_CAB) &&
		 (ieee80211_is_data(hdr->frame_control) ||
		  ieee80211_is_action(hdr->frame_control)) &&
		 is_multicast_ether_addr(hdr->addr1) &&
		 !ieee80211_has_moredata(hdr->frame_control)) {
		/*
		 * No more broadcast/multicast frames to be received at this
		 * point.
		 */
		sc->ps_flags &= ~(PS_WAIT_FOR_CAB | PS_WAIT_FOR_BEACON);
		ath_print(common, ATH_DBG_PS,
			  "All PS CAB frames received, back to sleep\n");
	} else if ((sc->ps_flags & PS_WAIT_FOR_PSPOLL_DATA) &&
		   !is_multicast_ether_addr(hdr->addr1) &&
		   !ieee80211_has_morefrags(hdr->frame_control)) {
		sc->ps_flags &= ~PS_WAIT_FOR_PSPOLL_DATA;
		ath_print(common, ATH_DBG_PS,
			  "Going back to sleep after having received "
			  "PS-Poll data (0x%lx)\n",
			sc->ps_flags & (PS_WAIT_FOR_BEACON |
					PS_WAIT_FOR_CAB |
					PS_WAIT_FOR_PSPOLL_DATA |
					PS_WAIT_FOR_TX_ACK));
	}
}

static void ath_rx_send_to_mac80211(struct ieee80211_hw *hw,
				    struct ath_softc *sc, struct sk_buff *skb,
				    struct ieee80211_rx_status *rxs)
{
	struct ieee80211_hdr *hdr;

	hdr = (struct ieee80211_hdr *)skb->data;

	/* Send the frame to mac80211 */
	if (is_multicast_ether_addr(hdr->addr1)) {
		int i;
		/*
		 * Deliver broadcast/multicast frames to all suitable
		 * virtual wiphys.
		 */
		/* TODO: filter based on channel configuration */
		for (i = 0; i < sc->num_sec_wiphy; i++) {
			struct ath_wiphy *aphy = sc->sec_wiphy[i];
			struct sk_buff *nskb;
			if (aphy == NULL)
				continue;
			nskb = skb_copy(skb, GFP_ATOMIC);
			if (!nskb)
				continue;
			ieee80211_rx(aphy->hw, nskb);
		}
		ieee80211_rx(sc->hw, skb);
	} else
		/* Deliver unicast frames based on receiver address */
		ieee80211_rx(hw, skb);
}

static bool ath_edma_get_buffers(struct ath_softc *sc,
				 enum ath9k_rx_qtype qtype)
{
	struct ath_rx_edma *rx_edma = &sc->rx.rx_edma[qtype];
	struct ath_hw *ah = sc->sc_ah;
	struct ath_common *common = ath9k_hw_common(ah);
	struct sk_buff *skb;
	struct ath_buf *bf;
	int ret;

	skb = skb_peek(&rx_edma->rx_fifo);
	if (!skb)
		return false;

	bf = SKB_CB_ATHBUF(skb);
	BUG_ON(!bf);

	dma_sync_single_for_cpu(sc->dev, bf->bf_buf_addr,
				common->rx_bufsize, DMA_FROM_DEVICE);

	ret = ath9k_hw_process_rxdesc_edma(ah, NULL, skb->data);
	if (ret == -EINPROGRESS) {
		/*let device gain the buffer again*/
		dma_sync_single_for_device(sc->dev, bf->bf_buf_addr,
				common->rx_bufsize, DMA_FROM_DEVICE);
		return false;
	}

	__skb_unlink(skb, &rx_edma->rx_fifo);
	if (ret == -EINVAL) {
		/* corrupt descriptor, skip this one and the following one */
		list_add_tail(&bf->list, &sc->rx.rxbuf);
		ath_rx_edma_buf_link(sc, qtype);
		skb = skb_peek(&rx_edma->rx_fifo);
		if (!skb)
			return true;

		bf = SKB_CB_ATHBUF(skb);
		BUG_ON(!bf);

		__skb_unlink(skb, &rx_edma->rx_fifo);
		list_add_tail(&bf->list, &sc->rx.rxbuf);
		ath_rx_edma_buf_link(sc, qtype);
		return true;
	}
	skb_queue_tail(&rx_edma->rx_buffers, skb);

	return true;
}

static struct ath_buf *ath_edma_get_next_rx_buf(struct ath_softc *sc,
						struct ath_rx_status *rs,
						enum ath9k_rx_qtype qtype)
{
	struct ath_rx_edma *rx_edma = &sc->rx.rx_edma[qtype];
	struct sk_buff *skb;
	struct ath_buf *bf;

	while (ath_edma_get_buffers(sc, qtype));
	skb = __skb_dequeue(&rx_edma->rx_buffers);
	if (!skb)
		return NULL;

	bf = SKB_CB_ATHBUF(skb);
	ath9k_hw_process_rxdesc_edma(sc->sc_ah, rs, skb->data);
	return bf;
}

static struct ath_buf *ath_get_next_rx_buf(struct ath_softc *sc,
					   struct ath_rx_status *rs)
{
	struct ath_hw *ah = sc->sc_ah;
	struct ath_common *common = ath9k_hw_common(ah);
	struct ath_desc *ds;
	struct ath_buf *bf;
	int ret;

	if (list_empty(&sc->rx.rxbuf)) {
		sc->rx.rxlink = NULL;
		return NULL;
	}

	bf = list_first_entry(&sc->rx.rxbuf, struct ath_buf, list);
	ds = bf->bf_desc;

	/*
	 * Must provide the virtual address of the current
	 * descriptor, the physical address, and the virtual
	 * address of the next descriptor in the h/w chain.
	 * This allows the HAL to look ahead to see if the
	 * hardware is done with a descriptor by checking the
	 * done bit in the following descriptor and the address
	 * of the current descriptor the DMA engine is working
	 * on.  All this is necessary because of our use of
	 * a self-linked list to avoid rx overruns.
	 */
	ret = ath9k_hw_rxprocdesc(ah, ds, rs, 0);
	if (ret == -EINPROGRESS) {
		struct ath_rx_status trs;
		struct ath_buf *tbf;
		struct ath_desc *tds;

		memset(&trs, 0, sizeof(trs));
		if (list_is_last(&bf->list, &sc->rx.rxbuf)) {
			sc->rx.rxlink = NULL;
			return NULL;
		}

		tbf = list_entry(bf->list.next, struct ath_buf, list);

		/*
		 * On some hardware the descriptor status words could
		 * get corrupted, including the done bit. Because of
		 * this, check if the next descriptor's done bit is
		 * set or not.
		 *
		 * If the next descriptor's done bit is set, the current
		 * descriptor has been corrupted. Force s/w to discard
		 * this descriptor and continue...
		 */

		tds = tbf->bf_desc;
		ret = ath9k_hw_rxprocdesc(ah, tds, &trs, 0);
		if (ret == -EINPROGRESS)
			return NULL;
	}

	if (!bf->bf_mpdu)
		return bf;

	/*
	 * Synchronize the DMA transfer with CPU before
	 * 1. accessing the frame
	 * 2. requeueing the same buffer to h/w
	 */
	dma_sync_single_for_cpu(sc->dev, bf->bf_buf_addr,
			common->rx_bufsize,
			DMA_FROM_DEVICE);

	return bf;
}

/* Assumes you've already done the endian to CPU conversion */
static bool ath9k_rx_accept(struct ath_common *common,
			    struct ieee80211_hdr *hdr,
			    struct ieee80211_rx_status *rxs,
			    struct ath_rx_status *rx_stats,
			    bool *decrypt_error)
{
	struct ath_hw *ah = common->ah;
	__le16 fc;
	u8 rx_status_len = ah->caps.rx_status_len;

	fc = hdr->frame_control;

	if (!rx_stats->rs_datalen)
		return false;
        /*
         * rs_status follows rs_datalen so if rs_datalen is too large
         * we can take a hint that hardware corrupted it, so ignore
         * those frames.
         */
	if (rx_stats->rs_datalen > (common->rx_bufsize - rx_status_len))
		return false;

	/*
	 * rs_more indicates chained descriptors which can be used
	 * to link buffers together for a sort of scatter-gather
	 * operation.
	 * reject the frame, we don't support scatter-gather yet and
	 * the frame is probably corrupt anyway
	 */
	if (rx_stats->rs_more)
		return false;

	/*
	 * The rx_stats->rs_status will not be set until the end of the
	 * chained descriptors so it can be ignored if rs_more is set. The
	 * rs_more will be false at the last element of the chained
	 * descriptors.
	 */
	if (rx_stats->rs_status != 0) {
		if (rx_stats->rs_status & ATH9K_RXERR_CRC)
			rxs->flag |= RX_FLAG_FAILED_FCS_CRC;
		if (rx_stats->rs_status & ATH9K_RXERR_PHY)
			return false;

		if (rx_stats->rs_status & ATH9K_RXERR_DECRYPT) {
			*decrypt_error = true;
		} else if (rx_stats->rs_status & ATH9K_RXERR_MIC) {
<<<<<<< HEAD
			if (ieee80211_is_ctl(fc))
				/*
				 * Sometimes, we get invalid
				 * MIC failures on valid control frames.
				 * Remove these mic errors.
				 */
				rx_stats->rs_status &= ~ATH9K_RXERR_MIC;
			else
				rxs->flag |= RX_FLAG_MMIC_ERROR;
=======
			/*
			 * The MIC error bit is only valid if the frame
			 * is not a control frame or fragment, and it was
			 * decrypted using a valid TKIP key.
			 */
			if (!ieee80211_is_ctl(fc) &&
			    !ieee80211_has_morefrags(fc) &&
			    !(le16_to_cpu(hdr->seq_ctrl) & IEEE80211_SCTL_FRAG) &&
			    test_bit(rx_stats->rs_keyix, common->tkip_keymap))
				rxs->flag |= RX_FLAG_MMIC_ERROR;
			else
				rx_stats->rs_status &= ~ATH9K_RXERR_MIC;
>>>>>>> 45f53cc9
		}
		/*
		 * Reject error frames with the exception of
		 * decryption and MIC failures. For monitor mode,
		 * we also ignore the CRC error.
		 */
		if (ah->opmode == NL80211_IFTYPE_MONITOR) {
			if (rx_stats->rs_status &
			    ~(ATH9K_RXERR_DECRYPT | ATH9K_RXERR_MIC |
			      ATH9K_RXERR_CRC))
				return false;
		} else {
			if (rx_stats->rs_status &
			    ~(ATH9K_RXERR_DECRYPT | ATH9K_RXERR_MIC)) {
				return false;
			}
		}
	}
	return true;
}

static int ath9k_process_rate(struct ath_common *common,
			      struct ieee80211_hw *hw,
			      struct ath_rx_status *rx_stats,
			      struct ieee80211_rx_status *rxs)
{
	struct ieee80211_supported_band *sband;
	enum ieee80211_band band;
	unsigned int i = 0;

	band = hw->conf.channel->band;
	sband = hw->wiphy->bands[band];

	if (rx_stats->rs_rate & 0x80) {
		/* HT rate */
		rxs->flag |= RX_FLAG_HT;
		if (rx_stats->rs_flags & ATH9K_RX_2040)
			rxs->flag |= RX_FLAG_40MHZ;
		if (rx_stats->rs_flags & ATH9K_RX_GI)
			rxs->flag |= RX_FLAG_SHORT_GI;
		rxs->rate_idx = rx_stats->rs_rate & 0x7f;
		return 0;
	}

	for (i = 0; i < sband->n_bitrates; i++) {
		if (sband->bitrates[i].hw_value == rx_stats->rs_rate) {
			rxs->rate_idx = i;
			return 0;
		}
		if (sband->bitrates[i].hw_value_short == rx_stats->rs_rate) {
			rxs->flag |= RX_FLAG_SHORTPRE;
			rxs->rate_idx = i;
			return 0;
		}
	}

	/*
	 * No valid hardware bitrate found -- we should not get here
	 * because hardware has already validated this frame as OK.
	 */
	ath_print(common, ATH_DBG_XMIT, "unsupported hw bitrate detected "
		  "0x%02x using 1 Mbit\n", rx_stats->rs_rate);

	return -EINVAL;
}

static void ath9k_process_rssi(struct ath_common *common,
			       struct ieee80211_hw *hw,
			       struct ieee80211_hdr *hdr,
			       struct ath_rx_status *rx_stats)
{
	struct ath_hw *ah = common->ah;
	struct ieee80211_sta *sta;
	struct ath_node *an;
	int last_rssi = ATH_RSSI_DUMMY_MARKER;
	__le16 fc;

	fc = hdr->frame_control;

	rcu_read_lock();
	/*
	 * XXX: use ieee80211_find_sta! This requires quite a bit of work
	 * under the current ath9k virtual wiphy implementation as we have
	 * no way of tying a vif to wiphy. Typically vifs are attached to
	 * at least one sdata of a wiphy on mac80211 but with ath9k virtual
	 * wiphy you'd have to iterate over every wiphy and each sdata.
	 */
<<<<<<< HEAD
	sta = ieee80211_find_sta_by_hw(hw, hdr->addr2);
=======
	if (is_multicast_ether_addr(hdr->addr1))
		sta = ieee80211_find_sta_by_ifaddr(hw, hdr->addr2, NULL);
	else
		sta = ieee80211_find_sta_by_ifaddr(hw, hdr->addr2, hdr->addr1);

>>>>>>> 45f53cc9
	if (sta) {
		an = (struct ath_node *) sta->drv_priv;
		if (rx_stats->rs_rssi != ATH9K_RSSI_BAD &&
		   !rx_stats->rs_moreaggr)
			ATH_RSSI_LPF(an->last_rssi, rx_stats->rs_rssi);
		last_rssi = an->last_rssi;
	}
	rcu_read_unlock();

	if (likely(last_rssi != ATH_RSSI_DUMMY_MARKER))
		rx_stats->rs_rssi = ATH_EP_RND(last_rssi,
					      ATH_RSSI_EP_MULTIPLIER);
	if (rx_stats->rs_rssi < 0)
		rx_stats->rs_rssi = 0;

	/* Update Beacon RSSI, this is used by ANI. */
	if (ieee80211_is_beacon(fc))
		ah->stats.avgbrssi = rx_stats->rs_rssi;
}

/*
 * For Decrypt or Demic errors, we only mark packet status here and always push
 * up the frame up to let mac80211 handle the actual error case, be it no
 * decryption key or real decryption error. This let us keep statistics there.
 */
static int ath9k_rx_skb_preprocess(struct ath_common *common,
				   struct ieee80211_hw *hw,
				   struct ieee80211_hdr *hdr,
				   struct ath_rx_status *rx_stats,
				   struct ieee80211_rx_status *rx_status,
				   bool *decrypt_error)
{
	memset(rx_status, 0, sizeof(struct ieee80211_rx_status));

	/*
	 * everything but the rate is checked here, the rate check is done
	 * separately to avoid doing two lookups for a rate for each frame.
	 */
	if (!ath9k_rx_accept(common, hdr, rx_status, rx_stats, decrypt_error))
		return -EINVAL;

	ath9k_process_rssi(common, hw, hdr, rx_stats);

	if (ath9k_process_rate(common, hw, rx_stats, rx_status))
		return -EINVAL;

	rx_status->band = hw->conf.channel->band;
	rx_status->freq = hw->conf.channel->center_freq;
	rx_status->signal = ATH_DEFAULT_NOISE_FLOOR + rx_stats->rs_rssi;
	rx_status->antenna = rx_stats->rs_antenna;
	rx_status->flag |= RX_FLAG_TSFT;

	return 0;
}

static void ath9k_rx_skb_postprocess(struct ath_common *common,
				     struct sk_buff *skb,
				     struct ath_rx_status *rx_stats,
				     struct ieee80211_rx_status *rxs,
				     bool decrypt_error)
{
	struct ath_hw *ah = common->ah;
	struct ieee80211_hdr *hdr;
	int hdrlen, padpos, padsize;
	u8 keyix;
	__le16 fc;

	/* see if any padding is done by the hw and remove it */
	hdr = (struct ieee80211_hdr *) skb->data;
	hdrlen = ieee80211_get_hdrlen_from_skb(skb);
	fc = hdr->frame_control;
	padpos = ath9k_cmn_padpos(hdr->frame_control);

	/* The MAC header is padded to have 32-bit boundary if the
	 * packet payload is non-zero. The general calculation for
	 * padsize would take into account odd header lengths:
	 * padsize = (4 - padpos % 4) % 4; However, since only
	 * even-length headers are used, padding can only be 0 or 2
	 * bytes and we can optimize this a bit. In addition, we must
	 * not try to remove padding from short control frames that do
	 * not have payload. */
	padsize = padpos & 3;
	if (padsize && skb->len>=padpos+padsize+FCS_LEN) {
		memmove(skb->data + padsize, skb->data, padpos);
		skb_pull(skb, padsize);
	}

	keyix = rx_stats->rs_keyix;

	if (!(keyix == ATH9K_RXKEYIX_INVALID) && !decrypt_error &&
	    ieee80211_has_protected(fc)) {
		rxs->flag |= RX_FLAG_DECRYPTED;
	} else if (ieee80211_has_protected(fc)
		   && !decrypt_error && skb->len >= hdrlen + 4) {
		keyix = skb->data[hdrlen + 3] >> 6;

		if (test_bit(keyix, common->keymap))
			rxs->flag |= RX_FLAG_DECRYPTED;
	}
	if (ah->sw_mgmt_crypto &&
	    (rxs->flag & RX_FLAG_DECRYPTED) &&
	    ieee80211_is_mgmt(fc))
		/* Use software decrypt for management frames. */
		rxs->flag &= ~RX_FLAG_DECRYPTED;
}
<<<<<<< HEAD
=======

static void ath_lnaconf_alt_good_scan(struct ath_ant_comb *antcomb,
				      struct ath_hw_antcomb_conf ant_conf,
				      int main_rssi_avg)
{
	antcomb->quick_scan_cnt = 0;

	if (ant_conf.main_lna_conf == ATH_ANT_DIV_COMB_LNA2)
		antcomb->rssi_lna2 = main_rssi_avg;
	else if (ant_conf.main_lna_conf == ATH_ANT_DIV_COMB_LNA1)
		antcomb->rssi_lna1 = main_rssi_avg;

	switch ((ant_conf.main_lna_conf << 4) | ant_conf.alt_lna_conf) {
	case (0x10): /* LNA2 A-B */
		antcomb->main_conf = ATH_ANT_DIV_COMB_LNA1_MINUS_LNA2;
		antcomb->first_quick_scan_conf =
			ATH_ANT_DIV_COMB_LNA1_PLUS_LNA2;
		antcomb->second_quick_scan_conf = ATH_ANT_DIV_COMB_LNA1;
		break;
	case (0x20): /* LNA1 A-B */
		antcomb->main_conf = ATH_ANT_DIV_COMB_LNA1_MINUS_LNA2;
		antcomb->first_quick_scan_conf =
			ATH_ANT_DIV_COMB_LNA1_PLUS_LNA2;
		antcomb->second_quick_scan_conf = ATH_ANT_DIV_COMB_LNA2;
		break;
	case (0x21): /* LNA1 LNA2 */
		antcomb->main_conf = ATH_ANT_DIV_COMB_LNA2;
		antcomb->first_quick_scan_conf =
			ATH_ANT_DIV_COMB_LNA1_MINUS_LNA2;
		antcomb->second_quick_scan_conf =
			ATH_ANT_DIV_COMB_LNA1_PLUS_LNA2;
		break;
	case (0x12): /* LNA2 LNA1 */
		antcomb->main_conf = ATH_ANT_DIV_COMB_LNA1;
		antcomb->first_quick_scan_conf =
			ATH_ANT_DIV_COMB_LNA1_MINUS_LNA2;
		antcomb->second_quick_scan_conf =
			ATH_ANT_DIV_COMB_LNA1_PLUS_LNA2;
		break;
	case (0x13): /* LNA2 A+B */
		antcomb->main_conf = ATH_ANT_DIV_COMB_LNA1_PLUS_LNA2;
		antcomb->first_quick_scan_conf =
			ATH_ANT_DIV_COMB_LNA1_MINUS_LNA2;
		antcomb->second_quick_scan_conf = ATH_ANT_DIV_COMB_LNA1;
		break;
	case (0x23): /* LNA1 A+B */
		antcomb->main_conf = ATH_ANT_DIV_COMB_LNA1_PLUS_LNA2;
		antcomb->first_quick_scan_conf =
			ATH_ANT_DIV_COMB_LNA1_MINUS_LNA2;
		antcomb->second_quick_scan_conf = ATH_ANT_DIV_COMB_LNA2;
		break;
	default:
		break;
	}
}

static void ath_select_ant_div_from_quick_scan(struct ath_ant_comb *antcomb,
				struct ath_hw_antcomb_conf *div_ant_conf,
				int main_rssi_avg, int alt_rssi_avg,
				int alt_ratio)
{
	/* alt_good */
	switch (antcomb->quick_scan_cnt) {
	case 0:
		/* set alt to main, and alt to first conf */
		div_ant_conf->main_lna_conf = antcomb->main_conf;
		div_ant_conf->alt_lna_conf = antcomb->first_quick_scan_conf;
		break;
	case 1:
		/* set alt to main, and alt to first conf */
		div_ant_conf->main_lna_conf = antcomb->main_conf;
		div_ant_conf->alt_lna_conf = antcomb->second_quick_scan_conf;
		antcomb->rssi_first = main_rssi_avg;
		antcomb->rssi_second = alt_rssi_avg;

		if (antcomb->main_conf == ATH_ANT_DIV_COMB_LNA1) {
			/* main is LNA1 */
			if (ath_is_alt_ant_ratio_better(alt_ratio,
						ATH_ANT_DIV_COMB_LNA1_DELTA_HI,
						ATH_ANT_DIV_COMB_LNA1_DELTA_LOW,
						main_rssi_avg, alt_rssi_avg,
						antcomb->total_pkt_count))
				antcomb->first_ratio = true;
			else
				antcomb->first_ratio = false;
		} else if (antcomb->main_conf == ATH_ANT_DIV_COMB_LNA2) {
			if (ath_is_alt_ant_ratio_better(alt_ratio,
						ATH_ANT_DIV_COMB_LNA1_DELTA_MID,
						ATH_ANT_DIV_COMB_LNA1_DELTA_LOW,
						main_rssi_avg, alt_rssi_avg,
						antcomb->total_pkt_count))
				antcomb->first_ratio = true;
			else
				antcomb->first_ratio = false;
		} else {
			if ((((alt_ratio >= ATH_ANT_DIV_COMB_ALT_ANT_RATIO2) &&
			    (alt_rssi_avg > main_rssi_avg +
			    ATH_ANT_DIV_COMB_LNA1_DELTA_HI)) ||
			    (alt_rssi_avg > main_rssi_avg)) &&
			    (antcomb->total_pkt_count > 50))
				antcomb->first_ratio = true;
			else
				antcomb->first_ratio = false;
		}
		break;
	case 2:
		antcomb->alt_good = false;
		antcomb->scan_not_start = false;
		antcomb->scan = false;
		antcomb->rssi_first = main_rssi_avg;
		antcomb->rssi_third = alt_rssi_avg;

		if (antcomb->second_quick_scan_conf == ATH_ANT_DIV_COMB_LNA1)
			antcomb->rssi_lna1 = alt_rssi_avg;
		else if (antcomb->second_quick_scan_conf ==
			 ATH_ANT_DIV_COMB_LNA2)
			antcomb->rssi_lna2 = alt_rssi_avg;
		else if (antcomb->second_quick_scan_conf ==
			 ATH_ANT_DIV_COMB_LNA1_PLUS_LNA2) {
			if (antcomb->main_conf == ATH_ANT_DIV_COMB_LNA2)
				antcomb->rssi_lna2 = main_rssi_avg;
			else if (antcomb->main_conf == ATH_ANT_DIV_COMB_LNA1)
				antcomb->rssi_lna1 = main_rssi_avg;
		}

		if (antcomb->rssi_lna2 > antcomb->rssi_lna1 +
		    ATH_ANT_DIV_COMB_LNA1_LNA2_SWITCH_DELTA)
			div_ant_conf->main_lna_conf = ATH_ANT_DIV_COMB_LNA2;
		else
			div_ant_conf->main_lna_conf = ATH_ANT_DIV_COMB_LNA1;

		if (antcomb->main_conf == ATH_ANT_DIV_COMB_LNA1) {
			if (ath_is_alt_ant_ratio_better(alt_ratio,
						ATH_ANT_DIV_COMB_LNA1_DELTA_HI,
						ATH_ANT_DIV_COMB_LNA1_DELTA_LOW,
						main_rssi_avg, alt_rssi_avg,
						antcomb->total_pkt_count))
				antcomb->second_ratio = true;
			else
				antcomb->second_ratio = false;
		} else if (antcomb->main_conf == ATH_ANT_DIV_COMB_LNA2) {
			if (ath_is_alt_ant_ratio_better(alt_ratio,
						ATH_ANT_DIV_COMB_LNA1_DELTA_MID,
						ATH_ANT_DIV_COMB_LNA1_DELTA_LOW,
						main_rssi_avg, alt_rssi_avg,
						antcomb->total_pkt_count))
				antcomb->second_ratio = true;
			else
				antcomb->second_ratio = false;
		} else {
			if ((((alt_ratio >= ATH_ANT_DIV_COMB_ALT_ANT_RATIO2) &&
			    (alt_rssi_avg > main_rssi_avg +
			    ATH_ANT_DIV_COMB_LNA1_DELTA_HI)) ||
			    (alt_rssi_avg > main_rssi_avg)) &&
			    (antcomb->total_pkt_count > 50))
				antcomb->second_ratio = true;
			else
				antcomb->second_ratio = false;
		}

		/* set alt to the conf with maximun ratio */
		if (antcomb->first_ratio && antcomb->second_ratio) {
			if (antcomb->rssi_second > antcomb->rssi_third) {
				/* first alt*/
				if ((antcomb->first_quick_scan_conf ==
				    ATH_ANT_DIV_COMB_LNA1) ||
				    (antcomb->first_quick_scan_conf ==
				    ATH_ANT_DIV_COMB_LNA2))
					/* Set alt LNA1 or LNA2*/
					if (div_ant_conf->main_lna_conf ==
					    ATH_ANT_DIV_COMB_LNA2)
						div_ant_conf->alt_lna_conf =
							ATH_ANT_DIV_COMB_LNA1;
					else
						div_ant_conf->alt_lna_conf =
							ATH_ANT_DIV_COMB_LNA2;
				else
					/* Set alt to A+B or A-B */
					div_ant_conf->alt_lna_conf =
						antcomb->first_quick_scan_conf;
			} else if ((antcomb->second_quick_scan_conf ==
				   ATH_ANT_DIV_COMB_LNA1) ||
				   (antcomb->second_quick_scan_conf ==
				   ATH_ANT_DIV_COMB_LNA2)) {
				/* Set alt LNA1 or LNA2 */
				if (div_ant_conf->main_lna_conf ==
				    ATH_ANT_DIV_COMB_LNA2)
					div_ant_conf->alt_lna_conf =
						ATH_ANT_DIV_COMB_LNA1;
				else
					div_ant_conf->alt_lna_conf =
						ATH_ANT_DIV_COMB_LNA2;
			} else {
				/* Set alt to A+B or A-B */
				div_ant_conf->alt_lna_conf =
					antcomb->second_quick_scan_conf;
			}
		} else if (antcomb->first_ratio) {
			/* first alt */
			if ((antcomb->first_quick_scan_conf ==
			    ATH_ANT_DIV_COMB_LNA1) ||
			    (antcomb->first_quick_scan_conf ==
			    ATH_ANT_DIV_COMB_LNA2))
					/* Set alt LNA1 or LNA2 */
				if (div_ant_conf->main_lna_conf ==
				    ATH_ANT_DIV_COMB_LNA2)
					div_ant_conf->alt_lna_conf =
							ATH_ANT_DIV_COMB_LNA1;
				else
					div_ant_conf->alt_lna_conf =
							ATH_ANT_DIV_COMB_LNA2;
			else
				/* Set alt to A+B or A-B */
				div_ant_conf->alt_lna_conf =
						antcomb->first_quick_scan_conf;
		} else if (antcomb->second_ratio) {
				/* second alt */
			if ((antcomb->second_quick_scan_conf ==
			    ATH_ANT_DIV_COMB_LNA1) ||
			    (antcomb->second_quick_scan_conf ==
			    ATH_ANT_DIV_COMB_LNA2))
				/* Set alt LNA1 or LNA2 */
				if (div_ant_conf->main_lna_conf ==
				    ATH_ANT_DIV_COMB_LNA2)
					div_ant_conf->alt_lna_conf =
						ATH_ANT_DIV_COMB_LNA1;
				else
					div_ant_conf->alt_lna_conf =
						ATH_ANT_DIV_COMB_LNA2;
			else
				/* Set alt to A+B or A-B */
				div_ant_conf->alt_lna_conf =
						antcomb->second_quick_scan_conf;
		} else {
			/* main is largest */
			if ((antcomb->main_conf == ATH_ANT_DIV_COMB_LNA1) ||
			    (antcomb->main_conf == ATH_ANT_DIV_COMB_LNA2))
				/* Set alt LNA1 or LNA2 */
				if (div_ant_conf->main_lna_conf ==
				    ATH_ANT_DIV_COMB_LNA2)
					div_ant_conf->alt_lna_conf =
							ATH_ANT_DIV_COMB_LNA1;
				else
					div_ant_conf->alt_lna_conf =
							ATH_ANT_DIV_COMB_LNA2;
			else
				/* Set alt to A+B or A-B */
				div_ant_conf->alt_lna_conf = antcomb->main_conf;
		}
		break;
	default:
		break;
	}
}

static void ath_ant_div_conf_fast_divbias(struct ath_hw_antcomb_conf *ant_conf)
{
	/* Adjust the fast_div_bias based on main and alt lna conf */
	switch ((ant_conf->main_lna_conf << 4) | ant_conf->alt_lna_conf) {
	case (0x01): /* A-B LNA2 */
		ant_conf->fast_div_bias = 0x3b;
		break;
	case (0x02): /* A-B LNA1 */
		ant_conf->fast_div_bias = 0x3d;
		break;
	case (0x03): /* A-B A+B */
		ant_conf->fast_div_bias = 0x1;
		break;
	case (0x10): /* LNA2 A-B */
		ant_conf->fast_div_bias = 0x7;
		break;
	case (0x12): /* LNA2 LNA1 */
		ant_conf->fast_div_bias = 0x2;
		break;
	case (0x13): /* LNA2 A+B */
		ant_conf->fast_div_bias = 0x7;
		break;
	case (0x20): /* LNA1 A-B */
		ant_conf->fast_div_bias = 0x6;
		break;
	case (0x21): /* LNA1 LNA2 */
		ant_conf->fast_div_bias = 0x0;
		break;
	case (0x23): /* LNA1 A+B */
		ant_conf->fast_div_bias = 0x6;
		break;
	case (0x30): /* A+B A-B */
		ant_conf->fast_div_bias = 0x1;
		break;
	case (0x31): /* A+B LNA2 */
		ant_conf->fast_div_bias = 0x3b;
		break;
	case (0x32): /* A+B LNA1 */
		ant_conf->fast_div_bias = 0x3d;
		break;
	default:
		break;
	}
}

/* Antenna diversity and combining */
static void ath_ant_comb_scan(struct ath_softc *sc, struct ath_rx_status *rs)
{
	struct ath_hw_antcomb_conf div_ant_conf;
	struct ath_ant_comb *antcomb = &sc->ant_comb;
	int alt_ratio = 0, alt_rssi_avg = 0, main_rssi_avg = 0, curr_alt_set;
	int curr_main_set, curr_bias;
	int main_rssi = rs->rs_rssi_ctl0;
	int alt_rssi = rs->rs_rssi_ctl1;
	int rx_ant_conf,  main_ant_conf;
	bool short_scan = false;

	rx_ant_conf = (rs->rs_rssi_ctl2 >> ATH_ANT_RX_CURRENT_SHIFT) &
		       ATH_ANT_RX_MASK;
	main_ant_conf = (rs->rs_rssi_ctl2 >> ATH_ANT_RX_MAIN_SHIFT) &
			 ATH_ANT_RX_MASK;

	/* Record packet only when alt_rssi is positive */
	if (alt_rssi > 0) {
		antcomb->total_pkt_count++;
		antcomb->main_total_rssi += main_rssi;
		antcomb->alt_total_rssi  += alt_rssi;
		if (main_ant_conf == rx_ant_conf)
			antcomb->main_recv_cnt++;
		else
			antcomb->alt_recv_cnt++;
	}

	/* Short scan check */
	if (antcomb->scan && antcomb->alt_good) {
		if (time_after(jiffies, antcomb->scan_start_time +
		    msecs_to_jiffies(ATH_ANT_DIV_COMB_SHORT_SCAN_INTR)))
			short_scan = true;
		else
			if (antcomb->total_pkt_count ==
			    ATH_ANT_DIV_COMB_SHORT_SCAN_PKTCOUNT) {
				alt_ratio = ((antcomb->alt_recv_cnt * 100) /
					    antcomb->total_pkt_count);
				if (alt_ratio < ATH_ANT_DIV_COMB_ALT_ANT_RATIO)
					short_scan = true;
			}
	}

	if (((antcomb->total_pkt_count < ATH_ANT_DIV_COMB_MAX_PKTCOUNT) ||
	    rs->rs_moreaggr) && !short_scan)
		return;

	if (antcomb->total_pkt_count) {
		alt_ratio = ((antcomb->alt_recv_cnt * 100) /
			     antcomb->total_pkt_count);
		main_rssi_avg = (antcomb->main_total_rssi /
				 antcomb->total_pkt_count);
		alt_rssi_avg = (antcomb->alt_total_rssi /
				 antcomb->total_pkt_count);
	}


	ath9k_hw_antdiv_comb_conf_get(sc->sc_ah, &div_ant_conf);
	curr_alt_set = div_ant_conf.alt_lna_conf;
	curr_main_set = div_ant_conf.main_lna_conf;
	curr_bias = div_ant_conf.fast_div_bias;

	antcomb->count++;

	if (antcomb->count == ATH_ANT_DIV_COMB_MAX_COUNT) {
		if (alt_ratio > ATH_ANT_DIV_COMB_ALT_ANT_RATIO) {
			ath_lnaconf_alt_good_scan(antcomb, div_ant_conf,
						  main_rssi_avg);
			antcomb->alt_good = true;
		} else {
			antcomb->alt_good = false;
		}

		antcomb->count = 0;
		antcomb->scan = true;
		antcomb->scan_not_start = true;
	}

	if (!antcomb->scan) {
		if (alt_ratio > ATH_ANT_DIV_COMB_ALT_ANT_RATIO) {
			if (curr_alt_set == ATH_ANT_DIV_COMB_LNA2) {
				/* Switch main and alt LNA */
				div_ant_conf.main_lna_conf =
						ATH_ANT_DIV_COMB_LNA2;
				div_ant_conf.alt_lna_conf  =
						ATH_ANT_DIV_COMB_LNA1;
			} else if (curr_alt_set == ATH_ANT_DIV_COMB_LNA1) {
				div_ant_conf.main_lna_conf =
						ATH_ANT_DIV_COMB_LNA1;
				div_ant_conf.alt_lna_conf  =
						ATH_ANT_DIV_COMB_LNA2;
			}

			goto div_comb_done;
		} else if ((curr_alt_set != ATH_ANT_DIV_COMB_LNA1) &&
			   (curr_alt_set != ATH_ANT_DIV_COMB_LNA2)) {
			/* Set alt to another LNA */
			if (curr_main_set == ATH_ANT_DIV_COMB_LNA2)
				div_ant_conf.alt_lna_conf =
						ATH_ANT_DIV_COMB_LNA1;
			else if (curr_main_set == ATH_ANT_DIV_COMB_LNA1)
				div_ant_conf.alt_lna_conf =
						ATH_ANT_DIV_COMB_LNA2;

			goto div_comb_done;
		}

		if ((alt_rssi_avg < (main_rssi_avg +
		    ATH_ANT_DIV_COMB_LNA1_LNA2_DELTA)))
			goto div_comb_done;
	}

	if (!antcomb->scan_not_start) {
		switch (curr_alt_set) {
		case ATH_ANT_DIV_COMB_LNA2:
			antcomb->rssi_lna2 = alt_rssi_avg;
			antcomb->rssi_lna1 = main_rssi_avg;
			antcomb->scan = true;
			/* set to A+B */
			div_ant_conf.main_lna_conf =
				ATH_ANT_DIV_COMB_LNA1;
			div_ant_conf.alt_lna_conf  =
				ATH_ANT_DIV_COMB_LNA1_PLUS_LNA2;
			break;
		case ATH_ANT_DIV_COMB_LNA1:
			antcomb->rssi_lna1 = alt_rssi_avg;
			antcomb->rssi_lna2 = main_rssi_avg;
			antcomb->scan = true;
			/* set to A+B */
			div_ant_conf.main_lna_conf = ATH_ANT_DIV_COMB_LNA2;
			div_ant_conf.alt_lna_conf  =
				ATH_ANT_DIV_COMB_LNA1_PLUS_LNA2;
			break;
		case ATH_ANT_DIV_COMB_LNA1_PLUS_LNA2:
			antcomb->rssi_add = alt_rssi_avg;
			antcomb->scan = true;
			/* set to A-B */
			div_ant_conf.alt_lna_conf =
				ATH_ANT_DIV_COMB_LNA1_MINUS_LNA2;
			break;
		case ATH_ANT_DIV_COMB_LNA1_MINUS_LNA2:
			antcomb->rssi_sub = alt_rssi_avg;
			antcomb->scan = false;
			if (antcomb->rssi_lna2 >
			    (antcomb->rssi_lna1 +
			    ATH_ANT_DIV_COMB_LNA1_LNA2_SWITCH_DELTA)) {
				/* use LNA2 as main LNA */
				if ((antcomb->rssi_add > antcomb->rssi_lna1) &&
				    (antcomb->rssi_add > antcomb->rssi_sub)) {
					/* set to A+B */
					div_ant_conf.main_lna_conf =
						ATH_ANT_DIV_COMB_LNA2;
					div_ant_conf.alt_lna_conf  =
						ATH_ANT_DIV_COMB_LNA1_PLUS_LNA2;
				} else if (antcomb->rssi_sub >
					   antcomb->rssi_lna1) {
					/* set to A-B */
					div_ant_conf.main_lna_conf =
						ATH_ANT_DIV_COMB_LNA2;
					div_ant_conf.alt_lna_conf =
						ATH_ANT_DIV_COMB_LNA1_MINUS_LNA2;
				} else {
					/* set to LNA1 */
					div_ant_conf.main_lna_conf =
						ATH_ANT_DIV_COMB_LNA2;
					div_ant_conf.alt_lna_conf =
						ATH_ANT_DIV_COMB_LNA1;
				}
			} else {
				/* use LNA1 as main LNA */
				if ((antcomb->rssi_add > antcomb->rssi_lna2) &&
				    (antcomb->rssi_add > antcomb->rssi_sub)) {
					/* set to A+B */
					div_ant_conf.main_lna_conf =
						ATH_ANT_DIV_COMB_LNA1;
					div_ant_conf.alt_lna_conf  =
						ATH_ANT_DIV_COMB_LNA1_PLUS_LNA2;
				} else if (antcomb->rssi_sub >
					   antcomb->rssi_lna1) {
					/* set to A-B */
					div_ant_conf.main_lna_conf =
						ATH_ANT_DIV_COMB_LNA1;
					div_ant_conf.alt_lna_conf =
						ATH_ANT_DIV_COMB_LNA1_MINUS_LNA2;
				} else {
					/* set to LNA2 */
					div_ant_conf.main_lna_conf =
						ATH_ANT_DIV_COMB_LNA1;
					div_ant_conf.alt_lna_conf =
						ATH_ANT_DIV_COMB_LNA2;
				}
			}
			break;
		default:
			break;
		}
	} else {
		if (!antcomb->alt_good) {
			antcomb->scan_not_start = false;
			/* Set alt to another LNA */
			if (curr_main_set == ATH_ANT_DIV_COMB_LNA2) {
				div_ant_conf.main_lna_conf =
						ATH_ANT_DIV_COMB_LNA2;
				div_ant_conf.alt_lna_conf =
						ATH_ANT_DIV_COMB_LNA1;
			} else if (curr_main_set == ATH_ANT_DIV_COMB_LNA1) {
				div_ant_conf.main_lna_conf =
						ATH_ANT_DIV_COMB_LNA1;
				div_ant_conf.alt_lna_conf =
						ATH_ANT_DIV_COMB_LNA2;
			}
			goto div_comb_done;
		}
	}

	ath_select_ant_div_from_quick_scan(antcomb, &div_ant_conf,
					   main_rssi_avg, alt_rssi_avg,
					   alt_ratio);

	antcomb->quick_scan_cnt++;

div_comb_done:
	ath_ant_div_conf_fast_divbias(&div_ant_conf);

	ath9k_hw_antdiv_comb_conf_set(sc->sc_ah, &div_ant_conf);

	antcomb->scan_start_time = jiffies;
	antcomb->total_pkt_count = 0;
	antcomb->main_total_rssi = 0;
	antcomb->alt_total_rssi = 0;
	antcomb->main_recv_cnt = 0;
	antcomb->alt_recv_cnt = 0;
}
>>>>>>> 45f53cc9

int ath_rx_tasklet(struct ath_softc *sc, int flush, bool hp)
{
	struct ath_buf *bf;
	struct sk_buff *skb = NULL, *requeue_skb;
	struct ieee80211_rx_status *rxs;
	struct ath_hw *ah = sc->sc_ah;
	struct ath_common *common = ath9k_hw_common(ah);
	/*
	 * The hw can techncically differ from common->hw when using ath9k
	 * virtual wiphy so to account for that we iterate over the active
	 * wiphys and find the appropriate wiphy and therefore hw.
	 */
	struct ieee80211_hw *hw = NULL;
	struct ieee80211_hdr *hdr;
	int retval;
	bool decrypt_error = false;
	struct ath_rx_status rs;
	enum ath9k_rx_qtype qtype;
	bool edma = !!(ah->caps.hw_caps & ATH9K_HW_CAP_EDMA);
	int dma_type;
	u8 rx_status_len = ah->caps.rx_status_len;
	u64 tsf = 0;
	u32 tsf_lower = 0;
<<<<<<< HEAD
=======
	unsigned long flags;
>>>>>>> 45f53cc9

	if (edma)
		dma_type = DMA_BIDIRECTIONAL;
	else
		dma_type = DMA_FROM_DEVICE;

	qtype = hp ? ATH9K_RX_QUEUE_HP : ATH9K_RX_QUEUE_LP;
	spin_lock_bh(&sc->rx.rxbuflock);

	tsf = ath9k_hw_gettsf64(ah);
	tsf_lower = tsf & 0xffffffff;

	do {
		/* If handling rx interrupt and flush is in progress => exit */
		if ((sc->sc_flags & SC_OP_RXFLUSH) && (flush == 0))
			break;

		memset(&rs, 0, sizeof(rs));
		if (edma)
			bf = ath_edma_get_next_rx_buf(sc, &rs, qtype);
		else
			bf = ath_get_next_rx_buf(sc, &rs);

		if (!bf)
			break;

		skb = bf->bf_mpdu;
		if (!skb)
			continue;

		hdr = (struct ieee80211_hdr *) (skb->data + rx_status_len);
		rxs =  IEEE80211_SKB_RXCB(skb);

		hw = ath_get_virt_hw(sc, hdr);

		ath_debug_stat_rx(sc, &rs);

		/*
		 * If we're asked to flush receive queue, directly
		 * chain it back at the queue without processing it.
		 */
		if (flush)
			goto requeue;

		retval = ath9k_rx_skb_preprocess(common, hw, hdr, &rs,
						 rxs, &decrypt_error);
		if (retval)
			goto requeue;

		rxs->mactime = (tsf & ~0xffffffffULL) | rs.rs_tstamp;
		if (rs.rs_tstamp > tsf_lower &&
		    unlikely(rs.rs_tstamp - tsf_lower > 0x10000000))
			rxs->mactime -= 0x100000000ULL;

		if (rs.rs_tstamp < tsf_lower &&
		    unlikely(tsf_lower - rs.rs_tstamp > 0x10000000))
			rxs->mactime += 0x100000000ULL;

		/* Ensure we always have an skb to requeue once we are done
		 * processing the current buffer's skb */
		requeue_skb = ath_rxbuf_alloc(common, common->rx_bufsize, GFP_ATOMIC);

		/* If there is no memory we ignore the current RX'd frame,
		 * tell hardware it can give us a new frame using the old
		 * skb and put it at the tail of the sc->rx.rxbuf list for
		 * processing. */
		if (!requeue_skb)
			goto requeue;

		/* Unmap the frame */
		dma_unmap_single(sc->dev, bf->bf_buf_addr,
				 common->rx_bufsize,
				 dma_type);

		skb_put(skb, rs.rs_datalen + ah->caps.rx_status_len);
		if (ah->caps.rx_status_len)
			skb_pull(skb, ah->caps.rx_status_len);

		ath9k_rx_skb_postprocess(common, skb, &rs,
					 rxs, decrypt_error);

		/* We will now give hardware our shiny new allocated skb */
		bf->bf_mpdu = requeue_skb;
		bf->bf_buf_addr = dma_map_single(sc->dev, requeue_skb->data,
						 common->rx_bufsize,
						 dma_type);
		if (unlikely(dma_mapping_error(sc->dev,
			  bf->bf_buf_addr))) {
			dev_kfree_skb_any(requeue_skb);
			bf->bf_mpdu = NULL;
			bf->bf_buf_addr = 0;
			ath_print(common, ATH_DBG_FATAL,
				  "dma_mapping_error() on RX\n");
			ath_rx_send_to_mac80211(hw, sc, skb, rxs);
			break;
		}

		/*
		 * change the default rx antenna if rx diversity chooses the
		 * other antenna 3 times in a row.
		 */
		if (sc->rx.defant != rs.rs_antenna) {
			if (++sc->rx.rxotherant >= 3)
				ath_setdefantenna(sc, rs.rs_antenna);
		} else {
			sc->rx.rxotherant = 0;
		}

		spin_lock_irqsave(&sc->sc_pm_lock, flags);
		if (unlikely(ath9k_check_auto_sleep(sc) ||
			     (sc->ps_flags & (PS_WAIT_FOR_BEACON |
					      PS_WAIT_FOR_CAB |
					      PS_WAIT_FOR_PSPOLL_DATA))))
			ath_rx_ps(sc, skb);
		spin_unlock_irqrestore(&sc->sc_pm_lock, flags);

		if (ah->caps.hw_caps & ATH9K_HW_CAP_ANT_DIV_COMB)
			ath_ant_comb_scan(sc, &rs);

		ath_rx_send_to_mac80211(hw, sc, skb, rxs);

requeue:
		if (edma) {
			list_add_tail(&bf->list, &sc->rx.rxbuf);
			ath_rx_edma_buf_link(sc, qtype);
		} else {
			list_move_tail(&bf->list, &sc->rx.rxbuf);
			ath_rx_buf_link(sc, bf);
		}
	} while (1);

	spin_unlock_bh(&sc->rx.rxbuflock);

	return 0;
}<|MERGE_RESOLUTION|>--- conflicted
+++ resolved
@@ -299,13 +299,9 @@
 
 	ath_opmode_init(sc);
 
-<<<<<<< HEAD
-	ath9k_hw_startpcureceive(sc->sc_ah, (sc->sc_flags & SC_OP_SCANNING));
-=======
 	ath9k_hw_startpcureceive(sc->sc_ah, (sc->sc_flags & SC_OP_OFFCHANNEL));
 
 	spin_unlock_bh(&sc->rx.rxbuflock);
->>>>>>> 45f53cc9
 }
 
 static void ath_edma_stop_recv(struct ath_softc *sc)
@@ -509,13 +505,9 @@
 
 start_recv:
 	ath_opmode_init(sc);
-<<<<<<< HEAD
-	ath9k_hw_startpcureceive(ah, (sc->sc_flags & SC_OP_SCANNING));
-=======
 	ath9k_hw_startpcureceive(ah, (sc->sc_flags & SC_OP_OFFCHANNEL));
 
 	spin_unlock_bh(&sc->rx.rxbuflock);
->>>>>>> 45f53cc9
 
 	return 0;
 }
@@ -887,17 +879,6 @@
 		if (rx_stats->rs_status & ATH9K_RXERR_DECRYPT) {
 			*decrypt_error = true;
 		} else if (rx_stats->rs_status & ATH9K_RXERR_MIC) {
-<<<<<<< HEAD
-			if (ieee80211_is_ctl(fc))
-				/*
-				 * Sometimes, we get invalid
-				 * MIC failures on valid control frames.
-				 * Remove these mic errors.
-				 */
-				rx_stats->rs_status &= ~ATH9K_RXERR_MIC;
-			else
-				rxs->flag |= RX_FLAG_MMIC_ERROR;
-=======
 			/*
 			 * The MIC error bit is only valid if the frame
 			 * is not a control frame or fragment, and it was
@@ -910,7 +891,6 @@
 				rxs->flag |= RX_FLAG_MMIC_ERROR;
 			else
 				rx_stats->rs_status &= ~ATH9K_RXERR_MIC;
->>>>>>> 45f53cc9
 		}
 		/*
 		 * Reject error frames with the exception of
@@ -998,15 +978,11 @@
 	 * at least one sdata of a wiphy on mac80211 but with ath9k virtual
 	 * wiphy you'd have to iterate over every wiphy and each sdata.
 	 */
-<<<<<<< HEAD
-	sta = ieee80211_find_sta_by_hw(hw, hdr->addr2);
-=======
 	if (is_multicast_ether_addr(hdr->addr1))
 		sta = ieee80211_find_sta_by_ifaddr(hw, hdr->addr2, NULL);
 	else
 		sta = ieee80211_find_sta_by_ifaddr(hw, hdr->addr2, hdr->addr1);
 
->>>>>>> 45f53cc9
 	if (sta) {
 		an = (struct ath_node *) sta->drv_priv;
 		if (rx_stats->rs_rssi != ATH9K_RSSI_BAD &&
@@ -1112,8 +1088,6 @@
 		/* Use software decrypt for management frames. */
 		rxs->flag &= ~RX_FLAG_DECRYPTED;
 }
-<<<<<<< HEAD
-=======
 
 static void ath_lnaconf_alt_good_scan(struct ath_ant_comb *antcomb,
 				      struct ath_hw_antcomb_conf ant_conf,
@@ -1647,7 +1621,6 @@
 	antcomb->main_recv_cnt = 0;
 	antcomb->alt_recv_cnt = 0;
 }
->>>>>>> 45f53cc9
 
 int ath_rx_tasklet(struct ath_softc *sc, int flush, bool hp)
 {
@@ -1672,10 +1645,7 @@
 	u8 rx_status_len = ah->caps.rx_status_len;
 	u64 tsf = 0;
 	u32 tsf_lower = 0;
-<<<<<<< HEAD
-=======
 	unsigned long flags;
->>>>>>> 45f53cc9
 
 	if (edma)
 		dma_type = DMA_BIDIRECTIONAL;
