--- conflicted
+++ resolved
@@ -249,12 +249,8 @@
 	EEP_ANT_DIV_CTL1,
 	EEP_CHAIN_MASK_REDUCE,
 	EEP_ANTENNA_GAIN_2G,
-<<<<<<< HEAD
-	EEP_ANTENNA_GAIN_5G
-=======
 	EEP_ANTENNA_GAIN_5G,
 	EEP_QUICK_DROP
->>>>>>> dcd6c922
 };
 
 enum ar5416_rates {
