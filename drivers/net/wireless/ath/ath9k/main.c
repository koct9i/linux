/*
 * Copyright (c) 2008-2009 Atheros Communications Inc.
 *
 * Permission to use, copy, modify, and/or distribute this software for any
 * purpose with or without fee is hereby granted, provided that the above
 * copyright notice and this permission notice appear in all copies.
 *
 * THE SOFTWARE IS PROVIDED "AS IS" AND THE AUTHOR DISCLAIMS ALL WARRANTIES
 * WITH REGARD TO THIS SOFTWARE INCLUDING ALL IMPLIED WARRANTIES OF
 * MERCHANTABILITY AND FITNESS. IN NO EVENT SHALL THE AUTHOR BE LIABLE FOR
 * ANY SPECIAL, DIRECT, INDIRECT, OR CONSEQUENTIAL DAMAGES OR ANY DAMAGES
 * WHATSOEVER RESULTING FROM LOSS OF USE, DATA OR PROFITS, WHETHER IN AN
 * ACTION OF CONTRACT, NEGLIGENCE OR OTHER TORTIOUS ACTION, ARISING OUT OF
 * OR IN CONNECTION WITH THE USE OR PERFORMANCE OF THIS SOFTWARE.
 */

#include <linux/nl80211.h>
#include "ath9k.h"

static char *dev_info = "ath9k";

MODULE_AUTHOR("Atheros Communications");
MODULE_DESCRIPTION("Support for Atheros 802.11n wireless LAN cards.");
MODULE_SUPPORTED_DEVICE("Atheros 802.11n WLAN cards");
MODULE_LICENSE("Dual BSD/GPL");

static int modparam_nohwcrypt;
module_param_named(nohwcrypt, modparam_nohwcrypt, int, 0444);
MODULE_PARM_DESC(nohwcrypt, "Disable hardware encryption");

/* We use the hw_value as an index into our private channel structure */

#define CHAN2G(_freq, _idx)  { \
	.center_freq = (_freq), \
	.hw_value = (_idx), \
	.max_power = 20, \
}

#define CHAN5G(_freq, _idx) { \
	.band = IEEE80211_BAND_5GHZ, \
	.center_freq = (_freq), \
	.hw_value = (_idx), \
	.max_power = 20, \
}

/* Some 2 GHz radios are actually tunable on 2312-2732
 * on 5 MHz steps, we support the channels which we know
 * we have calibration data for all cards though to make
 * this static */
static struct ieee80211_channel ath9k_2ghz_chantable[] = {
	CHAN2G(2412, 0), /* Channel 1 */
	CHAN2G(2417, 1), /* Channel 2 */
	CHAN2G(2422, 2), /* Channel 3 */
	CHAN2G(2427, 3), /* Channel 4 */
	CHAN2G(2432, 4), /* Channel 5 */
	CHAN2G(2437, 5), /* Channel 6 */
	CHAN2G(2442, 6), /* Channel 7 */
	CHAN2G(2447, 7), /* Channel 8 */
	CHAN2G(2452, 8), /* Channel 9 */
	CHAN2G(2457, 9), /* Channel 10 */
	CHAN2G(2462, 10), /* Channel 11 */
	CHAN2G(2467, 11), /* Channel 12 */
	CHAN2G(2472, 12), /* Channel 13 */
	CHAN2G(2484, 13), /* Channel 14 */
};

/* Some 5 GHz radios are actually tunable on XXXX-YYYY
 * on 5 MHz steps, we support the channels which we know
 * we have calibration data for all cards though to make
 * this static */
static struct ieee80211_channel ath9k_5ghz_chantable[] = {
	/* _We_ call this UNII 1 */
	CHAN5G(5180, 14), /* Channel 36 */
	CHAN5G(5200, 15), /* Channel 40 */
	CHAN5G(5220, 16), /* Channel 44 */
	CHAN5G(5240, 17), /* Channel 48 */
	/* _We_ call this UNII 2 */
	CHAN5G(5260, 18), /* Channel 52 */
	CHAN5G(5280, 19), /* Channel 56 */
	CHAN5G(5300, 20), /* Channel 60 */
	CHAN5G(5320, 21), /* Channel 64 */
	/* _We_ call this "Middle band" */
	CHAN5G(5500, 22), /* Channel 100 */
	CHAN5G(5520, 23), /* Channel 104 */
	CHAN5G(5540, 24), /* Channel 108 */
	CHAN5G(5560, 25), /* Channel 112 */
	CHAN5G(5580, 26), /* Channel 116 */
	CHAN5G(5600, 27), /* Channel 120 */
	CHAN5G(5620, 28), /* Channel 124 */
	CHAN5G(5640, 29), /* Channel 128 */
	CHAN5G(5660, 30), /* Channel 132 */
	CHAN5G(5680, 31), /* Channel 136 */
	CHAN5G(5700, 32), /* Channel 140 */
	/* _We_ call this UNII 3 */
	CHAN5G(5745, 33), /* Channel 149 */
	CHAN5G(5765, 34), /* Channel 153 */
	CHAN5G(5785, 35), /* Channel 157 */
	CHAN5G(5805, 36), /* Channel 161 */
	CHAN5G(5825, 37), /* Channel 165 */
};

static void ath_cache_conf_rate(struct ath_softc *sc,
				struct ieee80211_conf *conf)
{
	switch (conf->channel->band) {
	case IEEE80211_BAND_2GHZ:
		if (conf_is_ht20(conf))
			sc->cur_rate_table =
			  sc->hw_rate_table[ATH9K_MODE_11NG_HT20];
		else if (conf_is_ht40_minus(conf))
			sc->cur_rate_table =
			  sc->hw_rate_table[ATH9K_MODE_11NG_HT40MINUS];
		else if (conf_is_ht40_plus(conf))
			sc->cur_rate_table =
			  sc->hw_rate_table[ATH9K_MODE_11NG_HT40PLUS];
		else
			sc->cur_rate_table =
			  sc->hw_rate_table[ATH9K_MODE_11G];
		break;
	case IEEE80211_BAND_5GHZ:
		if (conf_is_ht20(conf))
			sc->cur_rate_table =
			  sc->hw_rate_table[ATH9K_MODE_11NA_HT20];
		else if (conf_is_ht40_minus(conf))
			sc->cur_rate_table =
			  sc->hw_rate_table[ATH9K_MODE_11NA_HT40MINUS];
		else if (conf_is_ht40_plus(conf))
			sc->cur_rate_table =
			  sc->hw_rate_table[ATH9K_MODE_11NA_HT40PLUS];
		else
			sc->cur_rate_table =
			  sc->hw_rate_table[ATH9K_MODE_11A];
		break;
	default:
		BUG_ON(1);
		break;
	}
}

static void ath_update_txpow(struct ath_softc *sc)
{
	struct ath_hw *ah = sc->sc_ah;
	u32 txpow;

	if (sc->curtxpow != sc->config.txpowlimit) {
		ath9k_hw_set_txpowerlimit(ah, sc->config.txpowlimit);
		/* read back in case value is clamped */
		ath9k_hw_getcapability(ah, ATH9K_CAP_TXPOW, 1, &txpow);
		sc->curtxpow = txpow;
	}
}

static u8 parse_mpdudensity(u8 mpdudensity)
{
	/*
	 * 802.11n D2.0 defined values for "Minimum MPDU Start Spacing":
	 *   0 for no restriction
	 *   1 for 1/4 us
	 *   2 for 1/2 us
	 *   3 for 1 us
	 *   4 for 2 us
	 *   5 for 4 us
	 *   6 for 8 us
	 *   7 for 16 us
	 */
	switch (mpdudensity) {
	case 0:
		return 0;
	case 1:
	case 2:
	case 3:
		/* Our lower layer calculations limit our precision to
		   1 microsecond */
		return 1;
	case 4:
		return 2;
	case 5:
		return 4;
	case 6:
		return 8;
	case 7:
		return 16;
	default:
		return 0;
	}
}

static void ath_setup_rates(struct ath_softc *sc, enum ieee80211_band band)
{
	const struct ath_rate_table *rate_table = NULL;
	struct ieee80211_supported_band *sband;
	struct ieee80211_rate *rate;
	int i, maxrates;

	switch (band) {
	case IEEE80211_BAND_2GHZ:
		rate_table = sc->hw_rate_table[ATH9K_MODE_11G];
		break;
	case IEEE80211_BAND_5GHZ:
		rate_table = sc->hw_rate_table[ATH9K_MODE_11A];
		break;
	default:
		break;
	}

	if (rate_table == NULL)
		return;

	sband = &sc->sbands[band];
	rate = sc->rates[band];

	if (rate_table->rate_cnt > ATH_RATE_MAX)
		maxrates = ATH_RATE_MAX;
	else
		maxrates = rate_table->rate_cnt;

	for (i = 0; i < maxrates; i++) {
		rate[i].bitrate = rate_table->info[i].ratekbps / 100;
		rate[i].hw_value = rate_table->info[i].ratecode;
		if (rate_table->info[i].short_preamble) {
			rate[i].hw_value_short = rate_table->info[i].ratecode |
				rate_table->info[i].short_preamble;
			rate[i].flags = IEEE80211_RATE_SHORT_PREAMBLE;
		}
		sband->n_bitrates++;

		DPRINTF(sc, ATH_DBG_CONFIG, "Rate: %2dMbps, ratecode: %2d\n",
			rate[i].bitrate / 10, rate[i].hw_value);
	}
}

static struct ath9k_channel *ath_get_curchannel(struct ath_softc *sc,
						struct ieee80211_hw *hw)
{
	struct ieee80211_channel *curchan = hw->conf.channel;
	struct ath9k_channel *channel;
	u8 chan_idx;

	chan_idx = curchan->hw_value;
	channel = &sc->sc_ah->channels[chan_idx];
	ath9k_update_ichannel(sc, hw, channel);
	return channel;
}

/*
 * Set/change channels.  If the channel is really being changed, it's done
 * by reseting the chip.  To accomplish this we must first cleanup any pending
 * DMA, then restart stuff.
*/
int ath_set_channel(struct ath_softc *sc, struct ieee80211_hw *hw,
		    struct ath9k_channel *hchan)
{
	struct ath_hw *ah = sc->sc_ah;
	bool fastcc = true, stopped;
	struct ieee80211_channel *channel = hw->conf.channel;
	int r;

	if (sc->sc_flags & SC_OP_INVALID)
		return -EIO;

	ath9k_ps_wakeup(sc);

	/*
	 * This is only performed if the channel settings have
	 * actually changed.
	 *
	 * To switch channels clear any pending DMA operations;
	 * wait long enough for the RX fifo to drain, reset the
	 * hardware at the new frequency, and then re-enable
	 * the relevant bits of the h/w.
	 */
	ath9k_hw_set_interrupts(ah, 0);
	ath_drain_all_txq(sc, false);
	stopped = ath_stoprecv(sc);

	/* XXX: do not flush receive queue here. We don't want
	 * to flush data frames already in queue because of
	 * changing channel. */

	if (!stopped || (sc->sc_flags & SC_OP_FULL_RESET))
		fastcc = false;

	DPRINTF(sc, ATH_DBG_CONFIG,
		"(%u MHz) -> (%u MHz), chanwidth: %d\n",
		sc->sc_ah->curchan->channel,
		channel->center_freq, sc->tx_chan_width);

	spin_lock_bh(&sc->sc_resetlock);

	r = ath9k_hw_reset(ah, hchan, fastcc);
	if (r) {
		DPRINTF(sc, ATH_DBG_FATAL,
			"Unable to reset channel (%u Mhz) "
			"reset status %d\n",
			channel->center_freq, r);
		spin_unlock_bh(&sc->sc_resetlock);
		goto ps_restore;
	}
	spin_unlock_bh(&sc->sc_resetlock);

	sc->sc_flags &= ~SC_OP_FULL_RESET;

	if (ath_startrecv(sc) != 0) {
		DPRINTF(sc, ATH_DBG_FATAL,
			"Unable to restart recv logic\n");
		r = -EIO;
		goto ps_restore;
	}

	ath_cache_conf_rate(sc, &hw->conf);
	ath_update_txpow(sc);
	ath9k_hw_set_interrupts(ah, sc->imask);

 ps_restore:
	ath9k_ps_restore(sc);
	return r;
}

/*
 *  This routine performs the periodic noise floor calibration function
 *  that is used to adjust and optimize the chip performance.  This
 *  takes environmental changes (location, temperature) into account.
 *  When the task is complete, it reschedules itself depending on the
 *  appropriate interval that was calculated.
 */
static void ath_ani_calibrate(unsigned long data)
{
	struct ath_softc *sc = (struct ath_softc *)data;
	struct ath_hw *ah = sc->sc_ah;
	bool longcal = false;
	bool shortcal = false;
	bool aniflag = false;
	unsigned int timestamp = jiffies_to_msecs(jiffies);
	u32 cal_interval, short_cal_interval;

	short_cal_interval = (ah->opmode == NL80211_IFTYPE_AP) ?
		ATH_AP_SHORT_CALINTERVAL : ATH_STA_SHORT_CALINTERVAL;

	/*
	* don't calibrate when we're scanning.
	* we are most likely not on our home channel.
	*/
	spin_lock(&sc->ani_lock);
	if (sc->sc_flags & SC_OP_SCANNING)
		goto set_timer;

	/* Only calibrate if awake */
	if (sc->sc_ah->power_mode != ATH9K_PM_AWAKE)
		goto set_timer;

	ath9k_ps_wakeup(sc);

	/* Long calibration runs independently of short calibration. */
	if ((timestamp - sc->ani.longcal_timer) >= ATH_LONG_CALINTERVAL) {
		longcal = true;
		DPRINTF(sc, ATH_DBG_ANI, "longcal @%lu\n", jiffies);
		sc->ani.longcal_timer = timestamp;
	}

	/* Short calibration applies only while caldone is false */
	if (!sc->ani.caldone) {
		if ((timestamp - sc->ani.shortcal_timer) >= short_cal_interval) {
			shortcal = true;
			DPRINTF(sc, ATH_DBG_ANI, "shortcal @%lu\n", jiffies);
			sc->ani.shortcal_timer = timestamp;
			sc->ani.resetcal_timer = timestamp;
		}
	} else {
		if ((timestamp - sc->ani.resetcal_timer) >=
		    ATH_RESTART_CALINTERVAL) {
			sc->ani.caldone = ath9k_hw_reset_calvalid(ah);
			if (sc->ani.caldone)
				sc->ani.resetcal_timer = timestamp;
		}
	}

	/* Verify whether we must check ANI */
	if ((timestamp - sc->ani.checkani_timer) >= ATH_ANI_POLLINTERVAL) {
		aniflag = true;
		sc->ani.checkani_timer = timestamp;
	}

	/* Skip all processing if there's nothing to do. */
	if (longcal || shortcal || aniflag) {
		/* Call ANI routine if necessary */
		if (aniflag)
			ath9k_hw_ani_monitor(ah, ah->curchan);

		/* Perform calibration if necessary */
		if (longcal || shortcal) {
			sc->ani.caldone = ath9k_hw_calibrate(ah, ah->curchan,
						     sc->rx_chainmask, longcal);

			if (longcal)
				sc->ani.noise_floor = ath9k_hw_getchan_noise(ah,
								     ah->curchan);

			DPRINTF(sc, ATH_DBG_ANI," calibrate chan %u/%x nf: %d\n",
				ah->curchan->channel, ah->curchan->channelFlags,
				sc->ani.noise_floor);
		}
	}

	ath9k_ps_restore(sc);

set_timer:
	spin_unlock(&sc->ani_lock);
	/*
	* Set timer interval based on previous results.
	* The interval must be the shortest necessary to satisfy ANI,
	* short calibration and long calibration.
	*/
	cal_interval = ATH_LONG_CALINTERVAL;
	if (sc->sc_ah->config.enable_ani)
		cal_interval = min(cal_interval, (u32)ATH_ANI_POLLINTERVAL);
	if (!sc->ani.caldone)
		cal_interval = min(cal_interval, (u32)short_cal_interval);

	mod_timer(&sc->ani.timer, jiffies + msecs_to_jiffies(cal_interval));
}

static void ath_start_ani(struct ath_softc *sc)
{
	unsigned long timestamp = jiffies_to_msecs(jiffies);

	sc->ani.longcal_timer = timestamp;
	sc->ani.shortcal_timer = timestamp;
	sc->ani.checkani_timer = timestamp;

	mod_timer(&sc->ani.timer,
		  jiffies + msecs_to_jiffies(ATH_ANI_POLLINTERVAL));
}

/*
 * Update tx/rx chainmask. For legacy association,
 * hard code chainmask to 1x1, for 11n association, use
 * the chainmask configuration, for bt coexistence, use
 * the chainmask configuration even in legacy mode.
 */
void ath_update_chainmask(struct ath_softc *sc, int is_ht)
{
	if ((sc->sc_flags & SC_OP_SCANNING) || is_ht ||
	    (sc->btcoex_info.btcoex_scheme != ATH_BTCOEX_CFG_NONE)) {
		sc->tx_chainmask = sc->sc_ah->caps.tx_chainmask;
		sc->rx_chainmask = sc->sc_ah->caps.rx_chainmask;
	} else {
		sc->tx_chainmask = 1;
		sc->rx_chainmask = 1;
	}

	DPRINTF(sc, ATH_DBG_CONFIG, "tx chmask: %d, rx chmask: %d\n",
		sc->tx_chainmask, sc->rx_chainmask);
}

static void ath_node_attach(struct ath_softc *sc, struct ieee80211_sta *sta)
{
	struct ath_node *an;

	an = (struct ath_node *)sta->drv_priv;

	if (sc->sc_flags & SC_OP_TXAGGR) {
		ath_tx_node_init(sc, an);
		an->maxampdu = 1 << (IEEE80211_HT_MAX_AMPDU_FACTOR +
				     sta->ht_cap.ampdu_factor);
		an->mpdudensity = parse_mpdudensity(sta->ht_cap.ampdu_density);
		an->last_rssi = ATH_RSSI_DUMMY_MARKER;
	}
}

static void ath_node_detach(struct ath_softc *sc, struct ieee80211_sta *sta)
{
	struct ath_node *an = (struct ath_node *)sta->drv_priv;

	if (sc->sc_flags & SC_OP_TXAGGR)
		ath_tx_node_cleanup(sc, an);
}

static void ath9k_tasklet(unsigned long data)
{
	struct ath_softc *sc = (struct ath_softc *)data;
	u32 status = sc->intrstatus;

	ath9k_ps_wakeup(sc);

	if (status & ATH9K_INT_FATAL) {
		ath_reset(sc, false);
		ath9k_ps_restore(sc);
		return;
	}

	if (status & (ATH9K_INT_RX | ATH9K_INT_RXEOL | ATH9K_INT_RXORN)) {
		spin_lock_bh(&sc->rx.rxflushlock);
		ath_rx_tasklet(sc, 0);
		spin_unlock_bh(&sc->rx.rxflushlock);
	}

	if (status & ATH9K_INT_TX)
		ath_tx_tasklet(sc);

	if ((status & ATH9K_INT_TSFOOR) && sc->ps_enabled) {
		/*
		 * TSF sync does not look correct; remain awake to sync with
		 * the next Beacon.
		 */
		DPRINTF(sc, ATH_DBG_PS, "TSFOOR - Sync with next Beacon\n");
		sc->sc_flags |= SC_OP_WAIT_FOR_BEACON | SC_OP_BEACON_SYNC;
	}

	if (sc->btcoex_info.btcoex_scheme == ATH_BTCOEX_CFG_3WIRE)
		if (status & ATH9K_INT_GENTIMER)
			ath_gen_timer_isr(sc->sc_ah);

	/* re-enable hardware interrupt */
	ath9k_hw_set_interrupts(sc->sc_ah, sc->imask);
	ath9k_ps_restore(sc);
}

irqreturn_t ath_isr(int irq, void *dev)
{
#define SCHED_INTR (				\
		ATH9K_INT_FATAL |		\
		ATH9K_INT_RXORN |		\
		ATH9K_INT_RXEOL |		\
		ATH9K_INT_RX |			\
		ATH9K_INT_TX |			\
		ATH9K_INT_BMISS |		\
		ATH9K_INT_CST |			\
		ATH9K_INT_TSFOOR |		\
		ATH9K_INT_GENTIMER)

	struct ath_softc *sc = dev;
	struct ath_hw *ah = sc->sc_ah;
	enum ath9k_int status;
	bool sched = false;

	/*
	 * The hardware is not ready/present, don't
	 * touch anything. Note this can happen early
	 * on if the IRQ is shared.
	 */
	if (sc->sc_flags & SC_OP_INVALID)
		return IRQ_NONE;


	/* shared irq, not for us */

	if (!ath9k_hw_intrpend(ah))
		return IRQ_NONE;

	/*
	 * Figure out the reason(s) for the interrupt.  Note
	 * that the hal returns a pseudo-ISR that may include
	 * bits we haven't explicitly enabled so we mask the
	 * value to insure we only process bits we requested.
	 */
	ath9k_hw_getisr(ah, &status);	/* NB: clears ISR too */
	status &= sc->imask;	/* discard unasked-for bits */

	/*
	 * If there are no status bits set, then this interrupt was not
	 * for me (should have been caught above).
	 */
	if (!status)
		return IRQ_NONE;

	/* Cache the status */
	sc->intrstatus = status;

	if (status & SCHED_INTR)
		sched = true;

	/*
	 * If a FATAL or RXORN interrupt is received, we have to reset the
	 * chip immediately.
	 */
	if (status & (ATH9K_INT_FATAL | ATH9K_INT_RXORN))
		goto chip_reset;

	if (status & ATH9K_INT_SWBA)
		tasklet_schedule(&sc->bcon_tasklet);

	if (status & ATH9K_INT_TXURN)
		ath9k_hw_updatetxtriglevel(ah, true);

	if (status & ATH9K_INT_MIB) {
		/*
		 * Disable interrupts until we service the MIB
		 * interrupt; otherwise it will continue to
		 * fire.
		 */
		ath9k_hw_set_interrupts(ah, 0);
		/*
		 * Let the hal handle the event. We assume
		 * it will clear whatever condition caused
		 * the interrupt.
		 */
		ath9k_hw_procmibevent(ah);
		ath9k_hw_set_interrupts(ah, sc->imask);
	}

	if (!(ah->caps.hw_caps & ATH9K_HW_CAP_AUTOSLEEP))
		if (status & ATH9K_INT_TIM_TIMER) {
			/* Clear RxAbort bit so that we can
			 * receive frames */
			ath9k_hw_setpower(ah, ATH9K_PM_AWAKE);
			ath9k_hw_setrxabort(sc->sc_ah, 0);
			sc->sc_flags |= SC_OP_WAIT_FOR_BEACON;
		}

chip_reset:

	ath_debug_stat_interrupt(sc, status);

	if (sched) {
		/* turn off every interrupt except SWBA */
		ath9k_hw_set_interrupts(ah, (sc->imask & ATH9K_INT_SWBA));
		tasklet_schedule(&sc->intr_tq);
	}

	return IRQ_HANDLED;

#undef SCHED_INTR
}

static u32 ath_get_extchanmode(struct ath_softc *sc,
			       struct ieee80211_channel *chan,
			       enum nl80211_channel_type channel_type)
{
	u32 chanmode = 0;

	switch (chan->band) {
	case IEEE80211_BAND_2GHZ:
		switch(channel_type) {
		case NL80211_CHAN_NO_HT:
		case NL80211_CHAN_HT20:
			chanmode = CHANNEL_G_HT20;
			break;
		case NL80211_CHAN_HT40PLUS:
			chanmode = CHANNEL_G_HT40PLUS;
			break;
		case NL80211_CHAN_HT40MINUS:
			chanmode = CHANNEL_G_HT40MINUS;
			break;
		}
		break;
	case IEEE80211_BAND_5GHZ:
		switch(channel_type) {
		case NL80211_CHAN_NO_HT:
		case NL80211_CHAN_HT20:
			chanmode = CHANNEL_A_HT20;
			break;
		case NL80211_CHAN_HT40PLUS:
			chanmode = CHANNEL_A_HT40PLUS;
			break;
		case NL80211_CHAN_HT40MINUS:
			chanmode = CHANNEL_A_HT40MINUS;
			break;
		}
		break;
	default:
		break;
	}

	return chanmode;
}

static int ath_setkey_tkip(struct ath_softc *sc, u16 keyix, const u8 *key,
			   struct ath9k_keyval *hk, const u8 *addr,
			   bool authenticator)
{
	const u8 *key_rxmic;
	const u8 *key_txmic;

	key_txmic = key + NL80211_TKIP_DATA_OFFSET_TX_MIC_KEY;
	key_rxmic = key + NL80211_TKIP_DATA_OFFSET_RX_MIC_KEY;

	if (addr == NULL) {
		/*
		 * Group key installation - only two key cache entries are used
		 * regardless of splitmic capability since group key is only
		 * used either for TX or RX.
		 */
		if (authenticator) {
			memcpy(hk->kv_mic, key_txmic, sizeof(hk->kv_mic));
			memcpy(hk->kv_txmic, key_txmic, sizeof(hk->kv_mic));
		} else {
			memcpy(hk->kv_mic, key_rxmic, sizeof(hk->kv_mic));
			memcpy(hk->kv_txmic, key_rxmic, sizeof(hk->kv_mic));
		}
		return ath9k_hw_set_keycache_entry(sc->sc_ah, keyix, hk, addr);
	}
	if (!sc->splitmic) {
		/* TX and RX keys share the same key cache entry. */
		memcpy(hk->kv_mic, key_rxmic, sizeof(hk->kv_mic));
		memcpy(hk->kv_txmic, key_txmic, sizeof(hk->kv_txmic));
		return ath9k_hw_set_keycache_entry(sc->sc_ah, keyix, hk, addr);
	}

	/* Separate key cache entries for TX and RX */

	/* TX key goes at first index, RX key at +32. */
	memcpy(hk->kv_mic, key_txmic, sizeof(hk->kv_mic));
	if (!ath9k_hw_set_keycache_entry(sc->sc_ah, keyix, hk, NULL)) {
		/* TX MIC entry failed. No need to proceed further */
		DPRINTF(sc, ATH_DBG_FATAL,
			"Setting TX MIC Key Failed\n");
		return 0;
	}

	memcpy(hk->kv_mic, key_rxmic, sizeof(hk->kv_mic));
	/* XXX delete tx key on failure? */
	return ath9k_hw_set_keycache_entry(sc->sc_ah, keyix + 32, hk, addr);
}

static int ath_reserve_key_cache_slot_tkip(struct ath_softc *sc)
{
	int i;

	for (i = IEEE80211_WEP_NKID; i < sc->keymax / 2; i++) {
		if (test_bit(i, sc->keymap) ||
		    test_bit(i + 64, sc->keymap))
			continue; /* At least one part of TKIP key allocated */
		if (sc->splitmic &&
		    (test_bit(i + 32, sc->keymap) ||
		     test_bit(i + 64 + 32, sc->keymap)))
			continue; /* At least one part of TKIP key allocated */

		/* Found a free slot for a TKIP key */
		return i;
	}
	return -1;
}

static int ath_reserve_key_cache_slot(struct ath_softc *sc)
{
	int i;

	/* First, try to find slots that would not be available for TKIP. */
	if (sc->splitmic) {
		for (i = IEEE80211_WEP_NKID; i < sc->keymax / 4; i++) {
			if (!test_bit(i, sc->keymap) &&
			    (test_bit(i + 32, sc->keymap) ||
			     test_bit(i + 64, sc->keymap) ||
			     test_bit(i + 64 + 32, sc->keymap)))
				return i;
			if (!test_bit(i + 32, sc->keymap) &&
			    (test_bit(i, sc->keymap) ||
			     test_bit(i + 64, sc->keymap) ||
			     test_bit(i + 64 + 32, sc->keymap)))
				return i + 32;
			if (!test_bit(i + 64, sc->keymap) &&
			    (test_bit(i , sc->keymap) ||
			     test_bit(i + 32, sc->keymap) ||
			     test_bit(i + 64 + 32, sc->keymap)))
				return i + 64;
			if (!test_bit(i + 64 + 32, sc->keymap) &&
			    (test_bit(i, sc->keymap) ||
			     test_bit(i + 32, sc->keymap) ||
			     test_bit(i + 64, sc->keymap)))
				return i + 64 + 32;
		}
	} else {
		for (i = IEEE80211_WEP_NKID; i < sc->keymax / 2; i++) {
			if (!test_bit(i, sc->keymap) &&
			    test_bit(i + 64, sc->keymap))
				return i;
			if (test_bit(i, sc->keymap) &&
			    !test_bit(i + 64, sc->keymap))
				return i + 64;
		}
	}

	/* No partially used TKIP slots, pick any available slot */
	for (i = IEEE80211_WEP_NKID; i < sc->keymax; i++) {
		/* Do not allow slots that could be needed for TKIP group keys
		 * to be used. This limitation could be removed if we know that
		 * TKIP will not be used. */
		if (i >= 64 && i < 64 + IEEE80211_WEP_NKID)
			continue;
		if (sc->splitmic) {
			if (i >= 32 && i < 32 + IEEE80211_WEP_NKID)
				continue;
			if (i >= 64 + 32 && i < 64 + 32 + IEEE80211_WEP_NKID)
				continue;
		}

		if (!test_bit(i, sc->keymap))
			return i; /* Found a free slot for a key */
	}

	/* No free slot found */
	return -1;
}

static int ath_key_config(struct ath_softc *sc,
			  struct ieee80211_vif *vif,
			  struct ieee80211_sta *sta,
			  struct ieee80211_key_conf *key)
{
	struct ath9k_keyval hk;
	const u8 *mac = NULL;
	int ret = 0;
	int idx;

	memset(&hk, 0, sizeof(hk));

	switch (key->alg) {
	case ALG_WEP:
		hk.kv_type = ATH9K_CIPHER_WEP;
		break;
	case ALG_TKIP:
		hk.kv_type = ATH9K_CIPHER_TKIP;
		break;
	case ALG_CCMP:
		hk.kv_type = ATH9K_CIPHER_AES_CCM;
		break;
	default:
		return -EOPNOTSUPP;
	}

	hk.kv_len = key->keylen;
	memcpy(hk.kv_val, key->key, key->keylen);

	if (!(key->flags & IEEE80211_KEY_FLAG_PAIRWISE)) {
		/* For now, use the default keys for broadcast keys. This may
		 * need to change with virtual interfaces. */
		idx = key->keyidx;
	} else if (key->keyidx) {
		if (WARN_ON(!sta))
			return -EOPNOTSUPP;
		mac = sta->addr;

		if (vif->type != NL80211_IFTYPE_AP) {
			/* Only keyidx 0 should be used with unicast key, but
			 * allow this for client mode for now. */
			idx = key->keyidx;
		} else
			return -EIO;
	} else {
		if (WARN_ON(!sta))
			return -EOPNOTSUPP;
		mac = sta->addr;

		if (key->alg == ALG_TKIP)
			idx = ath_reserve_key_cache_slot_tkip(sc);
		else
			idx = ath_reserve_key_cache_slot(sc);
		if (idx < 0)
			return -ENOSPC; /* no free key cache entries */
	}

	if (key->alg == ALG_TKIP)
		ret = ath_setkey_tkip(sc, idx, key->key, &hk, mac,
				      vif->type == NL80211_IFTYPE_AP);
	else
		ret = ath9k_hw_set_keycache_entry(sc->sc_ah, idx, &hk, mac);

	if (!ret)
		return -EIO;

	set_bit(idx, sc->keymap);
	if (key->alg == ALG_TKIP) {
		set_bit(idx + 64, sc->keymap);
		if (sc->splitmic) {
			set_bit(idx + 32, sc->keymap);
			set_bit(idx + 64 + 32, sc->keymap);
		}
	}

	return idx;
}

static void ath_key_delete(struct ath_softc *sc, struct ieee80211_key_conf *key)
{
	ath9k_hw_keyreset(sc->sc_ah, key->hw_key_idx);
	if (key->hw_key_idx < IEEE80211_WEP_NKID)
		return;

	clear_bit(key->hw_key_idx, sc->keymap);
	if (key->alg != ALG_TKIP)
		return;

	clear_bit(key->hw_key_idx + 64, sc->keymap);
	if (sc->splitmic) {
		clear_bit(key->hw_key_idx + 32, sc->keymap);
		clear_bit(key->hw_key_idx + 64 + 32, sc->keymap);
	}
}

static void setup_ht_cap(struct ath_softc *sc,
			 struct ieee80211_sta_ht_cap *ht_info)
{
	u8 tx_streams, rx_streams;

	ht_info->ht_supported = true;
	ht_info->cap = IEEE80211_HT_CAP_SUP_WIDTH_20_40 |
		       IEEE80211_HT_CAP_SM_PS |
		       IEEE80211_HT_CAP_SGI_40 |
		       IEEE80211_HT_CAP_DSSSCCK40;

	ht_info->ampdu_factor = IEEE80211_HT_MAX_AMPDU_64K;
	ht_info->ampdu_density = IEEE80211_HT_MPDU_DENSITY_8;

	/* set up supported mcs set */
	memset(&ht_info->mcs, 0, sizeof(ht_info->mcs));
	tx_streams = !(sc->tx_chainmask & (sc->tx_chainmask - 1)) ? 1 : 2;
	rx_streams = !(sc->rx_chainmask & (sc->rx_chainmask - 1)) ? 1 : 2;

	if (tx_streams != rx_streams) {
		DPRINTF(sc, ATH_DBG_CONFIG, "TX streams %d, RX streams: %d\n",
			tx_streams, rx_streams);
		ht_info->mcs.tx_params |= IEEE80211_HT_MCS_TX_RX_DIFF;
		ht_info->mcs.tx_params |= ((tx_streams - 1) <<
				IEEE80211_HT_MCS_TX_MAX_STREAMS_SHIFT);
	}

	ht_info->mcs.rx_mask[0] = 0xff;
	if (rx_streams >= 2)
		ht_info->mcs.rx_mask[1] = 0xff;

	ht_info->mcs.tx_params |= IEEE80211_HT_MCS_TX_DEFINED;
}

static void ath9k_bss_assoc_info(struct ath_softc *sc,
				 struct ieee80211_vif *vif,
				 struct ieee80211_bss_conf *bss_conf)
{

	if (bss_conf->assoc) {
		DPRINTF(sc, ATH_DBG_CONFIG, "Bss Info ASSOC %d, bssid: %pM\n",
			bss_conf->aid, sc->curbssid);

		/* New association, store aid */
		sc->curaid = bss_conf->aid;
		ath9k_hw_write_associd(sc);

		/*
		 * Request a re-configuration of Beacon related timers
		 * on the receipt of the first Beacon frame (i.e.,
		 * after time sync with the AP).
		 */
		sc->sc_flags |= SC_OP_BEACON_SYNC;

		/* Configure the beacon */
		ath_beacon_config(sc, vif);

		/* Reset rssi stats */
		sc->sc_ah->stats.avgbrssi = ATH_RSSI_DUMMY_MARKER;

		ath_start_ani(sc);
	} else {
		DPRINTF(sc, ATH_DBG_CONFIG, "Bss Info DISASSOC\n");
		sc->curaid = 0;
		/* Stop ANI */
		del_timer_sync(&sc->ani.timer);
	}
}

/********************************/
/*	 LED functions		*/
/********************************/

static void ath_led_blink_work(struct work_struct *work)
{
	struct ath_softc *sc = container_of(work, struct ath_softc,
					    ath_led_blink_work.work);

	if (!(sc->sc_flags & SC_OP_LED_ASSOCIATED))
		return;

	if ((sc->led_on_duration == ATH_LED_ON_DURATION_IDLE) ||
	    (sc->led_off_duration == ATH_LED_OFF_DURATION_IDLE))
		ath9k_hw_set_gpio(sc->sc_ah, sc->sc_ah->led_pin, 0);
	else
		ath9k_hw_set_gpio(sc->sc_ah, sc->sc_ah->led_pin,
				  (sc->sc_flags & SC_OP_LED_ON) ? 1 : 0);

	ieee80211_queue_delayed_work(sc->hw,
				     &sc->ath_led_blink_work,
				     (sc->sc_flags & SC_OP_LED_ON) ?
					msecs_to_jiffies(sc->led_off_duration) :
					msecs_to_jiffies(sc->led_on_duration));

	sc->led_on_duration = sc->led_on_cnt ?
			max((ATH_LED_ON_DURATION_IDLE - sc->led_on_cnt), 25) :
			ATH_LED_ON_DURATION_IDLE;
	sc->led_off_duration = sc->led_off_cnt ?
			max((ATH_LED_OFF_DURATION_IDLE - sc->led_off_cnt), 10) :
			ATH_LED_OFF_DURATION_IDLE;
	sc->led_on_cnt = sc->led_off_cnt = 0;
	if (sc->sc_flags & SC_OP_LED_ON)
		sc->sc_flags &= ~SC_OP_LED_ON;
	else
		sc->sc_flags |= SC_OP_LED_ON;
}

static void ath_led_brightness(struct led_classdev *led_cdev,
			       enum led_brightness brightness)
{
	struct ath_led *led = container_of(led_cdev, struct ath_led, led_cdev);
	struct ath_softc *sc = led->sc;

	switch (brightness) {
	case LED_OFF:
		if (led->led_type == ATH_LED_ASSOC ||
		    led->led_type == ATH_LED_RADIO) {
			ath9k_hw_set_gpio(sc->sc_ah, sc->sc_ah->led_pin,
				(led->led_type == ATH_LED_RADIO));
			sc->sc_flags &= ~SC_OP_LED_ASSOCIATED;
			if (led->led_type == ATH_LED_RADIO)
				sc->sc_flags &= ~SC_OP_LED_ON;
		} else {
			sc->led_off_cnt++;
		}
		break;
	case LED_FULL:
		if (led->led_type == ATH_LED_ASSOC) {
			sc->sc_flags |= SC_OP_LED_ASSOCIATED;
			ieee80211_queue_delayed_work(sc->hw,
						     &sc->ath_led_blink_work, 0);
		} else if (led->led_type == ATH_LED_RADIO) {
			ath9k_hw_set_gpio(sc->sc_ah, sc->sc_ah->led_pin, 0);
			sc->sc_flags |= SC_OP_LED_ON;
		} else {
			sc->led_on_cnt++;
		}
		break;
	default:
		break;
	}
}

static int ath_register_led(struct ath_softc *sc, struct ath_led *led,
			    char *trigger)
{
	int ret;

	led->sc = sc;
	led->led_cdev.name = led->name;
	led->led_cdev.default_trigger = trigger;
	led->led_cdev.brightness_set = ath_led_brightness;

	ret = led_classdev_register(wiphy_dev(sc->hw->wiphy), &led->led_cdev);
	if (ret)
		DPRINTF(sc, ATH_DBG_FATAL,
			"Failed to register led:%s", led->name);
	else
		led->registered = 1;
	return ret;
}

static void ath_unregister_led(struct ath_led *led)
{
	if (led->registered) {
		led_classdev_unregister(&led->led_cdev);
		led->registered = 0;
	}
}

static void ath_deinit_leds(struct ath_softc *sc)
{
	ath_unregister_led(&sc->assoc_led);
	sc->sc_flags &= ~SC_OP_LED_ASSOCIATED;
	ath_unregister_led(&sc->tx_led);
	ath_unregister_led(&sc->rx_led);
	ath_unregister_led(&sc->radio_led);
	ath9k_hw_set_gpio(sc->sc_ah, sc->sc_ah->led_pin, 1);
}

static void ath_init_leds(struct ath_softc *sc)
{
	char *trigger;
	int ret;

	if (AR_SREV_9287(sc->sc_ah))
		sc->sc_ah->led_pin = ATH_LED_PIN_9287;
	else
		sc->sc_ah->led_pin = ATH_LED_PIN_DEF;

	/* Configure gpio 1 for output */
	ath9k_hw_cfg_output(sc->sc_ah, sc->sc_ah->led_pin,
			    AR_GPIO_OUTPUT_MUX_AS_OUTPUT);
	/* LED off, active low */
	ath9k_hw_set_gpio(sc->sc_ah, sc->sc_ah->led_pin, 1);

	INIT_DELAYED_WORK(&sc->ath_led_blink_work, ath_led_blink_work);

	trigger = ieee80211_get_radio_led_name(sc->hw);
	snprintf(sc->radio_led.name, sizeof(sc->radio_led.name),
		"ath9k-%s::radio", wiphy_name(sc->hw->wiphy));
	ret = ath_register_led(sc, &sc->radio_led, trigger);
	sc->radio_led.led_type = ATH_LED_RADIO;
	if (ret)
		goto fail;

	trigger = ieee80211_get_assoc_led_name(sc->hw);
	snprintf(sc->assoc_led.name, sizeof(sc->assoc_led.name),
		"ath9k-%s::assoc", wiphy_name(sc->hw->wiphy));
	ret = ath_register_led(sc, &sc->assoc_led, trigger);
	sc->assoc_led.led_type = ATH_LED_ASSOC;
	if (ret)
		goto fail;

	trigger = ieee80211_get_tx_led_name(sc->hw);
	snprintf(sc->tx_led.name, sizeof(sc->tx_led.name),
		"ath9k-%s::tx", wiphy_name(sc->hw->wiphy));
	ret = ath_register_led(sc, &sc->tx_led, trigger);
	sc->tx_led.led_type = ATH_LED_TX;
	if (ret)
		goto fail;

	trigger = ieee80211_get_rx_led_name(sc->hw);
	snprintf(sc->rx_led.name, sizeof(sc->rx_led.name),
		"ath9k-%s::rx", wiphy_name(sc->hw->wiphy));
	ret = ath_register_led(sc, &sc->rx_led, trigger);
	sc->rx_led.led_type = ATH_LED_RX;
	if (ret)
		goto fail;

	return;

fail:
	cancel_delayed_work_sync(&sc->ath_led_blink_work);
	ath_deinit_leds(sc);
}

void ath_radio_enable(struct ath_softc *sc)
{
	struct ath_hw *ah = sc->sc_ah;
	struct ieee80211_channel *channel = sc->hw->conf.channel;
	int r;

	ath9k_ps_wakeup(sc);
	ath9k_hw_configpcipowersave(ah, 0, 0);

	if (!ah->curchan)
		ah->curchan = ath_get_curchannel(sc, sc->hw);

	spin_lock_bh(&sc->sc_resetlock);
	r = ath9k_hw_reset(ah, ah->curchan, false);
	if (r) {
		DPRINTF(sc, ATH_DBG_FATAL,
			"Unable to reset channel %u (%uMhz) ",
			"reset status %d\n",
			channel->center_freq, r);
	}
	spin_unlock_bh(&sc->sc_resetlock);

	ath_update_txpow(sc);
	if (ath_startrecv(sc) != 0) {
		DPRINTF(sc, ATH_DBG_FATAL,
			"Unable to restart recv logic\n");
		return;
	}

	if (sc->sc_flags & SC_OP_BEACONS)
		ath_beacon_config(sc, NULL);	/* restart beacons */

	/* Re-Enable  interrupts */
	ath9k_hw_set_interrupts(ah, sc->imask);

	/* Enable LED */
	ath9k_hw_cfg_output(ah, ah->led_pin,
			    AR_GPIO_OUTPUT_MUX_AS_OUTPUT);
	ath9k_hw_set_gpio(ah, ah->led_pin, 0);

	ieee80211_wake_queues(sc->hw);
	ath9k_ps_restore(sc);
}

void ath_radio_disable(struct ath_softc *sc)
{
	struct ath_hw *ah = sc->sc_ah;
	struct ieee80211_channel *channel = sc->hw->conf.channel;
	int r;

	ath9k_ps_wakeup(sc);
	ieee80211_stop_queues(sc->hw);

	/* Disable LED */
	ath9k_hw_set_gpio(ah, ah->led_pin, 1);
	ath9k_hw_cfg_gpio_input(ah, ah->led_pin);

	/* Disable interrupts */
	ath9k_hw_set_interrupts(ah, 0);

	ath_drain_all_txq(sc, false);	/* clear pending tx frames */
	ath_stoprecv(sc);		/* turn off frame recv */
	ath_flushrecv(sc);		/* flush recv queue */

	if (!ah->curchan)
		ah->curchan = ath_get_curchannel(sc, sc->hw);

	spin_lock_bh(&sc->sc_resetlock);
	r = ath9k_hw_reset(ah, ah->curchan, false);
	if (r) {
		DPRINTF(sc, ATH_DBG_FATAL,
			"Unable to reset channel %u (%uMhz) "
			"reset status %d\n",
			channel->center_freq, r);
	}
	spin_unlock_bh(&sc->sc_resetlock);

	ath9k_hw_phy_disable(ah);
	ath9k_hw_configpcipowersave(ah, 1, 1);
	ath9k_ps_restore(sc);
	ath9k_hw_setpower(ah, ATH9K_PM_FULL_SLEEP);
}

/*******************/
/*	Rfkill	   */
/*******************/

static bool ath_is_rfkill_set(struct ath_softc *sc)
{
	struct ath_hw *ah = sc->sc_ah;

	return ath9k_hw_gpio_get(ah, ah->rfkill_gpio) ==
				  ah->rfkill_polarity;
}

static void ath9k_rfkill_poll_state(struct ieee80211_hw *hw)
{
	struct ath_wiphy *aphy = hw->priv;
	struct ath_softc *sc = aphy->sc;
	bool blocked = !!ath_is_rfkill_set(sc);

	wiphy_rfkill_set_hw_state(hw->wiphy, blocked);
}

static void ath_start_rfkill_poll(struct ath_softc *sc)
{
	struct ath_hw *ah = sc->sc_ah;

	if (ah->caps.hw_caps & ATH9K_HW_CAP_RFSILENT)
		wiphy_rfkill_start_polling(sc->hw->wiphy);
}

void ath_cleanup(struct ath_softc *sc)
{
	ath_detach(sc);
	free_irq(sc->irq, sc);
	ath_bus_cleanup(sc);
	kfree(sc->sec_wiphy);
	ieee80211_free_hw(sc->hw);
}

void ath_detach(struct ath_softc *sc)
{
	struct ieee80211_hw *hw = sc->hw;
	int i = 0;

	ath9k_ps_wakeup(sc);

	DPRINTF(sc, ATH_DBG_CONFIG, "Detach ATH hw\n");

	ath_deinit_leds(sc);
<<<<<<< HEAD
=======
	wiphy_rfkill_stop_polling(sc->hw->wiphy);
>>>>>>> 71623855

	for (i = 0; i < sc->num_sec_wiphy; i++) {
		struct ath_wiphy *aphy = sc->sec_wiphy[i];
		if (aphy == NULL)
			continue;
		sc->sec_wiphy[i] = NULL;
		ieee80211_unregister_hw(aphy->hw);
		ieee80211_free_hw(aphy->hw);
	}
	ieee80211_unregister_hw(hw);
	ath_rx_cleanup(sc);
	ath_tx_cleanup(sc);

	tasklet_kill(&sc->intr_tq);
	tasklet_kill(&sc->bcon_tasklet);

	if (!(sc->sc_flags & SC_OP_INVALID))
		ath9k_hw_setpower(sc->sc_ah, ATH9K_PM_AWAKE);

	/* cleanup tx queues */
	for (i = 0; i < ATH9K_NUM_TX_QUEUES; i++)
		if (ATH_TXQ_SETUP(sc, i))
			ath_tx_cleanupq(sc, &sc->tx.txq[i]);

	if ((sc->btcoex_info.no_stomp_timer) &&
	    sc->btcoex_info.btcoex_scheme == ATH_BTCOEX_CFG_3WIRE)
		ath_gen_timer_free(sc->sc_ah, sc->btcoex_info.no_stomp_timer);

	ath9k_hw_detach(sc->sc_ah);
	sc->sc_ah = NULL;
	ath9k_exit_debug(sc);
}

static int ath9k_reg_notifier(struct wiphy *wiphy,
			      struct regulatory_request *request)
{
	struct ieee80211_hw *hw = wiphy_to_ieee80211_hw(wiphy);
	struct ath_wiphy *aphy = hw->priv;
	struct ath_softc *sc = aphy->sc;
	struct ath_regulatory *reg = &sc->common.regulatory;

	return ath_reg_notifier_apply(wiphy, request, reg);
}

/*
 * Initialize and fill ath_softc, ath_sofct is the
 * "Software Carrier" struct. Historically it has existed
 * to allow the separation between hardware specific
 * variables (now in ath_hw) and driver specific variables.
 */
static int ath_init_softc(u16 devid, struct ath_softc *sc, u16 subsysid)
{
	struct ath_hw *ah = NULL;
	int r = 0, i;
	int csz = 0;

	/* XXX: hardware will not be ready until ath_open() being called */
	sc->sc_flags |= SC_OP_INVALID;

	if (ath9k_init_debug(sc) < 0)
		printk(KERN_ERR "Unable to create debugfs files\n");

	spin_lock_init(&sc->wiphy_lock);
	spin_lock_init(&sc->sc_resetlock);
	spin_lock_init(&sc->sc_serial_rw);
	spin_lock_init(&sc->ani_lock);
	spin_lock_init(&sc->sc_pm_lock);
	mutex_init(&sc->mutex);
	tasklet_init(&sc->intr_tq, ath9k_tasklet, (unsigned long)sc);
	tasklet_init(&sc->bcon_tasklet, ath_beacon_tasklet,
		     (unsigned long)sc);

	/*
	 * Cache line size is used to size and align various
	 * structures used to communicate with the hardware.
	 */
	ath_read_cachesize(sc, &csz);
	/* XXX assert csz is non-zero */
	sc->common.cachelsz = csz << 2;	/* convert to bytes */
<<<<<<< HEAD

	ah = kzalloc(sizeof(struct ath_hw), GFP_KERNEL);
	if (!ah) {
		r = -ENOMEM;
		goto bad_no_ah;
	}

	ah->ah_sc = sc;
	ah->hw_version.devid = devid;
	ah->hw_version.subsysid = subsysid;
	sc->sc_ah = ah;

=======

	ah = kzalloc(sizeof(struct ath_hw), GFP_KERNEL);
	if (!ah) {
		r = -ENOMEM;
		goto bad_no_ah;
	}

	ah->ah_sc = sc;
	ah->hw_version.devid = devid;
	ah->hw_version.subsysid = subsysid;
	sc->sc_ah = ah;

>>>>>>> 71623855
	r = ath9k_hw_init(ah);
	if (r) {
		DPRINTF(sc, ATH_DBG_FATAL,
			"Unable to initialize hardware; "
			"initialization status: %d\n", r);
		goto bad;
	}

	/* Get the hardware key cache size. */
	sc->keymax = ah->caps.keycache_size;
	if (sc->keymax > ATH_KEYMAX) {
		DPRINTF(sc, ATH_DBG_ANY,
			"Warning, using only %u entries in %u key cache\n",
			ATH_KEYMAX, sc->keymax);
		sc->keymax = ATH_KEYMAX;
	}

	/*
	 * Reset the key cache since some parts do not
	 * reset the contents on initial power up.
	 */
	for (i = 0; i < sc->keymax; i++)
		ath9k_hw_keyreset(ah, (u16) i);

	/* default to MONITOR mode */
	sc->sc_ah->opmode = NL80211_IFTYPE_MONITOR;

	/* Setup rate tables */

	ath_rate_attach(sc);
	ath_setup_rates(sc, IEEE80211_BAND_2GHZ);
	ath_setup_rates(sc, IEEE80211_BAND_5GHZ);

	/*
	 * Allocate hardware transmit queues: one queue for
	 * beacon frames and one data queue for each QoS
	 * priority.  Note that the hal handles reseting
	 * these queues at the needed time.
	 */
	sc->beacon.beaconq = ath_beaconq_setup(ah);
	if (sc->beacon.beaconq == -1) {
		DPRINTF(sc, ATH_DBG_FATAL,
			"Unable to setup a beacon xmit queue\n");
		r = -EIO;
		goto bad2;
	}
	sc->beacon.cabq = ath_txq_setup(sc, ATH9K_TX_QUEUE_CAB, 0);
	if (sc->beacon.cabq == NULL) {
		DPRINTF(sc, ATH_DBG_FATAL,
			"Unable to setup CAB xmit queue\n");
		r = -EIO;
		goto bad2;
	}

	sc->config.cabqReadytime = ATH_CABQ_READY_TIME;
	ath_cabq_update(sc);

	for (i = 0; i < ARRAY_SIZE(sc->tx.hwq_map); i++)
		sc->tx.hwq_map[i] = -1;

	/* Setup data queues */
	/* NB: ensure BK queue is the lowest priority h/w queue */
	if (!ath_tx_setup(sc, ATH9K_WME_AC_BK)) {
		DPRINTF(sc, ATH_DBG_FATAL,
			"Unable to setup xmit queue for BK traffic\n");
		r = -EIO;
		goto bad2;
	}

	if (!ath_tx_setup(sc, ATH9K_WME_AC_BE)) {
		DPRINTF(sc, ATH_DBG_FATAL,
			"Unable to setup xmit queue for BE traffic\n");
		r = -EIO;
		goto bad2;
	}
	if (!ath_tx_setup(sc, ATH9K_WME_AC_VI)) {
		DPRINTF(sc, ATH_DBG_FATAL,
			"Unable to setup xmit queue for VI traffic\n");
		r = -EIO;
		goto bad2;
	}
	if (!ath_tx_setup(sc, ATH9K_WME_AC_VO)) {
		DPRINTF(sc, ATH_DBG_FATAL,
			"Unable to setup xmit queue for VO traffic\n");
		r = -EIO;
		goto bad2;
	}

	/* Initializes the noise floor to a reasonable default value.
	 * Later on this will be updated during ANI processing. */

	sc->ani.noise_floor = ATH_DEFAULT_NOISE_FLOOR;
	setup_timer(&sc->ani.timer, ath_ani_calibrate, (unsigned long)sc);

	if (ath9k_hw_getcapability(ah, ATH9K_CAP_CIPHER,
				   ATH9K_CIPHER_TKIP, NULL)) {
		/*
		 * Whether we should enable h/w TKIP MIC.
		 * XXX: if we don't support WME TKIP MIC, then we wouldn't
		 * report WMM capable, so it's always safe to turn on
		 * TKIP MIC in this case.
		 */
		ath9k_hw_setcapability(sc->sc_ah, ATH9K_CAP_TKIP_MIC,
				       0, 1, NULL);
	}

	/*
	 * Check whether the separate key cache entries
	 * are required to handle both tx+rx MIC keys.
	 * With split mic keys the number of stations is limited
	 * to 27 otherwise 59.
	 */
	if (ath9k_hw_getcapability(ah, ATH9K_CAP_CIPHER,
				   ATH9K_CIPHER_TKIP, NULL)
	    && ath9k_hw_getcapability(ah, ATH9K_CAP_CIPHER,
				      ATH9K_CIPHER_MIC, NULL)
	    && ath9k_hw_getcapability(ah, ATH9K_CAP_TKIP_SPLIT,
				      0, NULL))
		sc->splitmic = 1;

	/* turn on mcast key search if possible */
	if (!ath9k_hw_getcapability(ah, ATH9K_CAP_MCAST_KEYSRCH, 0, NULL))
		(void)ath9k_hw_setcapability(ah, ATH9K_CAP_MCAST_KEYSRCH, 1,
					     1, NULL);

	sc->config.txpowlimit = ATH_TXPOWER_MAX;

	/* 11n Capabilities */
	if (ah->caps.hw_caps & ATH9K_HW_CAP_HT) {
		sc->sc_flags |= SC_OP_TXAGGR;
		sc->sc_flags |= SC_OP_RXAGGR;
	}

	sc->tx_chainmask = ah->caps.tx_chainmask;
	sc->rx_chainmask = ah->caps.rx_chainmask;

	ath9k_hw_setcapability(ah, ATH9K_CAP_DIVERSITY, 1, true, NULL);
	sc->rx.defant = ath9k_hw_getdefantenna(ah);

	if (ah->caps.hw_caps & ATH9K_HW_CAP_BSSIDMASK)
		memcpy(sc->bssidmask, ath_bcast_mac, ETH_ALEN);

	sc->beacon.slottime = ATH9K_SLOT_TIME_9;	/* default to short slot time */

	/* initialize beacon slots */
	for (i = 0; i < ARRAY_SIZE(sc->beacon.bslot); i++) {
		sc->beacon.bslot[i] = NULL;
		sc->beacon.bslot_aphy[i] = NULL;
	}

	/* setup channels and rates */

	sc->sbands[IEEE80211_BAND_2GHZ].channels = ath9k_2ghz_chantable;
	sc->sbands[IEEE80211_BAND_2GHZ].bitrates =
		sc->rates[IEEE80211_BAND_2GHZ];
	sc->sbands[IEEE80211_BAND_2GHZ].band = IEEE80211_BAND_2GHZ;
	sc->sbands[IEEE80211_BAND_2GHZ].n_channels =
		ARRAY_SIZE(ath9k_2ghz_chantable);

	if (test_bit(ATH9K_MODE_11A, sc->sc_ah->caps.wireless_modes)) {
		sc->sbands[IEEE80211_BAND_5GHZ].channels = ath9k_5ghz_chantable;
		sc->sbands[IEEE80211_BAND_5GHZ].bitrates =
			sc->rates[IEEE80211_BAND_5GHZ];
		sc->sbands[IEEE80211_BAND_5GHZ].band = IEEE80211_BAND_5GHZ;
		sc->sbands[IEEE80211_BAND_5GHZ].n_channels =
			ARRAY_SIZE(ath9k_5ghz_chantable);
	}

	if (sc->btcoex_info.btcoex_scheme != ATH_BTCOEX_CFG_NONE) {
		r = ath9k_hw_btcoex_init(ah);
		if (r)
			goto bad2;
	}

	return 0;
bad2:
	/* cleanup tx queues */
	for (i = 0; i < ATH9K_NUM_TX_QUEUES; i++)
		if (ATH_TXQ_SETUP(sc, i))
			ath_tx_cleanupq(sc, &sc->tx.txq[i]);
bad:
	ath9k_hw_detach(ah);
	sc->sc_ah = NULL;
bad_no_ah:
	ath9k_exit_debug(sc);

	return r;
}

void ath_set_hw_capab(struct ath_softc *sc, struct ieee80211_hw *hw)
{
	hw->flags = IEEE80211_HW_RX_INCLUDES_FCS |
		IEEE80211_HW_HOST_BROADCAST_PS_BUFFERING |
		IEEE80211_HW_SIGNAL_DBM |
		IEEE80211_HW_AMPDU_AGGREGATION |
		IEEE80211_HW_SUPPORTS_PS |
		IEEE80211_HW_PS_NULLFUNC_STACK |
		IEEE80211_HW_SPECTRUM_MGMT;

	if (AR_SREV_9160_10_OR_LATER(sc->sc_ah) || modparam_nohwcrypt)
		hw->flags |= IEEE80211_HW_MFP_CAPABLE;

	hw->wiphy->interface_modes =
		BIT(NL80211_IFTYPE_AP) |
		BIT(NL80211_IFTYPE_STATION) |
		BIT(NL80211_IFTYPE_ADHOC) |
		BIT(NL80211_IFTYPE_MESH_POINT);

	hw->queues = 4;
	hw->max_rates = 4;
	hw->channel_change_time = 5000;
	hw->max_listen_interval = 10;
	/* Hardware supports 10 but we use 4 */
	hw->max_rate_tries = 4;
	hw->sta_data_size = sizeof(struct ath_node);
	hw->vif_data_size = sizeof(struct ath_vif);

	hw->rate_control_algorithm = "ath9k_rate_control";

	hw->wiphy->bands[IEEE80211_BAND_2GHZ] =
		&sc->sbands[IEEE80211_BAND_2GHZ];
	if (test_bit(ATH9K_MODE_11A, sc->sc_ah->caps.wireless_modes))
		hw->wiphy->bands[IEEE80211_BAND_5GHZ] =
			&sc->sbands[IEEE80211_BAND_5GHZ];
}

/* Device driver core initialization */
int ath_init_device(u16 devid, struct ath_softc *sc, u16 subsysid)
{
	struct ieee80211_hw *hw = sc->hw;
	int error = 0, i;
	struct ath_regulatory *reg;

	DPRINTF(sc, ATH_DBG_CONFIG, "Attach ATH hw\n");

	error = ath_init_softc(devid, sc, subsysid);
	if (error != 0)
		return error;

	/* get mac address from hardware and set in mac80211 */

	SET_IEEE80211_PERM_ADDR(hw, sc->sc_ah->macaddr);

	ath_set_hw_capab(sc, hw);

	error = ath_regd_init(&sc->common.regulatory, sc->hw->wiphy,
			      ath9k_reg_notifier);
	if (error)
		return error;

	reg = &sc->common.regulatory;

	if (sc->sc_ah->caps.hw_caps & ATH9K_HW_CAP_HT) {
		setup_ht_cap(sc, &sc->sbands[IEEE80211_BAND_2GHZ].ht_cap);
		if (test_bit(ATH9K_MODE_11A, sc->sc_ah->caps.wireless_modes))
			setup_ht_cap(sc, &sc->sbands[IEEE80211_BAND_5GHZ].ht_cap);
	}

	/* initialize tx/rx engine */
	error = ath_tx_init(sc, ATH_TXBUF);
	if (error != 0)
		goto error_attach;

	error = ath_rx_init(sc, ATH_RXBUF);
	if (error != 0)
		goto error_attach;

	INIT_WORK(&sc->chan_work, ath9k_wiphy_chan_work);
	INIT_DELAYED_WORK(&sc->wiphy_work, ath9k_wiphy_work);
	sc->wiphy_scheduler_int = msecs_to_jiffies(500);

	error = ieee80211_register_hw(hw);

	if (!ath_is_world_regd(reg)) {
		error = regulatory_hint(hw->wiphy, reg->alpha2);
		if (error)
			goto error_attach;
	}

	/* Initialize LED control */
	ath_init_leds(sc);

	ath_start_rfkill_poll(sc);

	return 0;

error_attach:
	/* cleanup tx queues */
	for (i = 0; i < ATH9K_NUM_TX_QUEUES; i++)
		if (ATH_TXQ_SETUP(sc, i))
			ath_tx_cleanupq(sc, &sc->tx.txq[i]);

	ath9k_hw_detach(sc->sc_ah);
	sc->sc_ah = NULL;
	ath9k_exit_debug(sc);

	return error;
}

int ath_reset(struct ath_softc *sc, bool retry_tx)
{
	struct ath_hw *ah = sc->sc_ah;
	struct ieee80211_hw *hw = sc->hw;
	int r;

	ath9k_hw_set_interrupts(ah, 0);
	ath_drain_all_txq(sc, retry_tx);
	ath_stoprecv(sc);
	ath_flushrecv(sc);

	spin_lock_bh(&sc->sc_resetlock);
	r = ath9k_hw_reset(ah, sc->sc_ah->curchan, false);
	if (r)
		DPRINTF(sc, ATH_DBG_FATAL,
			"Unable to reset hardware; reset status %d\n", r);
	spin_unlock_bh(&sc->sc_resetlock);

	if (ath_startrecv(sc) != 0)
		DPRINTF(sc, ATH_DBG_FATAL, "Unable to start recv logic\n");

	/*
	 * We may be doing a reset in response to a request
	 * that changes the channel so update any state that
	 * might change as a result.
	 */
	ath_cache_conf_rate(sc, &hw->conf);

	ath_update_txpow(sc);

	if (sc->sc_flags & SC_OP_BEACONS)
		ath_beacon_config(sc, NULL);	/* restart beacons */

	ath9k_hw_set_interrupts(ah, sc->imask);

	if (retry_tx) {
		int i;
		for (i = 0; i < ATH9K_NUM_TX_QUEUES; i++) {
			if (ATH_TXQ_SETUP(sc, i)) {
				spin_lock_bh(&sc->tx.txq[i].axq_lock);
				ath_txq_schedule(sc, &sc->tx.txq[i]);
				spin_unlock_bh(&sc->tx.txq[i].axq_lock);
			}
		}
	}

	return r;
}

/*
 *  This function will allocate both the DMA descriptor structure, and the
 *  buffers it contains.  These are used to contain the descriptors used
 *  by the system.
*/
int ath_descdma_setup(struct ath_softc *sc, struct ath_descdma *dd,
		      struct list_head *head, const char *name,
		      int nbuf, int ndesc)
{
#define	DS2PHYS(_dd, _ds)						\
	((_dd)->dd_desc_paddr + ((caddr_t)(_ds) - (caddr_t)(_dd)->dd_desc))
#define ATH_DESC_4KB_BOUND_CHECK(_daddr) ((((_daddr) & 0xFFF) > 0xF7F) ? 1 : 0)
#define ATH_DESC_4KB_BOUND_NUM_SKIPPED(_len) ((_len) / 4096)

	struct ath_desc *ds;
	struct ath_buf *bf;
	int i, bsize, error;

	DPRINTF(sc, ATH_DBG_CONFIG, "%s DMA: %u buffers %u desc/buf\n",
		name, nbuf, ndesc);

	INIT_LIST_HEAD(head);
	/* ath_desc must be a multiple of DWORDs */
	if ((sizeof(struct ath_desc) % 4) != 0) {
		DPRINTF(sc, ATH_DBG_FATAL, "ath_desc not DWORD aligned\n");
		ASSERT((sizeof(struct ath_desc) % 4) == 0);
		error = -ENOMEM;
		goto fail;
	}

	dd->dd_desc_len = sizeof(struct ath_desc) * nbuf * ndesc;

	/*
	 * Need additional DMA memory because we can't use
	 * descriptors that cross the 4K page boundary. Assume
	 * one skipped descriptor per 4K page.
	 */
	if (!(sc->sc_ah->caps.hw_caps & ATH9K_HW_CAP_4KB_SPLITTRANS)) {
		u32 ndesc_skipped =
			ATH_DESC_4KB_BOUND_NUM_SKIPPED(dd->dd_desc_len);
		u32 dma_len;

		while (ndesc_skipped) {
			dma_len = ndesc_skipped * sizeof(struct ath_desc);
			dd->dd_desc_len += dma_len;

			ndesc_skipped = ATH_DESC_4KB_BOUND_NUM_SKIPPED(dma_len);
		};
	}

	/* allocate descriptors */
	dd->dd_desc = dma_alloc_coherent(sc->dev, dd->dd_desc_len,
					 &dd->dd_desc_paddr, GFP_KERNEL);
	if (dd->dd_desc == NULL) {
		error = -ENOMEM;
		goto fail;
	}
	ds = dd->dd_desc;
	DPRINTF(sc, ATH_DBG_CONFIG, "%s DMA map: %p (%u) -> %llx (%u)\n",
		name, ds, (u32) dd->dd_desc_len,
		ito64(dd->dd_desc_paddr), /*XXX*/(u32) dd->dd_desc_len);

	/* allocate buffers */
	bsize = sizeof(struct ath_buf) * nbuf;
	bf = kzalloc(bsize, GFP_KERNEL);
	if (bf == NULL) {
		error = -ENOMEM;
		goto fail2;
	}
	dd->dd_bufptr = bf;

	for (i = 0; i < nbuf; i++, bf++, ds += ndesc) {
		bf->bf_desc = ds;
		bf->bf_daddr = DS2PHYS(dd, ds);

		if (!(sc->sc_ah->caps.hw_caps &
		      ATH9K_HW_CAP_4KB_SPLITTRANS)) {
			/*
			 * Skip descriptor addresses which can cause 4KB
			 * boundary crossing (addr + length) with a 32 dword
			 * descriptor fetch.
			 */
			while (ATH_DESC_4KB_BOUND_CHECK(bf->bf_daddr)) {
				ASSERT((caddr_t) bf->bf_desc <
				       ((caddr_t) dd->dd_desc +
					dd->dd_desc_len));

				ds += ndesc;
				bf->bf_desc = ds;
				bf->bf_daddr = DS2PHYS(dd, ds);
			}
		}
		list_add_tail(&bf->list, head);
	}
	return 0;
fail2:
	dma_free_coherent(sc->dev, dd->dd_desc_len, dd->dd_desc,
			  dd->dd_desc_paddr);
fail:
	memset(dd, 0, sizeof(*dd));
	return error;
#undef ATH_DESC_4KB_BOUND_CHECK
#undef ATH_DESC_4KB_BOUND_NUM_SKIPPED
#undef DS2PHYS
}

void ath_descdma_cleanup(struct ath_softc *sc,
			 struct ath_descdma *dd,
			 struct list_head *head)
{
	dma_free_coherent(sc->dev, dd->dd_desc_len, dd->dd_desc,
			  dd->dd_desc_paddr);

	INIT_LIST_HEAD(head);
	kfree(dd->dd_bufptr);
	memset(dd, 0, sizeof(*dd));
}

int ath_get_hal_qnum(u16 queue, struct ath_softc *sc)
{
	int qnum;

	switch (queue) {
	case 0:
		qnum = sc->tx.hwq_map[ATH9K_WME_AC_VO];
		break;
	case 1:
		qnum = sc->tx.hwq_map[ATH9K_WME_AC_VI];
		break;
	case 2:
		qnum = sc->tx.hwq_map[ATH9K_WME_AC_BE];
		break;
	case 3:
		qnum = sc->tx.hwq_map[ATH9K_WME_AC_BK];
		break;
	default:
		qnum = sc->tx.hwq_map[ATH9K_WME_AC_BE];
		break;
	}

	return qnum;
}

int ath_get_mac80211_qnum(u32 queue, struct ath_softc *sc)
{
	int qnum;

	switch (queue) {
	case ATH9K_WME_AC_VO:
		qnum = 0;
		break;
	case ATH9K_WME_AC_VI:
		qnum = 1;
		break;
	case ATH9K_WME_AC_BE:
		qnum = 2;
		break;
	case ATH9K_WME_AC_BK:
		qnum = 3;
		break;
	default:
		qnum = -1;
		break;
	}

	return qnum;
}

/* XXX: Remove me once we don't depend on ath9k_channel for all
 * this redundant data */
void ath9k_update_ichannel(struct ath_softc *sc, struct ieee80211_hw *hw,
			   struct ath9k_channel *ichan)
{
	struct ieee80211_channel *chan = hw->conf.channel;
	struct ieee80211_conf *conf = &hw->conf;

	ichan->channel = chan->center_freq;
	ichan->chan = chan;

	if (chan->band == IEEE80211_BAND_2GHZ) {
		ichan->chanmode = CHANNEL_G;
		ichan->channelFlags = CHANNEL_2GHZ | CHANNEL_OFDM | CHANNEL_G;
	} else {
		ichan->chanmode = CHANNEL_A;
		ichan->channelFlags = CHANNEL_5GHZ | CHANNEL_OFDM;
	}

	sc->tx_chan_width = ATH9K_HT_MACMODE_20;

	if (conf_is_ht(conf)) {
		if (conf_is_ht40(conf))
			sc->tx_chan_width = ATH9K_HT_MACMODE_2040;

		ichan->chanmode = ath_get_extchanmode(sc, chan,
					    conf->channel_type);
	}
}

/**********************/
/* mac80211 callbacks */
/**********************/

static int ath9k_start(struct ieee80211_hw *hw)
{
	struct ath_wiphy *aphy = hw->priv;
	struct ath_softc *sc = aphy->sc;
	struct ieee80211_channel *curchan = hw->conf.channel;
	struct ath9k_channel *init_channel;
	int r;

	DPRINTF(sc, ATH_DBG_CONFIG, "Starting driver with "
		"initial channel: %d MHz\n", curchan->center_freq);

	mutex_lock(&sc->mutex);

	if (ath9k_wiphy_started(sc)) {
		if (sc->chan_idx == curchan->hw_value) {
			/*
			 * Already on the operational channel, the new wiphy
			 * can be marked active.
			 */
			aphy->state = ATH_WIPHY_ACTIVE;
			ieee80211_wake_queues(hw);
		} else {
			/*
			 * Another wiphy is on another channel, start the new
			 * wiphy in paused state.
			 */
			aphy->state = ATH_WIPHY_PAUSED;
			ieee80211_stop_queues(hw);
		}
		mutex_unlock(&sc->mutex);
		return 0;
	}
	aphy->state = ATH_WIPHY_ACTIVE;

	/* setup initial channel */

	sc->chan_idx = curchan->hw_value;

	init_channel = ath_get_curchannel(sc, hw);

	/* Reset SERDES registers */
	ath9k_hw_configpcipowersave(sc->sc_ah, 0, 0);

	/*
	 * The basic interface to setting the hardware in a good
	 * state is ``reset''.  On return the hardware is known to
	 * be powered up and with interrupts disabled.  This must
	 * be followed by initialization of the appropriate bits
	 * and then setup of the interrupt mask.
	 */
	spin_lock_bh(&sc->sc_resetlock);
	r = ath9k_hw_reset(sc->sc_ah, init_channel, false);
	if (r) {
		DPRINTF(sc, ATH_DBG_FATAL,
			"Unable to reset hardware; reset status %d "
			"(freq %u MHz)\n", r,
			curchan->center_freq);
		spin_unlock_bh(&sc->sc_resetlock);
		goto mutex_unlock;
	}
	spin_unlock_bh(&sc->sc_resetlock);

	/*
	 * This is needed only to setup initial state
	 * but it's best done after a reset.
	 */
	ath_update_txpow(sc);

	/*
	 * Setup the hardware after reset:
	 * The receive engine is set going.
	 * Frame transmit is handled entirely
	 * in the frame output path; there's nothing to do
	 * here except setup the interrupt mask.
	 */
	if (ath_startrecv(sc) != 0) {
		DPRINTF(sc, ATH_DBG_FATAL, "Unable to start recv logic\n");
		r = -EIO;
		goto mutex_unlock;
	}

	/* Setup our intr mask. */
	sc->imask = ATH9K_INT_RX | ATH9K_INT_TX
		| ATH9K_INT_RXEOL | ATH9K_INT_RXORN
		| ATH9K_INT_FATAL | ATH9K_INT_GLOBAL;

	if (sc->sc_ah->caps.hw_caps & ATH9K_HW_CAP_GTT)
		sc->imask |= ATH9K_INT_GTT;

	if (sc->sc_ah->caps.hw_caps & ATH9K_HW_CAP_HT)
		sc->imask |= ATH9K_INT_CST;

	ath_cache_conf_rate(sc, &hw->conf);

	sc->sc_flags &= ~SC_OP_INVALID;

	/* Disable BMISS interrupt when we're not associated */
	sc->imask &= ~(ATH9K_INT_SWBA | ATH9K_INT_BMISS);
	ath9k_hw_set_interrupts(sc->sc_ah, sc->imask);

	ieee80211_wake_queues(hw);

	ieee80211_queue_delayed_work(sc->hw, &sc->tx_complete_work, 0);

	if ((sc->btcoex_info.btcoex_scheme != ATH_BTCOEX_CFG_NONE) &&
	    !(sc->sc_flags & SC_OP_BTCOEX_ENABLED)) {
		ath_btcoex_set_weight(&sc->btcoex_info, AR_BT_COEX_WGHT,
				      AR_STOMP_LOW_WLAN_WGHT);
		ath9k_hw_btcoex_enable(sc->sc_ah);

		ath_pcie_aspm_disable(sc);
		if (sc->btcoex_info.btcoex_scheme == ATH_BTCOEX_CFG_3WIRE)
			ath_btcoex_timer_resume(sc, &sc->btcoex_info);
	}

mutex_unlock:
	mutex_unlock(&sc->mutex);

	return r;
}

static int ath9k_tx(struct ieee80211_hw *hw,
		    struct sk_buff *skb)
{
	struct ieee80211_tx_info *info = IEEE80211_SKB_CB(skb);
	struct ath_wiphy *aphy = hw->priv;
	struct ath_softc *sc = aphy->sc;
	struct ath_tx_control txctl;
	int hdrlen, padsize;

	if (aphy->state != ATH_WIPHY_ACTIVE && aphy->state != ATH_WIPHY_SCAN) {
		printk(KERN_DEBUG "ath9k: %s: TX in unexpected wiphy state "
		       "%d\n", wiphy_name(hw->wiphy), aphy->state);
		goto exit;
	}

	if (sc->ps_enabled) {
		struct ieee80211_hdr *hdr = (struct ieee80211_hdr *) skb->data;
		/*
		 * mac80211 does not set PM field for normal data frames, so we
		 * need to update that based on the current PS mode.
		 */
		if (ieee80211_is_data(hdr->frame_control) &&
		    !ieee80211_is_nullfunc(hdr->frame_control) &&
		    !ieee80211_has_pm(hdr->frame_control)) {
			DPRINTF(sc, ATH_DBG_PS, "Add PM=1 for a TX frame "
				"while in PS mode\n");
			hdr->frame_control |= cpu_to_le16(IEEE80211_FCTL_PM);
		}
	}

	if (unlikely(sc->sc_ah->power_mode != ATH9K_PM_AWAKE)) {
		/*
		 * We are using PS-Poll and mac80211 can request TX while in
		 * power save mode. Need to wake up hardware for the TX to be
		 * completed and if needed, also for RX of buffered frames.
		 */
		struct ieee80211_hdr *hdr = (struct ieee80211_hdr *) skb->data;
		ath9k_ps_wakeup(sc);
		ath9k_hw_setrxabort(sc->sc_ah, 0);
		if (ieee80211_is_pspoll(hdr->frame_control)) {
			DPRINTF(sc, ATH_DBG_PS, "Sending PS-Poll to pick a "
				"buffered frame\n");
			sc->sc_flags |= SC_OP_WAIT_FOR_PSPOLL_DATA;
		} else {
			DPRINTF(sc, ATH_DBG_PS, "Wake up to complete TX\n");
			sc->sc_flags |= SC_OP_WAIT_FOR_TX_ACK;
		}
		/*
		 * The actual restore operation will happen only after
		 * the sc_flags bit is cleared. We are just dropping
		 * the ps_usecount here.
		 */
		ath9k_ps_restore(sc);
	}

	memset(&txctl, 0, sizeof(struct ath_tx_control));

	/*
	 * As a temporary workaround, assign seq# here; this will likely need
	 * to be cleaned up to work better with Beacon transmission and virtual
	 * BSSes.
	 */
	if (info->flags & IEEE80211_TX_CTL_ASSIGN_SEQ) {
		struct ieee80211_hdr *hdr = (struct ieee80211_hdr *) skb->data;
		if (info->flags & IEEE80211_TX_CTL_FIRST_FRAGMENT)
			sc->tx.seq_no += 0x10;
		hdr->seq_ctrl &= cpu_to_le16(IEEE80211_SCTL_FRAG);
		hdr->seq_ctrl |= cpu_to_le16(sc->tx.seq_no);
	}

	/* Add the padding after the header if this is not already done */
	hdrlen = ieee80211_get_hdrlen_from_skb(skb);
	if (hdrlen & 3) {
		padsize = hdrlen % 4;
		if (skb_headroom(skb) < padsize)
			return -1;
		skb_push(skb, padsize);
		memmove(skb->data, skb->data + padsize, hdrlen);
	}

	/* Check if a tx queue is available */

	txctl.txq = ath_test_get_txq(sc, skb);
	if (!txctl.txq)
		goto exit;

	DPRINTF(sc, ATH_DBG_XMIT, "transmitting packet, skb: %p\n", skb);

	if (ath_tx_start(hw, skb, &txctl) != 0) {
		DPRINTF(sc, ATH_DBG_XMIT, "TX failed\n");
		goto exit;
	}

	return 0;
exit:
	dev_kfree_skb_any(skb);
	return 0;
}

static void ath9k_stop(struct ieee80211_hw *hw)
{
	struct ath_wiphy *aphy = hw->priv;
	struct ath_softc *sc = aphy->sc;

	mutex_lock(&sc->mutex);

	aphy->state = ATH_WIPHY_INACTIVE;

	cancel_delayed_work_sync(&sc->ath_led_blink_work);
	cancel_delayed_work_sync(&sc->tx_complete_work);

	if (!sc->num_sec_wiphy) {
		cancel_delayed_work_sync(&sc->wiphy_work);
		cancel_work_sync(&sc->chan_work);
	}

	if (sc->sc_flags & SC_OP_INVALID) {
		DPRINTF(sc, ATH_DBG_ANY, "Device not present\n");
		mutex_unlock(&sc->mutex);
		return;
	}

	if (ath9k_wiphy_started(sc)) {
		mutex_unlock(&sc->mutex);
		return; /* another wiphy still in use */
	}

	if (sc->sc_flags & SC_OP_BTCOEX_ENABLED) {
		ath9k_hw_btcoex_disable(sc->sc_ah);
		if (sc->btcoex_info.btcoex_scheme == ATH_BTCOEX_CFG_3WIRE)
			ath_btcoex_timer_pause(sc, &sc->btcoex_info);
	}

	/* make sure h/w will not generate any interrupt
	 * before setting the invalid flag. */
	ath9k_hw_set_interrupts(sc->sc_ah, 0);

	if (!(sc->sc_flags & SC_OP_INVALID)) {
		ath_drain_all_txq(sc, false);
		ath_stoprecv(sc);
		ath9k_hw_phy_disable(sc->sc_ah);
	} else
		sc->rx.rxlink = NULL;

	/* disable HAL and put h/w to sleep */
	ath9k_hw_disable(sc->sc_ah);
<<<<<<< HEAD
	ath9k_hw_configpcipowersave(sc->sc_ah, 1);
=======
	ath9k_hw_configpcipowersave(sc->sc_ah, 1, 1);
>>>>>>> 71623855
	ath9k_hw_setpower(sc->sc_ah, ATH9K_PM_FULL_SLEEP);

	sc->sc_flags |= SC_OP_INVALID;

	mutex_unlock(&sc->mutex);

	DPRINTF(sc, ATH_DBG_CONFIG, "Driver halt\n");
}

static int ath9k_add_interface(struct ieee80211_hw *hw,
			       struct ieee80211_if_init_conf *conf)
{
	struct ath_wiphy *aphy = hw->priv;
	struct ath_softc *sc = aphy->sc;
	struct ath_vif *avp = (void *)conf->vif->drv_priv;
	enum nl80211_iftype ic_opmode = NL80211_IFTYPE_UNSPECIFIED;
	int ret = 0;

	mutex_lock(&sc->mutex);

	if (!(sc->sc_ah->caps.hw_caps & ATH9K_HW_CAP_BSSIDMASK) &&
	    sc->nvifs > 0) {
		ret = -ENOBUFS;
		goto out;
	}

	switch (conf->type) {
	case NL80211_IFTYPE_STATION:
		ic_opmode = NL80211_IFTYPE_STATION;
		break;
	case NL80211_IFTYPE_ADHOC:
	case NL80211_IFTYPE_AP:
	case NL80211_IFTYPE_MESH_POINT:
		if (sc->nbcnvifs >= ATH_BCBUF) {
			ret = -ENOBUFS;
			goto out;
		}
		ic_opmode = conf->type;
		break;
	default:
		DPRINTF(sc, ATH_DBG_FATAL,
			"Interface type %d not yet supported\n", conf->type);
		ret = -EOPNOTSUPP;
		goto out;
	}

	DPRINTF(sc, ATH_DBG_CONFIG, "Attach a VIF of type: %d\n", ic_opmode);

	/* Set the VIF opmode */
	avp->av_opmode = ic_opmode;
	avp->av_bslot = -1;

	sc->nvifs++;

	if (sc->sc_ah->caps.hw_caps & ATH9K_HW_CAP_BSSIDMASK)
		ath9k_set_bssid_mask(hw);

	if (sc->nvifs > 1)
		goto out; /* skip global settings for secondary vif */

	if (ic_opmode == NL80211_IFTYPE_AP) {
		ath9k_hw_set_tsfadjust(sc->sc_ah, 1);
		sc->sc_flags |= SC_OP_TSF_RESET;
	}

	/* Set the device opmode */
	sc->sc_ah->opmode = ic_opmode;

	/*
	 * Enable MIB interrupts when there are hardware phy counters.
	 * Note we only do this (at the moment) for station mode.
	 */
	if ((conf->type == NL80211_IFTYPE_STATION) ||
	    (conf->type == NL80211_IFTYPE_ADHOC) ||
	    (conf->type == NL80211_IFTYPE_MESH_POINT)) {
		sc->imask |= ATH9K_INT_MIB;
		sc->imask |= ATH9K_INT_TSFOOR;
	}

	ath9k_hw_set_interrupts(sc->sc_ah, sc->imask);

	if (conf->type == NL80211_IFTYPE_AP    ||
	    conf->type == NL80211_IFTYPE_ADHOC ||
	    conf->type == NL80211_IFTYPE_MONITOR)
		ath_start_ani(sc);

out:
	mutex_unlock(&sc->mutex);
	return ret;
}

static void ath9k_remove_interface(struct ieee80211_hw *hw,
				   struct ieee80211_if_init_conf *conf)
{
	struct ath_wiphy *aphy = hw->priv;
	struct ath_softc *sc = aphy->sc;
	struct ath_vif *avp = (void *)conf->vif->drv_priv;
	int i;

	DPRINTF(sc, ATH_DBG_CONFIG, "Detach Interface\n");

	mutex_lock(&sc->mutex);

	/* Stop ANI */
	del_timer_sync(&sc->ani.timer);

	/* Reclaim beacon resources */
	if ((sc->sc_ah->opmode == NL80211_IFTYPE_AP) ||
	    (sc->sc_ah->opmode == NL80211_IFTYPE_ADHOC) ||
	    (sc->sc_ah->opmode == NL80211_IFTYPE_MESH_POINT)) {
		ath9k_hw_stoptxdma(sc->sc_ah, sc->beacon.beaconq);
		ath_beacon_return(sc, avp);
	}

	sc->sc_flags &= ~SC_OP_BEACONS;

	for (i = 0; i < ARRAY_SIZE(sc->beacon.bslot); i++) {
		if (sc->beacon.bslot[i] == conf->vif) {
			printk(KERN_DEBUG "%s: vif had allocated beacon "
			       "slot\n", __func__);
			sc->beacon.bslot[i] = NULL;
			sc->beacon.bslot_aphy[i] = NULL;
		}
	}

	sc->nvifs--;

	mutex_unlock(&sc->mutex);
}

static int ath9k_config(struct ieee80211_hw *hw, u32 changed)
{
	struct ath_wiphy *aphy = hw->priv;
	struct ath_softc *sc = aphy->sc;
	struct ieee80211_conf *conf = &hw->conf;
	struct ath_hw *ah = sc->sc_ah;
	bool all_wiphys_idle = false, disable_radio = false;

	mutex_lock(&sc->mutex);

	/* Leave this as the first check */
	if (changed & IEEE80211_CONF_CHANGE_IDLE) {

		spin_lock_bh(&sc->wiphy_lock);
		all_wiphys_idle =  ath9k_all_wiphys_idle(sc);
		spin_unlock_bh(&sc->wiphy_lock);

		if (conf->flags & IEEE80211_CONF_IDLE){
			if (all_wiphys_idle)
				disable_radio = true;
		}
		else if (all_wiphys_idle) {
			ath_radio_enable(sc);
			DPRINTF(sc, ATH_DBG_CONFIG,
				"not-idle: enabling radio\n");
		}
	}

	if (changed & IEEE80211_CONF_CHANGE_PS) {
		if (conf->flags & IEEE80211_CONF_PS) {
			if (!(ah->caps.hw_caps &
			      ATH9K_HW_CAP_AUTOSLEEP)) {
				if ((sc->imask & ATH9K_INT_TIM_TIMER) == 0) {
					sc->imask |= ATH9K_INT_TIM_TIMER;
					ath9k_hw_set_interrupts(sc->sc_ah,
							sc->imask);
				}
				ath9k_hw_setrxabort(sc->sc_ah, 1);
			}
			sc->ps_enabled = true;
		} else {
			sc->ps_enabled = false;
			ath9k_hw_setpower(sc->sc_ah, ATH9K_PM_AWAKE);
			if (!(ah->caps.hw_caps &
			      ATH9K_HW_CAP_AUTOSLEEP)) {
				ath9k_hw_setrxabort(sc->sc_ah, 0);
				sc->sc_flags &= ~(SC_OP_WAIT_FOR_BEACON |
						  SC_OP_WAIT_FOR_CAB |
						  SC_OP_WAIT_FOR_PSPOLL_DATA |
						  SC_OP_WAIT_FOR_TX_ACK);
				if (sc->imask & ATH9K_INT_TIM_TIMER) {
					sc->imask &= ~ATH9K_INT_TIM_TIMER;
					ath9k_hw_set_interrupts(sc->sc_ah,
							sc->imask);
				}
			}
		}
	}

	if (changed & IEEE80211_CONF_CHANGE_CHANNEL) {
		struct ieee80211_channel *curchan = hw->conf.channel;
		int pos = curchan->hw_value;

		aphy->chan_idx = pos;
		aphy->chan_is_ht = conf_is_ht(conf);

		if (aphy->state == ATH_WIPHY_SCAN ||
		    aphy->state == ATH_WIPHY_ACTIVE)
			ath9k_wiphy_pause_all_forced(sc, aphy);
		else {
			/*
			 * Do not change operational channel based on a paused
			 * wiphy changes.
			 */
			goto skip_chan_change;
		}

		DPRINTF(sc, ATH_DBG_CONFIG, "Set channel: %d MHz\n",
			curchan->center_freq);

		/* XXX: remove me eventualy */
		ath9k_update_ichannel(sc, hw, &sc->sc_ah->channels[pos]);

		ath_update_chainmask(sc, conf_is_ht(conf));

		if (ath_set_channel(sc, hw, &sc->sc_ah->channels[pos]) < 0) {
			DPRINTF(sc, ATH_DBG_FATAL, "Unable to set channel\n");
			mutex_unlock(&sc->mutex);
			return -EINVAL;
		}
	}

skip_chan_change:
	if (changed & IEEE80211_CONF_CHANGE_POWER)
		sc->config.txpowlimit = 2 * conf->power_level;

	if (disable_radio) {
		DPRINTF(sc, ATH_DBG_CONFIG, "idle: disabling radio\n");
		ath_radio_disable(sc);
	}

	mutex_unlock(&sc->mutex);

	return 0;
}

#define SUPPORTED_FILTERS			\
	(FIF_PROMISC_IN_BSS |			\
	FIF_ALLMULTI |				\
	FIF_CONTROL |				\
	FIF_PSPOLL |				\
	FIF_OTHER_BSS |				\
	FIF_BCN_PRBRESP_PROMISC |		\
	FIF_FCSFAIL)

/* FIXME: sc->sc_full_reset ? */
static void ath9k_configure_filter(struct ieee80211_hw *hw,
				   unsigned int changed_flags,
				   unsigned int *total_flags,
				   u64 multicast)
{
	struct ath_wiphy *aphy = hw->priv;
	struct ath_softc *sc = aphy->sc;
	u32 rfilt;

	changed_flags &= SUPPORTED_FILTERS;
	*total_flags &= SUPPORTED_FILTERS;

	sc->rx.rxfilter = *total_flags;
	ath9k_ps_wakeup(sc);
	rfilt = ath_calcrxfilter(sc);
	ath9k_hw_setrxfilter(sc->sc_ah, rfilt);
	ath9k_ps_restore(sc);

	DPRINTF(sc, ATH_DBG_CONFIG, "Set HW RX filter: 0x%x\n", rfilt);
}

static void ath9k_sta_notify(struct ieee80211_hw *hw,
			     struct ieee80211_vif *vif,
			     enum sta_notify_cmd cmd,
			     struct ieee80211_sta *sta)
{
	struct ath_wiphy *aphy = hw->priv;
	struct ath_softc *sc = aphy->sc;

	switch (cmd) {
	case STA_NOTIFY_ADD:
		ath_node_attach(sc, sta);
		break;
	case STA_NOTIFY_REMOVE:
		ath_node_detach(sc, sta);
		break;
	default:
		break;
	}
}

static int ath9k_conf_tx(struct ieee80211_hw *hw, u16 queue,
			 const struct ieee80211_tx_queue_params *params)
{
	struct ath_wiphy *aphy = hw->priv;
	struct ath_softc *sc = aphy->sc;
	struct ath9k_tx_queue_info qi;
	int ret = 0, qnum;

	if (queue >= WME_NUM_AC)
		return 0;

	mutex_lock(&sc->mutex);

	memset(&qi, 0, sizeof(struct ath9k_tx_queue_info));

	qi.tqi_aifs = params->aifs;
	qi.tqi_cwmin = params->cw_min;
	qi.tqi_cwmax = params->cw_max;
	qi.tqi_burstTime = params->txop;
	qnum = ath_get_hal_qnum(queue, sc);

	DPRINTF(sc, ATH_DBG_CONFIG,
		"Configure tx [queue/halq] [%d/%d],  "
		"aifs: %d, cw_min: %d, cw_max: %d, txop: %d\n",
		queue, qnum, params->aifs, params->cw_min,
		params->cw_max, params->txop);

	ret = ath_txq_update(sc, qnum, &qi);
	if (ret)
		DPRINTF(sc, ATH_DBG_FATAL, "TXQ Update failed\n");

	mutex_unlock(&sc->mutex);

	return ret;
}

static int ath9k_set_key(struct ieee80211_hw *hw,
			 enum set_key_cmd cmd,
			 struct ieee80211_vif *vif,
			 struct ieee80211_sta *sta,
			 struct ieee80211_key_conf *key)
{
	struct ath_wiphy *aphy = hw->priv;
	struct ath_softc *sc = aphy->sc;
	int ret = 0;

	if (modparam_nohwcrypt)
		return -ENOSPC;

	mutex_lock(&sc->mutex);
	ath9k_ps_wakeup(sc);
	DPRINTF(sc, ATH_DBG_CONFIG, "Set HW Key\n");

	switch (cmd) {
	case SET_KEY:
		ret = ath_key_config(sc, vif, sta, key);
		if (ret >= 0) {
			key->hw_key_idx = ret;
			/* push IV and Michael MIC generation to stack */
			key->flags |= IEEE80211_KEY_FLAG_GENERATE_IV;
			if (key->alg == ALG_TKIP)
				key->flags |= IEEE80211_KEY_FLAG_GENERATE_MMIC;
			if (sc->sc_ah->sw_mgmt_crypto && key->alg == ALG_CCMP)
				key->flags |= IEEE80211_KEY_FLAG_SW_MGMT;
			ret = 0;
		}
		break;
	case DISABLE_KEY:
		ath_key_delete(sc, key);
		break;
	default:
		ret = -EINVAL;
	}

	ath9k_ps_restore(sc);
	mutex_unlock(&sc->mutex);

	return ret;
}

static void ath9k_bss_info_changed(struct ieee80211_hw *hw,
				   struct ieee80211_vif *vif,
				   struct ieee80211_bss_conf *bss_conf,
				   u32 changed)
{
	struct ath_wiphy *aphy = hw->priv;
	struct ath_softc *sc = aphy->sc;
	struct ath_hw *ah = sc->sc_ah;
	struct ath_vif *avp = (void *)vif->drv_priv;
	u32 rfilt = 0;
	int error, i;

	mutex_lock(&sc->mutex);

	/*
	 * TODO: Need to decide which hw opmode to use for
	 *       multi-interface cases
	 * XXX: This belongs into add_interface!
	 */
	if (vif->type == NL80211_IFTYPE_AP &&
	    ah->opmode != NL80211_IFTYPE_AP) {
		ah->opmode = NL80211_IFTYPE_STATION;
		ath9k_hw_setopmode(ah);
		memcpy(sc->curbssid, sc->sc_ah->macaddr, ETH_ALEN);
		sc->curaid = 0;
		ath9k_hw_write_associd(sc);
		/* Request full reset to get hw opmode changed properly */
		sc->sc_flags |= SC_OP_FULL_RESET;
	}

	if ((changed & BSS_CHANGED_BSSID) &&
	    !is_zero_ether_addr(bss_conf->bssid)) {
		switch (vif->type) {
		case NL80211_IFTYPE_STATION:
		case NL80211_IFTYPE_ADHOC:
		case NL80211_IFTYPE_MESH_POINT:
			/* Set BSSID */
			memcpy(sc->curbssid, bss_conf->bssid, ETH_ALEN);
			memcpy(avp->bssid, bss_conf->bssid, ETH_ALEN);
			sc->curaid = 0;
			ath9k_hw_write_associd(sc);

			/* Set aggregation protection mode parameters */
			sc->config.ath_aggr_prot = 0;

			DPRINTF(sc, ATH_DBG_CONFIG,
				"RX filter 0x%x bssid %pM aid 0x%x\n",
				rfilt, sc->curbssid, sc->curaid);

			/* need to reconfigure the beacon */
			sc->sc_flags &= ~SC_OP_BEACONS ;

			break;
		default:
			break;
		}
	}

	if ((vif->type == NL80211_IFTYPE_ADHOC) ||
	    (vif->type == NL80211_IFTYPE_AP) ||
	    (vif->type == NL80211_IFTYPE_MESH_POINT)) {
		if ((changed & BSS_CHANGED_BEACON) ||
		    (changed & BSS_CHANGED_BEACON_ENABLED &&
		     bss_conf->enable_beacon)) {
			/*
			 * Allocate and setup the beacon frame.
			 *
			 * Stop any previous beacon DMA.  This may be
			 * necessary, for example, when an ibss merge
			 * causes reconfiguration; we may be called
			 * with beacon transmission active.
			 */
			ath9k_hw_stoptxdma(sc->sc_ah, sc->beacon.beaconq);

			error = ath_beacon_alloc(aphy, vif);
			if (!error)
				ath_beacon_config(sc, vif);
		}
	}

	/* Check for WLAN_CAPABILITY_PRIVACY ? */
	if ((avp->av_opmode != NL80211_IFTYPE_STATION)) {
		for (i = 0; i < IEEE80211_WEP_NKID; i++)
			if (ath9k_hw_keyisvalid(sc->sc_ah, (u16)i))
				ath9k_hw_keysetmac(sc->sc_ah,
						   (u16)i,
						   sc->curbssid);
	}

	/* Only legacy IBSS for now */
	if (vif->type == NL80211_IFTYPE_ADHOC)
		ath_update_chainmask(sc, 0);

	if (changed & BSS_CHANGED_ERP_PREAMBLE) {
		DPRINTF(sc, ATH_DBG_CONFIG, "BSS Changed PREAMBLE %d\n",
			bss_conf->use_short_preamble);
		if (bss_conf->use_short_preamble)
			sc->sc_flags |= SC_OP_PREAMBLE_SHORT;
		else
			sc->sc_flags &= ~SC_OP_PREAMBLE_SHORT;
	}

	if (changed & BSS_CHANGED_ERP_CTS_PROT) {
		DPRINTF(sc, ATH_DBG_CONFIG, "BSS Changed CTS PROT %d\n",
			bss_conf->use_cts_prot);
		if (bss_conf->use_cts_prot &&
		    hw->conf.channel->band != IEEE80211_BAND_5GHZ)
			sc->sc_flags |= SC_OP_PROTECT_ENABLE;
		else
			sc->sc_flags &= ~SC_OP_PROTECT_ENABLE;
	}

	if (changed & BSS_CHANGED_ASSOC) {
		DPRINTF(sc, ATH_DBG_CONFIG, "BSS Changed ASSOC %d\n",
			bss_conf->assoc);
		ath9k_bss_assoc_info(sc, vif, bss_conf);
	}

	/*
	 * The HW TSF has to be reset when the beacon interval changes.
	 * We set the flag here, and ath_beacon_config_ap() would take this
	 * into account when it gets called through the subsequent
	 * config_interface() call - with IFCC_BEACON in the changed field.
	 */

	if (changed & BSS_CHANGED_BEACON_INT) {
		sc->sc_flags |= SC_OP_TSF_RESET;
		sc->beacon_interval = bss_conf->beacon_int;
	}

	mutex_unlock(&sc->mutex);
}

static u64 ath9k_get_tsf(struct ieee80211_hw *hw)
{
	u64 tsf;
	struct ath_wiphy *aphy = hw->priv;
	struct ath_softc *sc = aphy->sc;

	mutex_lock(&sc->mutex);
	tsf = ath9k_hw_gettsf64(sc->sc_ah);
	mutex_unlock(&sc->mutex);

	return tsf;
}

static void ath9k_set_tsf(struct ieee80211_hw *hw, u64 tsf)
{
	struct ath_wiphy *aphy = hw->priv;
	struct ath_softc *sc = aphy->sc;

	mutex_lock(&sc->mutex);
	ath9k_hw_settsf64(sc->sc_ah, tsf);
	mutex_unlock(&sc->mutex);
}

static void ath9k_reset_tsf(struct ieee80211_hw *hw)
{
	struct ath_wiphy *aphy = hw->priv;
	struct ath_softc *sc = aphy->sc;

	mutex_lock(&sc->mutex);
	ath9k_hw_reset_tsf(sc->sc_ah);
	mutex_unlock(&sc->mutex);
}

static int ath9k_ampdu_action(struct ieee80211_hw *hw,
			      enum ieee80211_ampdu_mlme_action action,
			      struct ieee80211_sta *sta,
			      u16 tid, u16 *ssn)
{
	struct ath_wiphy *aphy = hw->priv;
	struct ath_softc *sc = aphy->sc;
	int ret = 0;

	switch (action) {
	case IEEE80211_AMPDU_RX_START:
		if (!(sc->sc_flags & SC_OP_RXAGGR))
			ret = -ENOTSUPP;
		break;
	case IEEE80211_AMPDU_RX_STOP:
		break;
	case IEEE80211_AMPDU_TX_START:
		ath_tx_aggr_start(sc, sta, tid, ssn);
		ieee80211_start_tx_ba_cb_irqsafe(hw, sta->addr, tid);
		break;
	case IEEE80211_AMPDU_TX_STOP:
		ath_tx_aggr_stop(sc, sta, tid);
		ieee80211_stop_tx_ba_cb_irqsafe(hw, sta->addr, tid);
		break;
	case IEEE80211_AMPDU_TX_OPERATIONAL:
		ath_tx_aggr_resume(sc, sta, tid);
		break;
	default:
		DPRINTF(sc, ATH_DBG_FATAL, "Unknown AMPDU action\n");
	}

	return ret;
}

static void ath9k_sw_scan_start(struct ieee80211_hw *hw)
{
	struct ath_wiphy *aphy = hw->priv;
	struct ath_softc *sc = aphy->sc;

	mutex_lock(&sc->mutex);
	if (ath9k_wiphy_scanning(sc)) {
		printk(KERN_DEBUG "ath9k: Two wiphys trying to scan at the "
		       "same time\n");
		/*
		 * Do not allow the concurrent scanning state for now. This
		 * could be improved with scanning control moved into ath9k.
		 */
		mutex_unlock(&sc->mutex);
		return;
	}

	aphy->state = ATH_WIPHY_SCAN;
	ath9k_wiphy_pause_all_forced(sc, aphy);

	spin_lock_bh(&sc->ani_lock);
	sc->sc_flags |= SC_OP_SCANNING;
	spin_unlock_bh(&sc->ani_lock);
	mutex_unlock(&sc->mutex);
}

static void ath9k_sw_scan_complete(struct ieee80211_hw *hw)
{
	struct ath_wiphy *aphy = hw->priv;
	struct ath_softc *sc = aphy->sc;

	mutex_lock(&sc->mutex);
	spin_lock_bh(&sc->ani_lock);
	aphy->state = ATH_WIPHY_ACTIVE;
	sc->sc_flags &= ~SC_OP_SCANNING;
	sc->sc_flags |= SC_OP_FULL_RESET;
	spin_unlock_bh(&sc->ani_lock);
	ath_beacon_config(sc, NULL);
	mutex_unlock(&sc->mutex);
}

struct ieee80211_ops ath9k_ops = {
	.tx 		    = ath9k_tx,
	.start 		    = ath9k_start,
	.stop 		    = ath9k_stop,
	.add_interface 	    = ath9k_add_interface,
	.remove_interface   = ath9k_remove_interface,
	.config 	    = ath9k_config,
	.configure_filter   = ath9k_configure_filter,
	.sta_notify         = ath9k_sta_notify,
	.conf_tx 	    = ath9k_conf_tx,
	.bss_info_changed   = ath9k_bss_info_changed,
	.set_key            = ath9k_set_key,
	.get_tsf 	    = ath9k_get_tsf,
	.set_tsf 	    = ath9k_set_tsf,
	.reset_tsf 	    = ath9k_reset_tsf,
	.ampdu_action       = ath9k_ampdu_action,
	.sw_scan_start      = ath9k_sw_scan_start,
	.sw_scan_complete   = ath9k_sw_scan_complete,
	.rfkill_poll        = ath9k_rfkill_poll_state,
};

static struct {
	u32 version;
	const char * name;
} ath_mac_bb_names[] = {
	{ AR_SREV_VERSION_5416_PCI,	"5416" },
	{ AR_SREV_VERSION_5416_PCIE,	"5418" },
	{ AR_SREV_VERSION_9100,		"9100" },
	{ AR_SREV_VERSION_9160,		"9160" },
	{ AR_SREV_VERSION_9280,		"9280" },
	{ AR_SREV_VERSION_9285,		"9285" },
	{ AR_SREV_VERSION_9287,         "9287" }
};

static struct {
	u16 version;
	const char * name;
} ath_rf_names[] = {
	{ 0,				"5133" },
	{ AR_RAD5133_SREV_MAJOR,	"5133" },
	{ AR_RAD5122_SREV_MAJOR,	"5122" },
	{ AR_RAD2133_SREV_MAJOR,	"2133" },
	{ AR_RAD2122_SREV_MAJOR,	"2122" }
};

/*
 * Return the MAC/BB name. "????" is returned if the MAC/BB is unknown.
 */
const char *
ath_mac_bb_name(u32 mac_bb_version)
{
	int i;

	for (i=0; i<ARRAY_SIZE(ath_mac_bb_names); i++) {
		if (ath_mac_bb_names[i].version == mac_bb_version) {
			return ath_mac_bb_names[i].name;
		}
	}

	return "????";
}

/*
 * Return the RF name. "????" is returned if the RF is unknown.
 */
const char *
ath_rf_name(u16 rf_version)
{
	int i;

	for (i=0; i<ARRAY_SIZE(ath_rf_names); i++) {
		if (ath_rf_names[i].version == rf_version) {
			return ath_rf_names[i].name;
		}
	}

	return "????";
}

static int __init ath9k_init(void)
{
	int error;

	/* Register rate control algorithm */
	error = ath_rate_control_register();
	if (error != 0) {
		printk(KERN_ERR
			"ath9k: Unable to register rate control "
			"algorithm: %d\n",
			error);
		goto err_out;
	}

	error = ath9k_debug_create_root();
	if (error) {
		printk(KERN_ERR
			"ath9k: Unable to create debugfs root: %d\n",
			error);
		goto err_rate_unregister;
	}

	error = ath_pci_init();
	if (error < 0) {
		printk(KERN_ERR
			"ath9k: No PCI devices found, driver not installed.\n");
		error = -ENODEV;
		goto err_remove_root;
	}

	error = ath_ahb_init();
	if (error < 0) {
		error = -ENODEV;
		goto err_pci_exit;
	}

	return 0;

 err_pci_exit:
	ath_pci_exit();

 err_remove_root:
	ath9k_debug_remove_root();
 err_rate_unregister:
	ath_rate_control_unregister();
 err_out:
	return error;
}
module_init(ath9k_init);

static void __exit ath9k_exit(void)
{
	ath_ahb_exit();
	ath_pci_exit();
	ath9k_debug_remove_root();
	ath_rate_control_unregister();
	printk(KERN_INFO "%s: Driver unloaded\n", dev_info);
}
module_exit(ath9k_exit);<|MERGE_RESOLUTION|>--- conflicted
+++ resolved
@@ -1255,10 +1255,7 @@
 	DPRINTF(sc, ATH_DBG_CONFIG, "Detach ATH hw\n");
 
 	ath_deinit_leds(sc);
-<<<<<<< HEAD
-=======
 	wiphy_rfkill_stop_polling(sc->hw->wiphy);
->>>>>>> 71623855
 
 	for (i = 0; i < sc->num_sec_wiphy; i++) {
 		struct ath_wiphy *aphy = sc->sec_wiphy[i];
@@ -1338,7 +1335,6 @@
 	ath_read_cachesize(sc, &csz);
 	/* XXX assert csz is non-zero */
 	sc->common.cachelsz = csz << 2;	/* convert to bytes */
-<<<<<<< HEAD
 
 	ah = kzalloc(sizeof(struct ath_hw), GFP_KERNEL);
 	if (!ah) {
@@ -1351,20 +1347,6 @@
 	ah->hw_version.subsysid = subsysid;
 	sc->sc_ah = ah;
 
-=======
-
-	ah = kzalloc(sizeof(struct ath_hw), GFP_KERNEL);
-	if (!ah) {
-		r = -ENOMEM;
-		goto bad_no_ah;
-	}
-
-	ah->ah_sc = sc;
-	ah->hw_version.devid = devid;
-	ah->hw_version.subsysid = subsysid;
-	sc->sc_ah = ah;
-
->>>>>>> 71623855
 	r = ath9k_hw_init(ah);
 	if (r) {
 		DPRINTF(sc, ATH_DBG_FATAL,
@@ -2182,11 +2164,7 @@
 
 	/* disable HAL and put h/w to sleep */
 	ath9k_hw_disable(sc->sc_ah);
-<<<<<<< HEAD
-	ath9k_hw_configpcipowersave(sc->sc_ah, 1);
-=======
 	ath9k_hw_configpcipowersave(sc->sc_ah, 1, 1);
->>>>>>> 71623855
 	ath9k_hw_setpower(sc->sc_ah, ATH9K_PM_FULL_SLEEP);
 
 	sc->sc_flags |= SC_OP_INVALID;
