/*
 * Copyright (c) 2008-2011 Atheros Communications Inc.
 *
 * Permission to use, copy, modify, and/or distribute this software for any
 * purpose with or without fee is hereby granted, provided that the above
 * copyright notice and this permission notice appear in all copies.
 *
 * THE SOFTWARE IS PROVIDED "AS IS" AND THE AUTHOR DISCLAIMS ALL WARRANTIES
 * WITH REGARD TO THIS SOFTWARE INCLUDING ALL IMPLIED WARRANTIES OF
 * MERCHANTABILITY AND FITNESS. IN NO EVENT SHALL THE AUTHOR BE LIABLE FOR
 * ANY SPECIAL, DIRECT, INDIRECT, OR CONSEQUENTIAL DAMAGES OR ANY DAMAGES
 * WHATSOEVER RESULTING FROM LOSS OF USE, DATA OR PROFITS, WHETHER IN AN
 * ACTION OF CONTRACT, NEGLIGENCE OR OTHER TORTIOUS ACTION, ARISING OUT OF
 * OR IN CONNECTION WITH THE USE OR PERFORMANCE OF THIS SOFTWARE.
 */

#include <linux/dma-mapping.h>
#include "ath9k.h"
#include "ar9003_mac.h"

#define BITS_PER_BYTE           8
#define OFDM_PLCP_BITS          22
#define HT_RC_2_STREAMS(_rc)    ((((_rc) & 0x78) >> 3) + 1)
#define L_STF                   8
#define L_LTF                   8
#define L_SIG                   4
#define HT_SIG                  8
#define HT_STF                  4
#define HT_LTF(_ns)             (4 * (_ns))
#define SYMBOL_TIME(_ns)        ((_ns) << 2) /* ns * 4 us */
#define SYMBOL_TIME_HALFGI(_ns) (((_ns) * 18 + 4) / 5)  /* ns * 3.6 us */
#define NUM_SYMBOLS_PER_USEC(_usec) (_usec >> 2)
#define NUM_SYMBOLS_PER_USEC_HALFGI(_usec) (((_usec*5)-4)/18)


static u16 bits_per_symbol[][2] = {
	/* 20MHz 40MHz */
	{    26,   54 },     /*  0: BPSK */
	{    52,  108 },     /*  1: QPSK 1/2 */
	{    78,  162 },     /*  2: QPSK 3/4 */
	{   104,  216 },     /*  3: 16-QAM 1/2 */
	{   156,  324 },     /*  4: 16-QAM 3/4 */
	{   208,  432 },     /*  5: 64-QAM 2/3 */
	{   234,  486 },     /*  6: 64-QAM 3/4 */
	{   260,  540 },     /*  7: 64-QAM 5/6 */
};

#define IS_HT_RATE(_rate)     ((_rate) & 0x80)

static void ath_tx_send_normal(struct ath_softc *sc, struct ath_txq *txq,
			       struct ath_atx_tid *tid, struct sk_buff *skb);
static void ath_tx_complete(struct ath_softc *sc, struct sk_buff *skb,
			    int tx_flags, struct ath_txq *txq);
static void ath_tx_complete_buf(struct ath_softc *sc, struct ath_buf *bf,
				struct ath_txq *txq, struct list_head *bf_q,
				struct ath_tx_status *ts, int txok);
static void ath_tx_txqaddbuf(struct ath_softc *sc, struct ath_txq *txq,
			     struct list_head *head, bool internal);
static void ath_tx_rc_status(struct ath_softc *sc, struct ath_buf *bf,
			     struct ath_tx_status *ts, int nframes, int nbad,
			     int txok);
static void ath_tx_update_baw(struct ath_softc *sc, struct ath_atx_tid *tid,
			      int seqno);
static struct ath_buf *ath_tx_setup_buffer(struct ath_softc *sc,
					   struct ath_txq *txq,
					   struct ath_atx_tid *tid,
					   struct sk_buff *skb);

enum {
	MCS_HT20,
	MCS_HT20_SGI,
	MCS_HT40,
	MCS_HT40_SGI,
};

static int ath_max_4ms_framelen[4][32] = {
	[MCS_HT20] = {
		3212,  6432,  9648,  12864,  19300,  25736,  28952,  32172,
		6424,  12852, 19280, 25708,  38568,  51424,  57852,  64280,
		9628,  19260, 28896, 38528,  57792,  65532,  65532,  65532,
		12828, 25656, 38488, 51320,  65532,  65532,  65532,  65532,
	},
	[MCS_HT20_SGI] = {
		3572,  7144,  10720,  14296,  21444,  28596,  32172,  35744,
		7140,  14284, 21428,  28568,  42856,  57144,  64288,  65532,
		10700, 21408, 32112,  42816,  64228,  65532,  65532,  65532,
		14256, 28516, 42780,  57040,  65532,  65532,  65532,  65532,
	},
	[MCS_HT40] = {
		6680,  13360,  20044,  26724,  40092,  53456,  60140,  65532,
		13348, 26700,  40052,  53400,  65532,  65532,  65532,  65532,
		20004, 40008,  60016,  65532,  65532,  65532,  65532,  65532,
		26644, 53292,  65532,  65532,  65532,  65532,  65532,  65532,
	},
	[MCS_HT40_SGI] = {
		7420,  14844,  22272,  29696,  44544,  59396,  65532,  65532,
		14832, 29668,  44504,  59340,  65532,  65532,  65532,  65532,
		22232, 44464,  65532,  65532,  65532,  65532,  65532,  65532,
		29616, 59232,  65532,  65532,  65532,  65532,  65532,  65532,
	}
};

/*********************/
/* Aggregation logic */
/*********************/

static void ath_txq_lock(struct ath_softc *sc, struct ath_txq *txq)
	__acquires(&txq->axq_lock)
{
	spin_lock_bh(&txq->axq_lock);
}

static void ath_txq_unlock(struct ath_softc *sc, struct ath_txq *txq)
	__releases(&txq->axq_lock)
{
	spin_unlock_bh(&txq->axq_lock);
}

static void ath_txq_unlock_complete(struct ath_softc *sc, struct ath_txq *txq)
	__releases(&txq->axq_lock)
{
	struct sk_buff_head q;
	struct sk_buff *skb;

	__skb_queue_head_init(&q);
	skb_queue_splice_init(&txq->complete_q, &q);
	spin_unlock_bh(&txq->axq_lock);

	while ((skb = __skb_dequeue(&q)))
		ieee80211_tx_status(sc->hw, skb);
}

static void ath_tx_queue_tid(struct ath_txq *txq, struct ath_atx_tid *tid)
{
	struct ath_atx_ac *ac = tid->ac;

	if (tid->paused)
		return;

	if (tid->sched)
		return;

	tid->sched = true;
	list_add_tail(&tid->list, &ac->tid_q);

	if (ac->sched)
		return;

	ac->sched = true;
	list_add_tail(&ac->list, &txq->axq_acq);
}

static void ath_tx_resume_tid(struct ath_softc *sc, struct ath_atx_tid *tid)
{
	struct ath_txq *txq = tid->ac->txq;

	WARN_ON(!tid->paused);

	ath_txq_lock(sc, txq);
	tid->paused = false;

	if (skb_queue_empty(&tid->buf_q))
		goto unlock;

	ath_tx_queue_tid(txq, tid);
	ath_txq_schedule(sc, txq);
unlock:
	ath_txq_unlock_complete(sc, txq);
}

static struct ath_frame_info *get_frame_info(struct sk_buff *skb)
{
	struct ieee80211_tx_info *tx_info = IEEE80211_SKB_CB(skb);
	BUILD_BUG_ON(sizeof(struct ath_frame_info) >
		     sizeof(tx_info->rate_driver_data));
	return (struct ath_frame_info *) &tx_info->rate_driver_data[0];
}

static void ath_send_bar(struct ath_atx_tid *tid, u16 seqno)
{
	ieee80211_send_bar(tid->an->vif, tid->an->sta->addr, tid->tidno,
			   seqno << IEEE80211_SEQ_SEQ_SHIFT);
}

static void ath_tx_flush_tid(struct ath_softc *sc, struct ath_atx_tid *tid)
{
	struct ath_txq *txq = tid->ac->txq;
	struct sk_buff *skb;
	struct ath_buf *bf;
	struct list_head bf_head;
	struct ath_tx_status ts;
	struct ath_frame_info *fi;
	bool sendbar = false;

	INIT_LIST_HEAD(&bf_head);

	memset(&ts, 0, sizeof(ts));

	while ((skb = __skb_dequeue(&tid->buf_q))) {
		fi = get_frame_info(skb);
		bf = fi->bf;

<<<<<<< HEAD
		spin_unlock_bh(&txq->axq_lock);
		if (bf && fi->retries) {
			list_add_tail(&bf->list, &bf_head);
			ath_tx_update_baw(sc, tid, bf->bf_state.seqno);
			ath_tx_complete_buf(sc, bf, txq, &bf_head, &ts, 0, 1);
=======
		if (bf && fi->retries) {
			list_add_tail(&bf->list, &bf_head);
			ath_tx_update_baw(sc, tid, bf->bf_state.seqno);
			ath_tx_complete_buf(sc, bf, txq, &bf_head, &ts, 0);
			sendbar = true;
>>>>>>> dcd6c922
		} else {
			ath_tx_send_normal(sc, txq, NULL, skb);
		}
	}

	if (tid->baw_head == tid->baw_tail) {
		tid->state &= ~AGGR_ADDBA_COMPLETE;
		tid->state &= ~AGGR_CLEANUP;
	}

	if (sendbar) {
		ath_txq_unlock(sc, txq);
		ath_send_bar(tid, tid->seq_start);
		ath_txq_lock(sc, txq);
	}
}

static void ath_tx_update_baw(struct ath_softc *sc, struct ath_atx_tid *tid,
			      int seqno)
{
	int index, cindex;

	index  = ATH_BA_INDEX(tid->seq_start, seqno);
	cindex = (tid->baw_head + index) & (ATH_TID_MAX_BUFS - 1);

	__clear_bit(cindex, tid->tx_buf);

	while (tid->baw_head != tid->baw_tail && !test_bit(tid->baw_head, tid->tx_buf)) {
		INCR(tid->seq_start, IEEE80211_SEQ_MAX);
		INCR(tid->baw_head, ATH_TID_MAX_BUFS);
		if (tid->bar_index >= 0)
			tid->bar_index--;
	}
}

static void ath_tx_addto_baw(struct ath_softc *sc, struct ath_atx_tid *tid,
			     u16 seqno)
{
	int index, cindex;

	index  = ATH_BA_INDEX(tid->seq_start, seqno);
	cindex = (tid->baw_head + index) & (ATH_TID_MAX_BUFS - 1);
	__set_bit(cindex, tid->tx_buf);

	if (index >= ((tid->baw_tail - tid->baw_head) &
		(ATH_TID_MAX_BUFS - 1))) {
		tid->baw_tail = cindex;
		INCR(tid->baw_tail, ATH_TID_MAX_BUFS);
	}
}

/*
 * TODO: For frame(s) that are in the retry state, we will reuse the
 * sequence number(s) without setting the retry bit. The
 * alternative is to give up on these and BAR the receiver's window
 * forward.
 */
static void ath_tid_drain(struct ath_softc *sc, struct ath_txq *txq,
			  struct ath_atx_tid *tid)

{
	struct sk_buff *skb;
	struct ath_buf *bf;
	struct list_head bf_head;
	struct ath_tx_status ts;
	struct ath_frame_info *fi;

	memset(&ts, 0, sizeof(ts));
	INIT_LIST_HEAD(&bf_head);

	while ((skb = __skb_dequeue(&tid->buf_q))) {
		fi = get_frame_info(skb);
		bf = fi->bf;

		if (!bf) {
<<<<<<< HEAD
			spin_unlock(&txq->axq_lock);
			ath_tx_complete(sc, skb, ATH_TX_ERROR, txq);
			spin_lock(&txq->axq_lock);
=======
			ath_tx_complete(sc, skb, ATH_TX_ERROR, txq);
>>>>>>> dcd6c922
			continue;
		}

		list_add_tail(&bf->list, &bf_head);

		if (fi->retries)
			ath_tx_update_baw(sc, tid, bf->bf_state.seqno);

		ath_tx_complete_buf(sc, bf, txq, &bf_head, &ts, 0);
	}

	tid->seq_next = tid->seq_start;
	tid->baw_tail = tid->baw_head;
	tid->bar_index = -1;
}

static void ath_tx_set_retry(struct ath_softc *sc, struct ath_txq *txq,
			     struct sk_buff *skb, int count)
{
	struct ath_frame_info *fi = get_frame_info(skb);
	struct ath_buf *bf = fi->bf;
	struct ieee80211_hdr *hdr;
	int prev = fi->retries;

	TX_STAT_INC(txq->axq_qnum, a_retries);
	fi->retries += count;

	if (prev > 0)
		return;

	hdr = (struct ieee80211_hdr *)skb->data;
	hdr->frame_control |= cpu_to_le16(IEEE80211_FCTL_RETRY);
	dma_sync_single_for_device(sc->dev, bf->bf_buf_addr,
		sizeof(*hdr), DMA_TO_DEVICE);
}

static struct ath_buf *ath_tx_get_buffer(struct ath_softc *sc)
{
	struct ath_buf *bf = NULL;

	spin_lock_bh(&sc->tx.txbuflock);

	if (unlikely(list_empty(&sc->tx.txbuf))) {
		spin_unlock_bh(&sc->tx.txbuflock);
		return NULL;
	}

	bf = list_first_entry(&sc->tx.txbuf, struct ath_buf, list);
	list_del(&bf->list);

	spin_unlock_bh(&sc->tx.txbuflock);

	return bf;
}

static void ath_tx_return_buffer(struct ath_softc *sc, struct ath_buf *bf)
{
	spin_lock_bh(&sc->tx.txbuflock);
	list_add_tail(&bf->list, &sc->tx.txbuf);
	spin_unlock_bh(&sc->tx.txbuflock);
}

static struct ath_buf* ath_clone_txbuf(struct ath_softc *sc, struct ath_buf *bf)
{
	struct ath_buf *tbf;

	tbf = ath_tx_get_buffer(sc);
	if (WARN_ON(!tbf))
		return NULL;

	ATH_TXBUF_RESET(tbf);

	tbf->bf_mpdu = bf->bf_mpdu;
	tbf->bf_buf_addr = bf->bf_buf_addr;
	memcpy(tbf->bf_desc, bf->bf_desc, sc->sc_ah->caps.tx_desc_len);
	tbf->bf_state = bf->bf_state;

	return tbf;
}

static void ath_tx_count_frames(struct ath_softc *sc, struct ath_buf *bf,
			        struct ath_tx_status *ts, int txok,
			        int *nframes, int *nbad)
{
	struct ath_frame_info *fi;
	u16 seq_st = 0;
	u32 ba[WME_BA_BMP_SIZE >> 5];
	int ba_index;
	int isaggr = 0;

	*nbad = 0;
	*nframes = 0;

	isaggr = bf_isaggr(bf);
	if (isaggr) {
		seq_st = ts->ts_seqnum;
		memcpy(ba, &ts->ba_low, WME_BA_BMP_SIZE >> 3);
	}

	while (bf) {
		fi = get_frame_info(bf->bf_mpdu);
		ba_index = ATH_BA_INDEX(seq_st, bf->bf_state.seqno);

		(*nframes)++;
		if (!txok || (isaggr && !ATH_BA_ISSET(ba, ba_index)))
			(*nbad)++;

		bf = bf->bf_next;
	}
}


static void ath_tx_complete_aggr(struct ath_softc *sc, struct ath_txq *txq,
				 struct ath_buf *bf, struct list_head *bf_q,
				 struct ath_tx_status *ts, int txok, bool retry)
{
	struct ath_node *an = NULL;
	struct sk_buff *skb;
	struct ieee80211_sta *sta;
	struct ieee80211_hw *hw = sc->hw;
	struct ieee80211_hdr *hdr;
	struct ieee80211_tx_info *tx_info;
	struct ath_atx_tid *tid = NULL;
	struct ath_buf *bf_next, *bf_last = bf->bf_lastbf;
	struct list_head bf_head;
	struct sk_buff_head bf_pending;
<<<<<<< HEAD
	u16 seq_st = 0, acked_cnt = 0, txfail_cnt = 0;
=======
	u16 seq_st = 0, acked_cnt = 0, txfail_cnt = 0, seq_first;
>>>>>>> dcd6c922
	u32 ba[WME_BA_BMP_SIZE >> 5];
	int isaggr, txfail, txpending, sendbar = 0, needreset = 0, nbad = 0;
	bool rc_update = true;
	struct ieee80211_tx_rate rates[4];
	struct ath_frame_info *fi;
	int nframes;
	u8 tidno;
	bool flush = !!(ts->ts_status & ATH9K_TX_FLUSH);
<<<<<<< HEAD
=======
	int i, retries;
	int bar_index = -1;
>>>>>>> dcd6c922

	skb = bf->bf_mpdu;
	hdr = (struct ieee80211_hdr *)skb->data;

	tx_info = IEEE80211_SKB_CB(skb);

	memcpy(rates, tx_info->control.rates, sizeof(rates));

	retries = ts->ts_longretry + 1;
	for (i = 0; i < ts->ts_rateindex; i++)
		retries += rates[i].count;

	rcu_read_lock();

	sta = ieee80211_find_sta_by_ifaddr(hw, hdr->addr1, hdr->addr2);
	if (!sta) {
		rcu_read_unlock();

		INIT_LIST_HEAD(&bf_head);
		while (bf) {
			bf_next = bf->bf_next;

			if (!bf->bf_stale || bf_next != NULL)
				list_move_tail(&bf->list, &bf_head);

<<<<<<< HEAD
			ath_tx_complete_buf(sc, bf, txq, &bf_head, ts,
				0, 0);
=======
			ath_tx_complete_buf(sc, bf, txq, &bf_head, ts, 0);
>>>>>>> dcd6c922

			bf = bf_next;
		}
		return;
	}

	an = (struct ath_node *)sta->drv_priv;
	tidno = ieee80211_get_qos_ctl(hdr)[0] & IEEE80211_QOS_CTL_TID_MASK;
	tid = ATH_AN_2_TID(an, tidno);
	seq_first = tid->seq_start;

	/*
	 * The hardware occasionally sends a tx status for the wrong TID.
	 * In this case, the BA status cannot be considered valid and all
	 * subframes need to be retransmitted
	 */
	if (tidno != ts->tid)
		txok = false;

	isaggr = bf_isaggr(bf);
	memset(ba, 0, WME_BA_BMP_SIZE >> 3);

	if (isaggr && txok) {
		if (ts->ts_flags & ATH9K_TX_BA) {
			seq_st = ts->ts_seqnum;
			memcpy(ba, &ts->ba_low, WME_BA_BMP_SIZE >> 3);
		} else {
			/*
			 * AR5416 can become deaf/mute when BA
			 * issue happens. Chip needs to be reset.
			 * But AP code may have sychronization issues
			 * when perform internal reset in this routine.
			 * Only enable reset in STA mode for now.
			 */
			if (sc->sc_ah->opmode == NL80211_IFTYPE_STATION)
				needreset = 1;
		}
	}

	__skb_queue_head_init(&bf_pending);

	ath_tx_count_frames(sc, bf, ts, txok, &nframes, &nbad);
	while (bf) {
		u16 seqno = bf->bf_state.seqno;

		txfail = txpending = sendbar = 0;
		bf_next = bf->bf_next;

		skb = bf->bf_mpdu;
		tx_info = IEEE80211_SKB_CB(skb);
		fi = get_frame_info(skb);

		if (ATH_BA_ISSET(ba, ATH_BA_INDEX(seq_st, seqno))) {
			/* transmit completion, subframe is
			 * acked by block ack */
			acked_cnt++;
		} else if (!isaggr && txok) {
			/* transmit completion */
			acked_cnt++;
		} else if ((tid->state & AGGR_CLEANUP) || !retry) {
			/*
			 * cleanup in progress, just fail
			 * the un-acked sub-frames
			 */
			txfail = 1;
		} else if (flush) {
			txpending = 1;
		} else if (fi->retries < ATH_MAX_SW_RETRIES) {
			if (txok || !an->sleeping)
				ath_tx_set_retry(sc, txq, bf->bf_mpdu,
						 retries);

			txpending = 1;
		} else {
<<<<<<< HEAD
			if ((tid->state & AGGR_CLEANUP) || !retry) {
				/*
				 * cleanup in progress, just fail
				 * the un-acked sub-frames
				 */
				txfail = 1;
			} else if (flush) {
				txpending = 1;
			} else if (fi->retries < ATH_MAX_SW_RETRIES) {
				if (txok || !an->sleeping)
					ath_tx_set_retry(sc, txq, bf->bf_mpdu);

				txpending = 1;
			} else {
				txfail = 1;
				sendbar = 1;
				txfail_cnt++;
			}
=======
			txfail = 1;
			txfail_cnt++;
			bar_index = max_t(int, bar_index,
				ATH_BA_INDEX(seq_first, seqno));
>>>>>>> dcd6c922
		}

		/*
		 * Make sure the last desc is reclaimed if it
		 * not a holding desc.
		 */
		INIT_LIST_HEAD(&bf_head);
		if ((sc->sc_ah->caps.hw_caps & ATH9K_HW_CAP_EDMA) ||
		    bf_next != NULL || !bf_last->bf_stale)
			list_move_tail(&bf->list, &bf_head);

		if (!txpending || (tid->state & AGGR_CLEANUP)) {
			/*
			 * complete the acked-ones/xretried ones; update
			 * block-ack window
			 */
<<<<<<< HEAD
			spin_lock_bh(&txq->axq_lock);
			ath_tx_update_baw(sc, tid, seqno);
			spin_unlock_bh(&txq->axq_lock);
=======
			ath_tx_update_baw(sc, tid, seqno);
>>>>>>> dcd6c922

			if (rc_update && (acked_cnt == 1 || txfail_cnt == 1)) {
				memcpy(tx_info->control.rates, rates, sizeof(rates));
				ath_tx_rc_status(sc, bf, ts, nframes, nbad, txok);
				rc_update = false;
			}

			ath_tx_complete_buf(sc, bf, txq, &bf_head, ts,
				!txfail);
		} else {
			/* retry the un-acked ones */
<<<<<<< HEAD
			if (!(sc->sc_ah->caps.hw_caps & ATH9K_HW_CAP_EDMA)) {
				if (bf->bf_next == NULL && bf_last->bf_stale) {
					struct ath_buf *tbf;

					tbf = ath_clone_txbuf(sc, bf_last);
					/*
					 * Update tx baw and complete the
					 * frame with failed status if we
					 * run out of tx buf.
					 */
					if (!tbf) {
						spin_lock_bh(&txq->axq_lock);
						ath_tx_update_baw(sc, tid, seqno);
						spin_unlock_bh(&txq->axq_lock);

						ath_tx_complete_buf(sc, bf, txq,
								    &bf_head,
								    ts, 0,
								    !flush);
						break;
					}

					fi->bf = tbf;
=======
			if (!(sc->sc_ah->caps.hw_caps & ATH9K_HW_CAP_EDMA) &&
			    bf->bf_next == NULL && bf_last->bf_stale) {
				struct ath_buf *tbf;

				tbf = ath_clone_txbuf(sc, bf_last);
				/*
				 * Update tx baw and complete the
				 * frame with failed status if we
				 * run out of tx buf.
				 */
				if (!tbf) {
					ath_tx_update_baw(sc, tid, seqno);

					ath_tx_complete_buf(sc, bf, txq,
							    &bf_head, ts, 0);
					bar_index = max_t(int, bar_index,
						ATH_BA_INDEX(seq_first, seqno));
					break;
>>>>>>> dcd6c922
				}

				fi->bf = tbf;
			}

			/*
			 * Put this buffer to the temporary pending
			 * queue to retain ordering
			 */
			__skb_queue_tail(&bf_pending, skb);
		}

		bf = bf_next;
	}

	/* prepend un-acked frames to the beginning of the pending frame queue */
	if (!skb_queue_empty(&bf_pending)) {
		if (an->sleeping)
			ieee80211_sta_set_buffered(sta, tid->tidno, true);
<<<<<<< HEAD

		spin_lock_bh(&txq->axq_lock);
		skb_queue_splice(&bf_pending, &tid->buf_q);
		if (!an->sleeping) {
			ath_tx_queue_tid(txq, tid);

			if (ts->ts_status & ATH9K_TXERR_FILT)
				tid->ac->clear_ps_filter = true;
		}
		spin_unlock_bh(&txq->axq_lock);
=======

		skb_queue_splice(&bf_pending, &tid->buf_q);
		if (!an->sleeping) {
			ath_tx_queue_tid(txq, tid);

			if (ts->ts_status & ATH9K_TXERR_FILT)
				tid->ac->clear_ps_filter = true;
		}
>>>>>>> dcd6c922
	}

	if (bar_index >= 0) {
		u16 bar_seq = ATH_BA_INDEX2SEQ(seq_first, bar_index);

		if (BAW_WITHIN(tid->seq_start, tid->baw_size, bar_seq))
			tid->bar_index = ATH_BA_INDEX(tid->seq_start, bar_seq);

		ath_txq_unlock(sc, txq);
		ath_send_bar(tid, ATH_BA_INDEX2SEQ(seq_first, bar_index + 1));
		ath_txq_lock(sc, txq);
	}

	if (tid->state & AGGR_CLEANUP)
		ath_tx_flush_tid(sc, tid);

	rcu_read_unlock();

	if (needreset) {
		RESET_STAT_INC(sc, RESET_TYPE_TX_ERROR);
		ieee80211_queue_work(sc->hw, &sc->hw_reset_work);
	}
}

static bool ath_lookup_legacy(struct ath_buf *bf)
{
	struct sk_buff *skb;
	struct ieee80211_tx_info *tx_info;
	struct ieee80211_tx_rate *rates;
	int i;

	skb = bf->bf_mpdu;
	tx_info = IEEE80211_SKB_CB(skb);
	rates = tx_info->control.rates;

	for (i = 0; i < 4; i++) {
		if (!rates[i].count || rates[i].idx < 0)
			break;

		if (!(rates[i].flags & IEEE80211_TX_RC_MCS))
			return true;
	}

	return false;
}

static u32 ath_lookup_rate(struct ath_softc *sc, struct ath_buf *bf,
			   struct ath_atx_tid *tid)
{
	struct sk_buff *skb;
	struct ieee80211_tx_info *tx_info;
	struct ieee80211_tx_rate *rates;
	struct ath_mci_profile *mci = &sc->btcoex.mci;
	u32 max_4ms_framelen, frmlen;
	u16 aggr_limit, legacy = 0;
	int i;

	skb = bf->bf_mpdu;
	tx_info = IEEE80211_SKB_CB(skb);
	rates = tx_info->control.rates;

	/*
	 * Find the lowest frame length among the rate series that will have a
	 * 4ms transmit duration.
	 * TODO - TXOP limit needs to be considered.
	 */
	max_4ms_framelen = ATH_AMPDU_LIMIT_MAX;

	for (i = 0; i < 4; i++) {
		int modeidx;

		if (!rates[i].count)
			continue;

		if (!(rates[i].flags & IEEE80211_TX_RC_MCS)) {
			legacy = 1;
			break;
		}

		if (rates[i].flags & IEEE80211_TX_RC_40_MHZ_WIDTH)
			modeidx = MCS_HT40;
		else
			modeidx = MCS_HT20;

		if (rates[i].flags & IEEE80211_TX_RC_SHORT_GI)
			modeidx++;

		frmlen = ath_max_4ms_framelen[modeidx][rates[i].idx];
		max_4ms_framelen = min(max_4ms_framelen, frmlen);
	}

	/*
	 * limit aggregate size by the minimum rate if rate selected is
	 * not a probe rate, if rate selected is a probe rate then
	 * avoid aggregation of this packet.
	 */
	if (tx_info->flags & IEEE80211_TX_CTL_RATE_CTRL_PROBE || legacy)
		return 0;

	if ((sc->sc_ah->caps.hw_caps & ATH9K_HW_CAP_MCI) && mci->aggr_limit)
		aggr_limit = (max_4ms_framelen * mci->aggr_limit) >> 4;
	else if (sc->sc_flags & SC_OP_BT_PRIORITY_DETECTED)
		aggr_limit = min((max_4ms_framelen * 3) / 8,
				 (u32)ATH_AMPDU_LIMIT_MAX);
	else
		aggr_limit = min(max_4ms_framelen,
				 (u32)ATH_AMPDU_LIMIT_MAX);

	/*
	 * h/w can accept aggregates up to 16 bit lengths (65535).
	 * The IE, however can hold up to 65536, which shows up here
	 * as zero. Ignore 65536 since we  are constrained by hw.
	 */
	if (tid->an->maxampdu)
		aggr_limit = min(aggr_limit, tid->an->maxampdu);

	return aggr_limit;
}

/*
 * Returns the number of delimiters to be added to
 * meet the minimum required mpdudensity.
 */
static int ath_compute_num_delims(struct ath_softc *sc, struct ath_atx_tid *tid,
				  struct ath_buf *bf, u16 frmlen,
				  bool first_subfrm)
{
#define FIRST_DESC_NDELIMS 60
	struct sk_buff *skb = bf->bf_mpdu;
	struct ieee80211_tx_info *tx_info = IEEE80211_SKB_CB(skb);
	u32 nsymbits, nsymbols;
	u16 minlen;
	u8 flags, rix;
	int width, streams, half_gi, ndelim, mindelim;
	struct ath_frame_info *fi = get_frame_info(bf->bf_mpdu);

	/* Select standard number of delimiters based on frame length alone */
	ndelim = ATH_AGGR_GET_NDELIM(frmlen);

	/*
	 * If encryption enabled, hardware requires some more padding between
	 * subframes.
	 * TODO - this could be improved to be dependent on the rate.
	 *      The hardware can keep up at lower rates, but not higher rates
	 */
	if ((fi->keyix != ATH9K_TXKEYIX_INVALID) &&
	    !(sc->sc_ah->caps.hw_caps & ATH9K_HW_CAP_EDMA))
		ndelim += ATH_AGGR_ENCRYPTDELIM;

	/*
	 * Add delimiter when using RTS/CTS with aggregation
	 * and non enterprise AR9003 card
	 */
	if (first_subfrm && !AR_SREV_9580_10_OR_LATER(sc->sc_ah) &&
	    (sc->sc_ah->ent_mode & AR_ENT_OTP_MIN_PKT_SIZE_DISABLE))
		ndelim = max(ndelim, FIRST_DESC_NDELIMS);

	/*
	 * Convert desired mpdu density from microeconds to bytes based
	 * on highest rate in rate series (i.e. first rate) to determine
	 * required minimum length for subframe. Take into account
	 * whether high rate is 20 or 40Mhz and half or full GI.
	 *
	 * If there is no mpdu density restriction, no further calculation
	 * is needed.
	 */

	if (tid->an->mpdudensity == 0)
		return ndelim;

	rix = tx_info->control.rates[0].idx;
	flags = tx_info->control.rates[0].flags;
	width = (flags & IEEE80211_TX_RC_40_MHZ_WIDTH) ? 1 : 0;
	half_gi = (flags & IEEE80211_TX_RC_SHORT_GI) ? 1 : 0;

	if (half_gi)
		nsymbols = NUM_SYMBOLS_PER_USEC_HALFGI(tid->an->mpdudensity);
	else
		nsymbols = NUM_SYMBOLS_PER_USEC(tid->an->mpdudensity);

	if (nsymbols == 0)
		nsymbols = 1;

	streams = HT_RC_2_STREAMS(rix);
	nsymbits = bits_per_symbol[rix % 8][width] * streams;
	minlen = (nsymbols * nsymbits) / BITS_PER_BYTE;

	if (frmlen < minlen) {
		mindelim = (minlen - frmlen) / ATH_AGGR_DELIM_SZ;
		ndelim = max(mindelim, ndelim);
	}

	return ndelim;
}

static enum ATH_AGGR_STATUS ath_tx_form_aggr(struct ath_softc *sc,
					     struct ath_txq *txq,
					     struct ath_atx_tid *tid,
					     struct list_head *bf_q,
					     int *aggr_len)
{
#define PADBYTES(_len) ((4 - ((_len) % 4)) % 4)
	struct ath_buf *bf, *bf_first = NULL, *bf_prev = NULL;
	int rl = 0, nframes = 0, ndelim, prev_al = 0;
	u16 aggr_limit = 0, al = 0, bpad = 0,
		al_delta, h_baw = tid->baw_size / 2;
	enum ATH_AGGR_STATUS status = ATH_AGGR_DONE;
	struct ieee80211_tx_info *tx_info;
	struct ath_frame_info *fi;
	struct sk_buff *skb;
	u16 seqno;

	do {
		skb = skb_peek(&tid->buf_q);
		fi = get_frame_info(skb);
		bf = fi->bf;
		if (!fi->bf)
			bf = ath_tx_setup_buffer(sc, txq, tid, skb);

		if (!bf)
			continue;

		bf->bf_state.bf_type = BUF_AMPDU | BUF_AGGR;
		seqno = bf->bf_state.seqno;
<<<<<<< HEAD
		if (!bf_first)
			bf_first = bf;
=======
>>>>>>> dcd6c922

		/* do not step over block-ack window */
		if (!BAW_WITHIN(tid->seq_start, tid->baw_size, seqno)) {
			status = ATH_AGGR_BAW_CLOSED;
			break;
		}

		if (tid->bar_index > ATH_BA_INDEX(tid->seq_start, seqno)) {
			struct ath_tx_status ts = {};
			struct list_head bf_head;

			INIT_LIST_HEAD(&bf_head);
			list_add(&bf->list, &bf_head);
			__skb_unlink(skb, &tid->buf_q);
			ath_tx_update_baw(sc, tid, seqno);
			ath_tx_complete_buf(sc, bf, txq, &bf_head, &ts, 0);
			continue;
		}

		if (!bf_first)
			bf_first = bf;

		if (!rl) {
			aggr_limit = ath_lookup_rate(sc, bf, tid);
			rl = 1;
		}

		/* do not exceed aggregation limit */
		al_delta = ATH_AGGR_DELIM_SZ + fi->framelen;

		if (nframes &&
		    ((aggr_limit < (al + bpad + al_delta + prev_al)) ||
		     ath_lookup_legacy(bf))) {
			status = ATH_AGGR_LIMITED;
			break;
		}

		tx_info = IEEE80211_SKB_CB(bf->bf_mpdu);
		if (nframes && (tx_info->flags & IEEE80211_TX_CTL_RATE_CTRL_PROBE))
			break;

		/* do not exceed subframe limit */
		if (nframes >= min((int)h_baw, ATH_AMPDU_SUBFRAME_DEFAULT)) {
			status = ATH_AGGR_LIMITED;
			break;
		}

		/* add padding for previous frame to aggregation length */
		al += bpad + al_delta;

		/*
		 * Get the delimiters needed to meet the MPDU
		 * density for this node.
		 */
		ndelim = ath_compute_num_delims(sc, tid, bf_first, fi->framelen,
						!nframes);
		bpad = PADBYTES(al_delta) + (ndelim << 2);

		nframes++;
		bf->bf_next = NULL;

		/* link buffers of this frame to the aggregate */
		if (!fi->retries)
			ath_tx_addto_baw(sc, tid, seqno);
		bf->bf_state.ndelim = ndelim;

		__skb_unlink(skb, &tid->buf_q);
		list_add_tail(&bf->list, bf_q);
		if (bf_prev)
			bf_prev->bf_next = bf;

		bf_prev = bf;

	} while (!skb_queue_empty(&tid->buf_q));
<<<<<<< HEAD
=======

	*aggr_len = al;

	return status;
#undef PADBYTES
}

/*
 * rix - rate index
 * pktlen - total bytes (delims + data + fcs + pads + pad delims)
 * width  - 0 for 20 MHz, 1 for 40 MHz
 * half_gi - to use 4us v/s 3.6 us for symbol time
 */
static u32 ath_pkt_duration(struct ath_softc *sc, u8 rix, int pktlen,
			    int width, int half_gi, bool shortPreamble)
{
	u32 nbits, nsymbits, duration, nsymbols;
	int streams;

	/* find number of symbols: PLCP + data */
	streams = HT_RC_2_STREAMS(rix);
	nbits = (pktlen << 3) + OFDM_PLCP_BITS;
	nsymbits = bits_per_symbol[rix % 8][width] * streams;
	nsymbols = (nbits + nsymbits - 1) / nsymbits;

	if (!half_gi)
		duration = SYMBOL_TIME(nsymbols);
	else
		duration = SYMBOL_TIME_HALFGI(nsymbols);

	/* addup duration for legacy/ht training and signal fields */
	duration += L_STF + L_LTF + L_SIG + HT_SIG + HT_STF + HT_LTF(streams);

	return duration;
}

static void ath_buf_set_rate(struct ath_softc *sc, struct ath_buf *bf,
			     struct ath_tx_info *info, int len)
{
	struct ath_hw *ah = sc->sc_ah;
	struct sk_buff *skb;
	struct ieee80211_tx_info *tx_info;
	struct ieee80211_tx_rate *rates;
	const struct ieee80211_rate *rate;
	struct ieee80211_hdr *hdr;
	int i;
	u8 rix = 0;

	skb = bf->bf_mpdu;
	tx_info = IEEE80211_SKB_CB(skb);
	rates = tx_info->control.rates;
	hdr = (struct ieee80211_hdr *)skb->data;

	/* set dur_update_en for l-sig computation except for PS-Poll frames */
	info->dur_update = !ieee80211_is_pspoll(hdr->frame_control);

	/*
	 * We check if Short Preamble is needed for the CTS rate by
	 * checking the BSS's global flag.
	 * But for the rate series, IEEE80211_TX_RC_USE_SHORT_PREAMBLE is used.
	 */
	rate = ieee80211_get_rts_cts_rate(sc->hw, tx_info);
	info->rtscts_rate = rate->hw_value;
	if (sc->sc_flags & SC_OP_PREAMBLE_SHORT)
		info->rtscts_rate |= rate->hw_value_short;

	for (i = 0; i < 4; i++) {
		bool is_40, is_sgi, is_sp;
		int phy;

		if (!rates[i].count || (rates[i].idx < 0))
			continue;

		rix = rates[i].idx;
		info->rates[i].Tries = rates[i].count;

		    if (rates[i].flags & IEEE80211_TX_RC_USE_RTS_CTS) {
			info->rates[i].RateFlags |= ATH9K_RATESERIES_RTS_CTS;
			info->flags |= ATH9K_TXDESC_RTSENA;
		} else if (rates[i].flags & IEEE80211_TX_RC_USE_CTS_PROTECT) {
			info->rates[i].RateFlags |= ATH9K_RATESERIES_RTS_CTS;
			info->flags |= ATH9K_TXDESC_CTSENA;
		}

		if (rates[i].flags & IEEE80211_TX_RC_40_MHZ_WIDTH)
			info->rates[i].RateFlags |= ATH9K_RATESERIES_2040;
		if (rates[i].flags & IEEE80211_TX_RC_SHORT_GI)
			info->rates[i].RateFlags |= ATH9K_RATESERIES_HALFGI;

		is_sgi = !!(rates[i].flags & IEEE80211_TX_RC_SHORT_GI);
		is_40 = !!(rates[i].flags & IEEE80211_TX_RC_40_MHZ_WIDTH);
		is_sp = !!(rates[i].flags & IEEE80211_TX_RC_USE_SHORT_PREAMBLE);

		if (rates[i].flags & IEEE80211_TX_RC_MCS) {
			/* MCS rates */
			info->rates[i].Rate = rix | 0x80;
			info->rates[i].ChSel = ath_txchainmask_reduction(sc,
					ah->txchainmask, info->rates[i].Rate);
			info->rates[i].PktDuration = ath_pkt_duration(sc, rix, len,
				 is_40, is_sgi, is_sp);
			if (rix < 8 && (tx_info->flags & IEEE80211_TX_CTL_STBC))
				info->rates[i].RateFlags |= ATH9K_RATESERIES_STBC;
			continue;
		}

		/* legacy rates */
		if ((tx_info->band == IEEE80211_BAND_2GHZ) &&
		    !(rate->flags & IEEE80211_RATE_ERP_G))
			phy = WLAN_RC_PHY_CCK;
		else
			phy = WLAN_RC_PHY_OFDM;

		rate = &sc->sbands[tx_info->band].bitrates[rates[i].idx];
		info->rates[i].Rate = rate->hw_value;
		if (rate->hw_value_short) {
			if (rates[i].flags & IEEE80211_TX_RC_USE_SHORT_PREAMBLE)
				info->rates[i].Rate |= rate->hw_value_short;
		} else {
			is_sp = false;
		}

		if (bf->bf_state.bfs_paprd)
			info->rates[i].ChSel = ah->txchainmask;
		else
			info->rates[i].ChSel = ath_txchainmask_reduction(sc,
					ah->txchainmask, info->rates[i].Rate);

		info->rates[i].PktDuration = ath9k_hw_computetxtime(sc->sc_ah,
			phy, rate->bitrate * 100, len, rix, is_sp);
	}

	/* For AR5416 - RTS cannot be followed by a frame larger than 8K */
	if (bf_isaggr(bf) && (len > sc->sc_ah->caps.rts_aggr_limit))
		info->flags &= ~ATH9K_TXDESC_RTSENA;

	/* ATH9K_TXDESC_RTSENA and ATH9K_TXDESC_CTSENA are mutually exclusive. */
	if (info->flags & ATH9K_TXDESC_RTSENA)
		info->flags &= ~ATH9K_TXDESC_CTSENA;
}

static enum ath9k_pkt_type get_hw_packet_type(struct sk_buff *skb)
{
	struct ieee80211_hdr *hdr;
	enum ath9k_pkt_type htype;
	__le16 fc;

	hdr = (struct ieee80211_hdr *)skb->data;
	fc = hdr->frame_control;

	if (ieee80211_is_beacon(fc))
		htype = ATH9K_PKT_TYPE_BEACON;
	else if (ieee80211_is_probe_resp(fc))
		htype = ATH9K_PKT_TYPE_PROBE_RESP;
	else if (ieee80211_is_atim(fc))
		htype = ATH9K_PKT_TYPE_ATIM;
	else if (ieee80211_is_pspoll(fc))
		htype = ATH9K_PKT_TYPE_PSPOLL;
	else
		htype = ATH9K_PKT_TYPE_NORMAL;

	return htype;
}

static void ath_tx_fill_desc(struct ath_softc *sc, struct ath_buf *bf,
			     struct ath_txq *txq, int len)
{
	struct ath_hw *ah = sc->sc_ah;
	struct ieee80211_tx_info *tx_info = IEEE80211_SKB_CB(bf->bf_mpdu);
	struct ath_buf *bf_first = bf;
	struct ath_tx_info info;
	bool aggr = !!(bf->bf_state.bf_type & BUF_AGGR);

	memset(&info, 0, sizeof(info));
	info.is_first = true;
	info.is_last = true;
	info.txpower = MAX_RATE_POWER;
	info.qcu = txq->axq_qnum;

	info.flags = ATH9K_TXDESC_INTREQ;
	if (tx_info->flags & IEEE80211_TX_CTL_NO_ACK)
		info.flags |= ATH9K_TXDESC_NOACK;
	if (tx_info->flags & IEEE80211_TX_CTL_LDPC)
		info.flags |= ATH9K_TXDESC_LDPC;

	ath_buf_set_rate(sc, bf, &info, len);

	if (tx_info->flags & IEEE80211_TX_CTL_CLEAR_PS_FILT)
		info.flags |= ATH9K_TXDESC_CLRDMASK;

	if (bf->bf_state.bfs_paprd)
		info.flags |= (u32) bf->bf_state.bfs_paprd << ATH9K_TXDESC_PAPRD_S;


	while (bf) {
		struct sk_buff *skb = bf->bf_mpdu;
		struct ath_frame_info *fi = get_frame_info(skb);
>>>>>>> dcd6c922

		info.type = get_hw_packet_type(skb);
		if (bf->bf_next)
			info.link = bf->bf_next->bf_daddr;
		else
			info.link = 0;

		info.buf_addr[0] = bf->bf_buf_addr;
		info.buf_len[0] = skb->len;
		info.pkt_len = fi->framelen;
		info.keyix = fi->keyix;
		info.keytype = fi->keytype;

		if (aggr) {
			if (bf == bf_first)
				info.aggr = AGGR_BUF_FIRST;
			else if (!bf->bf_next)
				info.aggr = AGGR_BUF_LAST;
			else
				info.aggr = AGGR_BUF_MIDDLE;

			info.ndelim = bf->bf_state.ndelim;
			info.aggr_len = len;
		}

		ath9k_hw_set_txdesc(ah, bf->bf_desc, &info);
		bf = bf->bf_next;
	}
}

/*
 * rix - rate index
 * pktlen - total bytes (delims + data + fcs + pads + pad delims)
 * width  - 0 for 20 MHz, 1 for 40 MHz
 * half_gi - to use 4us v/s 3.6 us for symbol time
 */
static u32 ath_pkt_duration(struct ath_softc *sc, u8 rix, int pktlen,
			    int width, int half_gi, bool shortPreamble)
{
	u32 nbits, nsymbits, duration, nsymbols;
	int streams;

	/* find number of symbols: PLCP + data */
	streams = HT_RC_2_STREAMS(rix);
	nbits = (pktlen << 3) + OFDM_PLCP_BITS;
	nsymbits = bits_per_symbol[rix % 8][width] * streams;
	nsymbols = (nbits + nsymbits - 1) / nsymbits;

	if (!half_gi)
		duration = SYMBOL_TIME(nsymbols);
	else
		duration = SYMBOL_TIME_HALFGI(nsymbols);

	/* addup duration for legacy/ht training and signal fields */
	duration += L_STF + L_LTF + L_SIG + HT_SIG + HT_STF + HT_LTF(streams);

	return duration;
}

static void ath_buf_set_rate(struct ath_softc *sc, struct ath_buf *bf,
			     struct ath_tx_info *info, int len)
{
	struct ath_hw *ah = sc->sc_ah;
	struct sk_buff *skb;
	struct ieee80211_tx_info *tx_info;
	struct ieee80211_tx_rate *rates;
	const struct ieee80211_rate *rate;
	struct ieee80211_hdr *hdr;
	int i;
	u8 rix = 0;

	skb = bf->bf_mpdu;
	tx_info = IEEE80211_SKB_CB(skb);
	rates = tx_info->control.rates;
	hdr = (struct ieee80211_hdr *)skb->data;

	/* set dur_update_en for l-sig computation except for PS-Poll frames */
	info->dur_update = !ieee80211_is_pspoll(hdr->frame_control);

	/*
	 * We check if Short Preamble is needed for the CTS rate by
	 * checking the BSS's global flag.
	 * But for the rate series, IEEE80211_TX_RC_USE_SHORT_PREAMBLE is used.
	 */
	rate = ieee80211_get_rts_cts_rate(sc->hw, tx_info);
	info->rtscts_rate = rate->hw_value;
	if (sc->sc_flags & SC_OP_PREAMBLE_SHORT)
		info->rtscts_rate |= rate->hw_value_short;

	for (i = 0; i < 4; i++) {
		bool is_40, is_sgi, is_sp;
		int phy;

		if (!rates[i].count || (rates[i].idx < 0))
			continue;

		rix = rates[i].idx;
		info->rates[i].Tries = rates[i].count;

		    if (rates[i].flags & IEEE80211_TX_RC_USE_RTS_CTS) {
			info->rates[i].RateFlags |= ATH9K_RATESERIES_RTS_CTS;
			info->flags |= ATH9K_TXDESC_RTSENA;
		} else if (rates[i].flags & IEEE80211_TX_RC_USE_CTS_PROTECT) {
			info->rates[i].RateFlags |= ATH9K_RATESERIES_RTS_CTS;
			info->flags |= ATH9K_TXDESC_CTSENA;
		}

		if (rates[i].flags & IEEE80211_TX_RC_40_MHZ_WIDTH)
			info->rates[i].RateFlags |= ATH9K_RATESERIES_2040;
		if (rates[i].flags & IEEE80211_TX_RC_SHORT_GI)
			info->rates[i].RateFlags |= ATH9K_RATESERIES_HALFGI;

		is_sgi = !!(rates[i].flags & IEEE80211_TX_RC_SHORT_GI);
		is_40 = !!(rates[i].flags & IEEE80211_TX_RC_40_MHZ_WIDTH);
		is_sp = !!(rates[i].flags & IEEE80211_TX_RC_USE_SHORT_PREAMBLE);

		if (rates[i].flags & IEEE80211_TX_RC_MCS) {
			/* MCS rates */
			info->rates[i].Rate = rix | 0x80;
			info->rates[i].ChSel = ath_txchainmask_reduction(sc,
					ah->txchainmask, info->rates[i].Rate);
			info->rates[i].PktDuration = ath_pkt_duration(sc, rix, len,
				 is_40, is_sgi, is_sp);
			if (rix < 8 && (tx_info->flags & IEEE80211_TX_CTL_STBC))
				info->rates[i].RateFlags |= ATH9K_RATESERIES_STBC;
			continue;
		}

		/* legacy rates */
		if ((tx_info->band == IEEE80211_BAND_2GHZ) &&
		    !(rate->flags & IEEE80211_RATE_ERP_G))
			phy = WLAN_RC_PHY_CCK;
		else
			phy = WLAN_RC_PHY_OFDM;

		rate = &sc->sbands[tx_info->band].bitrates[rates[i].idx];
		info->rates[i].Rate = rate->hw_value;
		if (rate->hw_value_short) {
			if (rates[i].flags & IEEE80211_TX_RC_USE_SHORT_PREAMBLE)
				info->rates[i].Rate |= rate->hw_value_short;
		} else {
			is_sp = false;
		}

		if (bf->bf_state.bfs_paprd)
			info->rates[i].ChSel = ah->txchainmask;
		else
			info->rates[i].ChSel = ath_txchainmask_reduction(sc,
					ah->txchainmask, info->rates[i].Rate);

		info->rates[i].PktDuration = ath9k_hw_computetxtime(sc->sc_ah,
			phy, rate->bitrate * 100, len, rix, is_sp);
	}

	/* For AR5416 - RTS cannot be followed by a frame larger than 8K */
	if (bf_isaggr(bf) && (len > sc->sc_ah->caps.rts_aggr_limit))
		info->flags &= ~ATH9K_TXDESC_RTSENA;

	/* ATH9K_TXDESC_RTSENA and ATH9K_TXDESC_CTSENA are mutually exclusive. */
	if (info->flags & ATH9K_TXDESC_RTSENA)
		info->flags &= ~ATH9K_TXDESC_CTSENA;
}

static enum ath9k_pkt_type get_hw_packet_type(struct sk_buff *skb)
{
	struct ieee80211_hdr *hdr;
	enum ath9k_pkt_type htype;
	__le16 fc;

	hdr = (struct ieee80211_hdr *)skb->data;
	fc = hdr->frame_control;

	if (ieee80211_is_beacon(fc))
		htype = ATH9K_PKT_TYPE_BEACON;
	else if (ieee80211_is_probe_resp(fc))
		htype = ATH9K_PKT_TYPE_PROBE_RESP;
	else if (ieee80211_is_atim(fc))
		htype = ATH9K_PKT_TYPE_ATIM;
	else if (ieee80211_is_pspoll(fc))
		htype = ATH9K_PKT_TYPE_PSPOLL;
	else
		htype = ATH9K_PKT_TYPE_NORMAL;

	return htype;
}

static void ath_tx_fill_desc(struct ath_softc *sc, struct ath_buf *bf,
			     struct ath_txq *txq, int len)
{
	struct ath_hw *ah = sc->sc_ah;
	struct ieee80211_tx_info *tx_info = IEEE80211_SKB_CB(bf->bf_mpdu);
	struct ath_buf *bf_first = bf;
	struct ath_tx_info info;
	bool aggr = !!(bf->bf_state.bf_type & BUF_AGGR);

	memset(&info, 0, sizeof(info));
	info.is_first = true;
	info.is_last = true;
	info.txpower = MAX_RATE_POWER;
	info.qcu = txq->axq_qnum;

	info.flags = ATH9K_TXDESC_INTREQ;
	if (tx_info->flags & IEEE80211_TX_CTL_NO_ACK)
		info.flags |= ATH9K_TXDESC_NOACK;
	if (tx_info->flags & IEEE80211_TX_CTL_LDPC)
		info.flags |= ATH9K_TXDESC_LDPC;

	ath_buf_set_rate(sc, bf, &info, len);

	if (tx_info->flags & IEEE80211_TX_CTL_CLEAR_PS_FILT)
		info.flags |= ATH9K_TXDESC_CLRDMASK;

	if (bf->bf_state.bfs_paprd)
		info.flags |= (u32) bf->bf_state.bfs_paprd << ATH9K_TXDESC_PAPRD_S;


	while (bf) {
		struct sk_buff *skb = bf->bf_mpdu;
		struct ath_frame_info *fi = get_frame_info(skb);

		info.type = get_hw_packet_type(skb);
		if (bf->bf_next)
			info.link = bf->bf_next->bf_daddr;
		else
			info.link = 0;

		info.buf_addr[0] = bf->bf_buf_addr;
		info.buf_len[0] = skb->len;
		info.pkt_len = fi->framelen;
		info.keyix = fi->keyix;
		info.keytype = fi->keytype;

		if (aggr) {
			if (bf == bf_first)
				info.aggr = AGGR_BUF_FIRST;
			else if (!bf->bf_next)
				info.aggr = AGGR_BUF_LAST;
			else
				info.aggr = AGGR_BUF_MIDDLE;

			info.ndelim = bf->bf_state.ndelim;
			info.aggr_len = len;
		}

		ath9k_hw_set_txdesc(ah, bf->bf_desc, &info);
		bf = bf->bf_next;
	}
}

static void ath_tx_sched_aggr(struct ath_softc *sc, struct ath_txq *txq,
			      struct ath_atx_tid *tid)
{
	struct ath_buf *bf;
	enum ATH_AGGR_STATUS status;
	struct ieee80211_tx_info *tx_info;
	struct list_head bf_q;
	int aggr_len;

	do {
		if (skb_queue_empty(&tid->buf_q))
			return;

		INIT_LIST_HEAD(&bf_q);

		status = ath_tx_form_aggr(sc, txq, tid, &bf_q, &aggr_len);

		/*
		 * no frames picked up to be aggregated;
		 * block-ack window is not open.
		 */
		if (list_empty(&bf_q))
			break;

		bf = list_first_entry(&bf_q, struct ath_buf, list);
		bf->bf_lastbf = list_entry(bf_q.prev, struct ath_buf, list);
		tx_info = IEEE80211_SKB_CB(bf->bf_mpdu);

		if (tid->ac->clear_ps_filter) {
			tid->ac->clear_ps_filter = false;
			tx_info->flags |= IEEE80211_TX_CTL_CLEAR_PS_FILT;
		} else {
			tx_info->flags &= ~IEEE80211_TX_CTL_CLEAR_PS_FILT;
		}

		/* if only one frame, send as non-aggregate */
		if (bf == bf->bf_lastbf) {
			aggr_len = get_frame_info(bf->bf_mpdu)->framelen;
			bf->bf_state.bf_type = BUF_AMPDU;
		} else {
			TX_STAT_INC(txq->axq_qnum, a_aggr);
		}

		ath_tx_fill_desc(sc, bf, txq, aggr_len);
		ath_tx_txqaddbuf(sc, txq, &bf_q, false);
	} while (txq->axq_ampdu_depth < ATH_AGGR_MIN_QDEPTH &&
		 status != ATH_AGGR_BAW_CLOSED);
}

int ath_tx_aggr_start(struct ath_softc *sc, struct ieee80211_sta *sta,
		      u16 tid, u16 *ssn)
{
	struct ath_atx_tid *txtid;
	struct ath_node *an;

	an = (struct ath_node *)sta->drv_priv;
	txtid = ATH_AN_2_TID(an, tid);

	if (txtid->state & (AGGR_CLEANUP | AGGR_ADDBA_COMPLETE))
		return -EAGAIN;

	txtid->state |= AGGR_ADDBA_PROGRESS;
	txtid->paused = true;
	*ssn = txtid->seq_start = txtid->seq_next;
	txtid->bar_index = -1;

	memset(txtid->tx_buf, 0, sizeof(txtid->tx_buf));
	txtid->baw_head = txtid->baw_tail = 0;

	return 0;
}

void ath_tx_aggr_stop(struct ath_softc *sc, struct ieee80211_sta *sta, u16 tid)
{
	struct ath_node *an = (struct ath_node *)sta->drv_priv;
	struct ath_atx_tid *txtid = ATH_AN_2_TID(an, tid);
	struct ath_txq *txq = txtid->ac->txq;

	if (txtid->state & AGGR_CLEANUP)
		return;

	if (!(txtid->state & AGGR_ADDBA_COMPLETE)) {
		txtid->state &= ~AGGR_ADDBA_PROGRESS;
		return;
	}

	ath_txq_lock(sc, txq);
	txtid->paused = true;

	/*
	 * If frames are still being transmitted for this TID, they will be
	 * cleaned up during tx completion. To prevent race conditions, this
	 * TID can only be reused after all in-progress subframes have been
	 * completed.
	 */
	if (txtid->baw_head != txtid->baw_tail)
		txtid->state |= AGGR_CLEANUP;
	else
		txtid->state &= ~AGGR_ADDBA_COMPLETE;

	ath_tx_flush_tid(sc, txtid);
	ath_txq_unlock_complete(sc, txq);
}

void ath_tx_aggr_sleep(struct ieee80211_sta *sta, struct ath_softc *sc,
		       struct ath_node *an)
{
	struct ath_atx_tid *tid;
	struct ath_atx_ac *ac;
	struct ath_txq *txq;
	bool buffered;
	int tidno;

	for (tidno = 0, tid = &an->tid[tidno];
	     tidno < WME_NUM_TID; tidno++, tid++) {

		if (!tid->sched)
			continue;

		ac = tid->ac;
		txq = ac->txq;

		ath_txq_lock(sc, txq);

		buffered = !skb_queue_empty(&tid->buf_q);

		tid->sched = false;
		list_del(&tid->list);

		if (ac->sched) {
			ac->sched = false;
			list_del(&ac->list);
		}

<<<<<<< HEAD
		spin_unlock_bh(&txq->axq_lock);
=======
		ath_txq_unlock(sc, txq);
>>>>>>> dcd6c922

		ieee80211_sta_set_buffered(sta, tidno, buffered);
	}
}

void ath_tx_aggr_wakeup(struct ath_softc *sc, struct ath_node *an)
{
	struct ath_atx_tid *tid;
	struct ath_atx_ac *ac;
	struct ath_txq *txq;
	int tidno;

	for (tidno = 0, tid = &an->tid[tidno];
	     tidno < WME_NUM_TID; tidno++, tid++) {

		ac = tid->ac;
		txq = ac->txq;

		ath_txq_lock(sc, txq);
		ac->clear_ps_filter = true;

		if (!skb_queue_empty(&tid->buf_q) && !tid->paused) {
			ath_tx_queue_tid(txq, tid);
			ath_txq_schedule(sc, txq);
		}

		ath_txq_unlock_complete(sc, txq);
	}
}

void ath_tx_aggr_resume(struct ath_softc *sc, struct ieee80211_sta *sta, u16 tid)
{
	struct ath_atx_tid *txtid;
	struct ath_node *an;

	an = (struct ath_node *)sta->drv_priv;

	if (sc->sc_flags & SC_OP_TXAGGR) {
		txtid = ATH_AN_2_TID(an, tid);
		txtid->baw_size =
			IEEE80211_MIN_AMPDU_BUF << sta->ht_cap.ampdu_factor;
		txtid->state |= AGGR_ADDBA_COMPLETE;
		txtid->state &= ~AGGR_ADDBA_PROGRESS;
		ath_tx_resume_tid(sc, txtid);
	}
}

/********************/
/* Queue Management */
/********************/

static void ath_txq_drain_pending_buffers(struct ath_softc *sc,
					  struct ath_txq *txq)
{
	struct ath_atx_ac *ac, *ac_tmp;
	struct ath_atx_tid *tid, *tid_tmp;

	list_for_each_entry_safe(ac, ac_tmp, &txq->axq_acq, list) {
		list_del(&ac->list);
		ac->sched = false;
		list_for_each_entry_safe(tid, tid_tmp, &ac->tid_q, list) {
			list_del(&tid->list);
			tid->sched = false;
			ath_tid_drain(sc, txq, tid);
		}
	}
}

struct ath_txq *ath_txq_setup(struct ath_softc *sc, int qtype, int subtype)
{
	struct ath_hw *ah = sc->sc_ah;
	struct ath9k_tx_queue_info qi;
	static const int subtype_txq_to_hwq[] = {
		[WME_AC_BE] = ATH_TXQ_AC_BE,
		[WME_AC_BK] = ATH_TXQ_AC_BK,
		[WME_AC_VI] = ATH_TXQ_AC_VI,
		[WME_AC_VO] = ATH_TXQ_AC_VO,
	};
	int axq_qnum, i;

	memset(&qi, 0, sizeof(qi));
	qi.tqi_subtype = subtype_txq_to_hwq[subtype];
	qi.tqi_aifs = ATH9K_TXQ_USEDEFAULT;
	qi.tqi_cwmin = ATH9K_TXQ_USEDEFAULT;
	qi.tqi_cwmax = ATH9K_TXQ_USEDEFAULT;
	qi.tqi_physCompBuf = 0;

	/*
	 * Enable interrupts only for EOL and DESC conditions.
	 * We mark tx descriptors to receive a DESC interrupt
	 * when a tx queue gets deep; otherwise waiting for the
	 * EOL to reap descriptors.  Note that this is done to
	 * reduce interrupt load and this only defers reaping
	 * descriptors, never transmitting frames.  Aside from
	 * reducing interrupts this also permits more concurrency.
	 * The only potential downside is if the tx queue backs
	 * up in which case the top half of the kernel may backup
	 * due to a lack of tx descriptors.
	 *
	 * The UAPSD queue is an exception, since we take a desc-
	 * based intr on the EOSP frames.
	 */
	if (ah->caps.hw_caps & ATH9K_HW_CAP_EDMA) {
		qi.tqi_qflags = TXQ_FLAG_TXOKINT_ENABLE |
				TXQ_FLAG_TXERRINT_ENABLE;
	} else {
		if (qtype == ATH9K_TX_QUEUE_UAPSD)
			qi.tqi_qflags = TXQ_FLAG_TXDESCINT_ENABLE;
		else
			qi.tqi_qflags = TXQ_FLAG_TXEOLINT_ENABLE |
					TXQ_FLAG_TXDESCINT_ENABLE;
	}
	axq_qnum = ath9k_hw_setuptxqueue(ah, qtype, &qi);
	if (axq_qnum == -1) {
		/*
		 * NB: don't print a message, this happens
		 * normally on parts with too few tx queues
		 */
		return NULL;
	}
	if (!ATH_TXQ_SETUP(sc, axq_qnum)) {
		struct ath_txq *txq = &sc->tx.txq[axq_qnum];

		txq->axq_qnum = axq_qnum;
		txq->mac80211_qnum = -1;
		txq->axq_link = NULL;
		__skb_queue_head_init(&txq->complete_q);
		INIT_LIST_HEAD(&txq->axq_q);
		INIT_LIST_HEAD(&txq->axq_acq);
		spin_lock_init(&txq->axq_lock);
		txq->axq_depth = 0;
		txq->axq_ampdu_depth = 0;
		txq->axq_tx_inprogress = false;
		sc->tx.txqsetup |= 1<<axq_qnum;

		txq->txq_headidx = txq->txq_tailidx = 0;
		for (i = 0; i < ATH_TXFIFO_DEPTH; i++)
			INIT_LIST_HEAD(&txq->txq_fifo[i]);
	}
	return &sc->tx.txq[axq_qnum];
}

int ath_txq_update(struct ath_softc *sc, int qnum,
		   struct ath9k_tx_queue_info *qinfo)
{
	struct ath_hw *ah = sc->sc_ah;
	int error = 0;
	struct ath9k_tx_queue_info qi;

	if (qnum == sc->beacon.beaconq) {
		/*
		 * XXX: for beacon queue, we just save the parameter.
		 * It will be picked up by ath_beaconq_config when
		 * it's necessary.
		 */
		sc->beacon.beacon_qi = *qinfo;
		return 0;
	}

	BUG_ON(sc->tx.txq[qnum].axq_qnum != qnum);

	ath9k_hw_get_txq_props(ah, qnum, &qi);
	qi.tqi_aifs = qinfo->tqi_aifs;
	qi.tqi_cwmin = qinfo->tqi_cwmin;
	qi.tqi_cwmax = qinfo->tqi_cwmax;
	qi.tqi_burstTime = qinfo->tqi_burstTime;
	qi.tqi_readyTime = qinfo->tqi_readyTime;

	if (!ath9k_hw_set_txq_props(ah, qnum, &qi)) {
		ath_err(ath9k_hw_common(sc->sc_ah),
			"Unable to update hardware queue %u!\n", qnum);
		error = -EIO;
	} else {
		ath9k_hw_resettxqueue(ah, qnum);
	}

	return error;
}

int ath_cabq_update(struct ath_softc *sc)
{
	struct ath9k_tx_queue_info qi;
	struct ath_beacon_config *cur_conf = &sc->cur_beacon_conf;
	int qnum = sc->beacon.cabq->axq_qnum;

	ath9k_hw_get_txq_props(sc->sc_ah, qnum, &qi);
	/*
	 * Ensure the readytime % is within the bounds.
	 */
	if (sc->config.cabqReadytime < ATH9K_READY_TIME_LO_BOUND)
		sc->config.cabqReadytime = ATH9K_READY_TIME_LO_BOUND;
	else if (sc->config.cabqReadytime > ATH9K_READY_TIME_HI_BOUND)
		sc->config.cabqReadytime = ATH9K_READY_TIME_HI_BOUND;

	qi.tqi_readyTime = (cur_conf->beacon_interval *
			    sc->config.cabqReadytime) / 100;
	ath_txq_update(sc, qnum, &qi);

	return 0;
}

static bool bf_is_ampdu_not_probing(struct ath_buf *bf)
{
    struct ieee80211_tx_info *info = IEEE80211_SKB_CB(bf->bf_mpdu);
    return bf_isampdu(bf) && !(info->flags & IEEE80211_TX_CTL_RATE_CTRL_PROBE);
}

static void ath_drain_txq_list(struct ath_softc *sc, struct ath_txq *txq,
			       struct list_head *list, bool retry_tx)
{
	struct ath_buf *bf, *lastbf;
	struct list_head bf_head;
	struct ath_tx_status ts;

	memset(&ts, 0, sizeof(ts));
	ts.ts_status = ATH9K_TX_FLUSH;
	INIT_LIST_HEAD(&bf_head);

	while (!list_empty(list)) {
		bf = list_first_entry(list, struct ath_buf, list);

		if (bf->bf_stale) {
			list_del(&bf->list);

			ath_tx_return_buffer(sc, bf);
			continue;
		}

		lastbf = bf->bf_lastbf;
		list_cut_position(&bf_head, list, &lastbf->list);

		txq->axq_depth--;
		if (bf_is_ampdu_not_probing(bf))
			txq->axq_ampdu_depth--;

		if (bf_isampdu(bf))
			ath_tx_complete_aggr(sc, txq, bf, &bf_head, &ts, 0,
					     retry_tx);
		else
			ath_tx_complete_buf(sc, bf, txq, &bf_head, &ts, 0);
	}
}

/*
 * Drain a given TX queue (could be Beacon or Data)
 *
 * This assumes output has been stopped and
 * we do not need to block ath_tx_tasklet.
 */
void ath_draintxq(struct ath_softc *sc, struct ath_txq *txq, bool retry_tx)
{
	ath_txq_lock(sc, txq);

	if (sc->sc_ah->caps.hw_caps & ATH9K_HW_CAP_EDMA) {
		int idx = txq->txq_tailidx;

		while (!list_empty(&txq->txq_fifo[idx])) {
			ath_drain_txq_list(sc, txq, &txq->txq_fifo[idx],
					   retry_tx);

			INCR(idx, ATH_TXFIFO_DEPTH);
		}
		txq->txq_tailidx = idx;
	}

	txq->axq_link = NULL;
	txq->axq_tx_inprogress = false;
	ath_drain_txq_list(sc, txq, &txq->axq_q, retry_tx);

	/* flush any pending frames if aggregation is enabled */
	if ((sc->sc_flags & SC_OP_TXAGGR) && !retry_tx)
		ath_txq_drain_pending_buffers(sc, txq);

	ath_txq_unlock_complete(sc, txq);
}

bool ath_drain_all_txq(struct ath_softc *sc, bool retry_tx)
{
	struct ath_hw *ah = sc->sc_ah;
	struct ath_common *common = ath9k_hw_common(sc->sc_ah);
	struct ath_txq *txq;
	int i;
	u32 npend = 0;

	if (sc->sc_flags & SC_OP_INVALID)
		return true;

	ath9k_hw_abort_tx_dma(ah);

	/* Check if any queue remains active */
	for (i = 0; i < ATH9K_NUM_TX_QUEUES; i++) {
		if (!ATH_TXQ_SETUP(sc, i))
			continue;

		if (ath9k_hw_numtxpending(ah, sc->tx.txq[i].axq_qnum))
			npend |= BIT(i);
	}

	if (npend)
		ath_err(common, "Failed to stop TX DMA, queues=0x%03x!\n", npend);

	for (i = 0; i < ATH9K_NUM_TX_QUEUES; i++) {
		if (!ATH_TXQ_SETUP(sc, i))
			continue;

		/*
		 * The caller will resume queues with ieee80211_wake_queues.
		 * Mark the queue as not stopped to prevent ath_tx_complete
		 * from waking the queue too early.
		 */
		txq = &sc->tx.txq[i];
		txq->stopped = false;
		ath_draintxq(sc, txq, retry_tx);
	}

	return !npend;
}

void ath_tx_cleanupq(struct ath_softc *sc, struct ath_txq *txq)
{
	ath9k_hw_releasetxqueue(sc->sc_ah, txq->axq_qnum);
	sc->tx.txqsetup &= ~(1<<txq->axq_qnum);
}

/* For each axq_acq entry, for each tid, try to schedule packets
 * for transmit until ampdu_depth has reached min Q depth.
 */
void ath_txq_schedule(struct ath_softc *sc, struct ath_txq *txq)
{
	struct ath_atx_ac *ac, *ac_tmp, *last_ac;
	struct ath_atx_tid *tid, *last_tid;

	if (work_pending(&sc->hw_reset_work) || list_empty(&txq->axq_acq) ||
	    txq->axq_ampdu_depth >= ATH_AGGR_MIN_QDEPTH)
		return;

	ac = list_first_entry(&txq->axq_acq, struct ath_atx_ac, list);
	last_ac = list_entry(txq->axq_acq.prev, struct ath_atx_ac, list);

	list_for_each_entry_safe(ac, ac_tmp, &txq->axq_acq, list) {
		last_tid = list_entry(ac->tid_q.prev, struct ath_atx_tid, list);
		list_del(&ac->list);
		ac->sched = false;

		while (!list_empty(&ac->tid_q)) {
			tid = list_first_entry(&ac->tid_q, struct ath_atx_tid,
					       list);
			list_del(&tid->list);
			tid->sched = false;

			if (tid->paused)
				continue;

			ath_tx_sched_aggr(sc, txq, tid);

			/*
			 * add tid to round-robin queue if more frames
			 * are pending for the tid
			 */
			if (!skb_queue_empty(&tid->buf_q))
				ath_tx_queue_tid(txq, tid);

			if (tid == last_tid ||
			    txq->axq_ampdu_depth >= ATH_AGGR_MIN_QDEPTH)
				break;
		}

		if (!list_empty(&ac->tid_q) && !ac->sched) {
			ac->sched = true;
			list_add_tail(&ac->list, &txq->axq_acq);
		}

		if (ac == last_ac ||
		    txq->axq_ampdu_depth >= ATH_AGGR_MIN_QDEPTH)
			return;
	}
}

/***********/
/* TX, DMA */
/***********/

/*
 * Insert a chain of ath_buf (descriptors) on a txq and
 * assume the descriptors are already chained together by caller.
 */
static void ath_tx_txqaddbuf(struct ath_softc *sc, struct ath_txq *txq,
			     struct list_head *head, bool internal)
{
	struct ath_hw *ah = sc->sc_ah;
	struct ath_common *common = ath9k_hw_common(ah);
	struct ath_buf *bf, *bf_last;
	bool puttxbuf = false;
	bool edma;

	/*
	 * Insert the frame on the outbound list and
	 * pass it on to the hardware.
	 */

	if (list_empty(head))
		return;

	edma = !!(ah->caps.hw_caps & ATH9K_HW_CAP_EDMA);
	bf = list_first_entry(head, struct ath_buf, list);
	bf_last = list_entry(head->prev, struct ath_buf, list);

	ath_dbg(common, QUEUE, "qnum: %d, txq depth: %d\n",
		txq->axq_qnum, txq->axq_depth);

	if (edma && list_empty(&txq->txq_fifo[txq->txq_headidx])) {
		list_splice_tail_init(head, &txq->txq_fifo[txq->txq_headidx]);
		INCR(txq->txq_headidx, ATH_TXFIFO_DEPTH);
		puttxbuf = true;
	} else {
		list_splice_tail_init(head, &txq->axq_q);

		if (txq->axq_link) {
			ath9k_hw_set_desc_link(ah, txq->axq_link, bf->bf_daddr);
			ath_dbg(common, XMIT, "link[%u] (%p)=%llx (%p)\n",
				txq->axq_qnum, txq->axq_link,
				ito64(bf->bf_daddr), bf->bf_desc);
		} else if (!edma)
			puttxbuf = true;

		txq->axq_link = bf_last->bf_desc;
	}

	if (puttxbuf) {
		TX_STAT_INC(txq->axq_qnum, puttxbuf);
		ath9k_hw_puttxbuf(ah, txq->axq_qnum, bf->bf_daddr);
		ath_dbg(common, XMIT, "TXDP[%u] = %llx (%p)\n",
			txq->axq_qnum, ito64(bf->bf_daddr), bf->bf_desc);
	}

	if (!edma) {
		TX_STAT_INC(txq->axq_qnum, txstart);
		ath9k_hw_txstart(ah, txq->axq_qnum);
	}

	if (!internal) {
		txq->axq_depth++;
		if (bf_is_ampdu_not_probing(bf))
			txq->axq_ampdu_depth++;
	}
}

static void ath_tx_send_ampdu(struct ath_softc *sc, struct ath_atx_tid *tid,
			      struct sk_buff *skb, struct ath_tx_control *txctl)
{
	struct ath_frame_info *fi = get_frame_info(skb);
	struct list_head bf_head;
	struct ath_buf *bf;

	/*
	 * Do not queue to h/w when any of the following conditions is true:
	 * - there are pending frames in software queue
	 * - the TID is currently paused for ADDBA/BAR request
	 * - seqno is not within block-ack window
	 * - h/w queue depth exceeds low water mark
	 */
	if (!skb_queue_empty(&tid->buf_q) || tid->paused ||
	    !BAW_WITHIN(tid->seq_start, tid->baw_size, tid->seq_next) ||
	    txctl->txq->axq_ampdu_depth >= ATH_AGGR_MIN_QDEPTH) {
		/*
		 * Add this frame to software queue for scheduling later
		 * for aggregation.
		 */
		TX_STAT_INC(txctl->txq->axq_qnum, a_queued_sw);
		__skb_queue_tail(&tid->buf_q, skb);
		if (!txctl->an || !txctl->an->sleeping)
			ath_tx_queue_tid(txctl->txq, tid);
		return;
	}

	bf = ath_tx_setup_buffer(sc, txctl->txq, tid, skb);
	if (!bf)
		return;

	bf->bf_state.bf_type = BUF_AMPDU;
	INIT_LIST_HEAD(&bf_head);
	list_add(&bf->list, &bf_head);

	/* Add sub-frame to BAW */
	ath_tx_addto_baw(sc, tid, bf->bf_state.seqno);

	/* Queue to h/w without aggregation */
	TX_STAT_INC(txctl->txq->axq_qnum, a_queued_hw);
	bf->bf_lastbf = bf;
	ath_tx_fill_desc(sc, bf, txctl->txq, fi->framelen);
	ath_tx_txqaddbuf(sc, txctl->txq, &bf_head, false);
}

static void ath_tx_send_normal(struct ath_softc *sc, struct ath_txq *txq,
			       struct ath_atx_tid *tid, struct sk_buff *skb)
{
	struct ath_frame_info *fi = get_frame_info(skb);
	struct list_head bf_head;
	struct ath_buf *bf;

	bf = fi->bf;
	if (!bf)
		bf = ath_tx_setup_buffer(sc, txq, tid, skb);
<<<<<<< HEAD

	if (!bf)
		return;

	INIT_LIST_HEAD(&bf_head);
	list_add_tail(&bf->list, &bf_head);
	bf->bf_state.bf_type = 0;
=======
>>>>>>> dcd6c922

	if (!bf)
		return;

	INIT_LIST_HEAD(&bf_head);
	list_add_tail(&bf->list, &bf_head);
	bf->bf_state.bf_type = 0;

	bf->bf_lastbf = bf;
	ath_tx_fill_desc(sc, bf, txq, fi->framelen);
	ath_tx_txqaddbuf(sc, txq, &bf_head, false);
	TX_STAT_INC(txq->axq_qnum, queued);
}

static void setup_frame_info(struct ieee80211_hw *hw, struct sk_buff *skb,
			     int framelen)
{
	struct ieee80211_tx_info *tx_info = IEEE80211_SKB_CB(skb);
	struct ieee80211_sta *sta = tx_info->control.sta;
	struct ieee80211_key_conf *hw_key = tx_info->control.hw_key;
	struct ieee80211_hdr *hdr = (struct ieee80211_hdr *)skb->data;
	struct ath_frame_info *fi = get_frame_info(skb);
	struct ath_node *an = NULL;
	enum ath9k_key_type keytype;

	keytype = ath9k_cmn_get_hw_crypto_keytype(skb);

	if (sta)
		an = (struct ath_node *) sta->drv_priv;

	memset(fi, 0, sizeof(*fi));
	if (hw_key)
		fi->keyix = hw_key->hw_key_idx;
	else if (an && ieee80211_is_data(hdr->frame_control) && an->ps_key > 0)
		fi->keyix = an->ps_key;
	else
		fi->keyix = ATH9K_TXKEYIX_INVALID;
	fi->keytype = keytype;
	fi->framelen = framelen;
}

u8 ath_txchainmask_reduction(struct ath_softc *sc, u8 chainmask, u32 rate)
{
	struct ath_hw *ah = sc->sc_ah;
	struct ath9k_channel *curchan = ah->curchan;
	if ((ah->caps.hw_caps & ATH9K_HW_CAP_APM) &&
	    (curchan->channelFlags & CHANNEL_5GHZ) &&
	    (chainmask == 0x7) && (rate < 0x90))
		return 0x3;
	else
		return chainmask;
}

/*
 * Assign a descriptor (and sequence number if necessary,
 * and map buffer for DMA. Frees skb on error
 */
static struct ath_buf *ath_tx_setup_buffer(struct ath_softc *sc,
					   struct ath_txq *txq,
					   struct ath_atx_tid *tid,
					   struct sk_buff *skb)
{
	struct ath_common *common = ath9k_hw_common(sc->sc_ah);
	struct ath_frame_info *fi = get_frame_info(skb);
	struct ieee80211_hdr *hdr = (struct ieee80211_hdr *)skb->data;
	struct ath_buf *bf;
	u16 seqno;

	bf = ath_tx_get_buffer(sc);
	if (!bf) {
<<<<<<< HEAD
		ath_dbg(common, ATH_DBG_XMIT, "TX buffers are full\n");
=======
		ath_dbg(common, XMIT, "TX buffers are full\n");
>>>>>>> dcd6c922
		goto error;
	}

	ATH_TXBUF_RESET(bf);

	if (tid) {
		seqno = tid->seq_next;
		hdr->seq_ctrl = cpu_to_le16(tid->seq_next << IEEE80211_SEQ_SEQ_SHIFT);
		INCR(tid->seq_next, IEEE80211_SEQ_MAX);
		bf->bf_state.seqno = seqno;
	}

	bf->bf_mpdu = skb;

	bf->bf_buf_addr = dma_map_single(sc->dev, skb->data,
					 skb->len, DMA_TO_DEVICE);
	if (unlikely(dma_mapping_error(sc->dev, bf->bf_buf_addr))) {
		bf->bf_mpdu = NULL;
		bf->bf_buf_addr = 0;
		ath_err(ath9k_hw_common(sc->sc_ah),
			"dma_mapping_error() on TX\n");
		ath_tx_return_buffer(sc, bf);
		goto error;
	}

	fi->bf = bf;

	return bf;

error:
	dev_kfree_skb_any(skb);
	return NULL;
}

/* FIXME: tx power */
static void ath_tx_start_dma(struct ath_softc *sc, struct sk_buff *skb,
			     struct ath_tx_control *txctl)
{
	struct ieee80211_tx_info *tx_info = IEEE80211_SKB_CB(skb);
	struct ieee80211_hdr *hdr = (struct ieee80211_hdr *)skb->data;
	struct ath_atx_tid *tid = NULL;
	struct ath_buf *bf;
	u8 tidno;

	if ((sc->sc_flags & SC_OP_TXAGGR) && txctl->an &&
		ieee80211_is_data_qos(hdr->frame_control)) {
		tidno = ieee80211_get_qos_ctl(hdr)[0] &
			IEEE80211_QOS_CTL_TID_MASK;
		tid = ATH_AN_2_TID(txctl->an, tidno);

		WARN_ON(tid->ac->txq != txctl->txq);
	}

	if ((tx_info->flags & IEEE80211_TX_CTL_AMPDU) && tid) {
		/*
		 * Try aggregation if it's a unicast data frame
		 * and the destination is HT capable.
		 */
		ath_tx_send_ampdu(sc, tid, skb, txctl);
	} else {
		bf = ath_tx_setup_buffer(sc, txctl->txq, tid, skb);
		if (!bf)
<<<<<<< HEAD
			goto out;
=======
			return;
>>>>>>> dcd6c922

		bf->bf_state.bfs_paprd = txctl->paprd;

		if (txctl->paprd)
			bf->bf_state.bfs_paprd_timestamp = jiffies;

		ath_tx_send_normal(sc, txctl->txq, tid, skb);
	}
<<<<<<< HEAD

out:
	spin_unlock_bh(&txctl->txq->axq_lock);
=======
>>>>>>> dcd6c922
}

/* Upon failure caller should free skb */
int ath_tx_start(struct ieee80211_hw *hw, struct sk_buff *skb,
		 struct ath_tx_control *txctl)
{
	struct ieee80211_hdr *hdr = (struct ieee80211_hdr *) skb->data;
	struct ieee80211_tx_info *info = IEEE80211_SKB_CB(skb);
	struct ieee80211_sta *sta = info->control.sta;
	struct ieee80211_vif *vif = info->control.vif;
	struct ath_softc *sc = hw->priv;
	struct ath_txq *txq = txctl->txq;
	int padpos, padsize;
	int frmlen = skb->len + FCS_LEN;
	int q;

	/* NOTE:  sta can be NULL according to net/mac80211.h */
	if (sta)
		txctl->an = (struct ath_node *)sta->drv_priv;

	if (info->control.hw_key)
		frmlen += info->control.hw_key->icv_len;

	/*
	 * As a temporary workaround, assign seq# here; this will likely need
	 * to be cleaned up to work better with Beacon transmission and virtual
	 * BSSes.
	 */
	if (info->flags & IEEE80211_TX_CTL_ASSIGN_SEQ) {
		if (info->flags & IEEE80211_TX_CTL_FIRST_FRAGMENT)
			sc->tx.seq_no += 0x10;
		hdr->seq_ctrl &= cpu_to_le16(IEEE80211_SCTL_FRAG);
		hdr->seq_ctrl |= cpu_to_le16(sc->tx.seq_no);
	}

	/* Add the padding after the header if this is not already done */
	padpos = ath9k_cmn_padpos(hdr->frame_control);
	padsize = padpos & 3;
	if (padsize && skb->len > padpos) {
		if (skb_headroom(skb) < padsize)
			return -ENOMEM;

		skb_push(skb, padsize);
		memmove(skb->data, skb->data + padsize, padpos);
		hdr = (struct ieee80211_hdr *) skb->data;
	}

	if ((vif && vif->type != NL80211_IFTYPE_AP &&
	            vif->type != NL80211_IFTYPE_AP_VLAN) ||
	    !ieee80211_is_data(hdr->frame_control))
		info->flags |= IEEE80211_TX_CTL_CLEAR_PS_FILT;

	setup_frame_info(hw, skb, frmlen);

	/*
	 * At this point, the vif, hw_key and sta pointers in the tx control
	 * info are no longer valid (overwritten by the ath_frame_info data.
	 */

	q = skb_get_queue_mapping(skb);

	ath_txq_lock(sc, txq);
	if (txq == sc->tx.txq_map[q] &&
	    ++txq->pending_frames > ATH_MAX_QDEPTH && !txq->stopped) {
		ieee80211_stop_queue(sc->hw, q);
		txq->stopped = true;
	}

	ath_tx_start_dma(sc, skb, txctl);
<<<<<<< HEAD
=======

	ath_txq_unlock(sc, txq);

>>>>>>> dcd6c922
	return 0;
}

/*****************/
/* TX Completion */
/*****************/

static void ath_tx_complete(struct ath_softc *sc, struct sk_buff *skb,
			    int tx_flags, struct ath_txq *txq)
{
	struct ieee80211_tx_info *tx_info = IEEE80211_SKB_CB(skb);
	struct ath_common *common = ath9k_hw_common(sc->sc_ah);
	struct ieee80211_hdr * hdr = (struct ieee80211_hdr *)skb->data;
	int q, padpos, padsize;

	ath_dbg(common, XMIT, "TX complete: skb: %p\n", skb);

<<<<<<< HEAD
	if (tx_flags & ATH_TX_BAR)
		tx_info->flags |= IEEE80211_TX_STAT_AMPDU_NO_BACK;

=======
>>>>>>> dcd6c922
	if (!(tx_flags & ATH_TX_ERROR))
		/* Frame was ACKed */
		tx_info->flags |= IEEE80211_TX_STAT_ACK;

	padpos = ath9k_cmn_padpos(hdr->frame_control);
	padsize = padpos & 3;
	if (padsize && skb->len>padpos+padsize) {
		/*
		 * Remove MAC header padding before giving the frame back to
		 * mac80211.
		 */
		memmove(skb->data + padsize, skb->data, padpos);
		skb_pull(skb, padsize);
	}

	if ((sc->ps_flags & PS_WAIT_FOR_TX_ACK) && !txq->axq_depth) {
		sc->ps_flags &= ~PS_WAIT_FOR_TX_ACK;
		ath_dbg(common, PS,
			"Going back to sleep after having received TX status (0x%lx)\n",
			sc->ps_flags & (PS_WAIT_FOR_BEACON |
					PS_WAIT_FOR_CAB |
					PS_WAIT_FOR_PSPOLL_DATA |
					PS_WAIT_FOR_TX_ACK));
	}

	q = skb_get_queue_mapping(skb);
	if (txq == sc->tx.txq_map[q]) {
		if (WARN_ON(--txq->pending_frames < 0))
			txq->pending_frames = 0;

		if (txq->stopped && txq->pending_frames < ATH_MAX_QDEPTH) {
			ieee80211_wake_queue(sc->hw, q);
			txq->stopped = false;
		}
	}

	__skb_queue_tail(&txq->complete_q, skb);
}

static void ath_tx_complete_buf(struct ath_softc *sc, struct ath_buf *bf,
				struct ath_txq *txq, struct list_head *bf_q,
				struct ath_tx_status *ts, int txok)
{
	struct sk_buff *skb = bf->bf_mpdu;
	struct ieee80211_tx_info *tx_info = IEEE80211_SKB_CB(skb);
	unsigned long flags;
	int tx_flags = 0;

<<<<<<< HEAD
	if (sendbar)
		tx_flags = ATH_TX_BAR;

=======
>>>>>>> dcd6c922
	if (!txok)
		tx_flags |= ATH_TX_ERROR;

	if (ts->ts_status & ATH9K_TXERR_FILT)
		tx_info->flags |= IEEE80211_TX_STAT_TX_FILTERED;

	dma_unmap_single(sc->dev, bf->bf_buf_addr, skb->len, DMA_TO_DEVICE);
	bf->bf_buf_addr = 0;

	if (bf->bf_state.bfs_paprd) {
		if (time_after(jiffies,
				bf->bf_state.bfs_paprd_timestamp +
				msecs_to_jiffies(ATH_PAPRD_TIMEOUT)))
			dev_kfree_skb_any(skb);
		else
			complete(&sc->paprd_complete);
	} else {
		ath_debug_stat_tx(sc, bf, ts, txq, tx_flags);
		ath_tx_complete(sc, skb, tx_flags, txq);
	}
	/* At this point, skb (bf->bf_mpdu) is consumed...make sure we don't
	 * accidentally reference it later.
	 */
	bf->bf_mpdu = NULL;

	/*
	 * Return the list of ath_buf of this mpdu to free queue
	 */
	spin_lock_irqsave(&sc->tx.txbuflock, flags);
	list_splice_tail_init(bf_q, &sc->tx.txbuf);
	spin_unlock_irqrestore(&sc->tx.txbuflock, flags);
}

static void ath_tx_rc_status(struct ath_softc *sc, struct ath_buf *bf,
			     struct ath_tx_status *ts, int nframes, int nbad,
			     int txok)
{
	struct sk_buff *skb = bf->bf_mpdu;
	struct ieee80211_hdr *hdr = (struct ieee80211_hdr *)skb->data;
	struct ieee80211_tx_info *tx_info = IEEE80211_SKB_CB(skb);
	struct ieee80211_hw *hw = sc->hw;
	struct ath_hw *ah = sc->sc_ah;
	u8 i, tx_rateindex;

	if (txok)
		tx_info->status.ack_signal = ts->ts_rssi;

	tx_rateindex = ts->ts_rateindex;
	WARN_ON(tx_rateindex >= hw->max_rates);

	if (tx_info->flags & IEEE80211_TX_CTL_AMPDU) {
		tx_info->flags |= IEEE80211_TX_STAT_AMPDU;

		BUG_ON(nbad > nframes);
	}
	tx_info->status.ampdu_len = nframes;
	tx_info->status.ampdu_ack_len = nframes - nbad;

	if ((ts->ts_status & ATH9K_TXERR_FILT) == 0 &&
	    (tx_info->flags & IEEE80211_TX_CTL_NO_ACK) == 0) {
		/*
		 * If an underrun error is seen assume it as an excessive
		 * retry only if max frame trigger level has been reached
		 * (2 KB for single stream, and 4 KB for dual stream).
		 * Adjust the long retry as if the frame was tried
		 * hw->max_rate_tries times to affect how rate control updates
		 * PER for the failed rate.
		 * In case of congestion on the bus penalizing this type of
		 * underruns should help hardware actually transmit new frames
		 * successfully by eventually preferring slower rates.
		 * This itself should also alleviate congestion on the bus.
		 */
		if (unlikely(ts->ts_flags & (ATH9K_TX_DATA_UNDERRUN |
		                             ATH9K_TX_DELIM_UNDERRUN)) &&
		    ieee80211_is_data(hdr->frame_control) &&
		    ah->tx_trig_level >= sc->sc_ah->config.max_txtrig_level)
			tx_info->status.rates[tx_rateindex].count =
				hw->max_rate_tries;
	}

	for (i = tx_rateindex + 1; i < hw->max_rates; i++) {
		tx_info->status.rates[i].count = 0;
		tx_info->status.rates[i].idx = -1;
	}

	tx_info->status.rates[tx_rateindex].count = ts->ts_longretry + 1;
}

static void ath_tx_process_buffer(struct ath_softc *sc, struct ath_txq *txq,
				  struct ath_tx_status *ts, struct ath_buf *bf,
				  struct list_head *bf_head)
{
	int txok;

	txq->axq_depth--;
	txok = !(ts->ts_status & ATH9K_TXERR_MASK);
	txq->axq_tx_inprogress = false;
	if (bf_is_ampdu_not_probing(bf))
		txq->axq_ampdu_depth--;

	if (!bf_isampdu(bf)) {
		ath_tx_rc_status(sc, bf, ts, 1, txok ? 0 : 1, txok);
<<<<<<< HEAD
		ath_tx_complete_buf(sc, bf, txq, bf_head, ts, txok, 0);
=======
		ath_tx_complete_buf(sc, bf, txq, bf_head, ts, txok);
>>>>>>> dcd6c922
	} else
		ath_tx_complete_aggr(sc, txq, bf, bf_head, ts, txok, true);

	if (sc->sc_flags & SC_OP_TXAGGR)
		ath_txq_schedule(sc, txq);
}

static void ath_tx_processq(struct ath_softc *sc, struct ath_txq *txq)
{
	struct ath_hw *ah = sc->sc_ah;
	struct ath_common *common = ath9k_hw_common(ah);
	struct ath_buf *bf, *lastbf, *bf_held = NULL;
	struct list_head bf_head;
	struct ath_desc *ds;
	struct ath_tx_status ts;
	int status;

	ath_dbg(common, QUEUE, "tx queue %d (%x), link %p\n",
		txq->axq_qnum, ath9k_hw_gettxbuf(sc->sc_ah, txq->axq_qnum),
		txq->axq_link);

	ath_txq_lock(sc, txq);
	for (;;) {
		if (work_pending(&sc->hw_reset_work))
			break;

		if (list_empty(&txq->axq_q)) {
			txq->axq_link = NULL;
			if (sc->sc_flags & SC_OP_TXAGGR)
				ath_txq_schedule(sc, txq);
			break;
		}
		bf = list_first_entry(&txq->axq_q, struct ath_buf, list);

		/*
		 * There is a race condition that a BH gets scheduled
		 * after sw writes TxE and before hw re-load the last
		 * descriptor to get the newly chained one.
		 * Software must keep the last DONE descriptor as a
		 * holding descriptor - software does so by marking
		 * it with the STALE flag.
		 */
		bf_held = NULL;
		if (bf->bf_stale) {
			bf_held = bf;
			if (list_is_last(&bf_held->list, &txq->axq_q))
				break;

			bf = list_entry(bf_held->list.next, struct ath_buf,
					list);
		}

		lastbf = bf->bf_lastbf;
		ds = lastbf->bf_desc;

		memset(&ts, 0, sizeof(ts));
		status = ath9k_hw_txprocdesc(ah, ds, &ts);
		if (status == -EINPROGRESS)
			break;

		TX_STAT_INC(txq->axq_qnum, txprocdesc);

		/*
		 * Remove ath_buf's of the same transmit unit from txq,
		 * however leave the last descriptor back as the holding
		 * descriptor for hw.
		 */
		lastbf->bf_stale = true;
		INIT_LIST_HEAD(&bf_head);
		if (!list_is_singular(&lastbf->list))
			list_cut_position(&bf_head,
				&txq->axq_q, lastbf->list.prev);

		if (bf_held) {
			list_del(&bf_held->list);
			ath_tx_return_buffer(sc, bf_held);
		}

		ath_tx_process_buffer(sc, txq, &ts, bf, &bf_head);
	}
	ath_txq_unlock_complete(sc, txq);
}

static void ath_tx_complete_poll_work(struct work_struct *work)
{
	struct ath_softc *sc = container_of(work, struct ath_softc,
			tx_complete_work.work);
	struct ath_txq *txq;
	int i;
	bool needreset = false;
#ifdef CONFIG_ATH9K_DEBUGFS
	sc->tx_complete_poll_work_seen++;
#endif

	for (i = 0; i < ATH9K_NUM_TX_QUEUES; i++)
		if (ATH_TXQ_SETUP(sc, i)) {
			txq = &sc->tx.txq[i];
			ath_txq_lock(sc, txq);
			if (txq->axq_depth) {
				if (txq->axq_tx_inprogress) {
					needreset = true;
					ath_txq_unlock(sc, txq);
					break;
				} else {
					txq->axq_tx_inprogress = true;
				}
			}
			ath_txq_unlock_complete(sc, txq);
		}

	if (needreset) {
		ath_dbg(ath9k_hw_common(sc->sc_ah), RESET,
			"tx hung, resetting the chip\n");
		RESET_STAT_INC(sc, RESET_TYPE_TX_HANG);
		ieee80211_queue_work(sc->hw, &sc->hw_reset_work);
	}

	ieee80211_queue_delayed_work(sc->hw, &sc->tx_complete_work,
			msecs_to_jiffies(ATH_TX_COMPLETE_POLL_INT));
}



void ath_tx_tasklet(struct ath_softc *sc)
{
	int i;
	u32 qcumask = ((1 << ATH9K_NUM_TX_QUEUES) - 1);

	ath9k_hw_gettxintrtxqs(sc->sc_ah, &qcumask);

	for (i = 0; i < ATH9K_NUM_TX_QUEUES; i++) {
		if (ATH_TXQ_SETUP(sc, i) && (qcumask & (1 << i)))
			ath_tx_processq(sc, &sc->tx.txq[i]);
	}
}

void ath_tx_edma_tasklet(struct ath_softc *sc)
{
	struct ath_tx_status ts;
	struct ath_common *common = ath9k_hw_common(sc->sc_ah);
	struct ath_hw *ah = sc->sc_ah;
	struct ath_txq *txq;
	struct ath_buf *bf, *lastbf;
	struct list_head bf_head;
	int status;

	for (;;) {
		if (work_pending(&sc->hw_reset_work))
			break;

		status = ath9k_hw_txprocdesc(ah, NULL, (void *)&ts);
		if (status == -EINPROGRESS)
			break;
		if (status == -EIO) {
			ath_dbg(common, XMIT, "Error processing tx status\n");
			break;
		}

		/* Skip beacon completions */
		if (ts.qid == sc->beacon.beaconq)
			continue;

		txq = &sc->tx.txq[ts.qid];

		ath_txq_lock(sc, txq);

		if (list_empty(&txq->txq_fifo[txq->txq_tailidx])) {
			ath_txq_unlock(sc, txq);
			return;
		}

		bf = list_first_entry(&txq->txq_fifo[txq->txq_tailidx],
				      struct ath_buf, list);
		lastbf = bf->bf_lastbf;

		INIT_LIST_HEAD(&bf_head);
		list_cut_position(&bf_head, &txq->txq_fifo[txq->txq_tailidx],
				  &lastbf->list);

		if (list_empty(&txq->txq_fifo[txq->txq_tailidx])) {
			INCR(txq->txq_tailidx, ATH_TXFIFO_DEPTH);

			if (!list_empty(&txq->axq_q)) {
				struct list_head bf_q;

				INIT_LIST_HEAD(&bf_q);
				txq->axq_link = NULL;
				list_splice_tail_init(&txq->axq_q, &bf_q);
				ath_tx_txqaddbuf(sc, txq, &bf_q, true);
			}
		}

		ath_tx_process_buffer(sc, txq, &ts, bf, &bf_head);
		ath_txq_unlock_complete(sc, txq);
	}
}

/*****************/
/* Init, Cleanup */
/*****************/

static int ath_txstatus_setup(struct ath_softc *sc, int size)
{
	struct ath_descdma *dd = &sc->txsdma;
	u8 txs_len = sc->sc_ah->caps.txs_len;

	dd->dd_desc_len = size * txs_len;
	dd->dd_desc = dma_alloc_coherent(sc->dev, dd->dd_desc_len,
					 &dd->dd_desc_paddr, GFP_KERNEL);
	if (!dd->dd_desc)
		return -ENOMEM;

	return 0;
}

static int ath_tx_edma_init(struct ath_softc *sc)
{
	int err;

	err = ath_txstatus_setup(sc, ATH_TXSTATUS_RING_SIZE);
	if (!err)
		ath9k_hw_setup_statusring(sc->sc_ah, sc->txsdma.dd_desc,
					  sc->txsdma.dd_desc_paddr,
					  ATH_TXSTATUS_RING_SIZE);

	return err;
}

static void ath_tx_edma_cleanup(struct ath_softc *sc)
{
	struct ath_descdma *dd = &sc->txsdma;

	dma_free_coherent(sc->dev, dd->dd_desc_len, dd->dd_desc,
			  dd->dd_desc_paddr);
}

int ath_tx_init(struct ath_softc *sc, int nbufs)
{
	struct ath_common *common = ath9k_hw_common(sc->sc_ah);
	int error = 0;

	spin_lock_init(&sc->tx.txbuflock);

	error = ath_descdma_setup(sc, &sc->tx.txdma, &sc->tx.txbuf,
				  "tx", nbufs, 1, 1);
	if (error != 0) {
		ath_err(common,
			"Failed to allocate tx descriptors: %d\n", error);
		goto err;
	}

	error = ath_descdma_setup(sc, &sc->beacon.bdma, &sc->beacon.bbuf,
				  "beacon", ATH_BCBUF, 1, 1);
	if (error != 0) {
		ath_err(common,
			"Failed to allocate beacon descriptors: %d\n", error);
		goto err;
	}

	INIT_DELAYED_WORK(&sc->tx_complete_work, ath_tx_complete_poll_work);

	if (sc->sc_ah->caps.hw_caps & ATH9K_HW_CAP_EDMA) {
		error = ath_tx_edma_init(sc);
		if (error)
			goto err;
	}

err:
	if (error != 0)
		ath_tx_cleanup(sc);

	return error;
}

void ath_tx_cleanup(struct ath_softc *sc)
{
	if (sc->beacon.bdma.dd_desc_len != 0)
		ath_descdma_cleanup(sc, &sc->beacon.bdma, &sc->beacon.bbuf);

	if (sc->tx.txdma.dd_desc_len != 0)
		ath_descdma_cleanup(sc, &sc->tx.txdma, &sc->tx.txbuf);

	if (sc->sc_ah->caps.hw_caps & ATH9K_HW_CAP_EDMA)
		ath_tx_edma_cleanup(sc);
}

void ath_tx_node_init(struct ath_softc *sc, struct ath_node *an)
{
	struct ath_atx_tid *tid;
	struct ath_atx_ac *ac;
	int tidno, acno;

	for (tidno = 0, tid = &an->tid[tidno];
	     tidno < WME_NUM_TID;
	     tidno++, tid++) {
		tid->an        = an;
		tid->tidno     = tidno;
		tid->seq_start = tid->seq_next = 0;
		tid->baw_size  = WME_MAX_BA;
		tid->baw_head  = tid->baw_tail = 0;
		tid->sched     = false;
		tid->paused    = false;
		tid->state &= ~AGGR_CLEANUP;
		__skb_queue_head_init(&tid->buf_q);
		acno = TID_TO_WME_AC(tidno);
		tid->ac = &an->ac[acno];
		tid->state &= ~AGGR_ADDBA_COMPLETE;
		tid->state &= ~AGGR_ADDBA_PROGRESS;
	}

	for (acno = 0, ac = &an->ac[acno];
	     acno < WME_NUM_AC; acno++, ac++) {
		ac->sched    = false;
		ac->txq = sc->tx.txq_map[acno];
		INIT_LIST_HEAD(&ac->tid_q);
	}
}

void ath_tx_node_cleanup(struct ath_softc *sc, struct ath_node *an)
{
	struct ath_atx_ac *ac;
	struct ath_atx_tid *tid;
	struct ath_txq *txq;
	int tidno;

	for (tidno = 0, tid = &an->tid[tidno];
	     tidno < WME_NUM_TID; tidno++, tid++) {

		ac = tid->ac;
		txq = ac->txq;

		ath_txq_lock(sc, txq);

		if (tid->sched) {
			list_del(&tid->list);
			tid->sched = false;
		}

		if (ac->sched) {
			list_del(&ac->list);
			tid->ac->sched = false;
		}

		ath_tid_drain(sc, txq, tid);
		tid->state &= ~AGGR_ADDBA_COMPLETE;
		tid->state &= ~AGGR_CLEANUP;

		ath_txq_unlock(sc, txq);
	}
}<|MERGE_RESOLUTION|>--- conflicted
+++ resolved
@@ -200,19 +200,11 @@
 		fi = get_frame_info(skb);
 		bf = fi->bf;
 
-<<<<<<< HEAD
-		spin_unlock_bh(&txq->axq_lock);
-		if (bf && fi->retries) {
-			list_add_tail(&bf->list, &bf_head);
-			ath_tx_update_baw(sc, tid, bf->bf_state.seqno);
-			ath_tx_complete_buf(sc, bf, txq, &bf_head, &ts, 0, 1);
-=======
 		if (bf && fi->retries) {
 			list_add_tail(&bf->list, &bf_head);
 			ath_tx_update_baw(sc, tid, bf->bf_state.seqno);
 			ath_tx_complete_buf(sc, bf, txq, &bf_head, &ts, 0);
 			sendbar = true;
->>>>>>> dcd6c922
 		} else {
 			ath_tx_send_normal(sc, txq, NULL, skb);
 		}
@@ -288,13 +280,7 @@
 		bf = fi->bf;
 
 		if (!bf) {
-<<<<<<< HEAD
-			spin_unlock(&txq->axq_lock);
 			ath_tx_complete(sc, skb, ATH_TX_ERROR, txq);
-			spin_lock(&txq->axq_lock);
-=======
-			ath_tx_complete(sc, skb, ATH_TX_ERROR, txq);
->>>>>>> dcd6c922
 			continue;
 		}
 
@@ -421,11 +407,7 @@
 	struct ath_buf *bf_next, *bf_last = bf->bf_lastbf;
 	struct list_head bf_head;
 	struct sk_buff_head bf_pending;
-<<<<<<< HEAD
-	u16 seq_st = 0, acked_cnt = 0, txfail_cnt = 0;
-=======
 	u16 seq_st = 0, acked_cnt = 0, txfail_cnt = 0, seq_first;
->>>>>>> dcd6c922
 	u32 ba[WME_BA_BMP_SIZE >> 5];
 	int isaggr, txfail, txpending, sendbar = 0, needreset = 0, nbad = 0;
 	bool rc_update = true;
@@ -434,11 +416,8 @@
 	int nframes;
 	u8 tidno;
 	bool flush = !!(ts->ts_status & ATH9K_TX_FLUSH);
-<<<<<<< HEAD
-=======
 	int i, retries;
 	int bar_index = -1;
->>>>>>> dcd6c922
 
 	skb = bf->bf_mpdu;
 	hdr = (struct ieee80211_hdr *)skb->data;
@@ -464,12 +443,7 @@
 			if (!bf->bf_stale || bf_next != NULL)
 				list_move_tail(&bf->list, &bf_head);
 
-<<<<<<< HEAD
-			ath_tx_complete_buf(sc, bf, txq, &bf_head, ts,
-				0, 0);
-=======
 			ath_tx_complete_buf(sc, bf, txq, &bf_head, ts, 0);
->>>>>>> dcd6c922
 
 			bf = bf_next;
 		}
@@ -544,31 +518,10 @@
 
 			txpending = 1;
 		} else {
-<<<<<<< HEAD
-			if ((tid->state & AGGR_CLEANUP) || !retry) {
-				/*
-				 * cleanup in progress, just fail
-				 * the un-acked sub-frames
-				 */
-				txfail = 1;
-			} else if (flush) {
-				txpending = 1;
-			} else if (fi->retries < ATH_MAX_SW_RETRIES) {
-				if (txok || !an->sleeping)
-					ath_tx_set_retry(sc, txq, bf->bf_mpdu);
-
-				txpending = 1;
-			} else {
-				txfail = 1;
-				sendbar = 1;
-				txfail_cnt++;
-			}
-=======
 			txfail = 1;
 			txfail_cnt++;
 			bar_index = max_t(int, bar_index,
 				ATH_BA_INDEX(seq_first, seqno));
->>>>>>> dcd6c922
 		}
 
 		/*
@@ -585,13 +538,7 @@
 			 * complete the acked-ones/xretried ones; update
 			 * block-ack window
 			 */
-<<<<<<< HEAD
-			spin_lock_bh(&txq->axq_lock);
 			ath_tx_update_baw(sc, tid, seqno);
-			spin_unlock_bh(&txq->axq_lock);
-=======
-			ath_tx_update_baw(sc, tid, seqno);
->>>>>>> dcd6c922
 
 			if (rc_update && (acked_cnt == 1 || txfail_cnt == 1)) {
 				memcpy(tx_info->control.rates, rates, sizeof(rates));
@@ -603,31 +550,6 @@
 				!txfail);
 		} else {
 			/* retry the un-acked ones */
-<<<<<<< HEAD
-			if (!(sc->sc_ah->caps.hw_caps & ATH9K_HW_CAP_EDMA)) {
-				if (bf->bf_next == NULL && bf_last->bf_stale) {
-					struct ath_buf *tbf;
-
-					tbf = ath_clone_txbuf(sc, bf_last);
-					/*
-					 * Update tx baw and complete the
-					 * frame with failed status if we
-					 * run out of tx buf.
-					 */
-					if (!tbf) {
-						spin_lock_bh(&txq->axq_lock);
-						ath_tx_update_baw(sc, tid, seqno);
-						spin_unlock_bh(&txq->axq_lock);
-
-						ath_tx_complete_buf(sc, bf, txq,
-								    &bf_head,
-								    ts, 0,
-								    !flush);
-						break;
-					}
-
-					fi->bf = tbf;
-=======
 			if (!(sc->sc_ah->caps.hw_caps & ATH9K_HW_CAP_EDMA) &&
 			    bf->bf_next == NULL && bf_last->bf_stale) {
 				struct ath_buf *tbf;
@@ -646,7 +568,6 @@
 					bar_index = max_t(int, bar_index,
 						ATH_BA_INDEX(seq_first, seqno));
 					break;
->>>>>>> dcd6c922
 				}
 
 				fi->bf = tbf;
@@ -666,9 +587,7 @@
 	if (!skb_queue_empty(&bf_pending)) {
 		if (an->sleeping)
 			ieee80211_sta_set_buffered(sta, tid->tidno, true);
-<<<<<<< HEAD
-
-		spin_lock_bh(&txq->axq_lock);
+
 		skb_queue_splice(&bf_pending, &tid->buf_q);
 		if (!an->sleeping) {
 			ath_tx_queue_tid(txq, tid);
@@ -676,17 +595,6 @@
 			if (ts->ts_status & ATH9K_TXERR_FILT)
 				tid->ac->clear_ps_filter = true;
 		}
-		spin_unlock_bh(&txq->axq_lock);
-=======
-
-		skb_queue_splice(&bf_pending, &tid->buf_q);
-		if (!an->sleeping) {
-			ath_tx_queue_tid(txq, tid);
-
-			if (ts->ts_status & ATH9K_TXERR_FILT)
-				tid->ac->clear_ps_filter = true;
-		}
->>>>>>> dcd6c922
 	}
 
 	if (bar_index >= 0) {
@@ -911,11 +819,6 @@
 
 		bf->bf_state.bf_type = BUF_AMPDU | BUF_AGGR;
 		seqno = bf->bf_state.seqno;
-<<<<<<< HEAD
-		if (!bf_first)
-			bf_first = bf;
-=======
->>>>>>> dcd6c922
 
 		/* do not step over block-ack window */
 		if (!BAW_WITHIN(tid->seq_start, tid->baw_size, seqno)) {
@@ -990,8 +893,6 @@
 		bf_prev = bf;
 
 	} while (!skb_queue_empty(&tid->buf_q));
-<<<<<<< HEAD
-=======
 
 	*aggr_len = al;
 
@@ -1188,226 +1089,6 @@
 	while (bf) {
 		struct sk_buff *skb = bf->bf_mpdu;
 		struct ath_frame_info *fi = get_frame_info(skb);
->>>>>>> dcd6c922
-
-		info.type = get_hw_packet_type(skb);
-		if (bf->bf_next)
-			info.link = bf->bf_next->bf_daddr;
-		else
-			info.link = 0;
-
-		info.buf_addr[0] = bf->bf_buf_addr;
-		info.buf_len[0] = skb->len;
-		info.pkt_len = fi->framelen;
-		info.keyix = fi->keyix;
-		info.keytype = fi->keytype;
-
-		if (aggr) {
-			if (bf == bf_first)
-				info.aggr = AGGR_BUF_FIRST;
-			else if (!bf->bf_next)
-				info.aggr = AGGR_BUF_LAST;
-			else
-				info.aggr = AGGR_BUF_MIDDLE;
-
-			info.ndelim = bf->bf_state.ndelim;
-			info.aggr_len = len;
-		}
-
-		ath9k_hw_set_txdesc(ah, bf->bf_desc, &info);
-		bf = bf->bf_next;
-	}
-}
-
-/*
- * rix - rate index
- * pktlen - total bytes (delims + data + fcs + pads + pad delims)
- * width  - 0 for 20 MHz, 1 for 40 MHz
- * half_gi - to use 4us v/s 3.6 us for symbol time
- */
-static u32 ath_pkt_duration(struct ath_softc *sc, u8 rix, int pktlen,
-			    int width, int half_gi, bool shortPreamble)
-{
-	u32 nbits, nsymbits, duration, nsymbols;
-	int streams;
-
-	/* find number of symbols: PLCP + data */
-	streams = HT_RC_2_STREAMS(rix);
-	nbits = (pktlen << 3) + OFDM_PLCP_BITS;
-	nsymbits = bits_per_symbol[rix % 8][width] * streams;
-	nsymbols = (nbits + nsymbits - 1) / nsymbits;
-
-	if (!half_gi)
-		duration = SYMBOL_TIME(nsymbols);
-	else
-		duration = SYMBOL_TIME_HALFGI(nsymbols);
-
-	/* addup duration for legacy/ht training and signal fields */
-	duration += L_STF + L_LTF + L_SIG + HT_SIG + HT_STF + HT_LTF(streams);
-
-	return duration;
-}
-
-static void ath_buf_set_rate(struct ath_softc *sc, struct ath_buf *bf,
-			     struct ath_tx_info *info, int len)
-{
-	struct ath_hw *ah = sc->sc_ah;
-	struct sk_buff *skb;
-	struct ieee80211_tx_info *tx_info;
-	struct ieee80211_tx_rate *rates;
-	const struct ieee80211_rate *rate;
-	struct ieee80211_hdr *hdr;
-	int i;
-	u8 rix = 0;
-
-	skb = bf->bf_mpdu;
-	tx_info = IEEE80211_SKB_CB(skb);
-	rates = tx_info->control.rates;
-	hdr = (struct ieee80211_hdr *)skb->data;
-
-	/* set dur_update_en for l-sig computation except for PS-Poll frames */
-	info->dur_update = !ieee80211_is_pspoll(hdr->frame_control);
-
-	/*
-	 * We check if Short Preamble is needed for the CTS rate by
-	 * checking the BSS's global flag.
-	 * But for the rate series, IEEE80211_TX_RC_USE_SHORT_PREAMBLE is used.
-	 */
-	rate = ieee80211_get_rts_cts_rate(sc->hw, tx_info);
-	info->rtscts_rate = rate->hw_value;
-	if (sc->sc_flags & SC_OP_PREAMBLE_SHORT)
-		info->rtscts_rate |= rate->hw_value_short;
-
-	for (i = 0; i < 4; i++) {
-		bool is_40, is_sgi, is_sp;
-		int phy;
-
-		if (!rates[i].count || (rates[i].idx < 0))
-			continue;
-
-		rix = rates[i].idx;
-		info->rates[i].Tries = rates[i].count;
-
-		    if (rates[i].flags & IEEE80211_TX_RC_USE_RTS_CTS) {
-			info->rates[i].RateFlags |= ATH9K_RATESERIES_RTS_CTS;
-			info->flags |= ATH9K_TXDESC_RTSENA;
-		} else if (rates[i].flags & IEEE80211_TX_RC_USE_CTS_PROTECT) {
-			info->rates[i].RateFlags |= ATH9K_RATESERIES_RTS_CTS;
-			info->flags |= ATH9K_TXDESC_CTSENA;
-		}
-
-		if (rates[i].flags & IEEE80211_TX_RC_40_MHZ_WIDTH)
-			info->rates[i].RateFlags |= ATH9K_RATESERIES_2040;
-		if (rates[i].flags & IEEE80211_TX_RC_SHORT_GI)
-			info->rates[i].RateFlags |= ATH9K_RATESERIES_HALFGI;
-
-		is_sgi = !!(rates[i].flags & IEEE80211_TX_RC_SHORT_GI);
-		is_40 = !!(rates[i].flags & IEEE80211_TX_RC_40_MHZ_WIDTH);
-		is_sp = !!(rates[i].flags & IEEE80211_TX_RC_USE_SHORT_PREAMBLE);
-
-		if (rates[i].flags & IEEE80211_TX_RC_MCS) {
-			/* MCS rates */
-			info->rates[i].Rate = rix | 0x80;
-			info->rates[i].ChSel = ath_txchainmask_reduction(sc,
-					ah->txchainmask, info->rates[i].Rate);
-			info->rates[i].PktDuration = ath_pkt_duration(sc, rix, len,
-				 is_40, is_sgi, is_sp);
-			if (rix < 8 && (tx_info->flags & IEEE80211_TX_CTL_STBC))
-				info->rates[i].RateFlags |= ATH9K_RATESERIES_STBC;
-			continue;
-		}
-
-		/* legacy rates */
-		if ((tx_info->band == IEEE80211_BAND_2GHZ) &&
-		    !(rate->flags & IEEE80211_RATE_ERP_G))
-			phy = WLAN_RC_PHY_CCK;
-		else
-			phy = WLAN_RC_PHY_OFDM;
-
-		rate = &sc->sbands[tx_info->band].bitrates[rates[i].idx];
-		info->rates[i].Rate = rate->hw_value;
-		if (rate->hw_value_short) {
-			if (rates[i].flags & IEEE80211_TX_RC_USE_SHORT_PREAMBLE)
-				info->rates[i].Rate |= rate->hw_value_short;
-		} else {
-			is_sp = false;
-		}
-
-		if (bf->bf_state.bfs_paprd)
-			info->rates[i].ChSel = ah->txchainmask;
-		else
-			info->rates[i].ChSel = ath_txchainmask_reduction(sc,
-					ah->txchainmask, info->rates[i].Rate);
-
-		info->rates[i].PktDuration = ath9k_hw_computetxtime(sc->sc_ah,
-			phy, rate->bitrate * 100, len, rix, is_sp);
-	}
-
-	/* For AR5416 - RTS cannot be followed by a frame larger than 8K */
-	if (bf_isaggr(bf) && (len > sc->sc_ah->caps.rts_aggr_limit))
-		info->flags &= ~ATH9K_TXDESC_RTSENA;
-
-	/* ATH9K_TXDESC_RTSENA and ATH9K_TXDESC_CTSENA are mutually exclusive. */
-	if (info->flags & ATH9K_TXDESC_RTSENA)
-		info->flags &= ~ATH9K_TXDESC_CTSENA;
-}
-
-static enum ath9k_pkt_type get_hw_packet_type(struct sk_buff *skb)
-{
-	struct ieee80211_hdr *hdr;
-	enum ath9k_pkt_type htype;
-	__le16 fc;
-
-	hdr = (struct ieee80211_hdr *)skb->data;
-	fc = hdr->frame_control;
-
-	if (ieee80211_is_beacon(fc))
-		htype = ATH9K_PKT_TYPE_BEACON;
-	else if (ieee80211_is_probe_resp(fc))
-		htype = ATH9K_PKT_TYPE_PROBE_RESP;
-	else if (ieee80211_is_atim(fc))
-		htype = ATH9K_PKT_TYPE_ATIM;
-	else if (ieee80211_is_pspoll(fc))
-		htype = ATH9K_PKT_TYPE_PSPOLL;
-	else
-		htype = ATH9K_PKT_TYPE_NORMAL;
-
-	return htype;
-}
-
-static void ath_tx_fill_desc(struct ath_softc *sc, struct ath_buf *bf,
-			     struct ath_txq *txq, int len)
-{
-	struct ath_hw *ah = sc->sc_ah;
-	struct ieee80211_tx_info *tx_info = IEEE80211_SKB_CB(bf->bf_mpdu);
-	struct ath_buf *bf_first = bf;
-	struct ath_tx_info info;
-	bool aggr = !!(bf->bf_state.bf_type & BUF_AGGR);
-
-	memset(&info, 0, sizeof(info));
-	info.is_first = true;
-	info.is_last = true;
-	info.txpower = MAX_RATE_POWER;
-	info.qcu = txq->axq_qnum;
-
-	info.flags = ATH9K_TXDESC_INTREQ;
-	if (tx_info->flags & IEEE80211_TX_CTL_NO_ACK)
-		info.flags |= ATH9K_TXDESC_NOACK;
-	if (tx_info->flags & IEEE80211_TX_CTL_LDPC)
-		info.flags |= ATH9K_TXDESC_LDPC;
-
-	ath_buf_set_rate(sc, bf, &info, len);
-
-	if (tx_info->flags & IEEE80211_TX_CTL_CLEAR_PS_FILT)
-		info.flags |= ATH9K_TXDESC_CLRDMASK;
-
-	if (bf->bf_state.bfs_paprd)
-		info.flags |= (u32) bf->bf_state.bfs_paprd << ATH9K_TXDESC_PAPRD_S;
-
-
-	while (bf) {
-		struct sk_buff *skb = bf->bf_mpdu;
-		struct ath_frame_info *fi = get_frame_info(skb);
 
 		info.type = get_hw_packet_type(skb);
 		if (bf->bf_next)
@@ -1572,11 +1253,7 @@
 			list_del(&ac->list);
 		}
 
-<<<<<<< HEAD
-		spin_unlock_bh(&txq->axq_lock);
-=======
 		ath_txq_unlock(sc, txq);
->>>>>>> dcd6c922
 
 		ieee80211_sta_set_buffered(sta, tidno, buffered);
 	}
@@ -2080,16 +1757,6 @@
 	bf = fi->bf;
 	if (!bf)
 		bf = ath_tx_setup_buffer(sc, txq, tid, skb);
-<<<<<<< HEAD
-
-	if (!bf)
-		return;
-
-	INIT_LIST_HEAD(&bf_head);
-	list_add_tail(&bf->list, &bf_head);
-	bf->bf_state.bf_type = 0;
-=======
->>>>>>> dcd6c922
 
 	if (!bf)
 		return;
@@ -2160,11 +1827,7 @@
 
 	bf = ath_tx_get_buffer(sc);
 	if (!bf) {
-<<<<<<< HEAD
-		ath_dbg(common, ATH_DBG_XMIT, "TX buffers are full\n");
-=======
 		ath_dbg(common, XMIT, "TX buffers are full\n");
->>>>>>> dcd6c922
 		goto error;
 	}
 
@@ -2227,11 +1890,7 @@
 	} else {
 		bf = ath_tx_setup_buffer(sc, txctl->txq, tid, skb);
 		if (!bf)
-<<<<<<< HEAD
-			goto out;
-=======
 			return;
->>>>>>> dcd6c922
 
 		bf->bf_state.bfs_paprd = txctl->paprd;
 
@@ -2240,12 +1899,6 @@
 
 		ath_tx_send_normal(sc, txctl->txq, tid, skb);
 	}
-<<<<<<< HEAD
-
-out:
-	spin_unlock_bh(&txctl->txq->axq_lock);
-=======
->>>>>>> dcd6c922
 }
 
 /* Upon failure caller should free skb */
@@ -2315,12 +1968,9 @@
 	}
 
 	ath_tx_start_dma(sc, skb, txctl);
-<<<<<<< HEAD
-=======
 
 	ath_txq_unlock(sc, txq);
 
->>>>>>> dcd6c922
 	return 0;
 }
 
@@ -2338,12 +1988,6 @@
 
 	ath_dbg(common, XMIT, "TX complete: skb: %p\n", skb);
 
-<<<<<<< HEAD
-	if (tx_flags & ATH_TX_BAR)
-		tx_info->flags |= IEEE80211_TX_STAT_AMPDU_NO_BACK;
-
-=======
->>>>>>> dcd6c922
 	if (!(tx_flags & ATH_TX_ERROR))
 		/* Frame was ACKed */
 		tx_info->flags |= IEEE80211_TX_STAT_ACK;
@@ -2392,12 +2036,6 @@
 	unsigned long flags;
 	int tx_flags = 0;
 
-<<<<<<< HEAD
-	if (sendbar)
-		tx_flags = ATH_TX_BAR;
-
-=======
->>>>>>> dcd6c922
 	if (!txok)
 		tx_flags |= ATH_TX_ERROR;
 
@@ -2500,11 +2138,7 @@
 
 	if (!bf_isampdu(bf)) {
 		ath_tx_rc_status(sc, bf, ts, 1, txok ? 0 : 1, txok);
-<<<<<<< HEAD
-		ath_tx_complete_buf(sc, bf, txq, bf_head, ts, txok, 0);
-=======
 		ath_tx_complete_buf(sc, bf, txq, bf_head, ts, txok);
->>>>>>> dcd6c922
 	} else
 		ath_tx_complete_aggr(sc, txq, bf, bf_head, ts, txok, true);
 
