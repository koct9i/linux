--- conflicted
+++ resolved
@@ -67,36 +67,6 @@
  * ath5k_hw_get_frame_duration - Get tx time of a frame
  *
  * @ah: The &struct ath5k_hw
-<<<<<<< HEAD
- * @op_mode: &enum nl80211_iftype operating mode
- *
- * Initialize PCU for the various operating modes (AP/STA etc)
- */
-int ath5k_hw_set_opmode(struct ath5k_hw *ah, enum nl80211_iftype op_mode)
-{
-	struct ath_common *common = ath5k_hw_common(ah);
-	u32 pcu_reg, beacon_reg, low_id, high_id;
-
-	ATH5K_DBG(ah->ah_sc, ATH5K_DEBUG_MODE, "mode %d\n", op_mode);
-
-	/* Preserve rest settings */
-	pcu_reg = ath5k_hw_reg_read(ah, AR5K_STA_ID1) & 0xffff0000;
-	pcu_reg &= ~(AR5K_STA_ID1_ADHOC | AR5K_STA_ID1_AP
-			| AR5K_STA_ID1_KEYSRCH_MODE
-			| (ah->ah_version == AR5K_AR5210 ?
-			(AR5K_STA_ID1_PWR_SV | AR5K_STA_ID1_NO_PSPOLL) : 0));
-
-	beacon_reg = 0;
-
-	switch (op_mode) {
-	case NL80211_IFTYPE_ADHOC:
-		pcu_reg |= AR5K_STA_ID1_ADHOC | AR5K_STA_ID1_KEYSRCH_MODE;
-		beacon_reg |= AR5K_BCR_ADHOC;
-		if (ah->ah_version == AR5K_AR5210)
-			pcu_reg |= AR5K_STA_ID1_NO_PSPOLL;
-		else
-			AR5K_REG_ENABLE_BITS(ah, AR5K_CFG, AR5K_CFG_IBSS);
-=======
  * @len: Frame's length in bytes
  * @rate: The @struct ieee80211_rate
  *
@@ -128,7 +98,6 @@
 	case AR5K_BWMODE_40MHZ:
 		sifs = AR5K_INIT_SIFS_TURBO;
 		preamble = AR5K_INIT_OFDM_PREAMBLE_TIME_MIN;
->>>>>>> 3cbea436
 		break;
 	case AR5K_BWMODE_10MHZ:
 		sifs = AR5K_INIT_SIFS_HALF_RATE;
@@ -156,8 +125,69 @@
 }
 
 /**
-<<<<<<< HEAD
- * ath5k_hw_update - Update MIB counters (mac layer statistics)
+ * ath5k_hw_get_default_slottime - Get the default slot time for current mode
+ *
+ * @ah: The &struct ath5k_hw
+ */
+unsigned int ath5k_hw_get_default_slottime(struct ath5k_hw *ah)
+{
+	struct ieee80211_channel *channel = ah->ah_current_channel;
+	unsigned int slot_time;
+
+	switch (ah->ah_bwmode) {
+	case AR5K_BWMODE_40MHZ:
+		slot_time = AR5K_INIT_SLOT_TIME_TURBO;
+		break;
+	case AR5K_BWMODE_10MHZ:
+		slot_time = AR5K_INIT_SLOT_TIME_HALF_RATE;
+		break;
+	case AR5K_BWMODE_5MHZ:
+		slot_time = AR5K_INIT_SLOT_TIME_QUARTER_RATE;
+		break;
+	case AR5K_BWMODE_DEFAULT:
+		slot_time = AR5K_INIT_SLOT_TIME_DEFAULT;
+	default:
+		if (channel->hw_value & CHANNEL_CCK)
+			slot_time = AR5K_INIT_SLOT_TIME_B;
+		break;
+	}
+
+	return slot_time;
+}
+
+/**
+ * ath5k_hw_get_default_sifs - Get the default SIFS for current mode
+ *
+ * @ah: The &struct ath5k_hw
+ */
+unsigned int ath5k_hw_get_default_sifs(struct ath5k_hw *ah)
+{
+	struct ieee80211_channel *channel = ah->ah_current_channel;
+	unsigned int sifs;
+
+	switch (ah->ah_bwmode) {
+	case AR5K_BWMODE_40MHZ:
+		sifs = AR5K_INIT_SIFS_TURBO;
+		break;
+	case AR5K_BWMODE_10MHZ:
+		sifs = AR5K_INIT_SIFS_HALF_RATE;
+		break;
+	case AR5K_BWMODE_5MHZ:
+		sifs = AR5K_INIT_SIFS_QUARTER_RATE;
+		break;
+	case AR5K_BWMODE_DEFAULT:
+		sifs = AR5K_INIT_SIFS_DEFAULT_BG;
+	default:
+		if (channel->hw_value & CHANNEL_5GHZ)
+			sifs = AR5K_INIT_SIFS_DEFAULT_A;
+		break;
+	}
+
+	return sifs;
+}
+
+/**
+ * ath5k_hw_update_mib_counters - Update MIB counters (mac layer statistics)
  *
  * @ah: The &struct ath5k_hw
  *
@@ -177,112 +207,6 @@
 	stats->rts_ok += ath5k_hw_reg_read(ah, AR5K_RTS_OK);
 	stats->fcs_error += ath5k_hw_reg_read(ah, AR5K_FCS_FAIL);
 	stats->beacons += ath5k_hw_reg_read(ah, AR5K_BEACON_CNT);
-=======
- * ath5k_hw_get_default_slottime - Get the default slot time for current mode
- *
- * @ah: The &struct ath5k_hw
- */
-unsigned int ath5k_hw_get_default_slottime(struct ath5k_hw *ah)
-{
-	struct ieee80211_channel *channel = ah->ah_current_channel;
-	unsigned int slot_time;
-
-	switch (ah->ah_bwmode) {
-	case AR5K_BWMODE_40MHZ:
-		slot_time = AR5K_INIT_SLOT_TIME_TURBO;
-		break;
-	case AR5K_BWMODE_10MHZ:
-		slot_time = AR5K_INIT_SLOT_TIME_HALF_RATE;
-		break;
-	case AR5K_BWMODE_5MHZ:
-		slot_time = AR5K_INIT_SLOT_TIME_QUARTER_RATE;
-		break;
-	case AR5K_BWMODE_DEFAULT:
-		slot_time = AR5K_INIT_SLOT_TIME_DEFAULT;
-	default:
-		if (channel->hw_value & CHANNEL_CCK)
-			slot_time = AR5K_INIT_SLOT_TIME_B;
-		break;
-	}
-
-	return slot_time;
-}
-
-/**
- * ath5k_hw_get_default_sifs - Get the default SIFS for current mode
- *
- * @ah: The &struct ath5k_hw
- */
-unsigned int ath5k_hw_get_default_sifs(struct ath5k_hw *ah)
-{
-	struct ieee80211_channel *channel = ah->ah_current_channel;
-	unsigned int sifs;
-
-	switch (ah->ah_bwmode) {
-	case AR5K_BWMODE_40MHZ:
-		sifs = AR5K_INIT_SIFS_TURBO;
-		break;
-	case AR5K_BWMODE_10MHZ:
-		sifs = AR5K_INIT_SIFS_HALF_RATE;
-		break;
-	case AR5K_BWMODE_5MHZ:
-		sifs = AR5K_INIT_SIFS_QUARTER_RATE;
-		break;
-	case AR5K_BWMODE_DEFAULT:
-		sifs = AR5K_INIT_SIFS_DEFAULT_BG;
-	default:
-		if (channel->hw_value & CHANNEL_5GHZ)
-			sifs = AR5K_INIT_SIFS_DEFAULT_A;
-		break;
-	}
-
-	return sifs;
->>>>>>> 3cbea436
-}
-
-/**
- * ath5k_hw_update_mib_counters - Update MIB counters (mac layer statistics)
- *
- * @ah: The &struct ath5k_hw
-<<<<<<< HEAD
- * @high: Flag to determine if we want to use high transmission rate
- * for ACKs or not
- *
- * If high flag is set, we tell hw to use a set of control rates based on
- * the current transmission rate (check out control_rates array inside reset.c).
- * If not hw just uses the lowest rate available for the current modulation
- * scheme being used (1Mbit for CCK and 6Mbits for OFDM).
-=======
- *
- * Reads MIB counters from PCU and updates sw statistics. Is called after a
- * MIB interrupt, because one of these counters might have reached their maximum
- * and triggered the MIB interrupt, to let us read and clear the counter.
- *
- * Is called in interrupt context!
->>>>>>> 3cbea436
- */
-void ath5k_hw_update_mib_counters(struct ath5k_hw *ah)
-{
-<<<<<<< HEAD
-	if (ah->ah_version != AR5K_AR5212)
-		return;
-	else {
-		u32 val = AR5K_STA_ID1_BASE_RATE_11B | AR5K_STA_ID1_ACKCTS_6MB;
-		if (high)
-			AR5K_REG_DISABLE_BITS(ah, AR5K_STA_ID1, val);
-		else
-			AR5K_REG_ENABLE_BITS(ah, AR5K_STA_ID1, val);
-	}
-=======
-	struct ath5k_statistics *stats = &ah->ah_sc->stats;
-
-	/* Read-And-Clear */
-	stats->ack_fail += ath5k_hw_reg_read(ah, AR5K_ACK_FAIL);
-	stats->rts_fail += ath5k_hw_reg_read(ah, AR5K_RTS_FAIL);
-	stats->rts_ok += ath5k_hw_reg_read(ah, AR5K_RTS_OK);
-	stats->fcs_error += ath5k_hw_reg_read(ah, AR5K_FCS_FAIL);
-	stats->beacons += ath5k_hw_reg_read(ah, AR5K_BEACON_CNT);
->>>>>>> 3cbea436
 }
 
 
@@ -291,23 +215,6 @@
 \******************/
 
 /**
-<<<<<<< HEAD
- * ath5k_hw_set_ack_timeout - Set ACK timeout on PCU
- *
- * @ah: The &struct ath5k_hw
- * @timeout: Timeout in usec
- */
-static int ath5k_hw_set_ack_timeout(struct ath5k_hw *ah, unsigned int timeout)
-{
-	if (ath5k_hw_clocktoh(ah, AR5K_REG_MS(0xffffffff, AR5K_TIME_OUT_ACK))
-			<= timeout)
-		return -EINVAL;
-
-	AR5K_REG_WRITE_BITS(ah, AR5K_TIME_OUT, AR5K_TIME_OUT_ACK,
-		ath5k_hw_htoclock(ah, timeout));
-
-	return 0;
-=======
  * ath5k_hw_write_rate_duration - fill rate code to duration table
  *
  * @ah: the &struct ath5k_hw
@@ -382,7 +289,24 @@
 		ath5k_hw_reg_write(ah, tx_time,
 			reg + (AR5K_SET_SHORT_PREAMBLE << 2));
 	}
->>>>>>> 3cbea436
+}
+
+/**
+ * ath5k_hw_set_ack_timeout - Set ACK timeout on PCU
+ *
+ * @ah: The &struct ath5k_hw
+ * @timeout: Timeout in usec
+ */
+static int ath5k_hw_set_ack_timeout(struct ath5k_hw *ah, unsigned int timeout)
+{
+	if (ath5k_hw_clocktoh(ah, AR5K_REG_MS(0xffffffff, AR5K_TIME_OUT_ACK))
+			<= timeout)
+		return -EINVAL;
+
+	AR5K_REG_WRITE_BITS(ah, AR5K_TIME_OUT, AR5K_TIME_OUT_ACK,
+		ath5k_hw_htoclock(ah, timeout));
+
+	return 0;
 }
 
 /**
@@ -391,7 +315,6 @@
  * @ah: The &struct ath5k_hw
  * @timeout: Timeout in usec
  */
-<<<<<<< HEAD
 static int ath5k_hw_set_cts_timeout(struct ath5k_hw *ah, unsigned int timeout)
 {
 	if (ath5k_hw_clocktoh(ah, AR5K_REG_MS(0xffffffff, AR5K_TIME_OUT_CTS))
@@ -400,116 +323,8 @@
 
 	AR5K_REG_WRITE_BITS(ah, AR5K_TIME_OUT, AR5K_TIME_OUT_CTS,
 			ath5k_hw_htoclock(ah, timeout));
-=======
-static int ath5k_hw_set_ack_timeout(struct ath5k_hw *ah, unsigned int timeout)
-{
-	if (ath5k_hw_clocktoh(ah, AR5K_REG_MS(0xffffffff, AR5K_TIME_OUT_ACK))
-			<= timeout)
-		return -EINVAL;
-
-	AR5K_REG_WRITE_BITS(ah, AR5K_TIME_OUT, AR5K_TIME_OUT_ACK,
-		ath5k_hw_htoclock(ah, timeout));
->>>>>>> 3cbea436
 
 	return 0;
-}
-
-/**
-<<<<<<< HEAD
- * ath5k_hw_htoclock - Translate usec to hw clock units
- *
- * @ah: The &struct ath5k_hw
- * @usec: value in microseconds
- */
-unsigned int ath5k_hw_htoclock(struct ath5k_hw *ah, unsigned int usec)
-{
-	struct ath_common *common = ath5k_hw_common(ah);
-	return usec * common->clockrate;
-}
-
-/**
- * ath5k_hw_clocktoh - Translate hw clock units to usec
- * @clock: value in hw clock units
- */
-unsigned int ath5k_hw_clocktoh(struct ath5k_hw *ah, unsigned int clock)
-{
-	struct ath_common *common = ath5k_hw_common(ah);
-	return clock / common->clockrate;
-}
-
-/**
- * ath5k_hw_set_clockrate - Set common->clockrate for the current channel
-=======
- * ath5k_hw_set_cts_timeout - Set CTS timeout on PCU
->>>>>>> 3cbea436
- *
- * @ah: The &struct ath5k_hw
- */
-<<<<<<< HEAD
-void ath5k_hw_set_clockrate(struct ath5k_hw *ah)
-{
-	struct ieee80211_channel *channel = ah->ah_current_channel;
-	struct ath_common *common = ath5k_hw_common(ah);
-	int clock;
-
-	if (channel->hw_value & CHANNEL_5GHZ)
-		clock = 40; /* 802.11a */
-	else if (channel->hw_value & CHANNEL_CCK)
-		clock = 22; /* 802.11b */
-	else
-		clock = 44; /* 802.11g */
-=======
-static int ath5k_hw_set_cts_timeout(struct ath5k_hw *ah, unsigned int timeout)
-{
-	if (ath5k_hw_clocktoh(ah, AR5K_REG_MS(0xffffffff, AR5K_TIME_OUT_CTS))
-			<= timeout)
-		return -EINVAL;
-
-	AR5K_REG_WRITE_BITS(ah, AR5K_TIME_OUT, AR5K_TIME_OUT_CTS,
-			ath5k_hw_htoclock(ah, timeout));
->>>>>>> 3cbea436
-
-	/* Clock rate in turbo modes is twice the normal rate */
-	if (channel->hw_value & CHANNEL_TURBO)
-		clock *= 2;
-
-	common->clockrate = clock;
-}
-
-/**
- * ath5k_hw_get_default_slottime - Get the default slot time for current mode
- *
- * @ah: The &struct ath5k_hw
- */
-static unsigned int ath5k_hw_get_default_slottime(struct ath5k_hw *ah)
-{
-	struct ieee80211_channel *channel = ah->ah_current_channel;
-
-	if (channel->hw_value & CHANNEL_TURBO)
-		return 6; /* both turbo modes */
-
-	if (channel->hw_value & CHANNEL_CCK)
-		return 20; /* 802.11b */
-
-	return 9; /* 802.11 a/g */
-}
-
-/**
- * ath5k_hw_get_default_sifs - Get the default SIFS for current mode
- *
- * @ah: The &struct ath5k_hw
- */
-static unsigned int ath5k_hw_get_default_sifs(struct ath5k_hw *ah)
-{
-	struct ieee80211_channel *channel = ah->ah_current_channel;
-
-	if (channel->hw_value & CHANNEL_TURBO)
-		return 8; /* both turbo modes */
-
-	if (channel->hw_value & CHANNEL_5GHZ)
-		return 16; /* 802.11a */
-
-	return 10; /* 802.11 b/g */
 }
 
 
@@ -597,42 +412,6 @@
 		ath_hw_setbssidmask(common);
 }
 
-<<<<<<< HEAD
-/************\
-* RX Control *
-\************/
-
-/**
- * ath5k_hw_start_rx_pcu - Start RX engine
- *
- * @ah: The &struct ath5k_hw
- *
- * Starts RX engine on PCU so that hw can process RXed frames
- * (ACK etc).
- *
- * NOTE: RX DMA should be already enabled using ath5k_hw_start_rx_dma
- */
-void ath5k_hw_start_rx_pcu(struct ath5k_hw *ah)
-{
-	AR5K_REG_DISABLE_BITS(ah, AR5K_DIAG_SW, AR5K_DIAG_SW_DIS_RX);
-}
-
-/**
- * at5k_hw_stop_rx_pcu - Stop RX engine
- *
- * @ah: The &struct ath5k_hw
- *
- * Stops RX engine on PCU
- *
- * TODO: Detach ANI here
- */
-void ath5k_hw_stop_rx_pcu(struct ath5k_hw *ah)
-{
-	AR5K_REG_ENABLE_BITS(ah, AR5K_DIAG_SW, AR5K_DIAG_SW_DIS_RX);
-}
-
-=======
->>>>>>> 3cbea436
 /*
  * Set multicast filter
  */
@@ -737,7 +516,6 @@
 	u32 tsf_lower, tsf_upper1, tsf_upper2;
 	int i;
 	unsigned long flags;
-<<<<<<< HEAD
 
 	/* This code is time critical - we don't want to be interrupted here */
 	local_irq_save(flags);
@@ -754,24 +532,6 @@
 	 * 3 register reads are needed.
 	 */
 
-=======
-
-	/* This code is time critical - we don't want to be interrupted here */
-	local_irq_save(flags);
-
-	/*
-	 * While reading TSF upper and then lower part, the clock is still
-	 * counting (or jumping in case of IBSS merge) so we might get
-	 * inconsistent values. To avoid this, we read the upper part again
-	 * and check it has not been changed. We make the hypothesis that a
-	 * maximum of 3 changes can happens in a row (we use 10 as a safe
-	 * value).
-	 *
-	 * Impact on performance is pretty small, since in most cases, only
-	 * 3 register reads are needed.
-	 */
-
->>>>>>> 3cbea436
 	tsf_upper1 = ath5k_hw_reg_read(ah, AR5K_TSF_U32);
 	for (i = 0; i < ATH5K_MAX_TSF_READ; i++) {
 		tsf_lower = ath5k_hw_reg_read(ah, AR5K_TSF_L32);
@@ -919,7 +679,6 @@
  * around (Timers are 16 bit).
  *
  * Returns true if O.K.
-<<<<<<< HEAD
  */
 static inline bool
 ath5k_check_timer_win(int a, int b, int window, int intval)
@@ -1004,105 +763,6 @@
  * @ah: The &struct ath5k_hw
  * @coverage_class: IEEE 802.11 coverage class number
  *
- * Sets slot time, ACK timeout and CTS timeout for given coverage class.
- */
-void ath5k_hw_set_coverage_class(struct ath5k_hw *ah, u8 coverage_class)
-{
-	/* As defined by IEEE 802.11-2007 17.3.8.6 */
-	int slot_time = ath5k_hw_get_default_slottime(ah) + 3 * coverage_class;
-	int ack_timeout = ath5k_hw_get_default_sifs(ah) + slot_time;
-	int cts_timeout = ack_timeout;
-
-	ath5k_hw_set_slot_time(ah, slot_time);
-	ath5k_hw_set_ack_timeout(ah, ack_timeout);
-	ath5k_hw_set_cts_timeout(ah, cts_timeout);
-
-	ah->ah_coverage_class = coverage_class;
-=======
- */
-static inline bool
-ath5k_check_timer_win(int a, int b, int window, int intval)
-{
-	/*
-	 * 1.) usually B should be A + window
-	 * 2.) A already updated, B not updated yet
-	 * 3.) A already updated and has wrapped around
-	 * 4.) B has wrapped around
-	 */
-	if ((b - a == window) ||				/* 1.) */
-	    (a - b == intval - window) ||			/* 2.) */
-	    ((a | 0x10000) - b == intval - window) ||		/* 3.) */
-	    ((b | 0x10000) - a == window))			/* 4.) */
-		return true; /* O.K. */
-	return false;
-}
-
-/**
- * ath5k_hw_check_beacon_timers - Check if the beacon timers are correct
- *
- * @ah: The &struct ath5k_hw
- * @intval: beacon interval
- *
- * This is a workaround for IBSS mode:
- *
- * The need for this function arises from the fact that we have 4 separate
- * HW timer registers (TIMER0 - TIMER3), which are closely related to the
- * next beacon target time (NBTT), and that the HW updates these timers
- * seperately based on the current TSF value. The hardware increments each
- * timer by the beacon interval, when the local TSF coverted to TU is equal
- * to the value stored in the timer.
- *
- * The reception of a beacon with the same BSSID can update the local HW TSF
- * at any time - this is something we can't avoid. If the TSF jumps to a
- * time which is later than the time stored in a timer, this timer will not
- * be updated until the TSF in TU wraps around at 16 bit (the size of the
- * timers) and reaches the time which is stored in the timer.
- *
- * The problem is that these timers are closely related to TIMER0 (NBTT) and
- * that they define a time "window". When the TSF jumps between two timers
- * (e.g. ATIM and NBTT), the one in the past will be left behind (not
- * updated), while the one in the future will be updated every beacon
- * interval. This causes the window to get larger, until the TSF wraps
- * around as described above and the timer which was left behind gets
- * updated again. But - because the beacon interval is usually not an exact
- * divisor of the size of the timers (16 bit), an unwanted "window" between
- * these timers has developed!
- *
- * This is especially important with the ATIM window, because during
- * the ATIM window only ATIM frames and no data frames are allowed to be
- * sent, which creates transmission pauses after each beacon. This symptom
- * has been described as "ramping ping" because ping times increase linearly
- * for some time and then drop down again. A wrong window on the DMA beacon
- * timer has the same effect, so we check for these two conditions.
- *
- * Returns true if O.K.
- */
-bool
-ath5k_hw_check_beacon_timers(struct ath5k_hw *ah, int intval)
-{
-	unsigned int nbtt, atim, dma;
-
-	nbtt = ath5k_hw_reg_read(ah, AR5K_TIMER0);
-	atim = ath5k_hw_reg_read(ah, AR5K_TIMER3);
-	dma = ath5k_hw_reg_read(ah, AR5K_TIMER1) >> 3;
-
-	/* NOTE: SWBA is different. Having a wrong window there does not
-	 * stop us from sending data and this condition is catched thru
-	 * other means (SWBA interrupt) */
-
-	if (ath5k_check_timer_win(nbtt, atim, 1, intval) &&
-	    ath5k_check_timer_win(dma, nbtt, AR5K_TUNE_DMA_BEACON_RESP,
-				  intval))
-		return true; /* O.K. */
-	return false;
-}
-
-/**
- * ath5k_hw_set_coverage_class - Set IEEE 802.11 coverage class
- *
- * @ah: The &struct ath5k_hw
- * @coverage_class: IEEE 802.11 coverage class number
- *
  * Sets IFS intervals and ACK/CTS timeouts for given coverage class.
  */
 void ath5k_hw_set_coverage_class(struct ath5k_hw *ah, u8 coverage_class)
@@ -1283,5 +943,4 @@
 			AR5K_REG_ENABLE_BITS(ah, AR5K_STA_ID1, val);
 	}
 	return;
->>>>>>> 3cbea436
 }