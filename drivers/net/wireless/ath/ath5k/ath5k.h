/*
 * Copyright (c) 2004-2007 Reyk Floeter <reyk@openbsd.org>
 * Copyright (c) 2006-2007 Nick Kossifidis <mickflemm@gmail.com>
 *
 * Permission to use, copy, modify, and distribute this software for any
 * purpose with or without fee is hereby granted, provided that the above
 * copyright notice and this permission notice appear in all copies.
 *
 * THE SOFTWARE IS PROVIDED "AS IS" AND THE AUTHOR DISCLAIMS ALL WARRANTIES
 * WITH REGARD TO THIS SOFTWARE INCLUDING ALL IMPLIED WARRANTIES OF
 * MERCHANTABILITY AND FITNESS. IN NO EVENT SHALL THE AUTHOR BE LIABLE FOR
 * ANY SPECIAL, DIRECT, INDIRECT, OR CONSEQUENTIAL DAMAGES OR ANY DAMAGES
 * WHATSOEVER RESULTING FROM LOSS OF USE, DATA OR PROFITS, WHETHER IN AN
 * ACTION OF CONTRACT, NEGLIGENCE OR OTHER TORTIOUS ACTION, ARISING OUT OF
 * OR IN CONNECTION WITH THE USE OR PERFORMANCE OF THIS SOFTWARE.
 */

#ifndef _ATH5K_H
#define _ATH5K_H

/* TODO: Clean up channel debugging (doesn't work anyway) and start
 * working on reg. control code using all available eeprom information
 * (rev. engineering needed) */
#define CHAN_DEBUG	0

#include <linux/io.h>
#include <linux/interrupt.h>
#include <linux/types.h>
#include <linux/average.h>
#include <linux/leds.h>
#include <net/mac80211.h>

/* RX/TX descriptor hw structs
 * TODO: Driver part should only see sw structs */
#include "desc.h"

/* EEPROM structs/offsets
 * TODO: Make a more generic struct (eg. add more stuff to ath5k_capabilities)
 * and clean up common bits, then introduce set/get functions in eeprom.c */
#include "eeprom.h"
#include "debug.h"
#include "../ath.h"
#include "ani.h"

/* PCI IDs */
#define PCI_DEVICE_ID_ATHEROS_AR5210		0x0007 /* AR5210 */
#define PCI_DEVICE_ID_ATHEROS_AR5311		0x0011 /* AR5311 */
#define PCI_DEVICE_ID_ATHEROS_AR5211		0x0012 /* AR5211 */
#define PCI_DEVICE_ID_ATHEROS_AR5212		0x0013 /* AR5212 */
#define PCI_DEVICE_ID_3COM_3CRDAG675		0x0013 /* 3CRDAG675 (Atheros AR5212) */
#define PCI_DEVICE_ID_3COM_2_3CRPAG175		0x0013 /* 3CRPAG175 (Atheros AR5212) */
#define PCI_DEVICE_ID_ATHEROS_AR5210_AP		0x0207 /* AR5210 (Early) */
#define PCI_DEVICE_ID_ATHEROS_AR5212_IBM	0x1014 /* AR5212 (IBM MiniPCI) */
#define PCI_DEVICE_ID_ATHEROS_AR5210_DEFAULT	0x1107 /* AR5210 (no eeprom) */
#define PCI_DEVICE_ID_ATHEROS_AR5212_DEFAULT	0x1113 /* AR5212 (no eeprom) */
#define PCI_DEVICE_ID_ATHEROS_AR5211_DEFAULT	0x1112 /* AR5211 (no eeprom) */
#define PCI_DEVICE_ID_ATHEROS_AR5212_FPGA	0xf013 /* AR5212 (emulation board) */
#define PCI_DEVICE_ID_ATHEROS_AR5211_LEGACY	0xff12 /* AR5211 (emulation board) */
#define PCI_DEVICE_ID_ATHEROS_AR5211_FPGA11B	0xf11b /* AR5211 (emulation board) */
#define PCI_DEVICE_ID_ATHEROS_AR5312_REV2	0x0052 /* AR5312 WMAC (AP31) */
#define PCI_DEVICE_ID_ATHEROS_AR5312_REV7	0x0057 /* AR5312 WMAC (AP30-040) */
#define PCI_DEVICE_ID_ATHEROS_AR5312_REV8	0x0058 /* AR5312 WMAC (AP43-030) */
#define PCI_DEVICE_ID_ATHEROS_AR5212_0014	0x0014 /* AR5212 compatible */
#define PCI_DEVICE_ID_ATHEROS_AR5212_0015	0x0015 /* AR5212 compatible */
#define PCI_DEVICE_ID_ATHEROS_AR5212_0016	0x0016 /* AR5212 compatible */
#define PCI_DEVICE_ID_ATHEROS_AR5212_0017	0x0017 /* AR5212 compatible */
#define PCI_DEVICE_ID_ATHEROS_AR5212_0018	0x0018 /* AR5212 compatible */
#define PCI_DEVICE_ID_ATHEROS_AR5212_0019	0x0019 /* AR5212 compatible */
#define PCI_DEVICE_ID_ATHEROS_AR2413		0x001a /* AR2413 (Griffin-lite) */
#define PCI_DEVICE_ID_ATHEROS_AR5413		0x001b /* AR5413 (Eagle) */
#define PCI_DEVICE_ID_ATHEROS_AR5424		0x001c /* AR5424 (Condor PCI-E) */
#define PCI_DEVICE_ID_ATHEROS_AR5416		0x0023 /* AR5416 */
#define PCI_DEVICE_ID_ATHEROS_AR5418		0x0024 /* AR5418 */

/****************************\
  GENERIC DRIVER DEFINITIONS
\****************************/

#define ATH5K_PRINTF(fmt, ...) \
	printk(KERN_WARNING "%s: " fmt, __func__, ##__VA_ARGS__)

#define ATH5K_PRINTK(_sc, _level, _fmt, ...) \
	printk(_level "ath5k %s: " _fmt, \
		((_sc) && (_sc)->hw) ? wiphy_name((_sc)->hw->wiphy) : "", \
		##__VA_ARGS__)

#define ATH5K_PRINTK_LIMIT(_sc, _level, _fmt, ...) do { \
	if (net_ratelimit()) \
		ATH5K_PRINTK(_sc, _level, _fmt, ##__VA_ARGS__); \
	} while (0)

#define ATH5K_INFO(_sc, _fmt, ...) \
	ATH5K_PRINTK(_sc, KERN_INFO, _fmt, ##__VA_ARGS__)

#define ATH5K_WARN(_sc, _fmt, ...) \
	ATH5K_PRINTK_LIMIT(_sc, KERN_WARNING, _fmt, ##__VA_ARGS__)

#define ATH5K_ERR(_sc, _fmt, ...) \
	ATH5K_PRINTK_LIMIT(_sc, KERN_ERR, _fmt, ##__VA_ARGS__)

/*
 * AR5K REGISTER ACCESS
 */

/* Some macros to read/write fields */

/* First shift, then mask */
#define AR5K_REG_SM(_val, _flags)					\
	(((_val) << _flags##_S) & (_flags))

/* First mask, then shift */
#define AR5K_REG_MS(_val, _flags)					\
	(((_val) & (_flags)) >> _flags##_S)

/* Some registers can hold multiple values of interest. For this
 * reason when we want to write to these registers we must first
 * retrieve the values which we do not want to clear (lets call this
 * old_data) and then set the register with this and our new_value:
 * ( old_data | new_value) */
#define AR5K_REG_WRITE_BITS(ah, _reg, _flags, _val)			\
	ath5k_hw_reg_write(ah, (ath5k_hw_reg_read(ah, _reg) & ~(_flags)) | \
	    (((_val) << _flags##_S) & (_flags)), _reg)

#define AR5K_REG_MASKED_BITS(ah, _reg, _flags, _mask)			\
	ath5k_hw_reg_write(ah, (ath5k_hw_reg_read(ah, _reg) &		\
			(_mask)) | (_flags), _reg)

#define AR5K_REG_ENABLE_BITS(ah, _reg, _flags)				\
	ath5k_hw_reg_write(ah, ath5k_hw_reg_read(ah, _reg) | (_flags), _reg)

#define AR5K_REG_DISABLE_BITS(ah, _reg, _flags)			\
	ath5k_hw_reg_write(ah, ath5k_hw_reg_read(ah, _reg) & ~(_flags), _reg)

/* Access QCU registers per queue */
#define AR5K_REG_READ_Q(ah, _reg, _queue)				\
	(ath5k_hw_reg_read(ah, _reg) & (1 << _queue))			\

#define AR5K_REG_WRITE_Q(ah, _reg, _queue)				\
	ath5k_hw_reg_write(ah, (1 << _queue), _reg)

#define AR5K_Q_ENABLE_BITS(_reg, _queue) do {				\
	_reg |= 1 << _queue;						\
} while (0)

#define AR5K_Q_DISABLE_BITS(_reg, _queue) do {				\
	_reg &= ~(1 << _queue);						\
} while (0)

/* Used while writing initvals */
#define AR5K_REG_WAIT(_i) do {						\
	if (_i % 64)							\
		udelay(1);						\
} while (0)

/*
 * Some tunable values (these should be changeable by the user)
 * TODO: Make use of them and add more options OR use debug/configfs
 */
#define AR5K_TUNE_DMA_BEACON_RESP		2
#define AR5K_TUNE_SW_BEACON_RESP		10
#define AR5K_TUNE_ADDITIONAL_SWBA_BACKOFF	0
#define AR5K_TUNE_MIN_TX_FIFO_THRES		1
#define AR5K_TUNE_MAX_TX_FIFO_THRES	((IEEE80211_MAX_FRAME_LEN / 64) + 1)
#define AR5K_TUNE_REGISTER_TIMEOUT		20000
/* Register for RSSI threshold has a mask of 0xff, so 255 seems to
 * be the max value. */
#define AR5K_TUNE_RSSI_THRES			129
/* This must be set when setting the RSSI threshold otherwise it can
 * prevent a reset. If AR5K_RSSI_THR is read after writing to it
 * the BMISS_THRES will be seen as 0, seems hardware doesn't keep
 * track of it. Max value depends on hardware. For AR5210 this is just 7.
 * For AR5211+ this seems to be up to 255. */
#define AR5K_TUNE_BMISS_THRES			7
#define AR5K_TUNE_REGISTER_DWELL_TIME		20000
#define AR5K_TUNE_BEACON_INTERVAL		100
#define AR5K_TUNE_AIFS				2
#define AR5K_TUNE_AIFS_11B			2
#define AR5K_TUNE_AIFS_XR			0
#define AR5K_TUNE_CWMIN				15
#define AR5K_TUNE_CWMIN_11B			31
#define AR5K_TUNE_CWMIN_XR			3
#define AR5K_TUNE_CWMAX				1023
#define AR5K_TUNE_CWMAX_11B			1023
#define AR5K_TUNE_CWMAX_XR			7
#define AR5K_TUNE_NOISE_FLOOR			-72
#define AR5K_TUNE_CCA_MAX_GOOD_VALUE		-95
#define AR5K_TUNE_MAX_TXPOWER			63
#define AR5K_TUNE_DEFAULT_TXPOWER		25
#define AR5K_TUNE_TPC_TXPOWER			false
#define ATH5K_TUNE_CALIBRATION_INTERVAL_FULL    60000   /* 60 sec */
#define	ATH5K_TUNE_CALIBRATION_INTERVAL_SHORT	10000	/* 10 sec */
#define ATH5K_TUNE_CALIBRATION_INTERVAL_ANI	1000	/* 1 sec */
#define ATH5K_TX_COMPLETE_POLL_INT		3000	/* 3 sec */

#define AR5K_INIT_CARR_SENSE_EN			1

/*Swap RX/TX Descriptor for big endian archs*/
#if defined(__BIG_ENDIAN)
#define AR5K_INIT_CFG	(		\
	AR5K_CFG_SWTD | AR5K_CFG_SWRD	\
)
#else
#define AR5K_INIT_CFG	0x00000000
#endif

/* Initial values */
#define	AR5K_INIT_CYCRSSI_THR1			2

/* Tx retry limit defaults from standard */
#define AR5K_INIT_RETRY_SHORT			7
#define AR5K_INIT_RETRY_LONG			4

/* Slot time */
#define AR5K_INIT_SLOT_TIME_TURBO		6
#define AR5K_INIT_SLOT_TIME_DEFAULT		9
#define	AR5K_INIT_SLOT_TIME_HALF_RATE		13
#define	AR5K_INIT_SLOT_TIME_QUARTER_RATE	21
#define	AR5K_INIT_SLOT_TIME_B			20
#define AR5K_SLOT_TIME_MAX			0xffff

/* SIFS */
#define	AR5K_INIT_SIFS_TURBO			6
#define	AR5K_INIT_SIFS_DEFAULT_BG		10
#define	AR5K_INIT_SIFS_DEFAULT_A		16
#define	AR5K_INIT_SIFS_HALF_RATE		32
#define AR5K_INIT_SIFS_QUARTER_RATE		64

/* Used to calculate tx time for non 5/10/40MHz
 * operation */
/* It's preamble time + signal time (16 + 4) */
#define	AR5K_INIT_OFDM_PREAMPLE_TIME		20
/* Preamble time for 40MHz (turbo) operation (min ?) */
#define	AR5K_INIT_OFDM_PREAMBLE_TIME_MIN	14
#define	AR5K_INIT_OFDM_SYMBOL_TIME		4
#define	AR5K_INIT_OFDM_PLCP_BITS		22

/* Rx latency for 5 and 10MHz operation (max ?) */
#define AR5K_INIT_RX_LAT_MAX			63
/* Tx latencies from initvals (5212 only but no problem
 * because we only tweak them on 5212) */
#define	AR5K_INIT_TX_LAT_A			54
#define	AR5K_INIT_TX_LAT_BG			384
/* Tx latency for 40MHz (turbo) operation (min ?) */
#define	AR5K_INIT_TX_LAT_MIN			32
/* Default Tx/Rx latencies (same for 5211)*/
#define AR5K_INIT_TX_LATENCY_5210		54
#define	AR5K_INIT_RX_LATENCY_5210		29

/* Tx frame to Tx data start delay */
#define AR5K_INIT_TXF2TXD_START_DEFAULT		14
#define AR5K_INIT_TXF2TXD_START_DELAY_10MHZ	12
#define AR5K_INIT_TXF2TXD_START_DELAY_5MHZ	13

/* We need to increase PHY switch and agc settling time
 * on turbo mode */
#define	AR5K_SWITCH_SETTLING			5760
#define	AR5K_SWITCH_SETTLING_TURBO		7168

#define	AR5K_AGC_SETTLING			28
/* 38 on 5210 but shouldn't matter */
#define	AR5K_AGC_SETTLING_TURBO			37



/*****************************\
* GENERIC CHIPSET DEFINITIONS *
\*****************************/

/**
 * enum ath5k_version - MAC Chips
 * @AR5K_AR5210: AR5210 (Crete)
 * @AR5K_AR5211: AR5211 (Oahu/Maui)
 * @AR5K_AR5212: AR5212 (Venice) and newer
 */
enum ath5k_version {
	AR5K_AR5210	= 0,
	AR5K_AR5211	= 1,
	AR5K_AR5212	= 2,
};

/**
 * enum ath5k_radio - PHY Chips
 * @AR5K_RF5110: RF5110 (Fez)
 * @AR5K_RF5111: RF5111 (Sombrero)
 * @AR5K_RF5112: RF2112/5112(A) (Derby/Derby2)
 * @AR5K_RF2413: RF2413/2414 (Griffin/Griffin-Lite)
 * @AR5K_RF5413: RF5413/5414/5424 (Eagle/Condor)
 * @AR5K_RF2316: RF2315/2316 (Cobra SoC)
 * @AR5K_RF2317: RF2317 (Spider SoC)
 * @AR5K_RF2425: RF2425/2417 (Swan/Nalla)
 */
enum ath5k_radio {
	AR5K_RF5110	= 0,
	AR5K_RF5111	= 1,
	AR5K_RF5112	= 2,
	AR5K_RF2413	= 3,
	AR5K_RF5413	= 4,
	AR5K_RF2316	= 5,
	AR5K_RF2317	= 6,
	AR5K_RF2425	= 7,
};

/*
 * Common silicon revision/version values
 */

#define AR5K_SREV_UNKNOWN	0xffff

#define AR5K_SREV_AR5210	0x00 /* Crete */
#define AR5K_SREV_AR5311	0x10 /* Maui 1 */
#define AR5K_SREV_AR5311A	0x20 /* Maui 2 */
#define AR5K_SREV_AR5311B	0x30 /* Spirit */
#define AR5K_SREV_AR5211	0x40 /* Oahu */
#define AR5K_SREV_AR5212	0x50 /* Venice */
#define AR5K_SREV_AR5312_R2	0x52 /* AP31 */
#define AR5K_SREV_AR5212_V4	0x54 /* ??? */
#define AR5K_SREV_AR5213	0x55 /* ??? */
#define AR5K_SREV_AR5312_R7	0x57 /* AP30 */
#define AR5K_SREV_AR2313_R8	0x58 /* AP43 */
#define AR5K_SREV_AR5213A	0x59 /* Hainan */
#define AR5K_SREV_AR2413	0x78 /* Griffin lite */
#define AR5K_SREV_AR2414	0x70 /* Griffin */
#define AR5K_SREV_AR2315_R6	0x86 /* AP51-Light */
#define AR5K_SREV_AR2315_R7	0x87 /* AP51-Full */
#define AR5K_SREV_AR5424	0x90 /* Condor */
#define AR5K_SREV_AR2317_R1	0x90 /* AP61-Light */
#define AR5K_SREV_AR2317_R2	0x91 /* AP61-Full */
#define AR5K_SREV_AR5413	0xa4 /* Eagle lite */
#define AR5K_SREV_AR5414	0xa0 /* Eagle */
#define AR5K_SREV_AR2415	0xb0 /* Talon */
#define AR5K_SREV_AR5416	0xc0 /* PCI-E */
#define AR5K_SREV_AR5418	0xca /* PCI-E */
#define AR5K_SREV_AR2425	0xe0 /* Swan */
#define AR5K_SREV_AR2417	0xf0 /* Nala */

#define AR5K_SREV_RAD_5110	0x00
#define AR5K_SREV_RAD_5111	0x10
#define AR5K_SREV_RAD_5111A	0x15
#define AR5K_SREV_RAD_2111	0x20
#define AR5K_SREV_RAD_5112	0x30
#define AR5K_SREV_RAD_5112A	0x35
#define	AR5K_SREV_RAD_5112B	0x36
#define AR5K_SREV_RAD_2112	0x40
#define AR5K_SREV_RAD_2112A	0x45
#define	AR5K_SREV_RAD_2112B	0x46
#define AR5K_SREV_RAD_2413	0x50
#define AR5K_SREV_RAD_5413	0x60
#define AR5K_SREV_RAD_2316	0x70 /* Cobra SoC */
#define AR5K_SREV_RAD_2317	0x80
#define AR5K_SREV_RAD_5424	0xa0 /* Mostly same as 5413 */
#define AR5K_SREV_RAD_2425	0xa2
#define AR5K_SREV_RAD_5133	0xc0

#define AR5K_SREV_PHY_5211	0x30
#define AR5K_SREV_PHY_5212	0x41
#define	AR5K_SREV_PHY_5212A	0x42
#define AR5K_SREV_PHY_5212B	0x43
#define AR5K_SREV_PHY_2413	0x45
#define AR5K_SREV_PHY_5413	0x61
#define AR5K_SREV_PHY_2425	0x70

/* TODO add support to mac80211 for vendor-specific rates and modes */

/**
 * DOC: Atheros XR
 *
 * Some of this information is based on Documentation from:
 *
 * http://madwifi-project.org/wiki/ChipsetFeatures/SuperAG
 *
 * Atheros' eXtended Range - range enhancing extension is a modulation scheme
 * that is supposed to double the link distance between an Atheros XR-enabled
 * client device with an Atheros XR-enabled access point. This is achieved
 * by increasing the receiver sensitivity up to, -105dBm, which is about 20dB
 * above what the 802.11 specifications demand. In addition, new (proprietary)
 * data rates are introduced: 3, 2, 1, 0.5 and 0.25 MBit/s.
 *
 * Please note that can you either use XR or TURBO but you cannot use both,
 * they are exclusive.
 *
 * Also note that we do not plan to support XR mode at least for now. You can
 * get a mode similar to XR by using 5MHz bwmode.
 */


/**
 * DOC: Atheros SuperAG
 *
 * In addition to XR we have another modulation scheme called TURBO mode
 * that is supposed to provide a throughput transmission speed up to 40Mbit/s
 * -60Mbit/s at a 108Mbit/s signaling rate achieved through the bonding of two
 * 54Mbit/s 802.11g channels. To use this feature both ends must support it.
 * There is also a distinction between "static" and "dynamic" turbo modes:
 *
 * - Static: is the dumb version: devices set to this mode stick to it until
 *     the mode is turned off.
 *
 * - Dynamic: is the intelligent version, the network decides itself if it
 *     is ok to use turbo. As soon as traffic is detected on adjacent channels
 *     (which would get used in turbo mode), or when a non-turbo station joins
 *     the network, turbo mode won't be used until the situation changes again.
 *     Dynamic mode is achieved by Atheros' Adaptive Radio (AR) feature which
 *     monitors the used radio band in order to decide whether turbo mode may
 *     be used or not.
 *
 * This article claims Super G sticks to bonding of channels 5 and 6 for
 * USA:
 *
 * http://www.pcworld.com/article/id,113428-page,1/article.html
 *
 * The channel bonding seems to be driver specific though.
 *
 * In addition to TURBO modes we also have the following features for even
 * greater speed-up:
 *
 * - Bursting: allows multiple frames to be sent at once, rather than pausing
 *     after each frame. Bursting is a standards-compliant feature that can be
 *     used with any Access Point.
 *
 * - Fast frames: increases the amount of information that can be sent per
 *     frame, also resulting in a reduction of transmission overhead. It is a
 *     proprietary feature that needs to be supported by the Access Point.
 *
 * - Compression: data frames are compressed in real time using a Lempel Ziv
 *     algorithm. This is done transparently. Once this feature is enabled,
 *     compression and decompression takes place inside the chipset, without
 *     putting additional load on the host CPU.
 *
 * As with XR we also don't plan to support SuperAG features for now. You can
 * get a mode similar to TURBO by using 40MHz bwmode.
 */


/**
 * enum ath5k_driver_mode - PHY operation mode
 * @AR5K_MODE_11A: 802.11a
 * @AR5K_MODE_11B: 802.11b
 * @AR5K_MODE_11G: 801.11g
 * @AR5K_MODE_MAX: Used for boundary checks
 *
 * Do not change the order here, we use these as
 * array indices and it also maps EEPROM structures.
 */
enum ath5k_driver_mode {
	AR5K_MODE_11A		=	0,
	AR5K_MODE_11B		=	1,
	AR5K_MODE_11G		=	2,
	AR5K_MODE_MAX		=	3
};

/**
 * enum ath5k_ant_mode - Antenna operation mode
 * @AR5K_ANTMODE_DEFAULT: Default antenna setup
 * @AR5K_ANTMODE_FIXED_A: Only antenna A is present
 * @AR5K_ANTMODE_FIXED_B: Only antenna B is present
 * @AR5K_ANTMODE_SINGLE_AP: STA locked on a single ap
 * @AR5K_ANTMODE_SECTOR_AP: AP with tx antenna set on tx desc
 * @AR5K_ANTMODE_SECTOR_STA: STA with tx antenna set on tx desc
 * @AR5K_ANTMODE_DEBUG: Debug mode -A -> Rx, B-> Tx-
 * @AR5K_ANTMODE_MAX: Used for boundary checks
 *
 * For more infos on antenna control check out phy.c
 */
enum ath5k_ant_mode {
	AR5K_ANTMODE_DEFAULT	= 0,
	AR5K_ANTMODE_FIXED_A	= 1,
	AR5K_ANTMODE_FIXED_B	= 2,
	AR5K_ANTMODE_SINGLE_AP	= 3,
	AR5K_ANTMODE_SECTOR_AP	= 4,
	AR5K_ANTMODE_SECTOR_STA	= 5,
	AR5K_ANTMODE_DEBUG	= 6,
	AR5K_ANTMODE_MAX,
};

/**
 * enum ath5k_bw_mode - Bandwidth operation mode
 * @AR5K_BWMODE_DEFAULT: 20MHz, default operation
 * @AR5K_BWMODE_5MHZ: Quarter rate
 * @AR5K_BWMODE_10MHZ: Half rate
 * @AR5K_BWMODE_40MHZ: Turbo
 */
enum ath5k_bw_mode {
	AR5K_BWMODE_DEFAULT	= 0,
	AR5K_BWMODE_5MHZ	= 1,
	AR5K_BWMODE_10MHZ	= 2,
	AR5K_BWMODE_40MHZ	= 3
};



/****************\
  TX DEFINITIONS
\****************/

/**
 * struct ath5k_tx_status - TX Status descriptor
 * @ts_seqnum: Sequence number
 * @ts_tstamp: Timestamp
 * @ts_status: Status code
 * @ts_final_idx: Final transmission series index
 * @ts_final_retry: Final retry count
 * @ts_rssi: RSSI for received ACK
 * @ts_shortretry: Short retry count
 * @ts_virtcol: Virtual collision count
 * @ts_antenna: Antenna used
 *
 * TX status descriptor gets filled by the hw
 * on each transmission attempt.
 */
struct ath5k_tx_status {
	u16	ts_seqnum;
	u16	ts_tstamp;
	u8	ts_status;
	u8	ts_final_idx;
	u8	ts_final_retry;
	s8	ts_rssi;
	u8	ts_shortretry;
	u8	ts_virtcol;
	u8	ts_antenna;
};

#define AR5K_TXSTAT_ALTRATE	0x80
#define AR5K_TXERR_XRETRY	0x01
#define AR5K_TXERR_FILT		0x02
#define AR5K_TXERR_FIFO		0x04

/**
 * enum ath5k_tx_queue - Queue types used to classify tx queues.
 * @AR5K_TX_QUEUE_INACTIVE: q is unused -- see ath5k_hw_release_tx_queue
 * @AR5K_TX_QUEUE_DATA: A normal data queue
 * @AR5K_TX_QUEUE_BEACON: The beacon queue
 * @AR5K_TX_QUEUE_CAB: The after-beacon queue
 * @AR5K_TX_QUEUE_UAPSD: Unscheduled Automatic Power Save Delivery queue
 */
enum ath5k_tx_queue {
	AR5K_TX_QUEUE_INACTIVE = 0,
	AR5K_TX_QUEUE_DATA,
	AR5K_TX_QUEUE_BEACON,
	AR5K_TX_QUEUE_CAB,
	AR5K_TX_QUEUE_UAPSD,
};

#define	AR5K_NUM_TX_QUEUES		10
#define	AR5K_NUM_TX_QUEUES_NOQCU	2

/**
 * enum ath5k_tx_queue_subtype - Queue sub-types to classify normal data queues
 * @AR5K_WME_AC_BK: Background traffic
 * @AR5K_WME_AC_BE: Best-effort (normal) traffic
 * @AR5K_WME_AC_VI: Video traffic
 * @AR5K_WME_AC_VO: Voice traffic
 *
 * These are the 4 Access Categories as defined in
 * WME spec. 0 is the lowest priority and 4 is the
 * highest. Normal data that hasn't been classified
 * goes to the Best Effort AC.
 */
enum ath5k_tx_queue_subtype {
	AR5K_WME_AC_BK = 0,
	AR5K_WME_AC_BE,
	AR5K_WME_AC_VI,
	AR5K_WME_AC_VO,
};

/**
 * enum ath5k_tx_queue_id - Queue ID numbers as returned by the hw functions
 * @AR5K_TX_QUEUE_ID_NOQCU_DATA: Data queue on AR5210 (no QCU available)
 * @AR5K_TX_QUEUE_ID_NOQCU_BEACON: Beacon queue on AR5210 (no QCU available)
 * @AR5K_TX_QUEUE_ID_DATA_MIN: Data queue min index
 * @AR5K_TX_QUEUE_ID_DATA_MAX: Data queue max index
 * @AR5K_TX_QUEUE_ID_CAB: Content after beacon queue
 * @AR5K_TX_QUEUE_ID_BEACON: Beacon queue
 * @AR5K_TX_QUEUE_ID_UAPSD: Urgent Automatic Power Save Delivery,
 *
 * Each number represents a hw queue. If hw does not support hw queues
 * (eg 5210) all data goes in one queue.
 */
enum ath5k_tx_queue_id {
	AR5K_TX_QUEUE_ID_NOQCU_DATA	= 0,
	AR5K_TX_QUEUE_ID_NOQCU_BEACON	= 1,
	AR5K_TX_QUEUE_ID_DATA_MIN	= 0,
	AR5K_TX_QUEUE_ID_DATA_MAX	= 3,
	AR5K_TX_QUEUE_ID_UAPSD		= 7,
	AR5K_TX_QUEUE_ID_CAB		= 8,
	AR5K_TX_QUEUE_ID_BEACON		= 9,
};

/*
 * Flags to set hw queue's parameters...
 */
#define AR5K_TXQ_FLAG_TXOKINT_ENABLE		0x0001	/* Enable TXOK interrupt */
#define AR5K_TXQ_FLAG_TXERRINT_ENABLE		0x0002	/* Enable TXERR interrupt */
#define AR5K_TXQ_FLAG_TXEOLINT_ENABLE		0x0004	/* Enable TXEOL interrupt -not used- */
#define AR5K_TXQ_FLAG_TXDESCINT_ENABLE		0x0008	/* Enable TXDESC interrupt -not used- */
#define AR5K_TXQ_FLAG_TXURNINT_ENABLE		0x0010	/* Enable TXURN interrupt */
#define AR5K_TXQ_FLAG_CBRORNINT_ENABLE		0x0020	/* Enable CBRORN interrupt */
#define AR5K_TXQ_FLAG_CBRURNINT_ENABLE		0x0040	/* Enable CBRURN interrupt */
#define AR5K_TXQ_FLAG_QTRIGINT_ENABLE		0x0080	/* Enable QTRIG interrupt */
#define AR5K_TXQ_FLAG_TXNOFRMINT_ENABLE		0x0100	/* Enable TXNOFRM interrupt */
#define AR5K_TXQ_FLAG_BACKOFF_DISABLE		0x0200	/* Disable random post-backoff */
#define AR5K_TXQ_FLAG_RDYTIME_EXP_POLICY_ENABLE	0x0300	/* Enable ready time expiry policy (?)*/
#define AR5K_TXQ_FLAG_FRAG_BURST_BACKOFF_ENABLE	0x0800	/* Enable backoff while bursting */
#define AR5K_TXQ_FLAG_POST_FR_BKOFF_DIS		0x1000	/* Disable backoff while bursting */
#define AR5K_TXQ_FLAG_COMPRESSION_ENABLE	0x2000	/* Enable hw compression -not implemented-*/

/**
 * struct ath5k_txq - Transmit queue state
 * @qnum: Hardware q number
 * @link: Link ptr in last TX desc
 * @q: Transmit queue (&struct list_head)
 * @lock: Lock on q and link
 * @setup: Is the queue configured
 * @txq_len:Number of queued buffers
 * @txq_max: Max allowed num of queued buffers
 * @txq_poll_mark: Used to check if queue got stuck
 * @txq_stuck: Queue stuck counter
 *
 * One of these exists for each hardware transmit queue.
 * Packets sent to us from above are assigned to queues based
 * on their priority.  Not all devices support a complete set
 * of hardware transmit queues. For those devices the array
 * sc_ac2q will map multiple priorities to fewer hardware queues
 * (typically all to one hardware queue).
 */
struct ath5k_txq {
	unsigned int		qnum;
	u32			*link;
	struct list_head	q;
	spinlock_t		lock;
	bool			setup;
	int			txq_len;
	int			txq_max;
	bool			txq_poll_mark;
	unsigned int		txq_stuck;
};

/**
 * struct ath5k_txq_info - A struct to hold TX queue's parameters
 * @tqi_type: One of enum ath5k_tx_queue
 * @tqi_subtype: One of enum ath5k_tx_queue_subtype
 * @tqi_flags: TX queue flags (see above)
 * @tqi_aifs: Arbitrated Inter-frame Space
 * @tqi_cw_min: Minimum Contention Window
 * @tqi_cw_max: Maximum Contention Window
 * @tqi_cbr_period: Constant bit rate period
 * @tqi_ready_time: Time queue waits after an event when RDYTIME is enabled
 */
struct ath5k_txq_info {
	enum ath5k_tx_queue tqi_type;
	enum ath5k_tx_queue_subtype tqi_subtype;
	u16	tqi_flags;
	u8	tqi_aifs;
	u16	tqi_cw_min;
	u16	tqi_cw_max;
	u32	tqi_cbr_period;
	u32	tqi_cbr_overflow_limit;
	u32	tqi_burst_time;
	u32	tqi_ready_time;
};

/**
 * enum ath5k_pkt_type - Transmit packet types
 * @AR5K_PKT_TYPE_NORMAL: Normal data
 * @AR5K_PKT_TYPE_ATIM: ATIM
 * @AR5K_PKT_TYPE_PSPOLL: PS-Poll
 * @AR5K_PKT_TYPE_BEACON: Beacon
 * @AR5K_PKT_TYPE_PROBE_RESP: Probe response
 * @AR5K_PKT_TYPE_PIFS: PIFS
 * Used on tx control descriptor
 */
enum ath5k_pkt_type {
	AR5K_PKT_TYPE_NORMAL		= 0,
	AR5K_PKT_TYPE_ATIM		= 1,
	AR5K_PKT_TYPE_PSPOLL		= 2,
	AR5K_PKT_TYPE_BEACON		= 3,
	AR5K_PKT_TYPE_PROBE_RESP	= 4,
	AR5K_PKT_TYPE_PIFS		= 5,
};

/*
 * TX power and TPC settings
 */
#define AR5K_TXPOWER_OFDM(_r, _v)	(			\
	((0 & 1) << ((_v) + 6)) |				\
	(((ah->ah_txpower.txp_rates_power_table[(_r)]) & 0x3f) << (_v))	\
)

#define AR5K_TXPOWER_CCK(_r, _v)	(			\
	(ah->ah_txpower.txp_rates_power_table[(_r)] & 0x3f) << (_v)	\
)



/****************\
  RX DEFINITIONS
\****************/

/**
 * struct ath5k_rx_status - RX Status descriptor
 * @rs_datalen: Data length
 * @rs_tstamp: Timestamp
 * @rs_status: Status code
 * @rs_phyerr: PHY error mask
 * @rs_rssi: RSSI in 0.5dbm units
 * @rs_keyix: Index to the key used for decrypting
 * @rs_rate: Rate used to decode the frame
 * @rs_antenna: Antenna used to receive the frame
 * @rs_more: Indicates this is a frame fragment (Fast frames)
 */
struct ath5k_rx_status {
	u16	rs_datalen;
	u16	rs_tstamp;
	u8	rs_status;
	u8	rs_phyerr;
	s8	rs_rssi;
	u8	rs_keyix;
	u8	rs_rate;
	u8	rs_antenna;
	u8	rs_more;
};

#define AR5K_RXERR_CRC		0x01
#define AR5K_RXERR_PHY		0x02
#define AR5K_RXERR_FIFO		0x04
#define AR5K_RXERR_DECRYPT	0x08
#define AR5K_RXERR_MIC		0x10
#define AR5K_RXKEYIX_INVALID	((u8) -1)
#define AR5K_TXKEYIX_INVALID	((u32) -1)


/**************************\
 BEACON TIMERS DEFINITIONS
\**************************/

#define AR5K_BEACON_PERIOD	0x0000ffff
#define AR5K_BEACON_ENA		0x00800000 /*enable beacon xmit*/
#define AR5K_BEACON_RESET_TSF	0x01000000 /*force a TSF reset*/


/*
 * TSF to TU conversion:
 *
 * TSF is a 64bit value in usec (microseconds).
 * TU is a 32bit value and defined by IEEE802.11 (page 6) as "A measurement of
 * time equal to 1024 usec", so it's roughly milliseconds (usec / 1024).
 */
#define TSF_TO_TU(_tsf) (u32)((_tsf) >> 10)



/*******************************\
  GAIN OPTIMIZATION DEFINITIONS
\*******************************/

/**
 * enum ath5k_rfgain - RF Gain optimization engine state
 * @AR5K_RFGAIN_INACTIVE: Engine disabled
 * @AR5K_RFGAIN_ACTIVE: Probe active
 * @AR5K_RFGAIN_READ_REQUESTED: Probe requested
 * @AR5K_RFGAIN_NEED_CHANGE: Gain_F needs change
 */
enum ath5k_rfgain {
	AR5K_RFGAIN_INACTIVE = 0,
	AR5K_RFGAIN_ACTIVE,
	AR5K_RFGAIN_READ_REQUESTED,
	AR5K_RFGAIN_NEED_CHANGE,
};

/**
 * struct ath5k_gain - RF Gain optimization engine state data
 * @g_step_idx: Current step index
 * @g_current: Current gain
 * @g_target: Target gain
 * @g_low: Low gain boundary
 * @g_high: High gain boundary
 * @g_f_corr: Gain_F correction
 * @g_state: One of enum ath5k_rfgain
 */
struct ath5k_gain {
	u8			g_step_idx;
	u8			g_current;
	u8			g_target;
	u8			g_low;
	u8			g_high;
	u8			g_f_corr;
	u8			g_state;
};



/********************\
  COMMON DEFINITIONS
\********************/

#define AR5K_SLOT_TIME_9	396
#define AR5K_SLOT_TIME_20	880
#define AR5K_SLOT_TIME_MAX	0xffff

<<<<<<< HEAD
/*
 * The following structure is used to map 2GHz channels to
 * 5GHz Atheros channels.
=======
/**
 * struct ath5k_athchan_2ghz - 2GHz to 5GHZ map for RF5111
 * @a2_flags: Channel flags (internal)
 * @a2_athchan: HW channel number (internal)
 *
 * This structure is used to map 2GHz channels to
 * 5GHz Atheros channels on 2111 frequency converter
 * that comes together with RF5111
>>>>>>> dcd6c922
 * TODO: Clean up
 */
struct ath5k_athchan_2ghz {
	u32	a2_flags;
	u16	a2_athchan;
};

/**
 * enum ath5k_dmasize -  DMA size definitions (2^(n+2))
 * @AR5K_DMASIZE_4B: 4Bytes
 * @AR5K_DMASIZE_8B: 8Bytes
 * @AR5K_DMASIZE_16B: 16Bytes
 * @AR5K_DMASIZE_32B: 32Bytes
 * @AR5K_DMASIZE_64B: 64Bytes (Default)
 * @AR5K_DMASIZE_128B: 128Bytes
 * @AR5K_DMASIZE_256B: 256Bytes
 * @AR5K_DMASIZE_512B: 512Bytes
 *
 * These are used to set DMA burst size on hw
 *
 * Note: Some platforms can't handle more than 4Bytes
 * be careful on embedded boards.
 */
enum ath5k_dmasize {
	AR5K_DMASIZE_4B	= 0,
	AR5K_DMASIZE_8B,
	AR5K_DMASIZE_16B,
	AR5K_DMASIZE_32B,
	AR5K_DMASIZE_64B,
	AR5K_DMASIZE_128B,
	AR5K_DMASIZE_256B,
	AR5K_DMASIZE_512B
};



/******************\
  RATE DEFINITIONS
\******************/

/**
 * DOC: Rate codes
 *
 * Seems the ar5xxx hardware supports up to 32 rates, indexed by 1-32.
 *
 * The rate code is used to get the RX rate or set the TX rate on the
 * hardware descriptors. It is also used for internal modulation control
 * and settings.
 *
 * This is the hardware rate map we are aware of (html unfriendly):
 *
 * Rate code	Rate (Kbps)
 * ---------	-----------
 * 0x01		 3000 (XR)
 * 0x02		 1000 (XR)
 * 0x03		  250 (XR)
 * 0x04 - 05	-Reserved-
 * 0x06		 2000 (XR)
 * 0x07		  500 (XR)
 * 0x08		48000 (OFDM)
 * 0x09		24000 (OFDM)
 * 0x0A		12000 (OFDM)
 * 0x0B		 6000 (OFDM)
 * 0x0C		54000 (OFDM)
 * 0x0D		36000 (OFDM)
 * 0x0E		18000 (OFDM)
 * 0x0F		 9000 (OFDM)
 * 0x10 - 17	-Reserved-
 * 0x18		11000L (CCK)
 * 0x19		 5500L (CCK)
 * 0x1A		 2000L (CCK)
 * 0x1B		 1000L (CCK)
 * 0x1C		11000S (CCK)
 * 0x1D		 5500S (CCK)
 * 0x1E		 2000S (CCK)
 * 0x1F		-Reserved-
 *
 * "S" indicates CCK rates with short preamble and "L" with long preamble.
 *
 * AR5211 has different rate codes for CCK (802.11B) rates. It only uses the
 * lowest 4 bits, so they are the same as above with a 0xF mask.
 * (0xB, 0xA, 0x9 and 0x8 for 1M, 2M, 5.5M and 11M).
 * We handle this in ath5k_setup_bands().
 */
#define AR5K_MAX_RATES 32

/* B */
#define ATH5K_RATE_CODE_1M	0x1B
#define ATH5K_RATE_CODE_2M	0x1A
#define ATH5K_RATE_CODE_5_5M	0x19
#define ATH5K_RATE_CODE_11M	0x18
/* A and G */
#define ATH5K_RATE_CODE_6M	0x0B
#define ATH5K_RATE_CODE_9M	0x0F
#define ATH5K_RATE_CODE_12M	0x0A
#define ATH5K_RATE_CODE_18M	0x0E
#define ATH5K_RATE_CODE_24M	0x09
#define ATH5K_RATE_CODE_36M	0x0D
#define ATH5K_RATE_CODE_48M	0x08
#define ATH5K_RATE_CODE_54M	0x0C

/* Adding this flag to rate_code on B rates
 * enables short preamble */
#define AR5K_SET_SHORT_PREAMBLE 0x04

/*
 * Crypto definitions
 */

#define AR5K_KEYCACHE_SIZE	8
extern bool ath5k_modparam_nohwcrypt;

/***********************\
 HW RELATED DEFINITIONS
\***********************/

/*
 * Misc definitions
 */
#define	AR5K_RSSI_EP_MULTIPLIER	(1 << 7)

#define AR5K_ASSERT_ENTRY(_e, _s) do {		\
	if (_e >= _s)				\
		return false;			\
} while (0)

/*
 * Hardware interrupt abstraction
 */

/**
 * enum ath5k_int - Hardware interrupt masks helpers
 * @AR5K_INT_RXOK: Frame successfully received
 * @AR5K_INT_RXDESC: Request RX descriptor/Read RX descriptor
 * @AR5K_INT_RXERR: Frame reception failed
 * @AR5K_INT_RXNOFRM: No frame received within a specified time period
 * @AR5K_INT_RXEOL: Reached "End Of List", means we need more RX descriptors
 * @AR5K_INT_RXORN: Indicates we got RX FIFO overrun. Note that Rx overrun is
 *		not always fatal, on some chips we can continue operation
 *		without resetting the card, that's why %AR5K_INT_FATAL is not
 *		common for all chips.
 * @AR5K_INT_RX_ALL: Mask to identify all RX related interrupts
 *
 * @AR5K_INT_TXOK: Frame transmission success
 * @AR5K_INT_TXDESC: Request TX descriptor/Read TX status descriptor
 * @AR5K_INT_TXERR: Frame transmission failure
 * @AR5K_INT_TXEOL: Received End Of List for VEOL (Virtual End Of List). The
 *		Queue Control Unit (QCU) signals an EOL interrupt only if a
 *		descriptor's LinkPtr is NULL. For more details, refer to:
 *		"http://www.freepatentsonline.com/20030225739.html"
 * @AR5K_INT_TXNOFRM: No frame was transmitted within a specified time period
 * @AR5K_INT_TXURN: Indicates we got TX FIFO underrun. In such case we should
 *		increase the TX trigger threshold.
 * @AR5K_INT_TX_ALL: Mask to identify all TX related interrupts
 *
 * @AR5K_INT_MIB: Indicates the either Management Information Base counters or
 *		one of the PHY error counters reached the maximum value and
 *		should be read and cleared.
 * @AR5K_INT_SWI: Software triggered interrupt.
 * @AR5K_INT_RXPHY: RX PHY Error
 * @AR5K_INT_RXKCM: RX Key cache miss
 * @AR5K_INT_SWBA: SoftWare Beacon Alert - indicates its time to send a
 *		beacon that must be handled in software. The alternative is if
 *		you have VEOL support, in that case you let the hardware deal
 *		with things.
 * @AR5K_INT_BRSSI: Beacon received with an RSSI value below our threshold
 * @AR5K_INT_BMISS: If in STA mode this indicates we have stopped seeing
 *		beacons from the AP have associated with, we should probably
 *		try to reassociate. When in IBSS mode this might mean we have
 *		not received any beacons from any local stations. Note that
 *		every station in an IBSS schedules to send beacons at the
 *		Target Beacon Transmission Time (TBTT) with a random backoff.
 * @AR5K_INT_BNR: Beacon queue got triggered (DMA beacon alert) while empty.
 * @AR5K_INT_TIM: Beacon with local station's TIM bit set
 * @AR5K_INT_DTIM: Beacon with DTIM bit and zero DTIM count received
 * @AR5K_INT_DTIM_SYNC: DTIM sync lost
 * @AR5K_INT_GPIO: GPIO interrupt is used for RF Kill switches connected to
 *		our GPIO pins.
 * @AR5K_INT_BCN_TIMEOUT: Beacon timeout, we waited after TBTT but got noting
 * @AR5K_INT_CAB_TIMEOUT: We waited for CAB traffic after the beacon but got
 *		nothing or an incomplete CAB frame sequence.
 * @AR5K_INT_QCBRORN: A queue got it's CBR counter expired
 * @AR5K_INT_QCBRURN: A queue got triggered wile empty
 * @AR5K_INT_QTRIG: A queue got triggered
 *
 * @AR5K_INT_FATAL: Fatal errors were encountered, typically caused by bus/DMA
 *		errors. Indicates we need to reset the card.
 * @AR5K_INT_GLOBAL: Used to clear and set the IER
 * @AR5K_INT_NOCARD: Signals the card has been removed
 * @AR5K_INT_COMMON: Common interrupts shared among MACs with the same
 *		bit value
 *
 * These are mapped to take advantage of some common bits
 * between the MACs, to be able to set intr properties
 * easier. Some of them are not used yet inside hw.c. Most map
 * to the respective hw interrupt value as they are common among different
 * MACs.
 */
enum ath5k_int {
	AR5K_INT_RXOK	= 0x00000001,
	AR5K_INT_RXDESC	= 0x00000002,
	AR5K_INT_RXERR	= 0x00000004,
	AR5K_INT_RXNOFRM = 0x00000008,
	AR5K_INT_RXEOL	= 0x00000010,
	AR5K_INT_RXORN	= 0x00000020,
	AR5K_INT_TXOK	= 0x00000040,
	AR5K_INT_TXDESC	= 0x00000080,
	AR5K_INT_TXERR	= 0x00000100,
	AR5K_INT_TXNOFRM = 0x00000200,
	AR5K_INT_TXEOL	= 0x00000400,
	AR5K_INT_TXURN	= 0x00000800,
	AR5K_INT_MIB	= 0x00001000,
	AR5K_INT_SWI	= 0x00002000,
	AR5K_INT_RXPHY	= 0x00004000,
	AR5K_INT_RXKCM	= 0x00008000,
	AR5K_INT_SWBA	= 0x00010000,
	AR5K_INT_BRSSI	= 0x00020000,
	AR5K_INT_BMISS	= 0x00040000,
	AR5K_INT_FATAL	= 0x00080000, /* Non common */
	AR5K_INT_BNR	= 0x00100000, /* Non common */
	AR5K_INT_TIM	= 0x00200000, /* Non common */
	AR5K_INT_DTIM	= 0x00400000, /* Non common */
	AR5K_INT_DTIM_SYNC =	0x00800000, /* Non common */
	AR5K_INT_GPIO	=	0x01000000,
	AR5K_INT_BCN_TIMEOUT =	0x02000000, /* Non common */
	AR5K_INT_CAB_TIMEOUT =	0x04000000, /* Non common */
	AR5K_INT_QCBRORN =	0x08000000, /* Non common */
	AR5K_INT_QCBRURN =	0x10000000, /* Non common */
	AR5K_INT_QTRIG	=	0x20000000, /* Non common */
	AR5K_INT_GLOBAL =	0x80000000,

	AR5K_INT_TX_ALL = AR5K_INT_TXOK
		| AR5K_INT_TXDESC
		| AR5K_INT_TXERR
		| AR5K_INT_TXNOFRM
		| AR5K_INT_TXEOL
		| AR5K_INT_TXURN,

	AR5K_INT_RX_ALL = AR5K_INT_RXOK
		| AR5K_INT_RXDESC
		| AR5K_INT_RXERR
		| AR5K_INT_RXNOFRM
		| AR5K_INT_RXEOL
		| AR5K_INT_RXORN,

	AR5K_INT_COMMON  = AR5K_INT_RXOK
		| AR5K_INT_RXDESC
		| AR5K_INT_RXERR
		| AR5K_INT_RXNOFRM
		| AR5K_INT_RXEOL
		| AR5K_INT_RXORN
		| AR5K_INT_TXOK
		| AR5K_INT_TXDESC
		| AR5K_INT_TXERR
		| AR5K_INT_TXNOFRM
		| AR5K_INT_TXEOL
		| AR5K_INT_TXURN
		| AR5K_INT_MIB
		| AR5K_INT_SWI
		| AR5K_INT_RXPHY
		| AR5K_INT_RXKCM
		| AR5K_INT_SWBA
		| AR5K_INT_BRSSI
		| AR5K_INT_BMISS
		| AR5K_INT_GPIO
		| AR5K_INT_GLOBAL,

	AR5K_INT_NOCARD	= 0xffffffff
};

/**
 * enum ath5k_calibration_mask - Mask which calibration is active at the moment
 * @AR5K_CALIBRATION_FULL: Full calibration (AGC + SHORT)
 * @AR5K_CALIBRATION_SHORT: Short calibration (NF + I/Q)
 * @AR5K_CALIBRATION_NF: Noise Floor calibration
 * @AR5K_CALIBRATION_ANI: Adaptive Noise Immunity
 */
enum ath5k_calibration_mask {
	AR5K_CALIBRATION_FULL = 0x01,
	AR5K_CALIBRATION_SHORT = 0x02,
	AR5K_CALIBRATION_NF = 0x04,
	AR5K_CALIBRATION_ANI = 0x08,
};

/**
 * enum ath5k_power_mode - Power management modes
 * @AR5K_PM_UNDEFINED: Undefined
 * @AR5K_PM_AUTO: Allow card to sleep if possible
 * @AR5K_PM_AWAKE: Force card to wake up
 * @AR5K_PM_FULL_SLEEP: Force card to full sleep (DANGEROUS)
 * @AR5K_PM_NETWORK_SLEEP: Allow to sleep for a specified duration
 *
 * Currently only PM_AWAKE is used, FULL_SLEEP and NETWORK_SLEEP/AUTO
 * are also known to have problems on some cards. This is not a big
 * problem though because we can have almost the same effect as
 * FULL_SLEEP by putting card on warm reset (it's almost powered down).
 */
enum ath5k_power_mode {
	AR5K_PM_UNDEFINED = 0,
	AR5K_PM_AUTO,
	AR5K_PM_AWAKE,
	AR5K_PM_FULL_SLEEP,
	AR5K_PM_NETWORK_SLEEP,
};

/*
 * These match net80211 definitions (not used in
 * mac80211).
 * TODO: Clean this up
 */
#define AR5K_LED_INIT	0 /*IEEE80211_S_INIT*/
#define AR5K_LED_SCAN	1 /*IEEE80211_S_SCAN*/
#define AR5K_LED_AUTH	2 /*IEEE80211_S_AUTH*/
#define AR5K_LED_ASSOC	3 /*IEEE80211_S_ASSOC*/
#define AR5K_LED_RUN	4 /*IEEE80211_S_RUN*/

/* GPIO-controlled software LED */
#define AR5K_SOFTLED_PIN	0
#define AR5K_SOFTLED_ON		0
#define AR5K_SOFTLED_OFF	1


/* XXX: we *may* move cap_range stuff to struct wiphy */
struct ath5k_capabilities {
	/*
	 * Supported PHY modes
	 * (ie. AR5K_MODE_11A, AR5K_MODE_11B, ...)
	 */
	DECLARE_BITMAP(cap_mode, AR5K_MODE_MAX);

	/*
	 * Frequency range (without regulation restrictions)
	 */
	struct {
		u16	range_2ghz_min;
		u16	range_2ghz_max;
		u16	range_5ghz_min;
		u16	range_5ghz_max;
	} cap_range;

	/*
	 * Values stored in the EEPROM (some of them...)
	 */
	struct ath5k_eeprom_info	cap_eeprom;

	/*
	 * Queue information
	 */
	struct {
		u8	q_tx_num;
	} cap_queues;

	bool cap_has_phyerr_counters;
	bool cap_has_mrr_support;
	bool cap_needs_2GHz_ovr;
};

/* size of noise floor history (keep it a power of two) */
#define ATH5K_NF_CAL_HIST_MAX	8
struct ath5k_nfcal_hist {
	s16 index;				/* current index into nfval */
	s16 nfval[ATH5K_NF_CAL_HIST_MAX];	/* last few noise floors */
};

#define ATH5K_LED_MAX_NAME_LEN 31

/*
 * State for LED triggers
 */
struct ath5k_led {
	char name[ATH5K_LED_MAX_NAME_LEN + 1];	/* name of the LED in sysfs */
	struct ath5k_hw *ah;			/* driver state */
	struct led_classdev led_dev;		/* led classdev */
};

/* Rfkill */
struct ath5k_rfkill {
	/* GPIO PIN for rfkill */
	u16 gpio;
	/* polarity of rfkill GPIO PIN */
	bool polarity;
	/* RFKILL toggle tasklet */
	struct tasklet_struct toggleq;
};

/* statistics */
struct ath5k_statistics {
	/* antenna use */
	unsigned int antenna_rx[5];	/* frames count per antenna RX */
	unsigned int antenna_tx[5];	/* frames count per antenna TX */

	/* frame errors */
	unsigned int rx_all_count;	/* all RX frames, including errors */
	unsigned int tx_all_count;	/* all TX frames, including errors */
	unsigned int rx_bytes_count;	/* all RX bytes, including errored pkts
					 * and the MAC headers for each packet
					 */
	unsigned int tx_bytes_count;	/* all TX bytes, including errored pkts
					 * and the MAC headers and padding for
					 * each packet.
					 */
	unsigned int rxerr_crc;
	unsigned int rxerr_phy;
	unsigned int rxerr_phy_code[32];
	unsigned int rxerr_fifo;
	unsigned int rxerr_decrypt;
	unsigned int rxerr_mic;
	unsigned int rxerr_proc;
	unsigned int rxerr_jumbo;
	unsigned int txerr_retry;
	unsigned int txerr_fifo;
	unsigned int txerr_filt;

	/* MIB counters */
	unsigned int ack_fail;
	unsigned int rts_fail;
	unsigned int rts_ok;
	unsigned int fcs_error;
	unsigned int beacons;

	unsigned int mib_intr;
	unsigned int rxorn_intr;
	unsigned int rxeol_intr;
};

/*
 * Misc defines
 */

#define AR5K_MAX_GPIO		10
#define AR5K_MAX_RF_BANKS	8

#if CHAN_DEBUG
#define ATH_CHAN_MAX	(26 + 26 + 26 + 200 + 200)
#else
#define ATH_CHAN_MAX	(14 + 14 + 14 + 252 + 20)
#endif

#define	ATH_RXBUF	40		/* number of RX buffers */
#define	ATH_TXBUF	200		/* number of TX buffers */
#define ATH_BCBUF	4		/* number of beacon buffers */
#define ATH5K_TXQ_LEN_MAX	(ATH_TXBUF / 4)		/* bufs per queue */
#define ATH5K_TXQ_LEN_LOW	(ATH5K_TXQ_LEN_MAX / 2)	/* low mark */

/* Driver state associated with an instance of a device */
struct ath5k_hw {
	struct ath_common       common;

	struct pci_dev		*pdev;
	struct device		*dev;		/* for dma mapping */
	int irq;
	u16 devid;
	void __iomem		*iobase;	/* address of the device */
	struct mutex		lock;		/* dev-level lock */
	struct ieee80211_hw	*hw;		/* IEEE 802.11 common */
	struct ieee80211_supported_band sbands[IEEE80211_NUM_BANDS];
	struct ieee80211_channel channels[ATH_CHAN_MAX];
	struct ieee80211_rate	rates[IEEE80211_NUM_BANDS][AR5K_MAX_RATES];
	s8			rate_idx[IEEE80211_NUM_BANDS][AR5K_MAX_RATES];
	enum nl80211_iftype	opmode;

#ifdef CONFIG_ATH5K_DEBUG
	struct ath5k_dbg_info	debug;		/* debug info */
#endif /* CONFIG_ATH5K_DEBUG */

	struct ath5k_buf	*bufptr;	/* allocated buffer ptr */
	struct ath5k_desc	*desc;		/* TX/RX descriptors */
	dma_addr_t		desc_daddr;	/* DMA (physical) address */
	size_t			desc_len;	/* size of TX/RX descriptors */

	DECLARE_BITMAP(status, 4);
#define ATH_STAT_INVALID	0		/* disable hardware accesses */
#define ATH_STAT_PROMISC	1
#define ATH_STAT_LEDSOFT	2		/* enable LED gpio status */
#define ATH_STAT_STARTED	3		/* opened & irqs enabled */

	unsigned int		filter_flags;	/* HW flags, AR5K_RX_FILTER_* */
	struct ieee80211_channel *curchan;	/* current h/w channel */

	u16			nvifs;

	enum ath5k_int		imask;		/* interrupt mask copy */

	spinlock_t		irqlock;
	bool			rx_pending;	/* rx tasklet pending */
	bool			tx_pending;	/* tx tasklet pending */

	u8			bssidmask[ETH_ALEN];

	unsigned int		led_pin,	/* GPIO pin for driving LED */
				led_on;		/* pin setting for LED on */

	struct work_struct	reset_work;	/* deferred chip reset */
	struct work_struct	calib_work;	/* deferred phy calibration */

	struct list_head	rxbuf;		/* receive buffer */
	spinlock_t		rxbuflock;
	u32			*rxlink;	/* link ptr in last RX desc */
	struct tasklet_struct	rxtq;		/* rx intr tasklet */
	struct ath5k_led	rx_led;		/* rx led */

	struct list_head	txbuf;		/* transmit buffer */
	spinlock_t		txbuflock;
	unsigned int		txbuf_len;	/* buf count in txbuf list */
	struct ath5k_txq	txqs[AR5K_NUM_TX_QUEUES];	/* tx queues */
	struct tasklet_struct	txtq;		/* tx intr tasklet */
	struct ath5k_led	tx_led;		/* tx led */

	struct ath5k_rfkill	rf_kill;

	spinlock_t		block;		/* protects beacon */
	struct tasklet_struct	beacontq;	/* beacon intr tasklet */
	struct list_head	bcbuf;		/* beacon buffer */
	struct ieee80211_vif	*bslot[ATH_BCBUF];
	u16			num_ap_vifs;
	u16			num_adhoc_vifs;
	unsigned int		bhalq,		/* SW q for outgoing beacons */
				bmisscount,	/* missed beacon transmits */
				bintval,	/* beacon interval in TU */
				bsent;
	unsigned int		nexttbtt;	/* next beacon time in TU */
	struct ath5k_txq	*cabq;		/* content after beacon */

	int			power_level;	/* Requested tx power in dBm */
	bool			assoc;		/* associate state */
	bool			enable_beacon;	/* true if beacons are on */

	struct ath5k_statistics	stats;

	struct ath5k_ani_state	ani_state;
	struct tasklet_struct	ani_tasklet;	/* ANI calibration */

	struct delayed_work	tx_complete_work;

	struct survey_info	survey;		/* collected survey info */

	enum ath5k_int		ah_imr;

	struct ieee80211_channel *ah_current_channel;
	bool			ah_iq_cal_needed;
	bool			ah_single_chip;

	enum ath5k_version	ah_version;
	enum ath5k_radio	ah_radio;
	u32			ah_mac_srev;
	u16			ah_mac_version;
	u16			ah_phy_revision;
	u16			ah_radio_5ghz_revision;
	u16			ah_radio_2ghz_revision;

#define ah_modes		ah_capabilities.cap_mode
#define ah_ee_version		ah_capabilities.cap_eeprom.ee_version

	u8			ah_retry_long;
	u8			ah_retry_short;

	u32			ah_use_32khz_clock;

	u8			ah_coverage_class;
	bool			ah_ack_bitrate_high;
	u8			ah_bwmode;
	bool			ah_short_slot;

	/* Antenna Control */
	u32			ah_ant_ctl[AR5K_EEPROM_N_MODES][AR5K_ANT_MAX];
	u8			ah_ant_mode;
	u8			ah_tx_ant;
	u8			ah_def_ant;

	struct ath5k_capabilities ah_capabilities;

	struct ath5k_txq_info	ah_txq[AR5K_NUM_TX_QUEUES];
	u32			ah_txq_status;
	u32			ah_txq_imr_txok;
	u32			ah_txq_imr_txerr;
	u32			ah_txq_imr_txurn;
	u32			ah_txq_imr_txdesc;
	u32			ah_txq_imr_txeol;
	u32			ah_txq_imr_cbrorn;
	u32			ah_txq_imr_cbrurn;
	u32			ah_txq_imr_qtrig;
	u32			ah_txq_imr_nofrm;

	u32			ah_txq_isr_txok_all;
	u32			ah_txq_isr_txurn;
	u32			ah_txq_isr_qcborn;
	u32			ah_txq_isr_qcburn;
	u32			ah_txq_isr_qtrig;

	u32			*ah_rf_banks;
	size_t			ah_rf_banks_size;
	size_t			ah_rf_regs_count;
	struct ath5k_gain	ah_gain;
	u8			ah_offset[AR5K_MAX_RF_BANKS];


	struct {
		/* Temporary tables used for interpolation */
		u8		tmpL[AR5K_EEPROM_N_PD_GAINS]
					[AR5K_EEPROM_POWER_TABLE_SIZE];
		u8		tmpR[AR5K_EEPROM_N_PD_GAINS]
					[AR5K_EEPROM_POWER_TABLE_SIZE];
		u8		txp_pd_table[AR5K_EEPROM_POWER_TABLE_SIZE * 2];
		u16		txp_rates_power_table[AR5K_MAX_RATES];
		u8		txp_min_idx;
		bool		txp_tpc;
		/* Values in 0.25dB units */
		s16		txp_min_pwr;
		s16		txp_max_pwr;
		s16		txp_cur_pwr;
		/* Values in 0.5dB units */
		s16		txp_offset;
		s16		txp_ofdm;
		s16		txp_cck_ofdm_gainf_delta;
		/* Value in dB units */
		s16		txp_cck_ofdm_pwr_delta;
		bool		txp_setup;
	} ah_txpower;

	struct ath5k_nfcal_hist ah_nfcal_hist;

	/* average beacon RSSI in our BSS (used by ANI) */
	struct ewma		ah_beacon_rssi_avg;

	/* noise floor from last periodic calibration */
	s32			ah_noise_floor;

	/* Calibration timestamp */
	unsigned long		ah_cal_next_full;
	unsigned long		ah_cal_next_short;
	unsigned long		ah_cal_next_ani;

	/* Calibration mask */
	u8			ah_cal_mask;

	/*
	 * Function pointers
	 */
	int (*ah_setup_tx_desc)(struct ath5k_hw *, struct ath5k_desc *,
		unsigned int, unsigned int, int, enum ath5k_pkt_type,
		unsigned int, unsigned int, unsigned int, unsigned int,
		unsigned int, unsigned int, unsigned int, unsigned int);
	int (*ah_proc_tx_desc)(struct ath5k_hw *, struct ath5k_desc *,
		struct ath5k_tx_status *);
	int (*ah_proc_rx_desc)(struct ath5k_hw *, struct ath5k_desc *,
		struct ath5k_rx_status *);
};

struct ath_bus_ops {
	enum ath_bus_type ath_bus_type;
	void (*read_cachesize)(struct ath_common *common, int *csz);
	bool (*eeprom_read)(struct ath_common *common, u32 off, u16 *data);
	int (*eeprom_read_mac)(struct ath5k_hw *ah, u8 *mac);
};

/*
 * Prototypes
 */
extern const struct ieee80211_ops ath5k_hw_ops;

/* Initialization and detach functions */
int ath5k_hw_init(struct ath5k_hw *ah);
void ath5k_hw_deinit(struct ath5k_hw *ah);

int ath5k_sysfs_register(struct ath5k_hw *ah);
void ath5k_sysfs_unregister(struct ath5k_hw *ah);

/*Chip id helper functions */
int ath5k_hw_read_srev(struct ath5k_hw *ah);

/* LED functions */
int ath5k_init_leds(struct ath5k_hw *ah);
void ath5k_led_enable(struct ath5k_hw *ah);
void ath5k_led_off(struct ath5k_hw *ah);
void ath5k_unregister_leds(struct ath5k_hw *ah);


/* Reset Functions */
int ath5k_hw_nic_wakeup(struct ath5k_hw *ah, struct ieee80211_channel *channel);
int ath5k_hw_on_hold(struct ath5k_hw *ah);
int ath5k_hw_reset(struct ath5k_hw *ah, enum nl80211_iftype op_mode,
	   struct ieee80211_channel *channel, bool fast, bool skip_pcu);
int ath5k_hw_register_timeout(struct ath5k_hw *ah, u32 reg, u32 flag, u32 val,
			      bool is_set);
/* Power management functions */


/* Clock rate related functions */
unsigned int ath5k_hw_htoclock(struct ath5k_hw *ah, unsigned int usec);
unsigned int ath5k_hw_clocktoh(struct ath5k_hw *ah, unsigned int clock);
void ath5k_hw_set_clockrate(struct ath5k_hw *ah);


/* DMA Related Functions */
void ath5k_hw_start_rx_dma(struct ath5k_hw *ah);
u32 ath5k_hw_get_rxdp(struct ath5k_hw *ah);
int ath5k_hw_set_rxdp(struct ath5k_hw *ah, u32 phys_addr);
int ath5k_hw_start_tx_dma(struct ath5k_hw *ah, unsigned int queue);
int ath5k_hw_stop_beacon_queue(struct ath5k_hw *ah, unsigned int queue);
u32 ath5k_hw_get_txdp(struct ath5k_hw *ah, unsigned int queue);
int ath5k_hw_set_txdp(struct ath5k_hw *ah, unsigned int queue,
				u32 phys_addr);
int ath5k_hw_update_tx_triglevel(struct ath5k_hw *ah, bool increase);
/* Interrupt handling */
bool ath5k_hw_is_intr_pending(struct ath5k_hw *ah);
int ath5k_hw_get_isr(struct ath5k_hw *ah, enum ath5k_int *interrupt_mask);
enum ath5k_int ath5k_hw_set_imr(struct ath5k_hw *ah, enum ath5k_int new_mask);
void ath5k_hw_update_mib_counters(struct ath5k_hw *ah);
/* Init/Stop functions */
void ath5k_hw_dma_init(struct ath5k_hw *ah);
int ath5k_hw_dma_stop(struct ath5k_hw *ah);

/* EEPROM access functions */
int ath5k_eeprom_init(struct ath5k_hw *ah);
void ath5k_eeprom_detach(struct ath5k_hw *ah);


/* Protocol Control Unit Functions */
/* Helpers */
int ath5k_hw_get_frame_duration(struct ath5k_hw *ah,
		int len, struct ieee80211_rate *rate, bool shortpre);
unsigned int ath5k_hw_get_default_slottime(struct ath5k_hw *ah);
unsigned int ath5k_hw_get_default_sifs(struct ath5k_hw *ah);
int ath5k_hw_set_opmode(struct ath5k_hw *ah, enum nl80211_iftype opmode);
void ath5k_hw_set_coverage_class(struct ath5k_hw *ah, u8 coverage_class);
/* RX filter control*/
int ath5k_hw_set_lladdr(struct ath5k_hw *ah, const u8 *mac);
void ath5k_hw_set_bssid(struct ath5k_hw *ah);
void ath5k_hw_set_bssid_mask(struct ath5k_hw *ah, const u8 *mask);
void ath5k_hw_set_mcast_filter(struct ath5k_hw *ah, u32 filter0, u32 filter1);
u32 ath5k_hw_get_rx_filter(struct ath5k_hw *ah);
void ath5k_hw_set_rx_filter(struct ath5k_hw *ah, u32 filter);
/* Receive (DRU) start/stop functions */
void ath5k_hw_start_rx_pcu(struct ath5k_hw *ah);
void ath5k_hw_stop_rx_pcu(struct ath5k_hw *ah);
/* Beacon control functions */
u64 ath5k_hw_get_tsf64(struct ath5k_hw *ah);
void ath5k_hw_set_tsf64(struct ath5k_hw *ah, u64 tsf64);
void ath5k_hw_reset_tsf(struct ath5k_hw *ah);
void ath5k_hw_init_beacon_timers(struct ath5k_hw *ah, u32 next_beacon,
							u32 interval);
bool ath5k_hw_check_beacon_timers(struct ath5k_hw *ah, int intval);
/* Init function */
void ath5k_hw_pcu_init(struct ath5k_hw *ah, enum nl80211_iftype op_mode);

/* Queue Control Unit, DFS Control Unit Functions */
int ath5k_hw_get_tx_queueprops(struct ath5k_hw *ah, int queue,
			       struct ath5k_txq_info *queue_info);
int ath5k_hw_set_tx_queueprops(struct ath5k_hw *ah, int queue,
			       const struct ath5k_txq_info *queue_info);
int ath5k_hw_setup_tx_queue(struct ath5k_hw *ah,
			    enum ath5k_tx_queue queue_type,
			    struct ath5k_txq_info *queue_info);
void ath5k_hw_set_tx_retry_limits(struct ath5k_hw *ah,
				  unsigned int queue);
u32 ath5k_hw_num_tx_pending(struct ath5k_hw *ah, unsigned int queue);
void ath5k_hw_release_tx_queue(struct ath5k_hw *ah, unsigned int queue);
int ath5k_hw_reset_tx_queue(struct ath5k_hw *ah, unsigned int queue);
int ath5k_hw_set_ifs_intervals(struct ath5k_hw *ah, unsigned int slot_time);
/* Init function */
int ath5k_hw_init_queues(struct ath5k_hw *ah);

/* Hardware Descriptor Functions */
int ath5k_hw_init_desc_functions(struct ath5k_hw *ah);
int ath5k_hw_setup_rx_desc(struct ath5k_hw *ah, struct ath5k_desc *desc,
			   u32 size, unsigned int flags);
int ath5k_hw_setup_mrr_tx_desc(struct ath5k_hw *ah, struct ath5k_desc *desc,
	unsigned int tx_rate1, u_int tx_tries1, u_int tx_rate2,
	u_int tx_tries2, unsigned int tx_rate3, u_int tx_tries3);


/* GPIO Functions */
void ath5k_hw_set_ledstate(struct ath5k_hw *ah, unsigned int state);
int ath5k_hw_set_gpio_input(struct ath5k_hw *ah, u32 gpio);
int ath5k_hw_set_gpio_output(struct ath5k_hw *ah, u32 gpio);
u32 ath5k_hw_get_gpio(struct ath5k_hw *ah, u32 gpio);
int ath5k_hw_set_gpio(struct ath5k_hw *ah, u32 gpio, u32 val);
void ath5k_hw_set_gpio_intr(struct ath5k_hw *ah, unsigned int gpio,
			    u32 interrupt_level);


/* RFkill Functions */
void ath5k_rfkill_hw_start(struct ath5k_hw *ah);
void ath5k_rfkill_hw_stop(struct ath5k_hw *ah);


/* Misc functions TODO: Cleanup */
int ath5k_hw_set_capabilities(struct ath5k_hw *ah);
int ath5k_hw_enable_pspoll(struct ath5k_hw *ah, u8 *bssid, u16 assoc_id);
int ath5k_hw_disable_pspoll(struct ath5k_hw *ah);


/* Initial register settings functions */
int ath5k_hw_write_initvals(struct ath5k_hw *ah, u8 mode, bool change_channel);


/* PHY functions */
/* Misc PHY functions */
u16 ath5k_hw_radio_revision(struct ath5k_hw *ah, enum ieee80211_band band);
int ath5k_hw_phy_disable(struct ath5k_hw *ah);
/* Gain_F optimization */
enum ath5k_rfgain ath5k_hw_gainf_calibrate(struct ath5k_hw *ah);
int ath5k_hw_rfgain_opt_init(struct ath5k_hw *ah);
/* PHY/RF channel functions */
bool ath5k_channel_ok(struct ath5k_hw *ah, struct ieee80211_channel *channel);
/* PHY calibration */
void ath5k_hw_init_nfcal_hist(struct ath5k_hw *ah);
int ath5k_hw_phy_calibrate(struct ath5k_hw *ah,
			   struct ieee80211_channel *channel);
void ath5k_hw_update_noise_floor(struct ath5k_hw *ah);
/* Spur mitigation */
bool ath5k_hw_chan_has_spur_noise(struct ath5k_hw *ah,
				  struct ieee80211_channel *channel);
/* Antenna control */
void ath5k_hw_set_antenna_mode(struct ath5k_hw *ah, u8 ant_mode);
void ath5k_hw_set_antenna_switch(struct ath5k_hw *ah, u8 ee_mode);
/* TX power setup */
int ath5k_hw_set_txpower_limit(struct ath5k_hw *ah, u8 txpower);
/* Init function */
int ath5k_hw_phy_init(struct ath5k_hw *ah, struct ieee80211_channel *channel,
				u8 mode, bool fast);

/*
 * Functions used internally
 */

static inline struct ath_common *ath5k_hw_common(struct ath5k_hw *ah)
{
	return &ah->common;
}

static inline struct ath_regulatory *ath5k_hw_regulatory(struct ath5k_hw *ah)
{
	return &(ath5k_hw_common(ah)->regulatory);
}

#ifdef CONFIG_ATHEROS_AR231X
#define AR5K_AR2315_PCI_BASE	((void __iomem *)0xb0100000)

static inline void __iomem *ath5k_ahb_reg(struct ath5k_hw *ah, u16 reg)
{
	/* On AR2315 and AR2317 the PCI clock domain registers
	 * are outside of the WMAC register space */
	if (unlikely((reg >= 0x4000) && (reg < 0x5000) &&
	    (ah->ah_mac_srev >= AR5K_SREV_AR2315_R6)))
		return AR5K_AR2315_PCI_BASE + reg;

	return ah->iobase + reg;
}

static inline u32 ath5k_hw_reg_read(struct ath5k_hw *ah, u16 reg)
{
	return __raw_readl(ath5k_ahb_reg(ah, reg));
}

static inline void ath5k_hw_reg_write(struct ath5k_hw *ah, u32 val, u16 reg)
{
	__raw_writel(val, ath5k_ahb_reg(ah, reg));
}

#else

static inline u32 ath5k_hw_reg_read(struct ath5k_hw *ah, u16 reg)
{
	return ioread32(ah->iobase + reg);
}

static inline void ath5k_hw_reg_write(struct ath5k_hw *ah, u32 val, u16 reg)
{
	iowrite32(val, ah->iobase + reg);
}

#endif

static inline enum ath_bus_type ath5k_get_bus_type(struct ath5k_hw *ah)
{
	return ath5k_hw_common(ah)->bus_ops->ath_bus_type;
}

static inline void ath5k_read_cachesize(struct ath_common *common, int *csz)
{
	common->bus_ops->read_cachesize(common, csz);
}

static inline bool ath5k_hw_nvram_read(struct ath5k_hw *ah, u32 off, u16 *data)
{
	struct ath_common *common = ath5k_hw_common(ah);
	return common->bus_ops->eeprom_read(common, off, data);
}

static inline u32 ath5k_hw_bitswap(u32 val, unsigned int bits)
{
	u32 retval = 0, bit, i;

	for (i = 0; i < bits; i++) {
		bit = (val >> i) & 1;
		retval = (retval << 1) | bit;
	}

	return retval;
}

#endif<|MERGE_RESOLUTION|>--- conflicted
+++ resolved
@@ -796,11 +796,6 @@
 #define AR5K_SLOT_TIME_20	880
 #define AR5K_SLOT_TIME_MAX	0xffff
 
-<<<<<<< HEAD
-/*
- * The following structure is used to map 2GHz channels to
- * 5GHz Atheros channels.
-=======
 /**
  * struct ath5k_athchan_2ghz - 2GHz to 5GHZ map for RF5111
  * @a2_flags: Channel flags (internal)
@@ -809,7 +804,6 @@
  * This structure is used to map 2GHz channels to
  * 5GHz Atheros channels on 2111 frequency converter
  * that comes together with RF5111
->>>>>>> dcd6c922
  * TODO: Clean up
  */
 struct ath5k_athchan_2ghz {
