/*
 * Back-end of the driver for virtual network devices. This portion of the
 * driver exports a 'unified' network-device interface that can be accessed
 * by any operating system that implements a compatible front end. A
 * reference front-end implementation can be found in:
 *  drivers/net/xen-netfront.c
 *
 * Copyright (c) 2002-2005, K A Fraser
 *
 * This program is free software; you can redistribute it and/or
 * modify it under the terms of the GNU General Public License version 2
 * as published by the Free Software Foundation; or, when distributed
 * separately from the Linux kernel or incorporated into other
 * software packages, subject to the following license:
 *
 * Permission is hereby granted, free of charge, to any person obtaining a copy
 * of this source file (the "Software"), to deal in the Software without
 * restriction, including without limitation the rights to use, copy, modify,
 * merge, publish, distribute, sublicense, and/or sell copies of the Software,
 * and to permit persons to whom the Software is furnished to do so, subject to
 * the following conditions:
 *
 * The above copyright notice and this permission notice shall be included in
 * all copies or substantial portions of the Software.
 *
 * THE SOFTWARE IS PROVIDED "AS IS", WITHOUT WARRANTY OF ANY KIND, EXPRESS OR
 * IMPLIED, INCLUDING BUT NOT LIMITED TO THE WARRANTIES OF MERCHANTABILITY,
 * FITNESS FOR A PARTICULAR PURPOSE AND NONINFRINGEMENT. IN NO EVENT SHALL THE
 * AUTHORS OR COPYRIGHT HOLDERS BE LIABLE FOR ANY CLAIM, DAMAGES OR OTHER
 * LIABILITY, WHETHER IN AN ACTION OF CONTRACT, TORT OR OTHERWISE, ARISING
 * FROM, OUT OF OR IN CONNECTION WITH THE SOFTWARE OR THE USE OR OTHER DEALINGS
 * IN THE SOFTWARE.
 */

#include "common.h"

#include <linux/kthread.h>
#include <linux/if_vlan.h>
#include <linux/udp.h>

#include <net/tcp.h>

#include <xen/events.h>
#include <xen/interface/memory.h>

#include <asm/xen/hypercall.h>
#include <asm/xen/page.h>

struct pending_tx_info {
	struct xen_netif_tx_request req;
	struct xenvif *vif;
};
typedef unsigned int pending_ring_idx_t;

struct netbk_rx_meta {
	int id;
	int size;
	int gso_size;
};

#define MAX_PENDING_REQS 256

/* Discriminate from any valid pending_idx value. */
#define INVALID_PENDING_IDX 0xFFFF

#define MAX_BUFFER_OFFSET PAGE_SIZE

/* extra field used in struct page */
union page_ext {
	struct {
#if BITS_PER_LONG < 64
#define IDX_WIDTH   8
#define GROUP_WIDTH (BITS_PER_LONG - IDX_WIDTH)
		unsigned int group:GROUP_WIDTH;
		unsigned int idx:IDX_WIDTH;
#else
		unsigned int group, idx;
#endif
	} e;
	void *mapping;
};

struct xen_netbk {
	wait_queue_head_t wq;
	struct task_struct *task;

	struct sk_buff_head rx_queue;
	struct sk_buff_head tx_queue;

	struct timer_list net_timer;

	struct page *mmap_pages[MAX_PENDING_REQS];

	pending_ring_idx_t pending_prod;
	pending_ring_idx_t pending_cons;
	struct list_head net_schedule_list;

	/* Protect the net_schedule_list in netif. */
	spinlock_t net_schedule_list_lock;

	atomic_t netfront_count;

	struct pending_tx_info pending_tx_info[MAX_PENDING_REQS];
	struct gnttab_copy tx_copy_ops[MAX_PENDING_REQS];

	u16 pending_ring[MAX_PENDING_REQS];

	/*
	 * Given MAX_BUFFER_OFFSET of 4096 the worst case is that each
	 * head/fragment page uses 2 copy operations because it
	 * straddles two buffers in the frontend.
	 */
	struct gnttab_copy grant_copy_op[2*XEN_NETIF_RX_RING_SIZE];
	struct netbk_rx_meta meta[2*XEN_NETIF_RX_RING_SIZE];
};

static struct xen_netbk *xen_netbk;
static int xen_netbk_group_nr;

void xen_netbk_add_xenvif(struct xenvif *vif)
{
	int i;
	int min_netfront_count;
	int min_group = 0;
	struct xen_netbk *netbk;

	min_netfront_count = atomic_read(&xen_netbk[0].netfront_count);
	for (i = 0; i < xen_netbk_group_nr; i++) {
		int netfront_count = atomic_read(&xen_netbk[i].netfront_count);
		if (netfront_count < min_netfront_count) {
			min_group = i;
			min_netfront_count = netfront_count;
		}
	}

	netbk = &xen_netbk[min_group];

	vif->netbk = netbk;
	atomic_inc(&netbk->netfront_count);
}

void xen_netbk_remove_xenvif(struct xenvif *vif)
{
	struct xen_netbk *netbk = vif->netbk;
	vif->netbk = NULL;
	atomic_dec(&netbk->netfront_count);
}

static void xen_netbk_idx_release(struct xen_netbk *netbk, u16 pending_idx);
static void make_tx_response(struct xenvif *vif,
			     struct xen_netif_tx_request *txp,
			     s8       st);
static struct xen_netif_rx_response *make_rx_response(struct xenvif *vif,
					     u16      id,
					     s8       st,
					     u16      offset,
					     u16      size,
					     u16      flags);

static inline unsigned long idx_to_pfn(struct xen_netbk *netbk,
				       u16 idx)
{
	return page_to_pfn(netbk->mmap_pages[idx]);
}

static inline unsigned long idx_to_kaddr(struct xen_netbk *netbk,
					 u16 idx)
{
	return (unsigned long)pfn_to_kaddr(idx_to_pfn(netbk, idx));
}

/* extra field used in struct page */
static inline void set_page_ext(struct page *pg, struct xen_netbk *netbk,
				unsigned int idx)
{
	unsigned int group = netbk - xen_netbk;
	union page_ext ext = { .e = { .group = group + 1, .idx = idx } };

	BUILD_BUG_ON(sizeof(ext) > sizeof(ext.mapping));
	pg->mapping = ext.mapping;
}

static int get_page_ext(struct page *pg,
			unsigned int *pgroup, unsigned int *pidx)
{
	union page_ext ext = { .mapping = pg->mapping };
	struct xen_netbk *netbk;
	unsigned int group, idx;

	group = ext.e.group - 1;

	if (group < 0 || group >= xen_netbk_group_nr)
		return 0;

	netbk = &xen_netbk[group];

	idx = ext.e.idx;

	if ((idx < 0) || (idx >= MAX_PENDING_REQS))
		return 0;

	if (netbk->mmap_pages[idx] != pg)
		return 0;

	*pgroup = group;
	*pidx = idx;

	return 1;
}

/*
 * This is the amount of packet we copy rather than map, so that the
 * guest can't fiddle with the contents of the headers while we do
 * packet processing on them (netfilter, routing, etc).
 */
#define PKT_PROT_LEN    (ETH_HLEN + \
			 VLAN_HLEN + \
			 sizeof(struct iphdr) + MAX_IPOPTLEN + \
			 sizeof(struct tcphdr) + MAX_TCP_OPTION_SPACE)

static u16 frag_get_pending_idx(skb_frag_t *frag)
{
	return (u16)frag->page_offset;
}

static void frag_set_pending_idx(skb_frag_t *frag, u16 pending_idx)
{
	frag->page_offset = pending_idx;
}

static inline pending_ring_idx_t pending_index(unsigned i)
{
	return i & (MAX_PENDING_REQS-1);
}

static inline pending_ring_idx_t nr_pending_reqs(struct xen_netbk *netbk)
{
	return MAX_PENDING_REQS -
		netbk->pending_prod + netbk->pending_cons;
}

static void xen_netbk_kick_thread(struct xen_netbk *netbk)
{
	wake_up(&netbk->wq);
}

static int max_required_rx_slots(struct xenvif *vif)
{
	int max = DIV_ROUND_UP(vif->dev->mtu, PAGE_SIZE);

	if (vif->can_sg || vif->gso || vif->gso_prefix)
		max += MAX_SKB_FRAGS + 1; /* extra_info + frags */

	return max;
}

int xen_netbk_rx_ring_full(struct xenvif *vif)
{
	RING_IDX peek   = vif->rx_req_cons_peek;
	RING_IDX needed = max_required_rx_slots(vif);

	return ((vif->rx.sring->req_prod - peek) < needed) ||
	       ((vif->rx.rsp_prod_pvt + XEN_NETIF_RX_RING_SIZE - peek) < needed);
}

int xen_netbk_must_stop_queue(struct xenvif *vif)
{
	if (!xen_netbk_rx_ring_full(vif))
		return 0;

	vif->rx.sring->req_event = vif->rx_req_cons_peek +
		max_required_rx_slots(vif);
	mb(); /* request notification /then/ check the queue */

	return xen_netbk_rx_ring_full(vif);
}

/*
 * Returns true if we should start a new receive buffer instead of
 * adding 'size' bytes to a buffer which currently contains 'offset'
 * bytes.
 */
static bool start_new_rx_buffer(int offset, unsigned long size, int head)
{
	/* simple case: we have completely filled the current buffer. */
	if (offset == MAX_BUFFER_OFFSET)
		return true;

	/*
	 * complex case: start a fresh buffer if the current frag
	 * would overflow the current buffer but only if:
	 *     (i)   this frag would fit completely in the next buffer
	 * and (ii)  there is already some data in the current buffer
	 * and (iii) this is not the head buffer.
	 *
	 * Where:
	 * - (i) stops us splitting a frag into two copies
	 *   unless the frag is too large for a single buffer.
	 * - (ii) stops us from leaving a buffer pointlessly empty.
	 * - (iii) stops us leaving the first buffer
	 *   empty. Strictly speaking this is already covered
	 *   by (ii) but is explicitly checked because
	 *   netfront relies on the first buffer being
	 *   non-empty and can crash otherwise.
	 *
	 * This means we will effectively linearise small
	 * frags but do not needlessly split large buffers
	 * into multiple copies tend to give large frags their
	 * own buffers as before.
	 */
	if ((offset + size > MAX_BUFFER_OFFSET) &&
	    (size <= MAX_BUFFER_OFFSET) && offset && !head)
		return true;

	return false;
}

/*
 * Figure out how many ring slots we're going to need to send @skb to
 * the guest. This function is essentially a dry run of
 * netbk_gop_frag_copy.
 */
unsigned int xen_netbk_count_skb_slots(struct xenvif *vif, struct sk_buff *skb)
{
	unsigned int count;
	int i, copy_off;

	count = DIV_ROUND_UP(
			offset_in_page(skb->data)+skb_headlen(skb), PAGE_SIZE);

	copy_off = skb_headlen(skb) % PAGE_SIZE;

	if (skb_shinfo(skb)->gso_size)
		count++;

	for (i = 0; i < skb_shinfo(skb)->nr_frags; i++) {
		unsigned long size = skb_frag_size(&skb_shinfo(skb)->frags[i]);
		unsigned long bytes;
		while (size > 0) {
			BUG_ON(copy_off > MAX_BUFFER_OFFSET);

			if (start_new_rx_buffer(copy_off, size, 0)) {
				count++;
				copy_off = 0;
			}

			bytes = size;
			if (copy_off + bytes > MAX_BUFFER_OFFSET)
				bytes = MAX_BUFFER_OFFSET - copy_off;

			copy_off += bytes;
			size -= bytes;
		}
	}
	return count;
}

struct netrx_pending_operations {
	unsigned copy_prod, copy_cons;
	unsigned meta_prod, meta_cons;
	struct gnttab_copy *copy;
	struct netbk_rx_meta *meta;
	int copy_off;
	grant_ref_t copy_gref;
};

static struct netbk_rx_meta *get_next_rx_buffer(struct xenvif *vif,
						struct netrx_pending_operations *npo)
{
	struct netbk_rx_meta *meta;
	struct xen_netif_rx_request *req;

	req = RING_GET_REQUEST(&vif->rx, vif->rx.req_cons++);

	meta = npo->meta + npo->meta_prod++;
	meta->gso_size = 0;
	meta->size = 0;
	meta->id = req->id;

	npo->copy_off = 0;
	npo->copy_gref = req->gref;

	return meta;
}

/*
 * Set up the grant operations for this fragment. If it's a flipping
 * interface, we also set up the unmap request from here.
 */
static void netbk_gop_frag_copy(struct xenvif *vif, struct sk_buff *skb,
				struct netrx_pending_operations *npo,
				struct page *page, unsigned long size,
				unsigned long offset, int *head)
{
	struct gnttab_copy *copy_gop;
	struct netbk_rx_meta *meta;
	/*
	 * These variables are used iff get_page_ext returns true,
	 * in which case they are guaranteed to be initialized.
	 */
	unsigned int uninitialized_var(group), uninitialized_var(idx);
	int foreign = get_page_ext(page, &group, &idx);
	unsigned long bytes;

	/* Data must not cross a page boundary. */
	BUG_ON(size + offset > PAGE_SIZE);

	meta = npo->meta + npo->meta_prod - 1;

	while (size > 0) {
		BUG_ON(npo->copy_off > MAX_BUFFER_OFFSET);

		if (start_new_rx_buffer(npo->copy_off, size, *head)) {
			/*
			 * Netfront requires there to be some data in the head
			 * buffer.
			 */
			BUG_ON(*head);

			meta = get_next_rx_buffer(vif, npo);
		}

		bytes = size;
		if (npo->copy_off + bytes > MAX_BUFFER_OFFSET)
			bytes = MAX_BUFFER_OFFSET - npo->copy_off;

		copy_gop = npo->copy + npo->copy_prod++;
		copy_gop->flags = GNTCOPY_dest_gref;
		if (foreign) {
			struct xen_netbk *netbk = &xen_netbk[group];
			struct pending_tx_info *src_pend;

			src_pend = &netbk->pending_tx_info[idx];

			copy_gop->source.domid = src_pend->vif->domid;
			copy_gop->source.u.ref = src_pend->req.gref;
			copy_gop->flags |= GNTCOPY_source_gref;
		} else {
			void *vaddr = page_address(page);
			copy_gop->source.domid = DOMID_SELF;
			copy_gop->source.u.gmfn = virt_to_mfn(vaddr);
		}
		copy_gop->source.offset = offset;
		copy_gop->dest.domid = vif->domid;

		copy_gop->dest.offset = npo->copy_off;
		copy_gop->dest.u.ref = npo->copy_gref;
		copy_gop->len = bytes;

		npo->copy_off += bytes;
		meta->size += bytes;

		offset += bytes;
		size -= bytes;

		/* Leave a gap for the GSO descriptor. */
		if (*head && skb_shinfo(skb)->gso_size && !vif->gso_prefix)
			vif->rx.req_cons++;

		*head = 0; /* There must be something in this buffer now. */

	}
}

/*
 * Prepare an SKB to be transmitted to the frontend.
 *
 * This function is responsible for allocating grant operations, meta
 * structures, etc.
 *
 * It returns the number of meta structures consumed. The number of
 * ring slots used is always equal to the number of meta slots used
 * plus the number of GSO descriptors used. Currently, we use either
 * zero GSO descriptors (for non-GSO packets) or one descriptor (for
 * frontend-side LRO).
 */
static int netbk_gop_skb(struct sk_buff *skb,
			 struct netrx_pending_operations *npo)
{
	struct xenvif *vif = netdev_priv(skb->dev);
	int nr_frags = skb_shinfo(skb)->nr_frags;
	int i;
	struct xen_netif_rx_request *req;
	struct netbk_rx_meta *meta;
	unsigned char *data;
	int head = 1;
	int old_meta_prod;

	old_meta_prod = npo->meta_prod;

	/* Set up a GSO prefix descriptor, if necessary */
	if (skb_shinfo(skb)->gso_size && vif->gso_prefix) {
		req = RING_GET_REQUEST(&vif->rx, vif->rx.req_cons++);
		meta = npo->meta + npo->meta_prod++;
		meta->gso_size = skb_shinfo(skb)->gso_size;
		meta->size = 0;
		meta->id = req->id;
	}

	req = RING_GET_REQUEST(&vif->rx, vif->rx.req_cons++);
	meta = npo->meta + npo->meta_prod++;

	if (!vif->gso_prefix)
		meta->gso_size = skb_shinfo(skb)->gso_size;
	else
		meta->gso_size = 0;

	meta->size = 0;
	meta->id = req->id;
	npo->copy_off = 0;
	npo->copy_gref = req->gref;

	data = skb->data;
	while (data < skb_tail_pointer(skb)) {
		unsigned int offset = offset_in_page(data);
		unsigned int len = PAGE_SIZE - offset;

		if (data + len > skb_tail_pointer(skb))
			len = skb_tail_pointer(skb) - data;

		netbk_gop_frag_copy(vif, skb, npo,
				    virt_to_page(data), len, offset, &head);
		data += len;
	}

	for (i = 0; i < nr_frags; i++) {
		netbk_gop_frag_copy(vif, skb, npo,
				    skb_frag_page(&skb_shinfo(skb)->frags[i]),
				    skb_frag_size(&skb_shinfo(skb)->frags[i]),
				    skb_shinfo(skb)->frags[i].page_offset,
				    &head);
	}

	return npo->meta_prod - old_meta_prod;
}

/*
 * This is a twin to netbk_gop_skb.  Assume that netbk_gop_skb was
 * used to set up the operations on the top of
 * netrx_pending_operations, which have since been done.  Check that
 * they didn't give any errors and advance over them.
 */
static int netbk_check_gop(struct xenvif *vif, int nr_meta_slots,
			   struct netrx_pending_operations *npo)
{
	struct gnttab_copy     *copy_op;
	int status = XEN_NETIF_RSP_OKAY;
	int i;

	for (i = 0; i < nr_meta_slots; i++) {
		copy_op = npo->copy + npo->copy_cons++;
		if (copy_op->status != GNTST_okay) {
			netdev_dbg(vif->dev,
				   "Bad status %d from copy to DOM%d.\n",
				   copy_op->status, vif->domid);
			status = XEN_NETIF_RSP_ERROR;
		}
	}

	return status;
}

static void netbk_add_frag_responses(struct xenvif *vif, int status,
				     struct netbk_rx_meta *meta,
				     int nr_meta_slots)
{
	int i;
	unsigned long offset;

	/* No fragments used */
	if (nr_meta_slots <= 1)
		return;

	nr_meta_slots--;

	for (i = 0; i < nr_meta_slots; i++) {
		int flags;
		if (i == nr_meta_slots - 1)
			flags = 0;
		else
			flags = XEN_NETRXF_more_data;

		offset = 0;
		make_rx_response(vif, meta[i].id, status, offset,
				 meta[i].size, flags);
	}
}

struct skb_cb_overlay {
	int meta_slots_used;
};

static void xen_netbk_rx_action(struct xen_netbk *netbk)
{
	struct xenvif *vif = NULL, *tmp;
	s8 status;
	u16 irq, flags;
	struct xen_netif_rx_response *resp;
	struct sk_buff_head rxq;
	struct sk_buff *skb;
	LIST_HEAD(notify);
	int ret;
	int nr_frags;
	int count;
	unsigned long offset;
	struct skb_cb_overlay *sco;

	struct netrx_pending_operations npo = {
		.copy  = netbk->grant_copy_op,
		.meta  = netbk->meta,
	};

	skb_queue_head_init(&rxq);

	count = 0;

	while ((skb = skb_dequeue(&netbk->rx_queue)) != NULL) {
		vif = netdev_priv(skb->dev);
		nr_frags = skb_shinfo(skb)->nr_frags;

		sco = (struct skb_cb_overlay *)skb->cb;
		sco->meta_slots_used = netbk_gop_skb(skb, &npo);

		count += nr_frags + 1;

		__skb_queue_tail(&rxq, skb);

		/* Filled the batch queue? */
		if (count + MAX_SKB_FRAGS >= XEN_NETIF_RX_RING_SIZE)
			break;
	}

	BUG_ON(npo.meta_prod > ARRAY_SIZE(netbk->meta));

	if (!npo.copy_prod)
		return;

	BUG_ON(npo.copy_prod > ARRAY_SIZE(netbk->grant_copy_op));
	ret = HYPERVISOR_grant_table_op(GNTTABOP_copy, &netbk->grant_copy_op,
					npo.copy_prod);
	BUG_ON(ret != 0);

	while ((skb = __skb_dequeue(&rxq)) != NULL) {
		sco = (struct skb_cb_overlay *)skb->cb;

		vif = netdev_priv(skb->dev);

		if (netbk->meta[npo.meta_cons].gso_size && vif->gso_prefix) {
			resp = RING_GET_RESPONSE(&vif->rx,
						vif->rx.rsp_prod_pvt++);

			resp->flags = XEN_NETRXF_gso_prefix | XEN_NETRXF_more_data;

			resp->offset = netbk->meta[npo.meta_cons].gso_size;
			resp->id = netbk->meta[npo.meta_cons].id;
			resp->status = sco->meta_slots_used;

			npo.meta_cons++;
			sco->meta_slots_used--;
		}


		vif->dev->stats.tx_bytes += skb->len;
		vif->dev->stats.tx_packets++;

		status = netbk_check_gop(vif, sco->meta_slots_used, &npo);

		if (sco->meta_slots_used == 1)
			flags = 0;
		else
			flags = XEN_NETRXF_more_data;

		if (skb->ip_summed == CHECKSUM_PARTIAL) /* local packet? */
			flags |= XEN_NETRXF_csum_blank | XEN_NETRXF_data_validated;
		else if (skb->ip_summed == CHECKSUM_UNNECESSARY)
			/* remote but checksummed. */
			flags |= XEN_NETRXF_data_validated;

		offset = 0;
		resp = make_rx_response(vif, netbk->meta[npo.meta_cons].id,
					status, offset,
					netbk->meta[npo.meta_cons].size,
					flags);

		if (netbk->meta[npo.meta_cons].gso_size && !vif->gso_prefix) {
			struct xen_netif_extra_info *gso =
				(struct xen_netif_extra_info *)
				RING_GET_RESPONSE(&vif->rx,
						  vif->rx.rsp_prod_pvt++);

			resp->flags |= XEN_NETRXF_extra_info;

			gso->u.gso.size = netbk->meta[npo.meta_cons].gso_size;
			gso->u.gso.type = XEN_NETIF_GSO_TYPE_TCPV4;
			gso->u.gso.pad = 0;
			gso->u.gso.features = 0;

			gso->type = XEN_NETIF_EXTRA_TYPE_GSO;
			gso->flags = 0;
		}

		netbk_add_frag_responses(vif, status,
					 netbk->meta + npo.meta_cons + 1,
					 sco->meta_slots_used);

		RING_PUSH_RESPONSES_AND_CHECK_NOTIFY(&vif->rx, ret);
		irq = vif->irq;
		if (ret && list_empty(&vif->notify_list))
			list_add_tail(&vif->notify_list, &notify);

		xenvif_notify_tx_completion(vif);

		xenvif_put(vif);
		npo.meta_cons += sco->meta_slots_used;
		dev_kfree_skb(skb);
	}

	list_for_each_entry_safe(vif, tmp, &notify, notify_list) {
		notify_remote_via_irq(vif->irq);
		list_del_init(&vif->notify_list);
	}

	/* More work to do? */
	if (!skb_queue_empty(&netbk->rx_queue) &&
			!timer_pending(&netbk->net_timer))
		xen_netbk_kick_thread(netbk);
}

void xen_netbk_queue_tx_skb(struct xenvif *vif, struct sk_buff *skb)
{
	struct xen_netbk *netbk = vif->netbk;

	skb_queue_tail(&netbk->rx_queue, skb);

	xen_netbk_kick_thread(netbk);
}

static void xen_netbk_alarm(unsigned long data)
{
	struct xen_netbk *netbk = (struct xen_netbk *)data;
	xen_netbk_kick_thread(netbk);
}

static int __on_net_schedule_list(struct xenvif *vif)
{
	return !list_empty(&vif->schedule_list);
}

/* Must be called with net_schedule_list_lock held */
static void remove_from_net_schedule_list(struct xenvif *vif)
{
	if (likely(__on_net_schedule_list(vif))) {
		list_del_init(&vif->schedule_list);
		xenvif_put(vif);
	}
}

static struct xenvif *poll_net_schedule_list(struct xen_netbk *netbk)
{
	struct xenvif *vif = NULL;

	spin_lock_irq(&netbk->net_schedule_list_lock);
	if (list_empty(&netbk->net_schedule_list))
		goto out;

	vif = list_first_entry(&netbk->net_schedule_list,
			       struct xenvif, schedule_list);
	if (!vif)
		goto out;

	xenvif_get(vif);

	remove_from_net_schedule_list(vif);
out:
	spin_unlock_irq(&netbk->net_schedule_list_lock);
	return vif;
}

void xen_netbk_schedule_xenvif(struct xenvif *vif)
{
	unsigned long flags;
	struct xen_netbk *netbk = vif->netbk;

	if (__on_net_schedule_list(vif))
		goto kick;

	spin_lock_irqsave(&netbk->net_schedule_list_lock, flags);
	if (!__on_net_schedule_list(vif) &&
	    likely(xenvif_schedulable(vif))) {
		list_add_tail(&vif->schedule_list, &netbk->net_schedule_list);
		xenvif_get(vif);
	}
	spin_unlock_irqrestore(&netbk->net_schedule_list_lock, flags);

kick:
	smp_mb();
	if ((nr_pending_reqs(netbk) < (MAX_PENDING_REQS/2)) &&
	    !list_empty(&netbk->net_schedule_list))
		xen_netbk_kick_thread(netbk);
}

void xen_netbk_deschedule_xenvif(struct xenvif *vif)
{
	struct xen_netbk *netbk = vif->netbk;
	spin_lock_irq(&netbk->net_schedule_list_lock);
	remove_from_net_schedule_list(vif);
	spin_unlock_irq(&netbk->net_schedule_list_lock);
}

void xen_netbk_check_rx_xenvif(struct xenvif *vif)
{
	int more_to_do;

	RING_FINAL_CHECK_FOR_REQUESTS(&vif->tx, more_to_do);

	if (more_to_do)
		xen_netbk_schedule_xenvif(vif);
}

static void tx_add_credit(struct xenvif *vif)
{
	unsigned long max_burst, max_credit;

	/*
	 * Allow a burst big enough to transmit a jumbo packet of up to 128kB.
	 * Otherwise the interface can seize up due to insufficient credit.
	 */
	max_burst = RING_GET_REQUEST(&vif->tx, vif->tx.req_cons)->size;
	max_burst = min(max_burst, 131072UL);
	max_burst = max(max_burst, vif->credit_bytes);

	/* Take care that adding a new chunk of credit doesn't wrap to zero. */
	max_credit = vif->remaining_credit + vif->credit_bytes;
	if (max_credit < vif->remaining_credit)
		max_credit = ULONG_MAX; /* wrapped: clamp to ULONG_MAX */

	vif->remaining_credit = min(max_credit, max_burst);
}

static void tx_credit_callback(unsigned long data)
{
	struct xenvif *vif = (struct xenvif *)data;
	tx_add_credit(vif);
	xen_netbk_check_rx_xenvif(vif);
}

static void netbk_tx_err(struct xenvif *vif,
			 struct xen_netif_tx_request *txp, RING_IDX end)
{
	RING_IDX cons = vif->tx.req_cons;

	do {
		make_tx_response(vif, txp, XEN_NETIF_RSP_ERROR);
		if (cons >= end)
			break;
		txp = RING_GET_REQUEST(&vif->tx, cons++);
	} while (1);
	vif->tx.req_cons = cons;
	xen_netbk_check_rx_xenvif(vif);
	xenvif_put(vif);
}

static int netbk_count_requests(struct xenvif *vif,
				struct xen_netif_tx_request *first,
				struct xen_netif_tx_request *txp,
				int work_to_do)
{
	RING_IDX cons = vif->tx.req_cons;
	int frags = 0;

	if (!(first->flags & XEN_NETTXF_more_data))
		return 0;

	do {
		if (frags >= work_to_do) {
			netdev_dbg(vif->dev, "Need more frags\n");
			return -frags;
		}

		if (unlikely(frags >= MAX_SKB_FRAGS)) {
			netdev_dbg(vif->dev, "Too many frags\n");
			return -frags;
		}

		memcpy(txp, RING_GET_REQUEST(&vif->tx, cons + frags),
		       sizeof(*txp));
		if (txp->size > first->size) {
			netdev_dbg(vif->dev, "Frags galore\n");
			return -frags;
		}

		first->size -= txp->size;
		frags++;

		if (unlikely((txp->offset + txp->size) > PAGE_SIZE)) {
			netdev_dbg(vif->dev, "txp->offset: %x, size: %u\n",
				 txp->offset, txp->size);
			return -frags;
		}
	} while ((txp++)->flags & XEN_NETTXF_more_data);
	return frags;
}

static struct page *xen_netbk_alloc_page(struct xen_netbk *netbk,
					 struct sk_buff *skb,
					 u16 pending_idx)
{
	struct page *page;
	page = alloc_page(GFP_KERNEL|__GFP_COLD);
	if (!page)
		return NULL;
	set_page_ext(page, netbk, pending_idx);
	netbk->mmap_pages[pending_idx] = page;
	return page;
}

static struct gnttab_copy *xen_netbk_get_requests(struct xen_netbk *netbk,
						  struct xenvif *vif,
						  struct sk_buff *skb,
						  struct xen_netif_tx_request *txp,
						  struct gnttab_copy *gop)
{
	struct skb_shared_info *shinfo = skb_shinfo(skb);
	skb_frag_t *frags = shinfo->frags;
	u16 pending_idx = *((u16 *)skb->data);
	int i, start;

	/* Skip first skb fragment if it is on same page as header fragment. */
	start = (frag_get_pending_idx(&shinfo->frags[0]) == pending_idx);

	for (i = start; i < shinfo->nr_frags; i++, txp++) {
		struct page *page;
		pending_ring_idx_t index;
		struct pending_tx_info *pending_tx_info =
			netbk->pending_tx_info;

		index = pending_index(netbk->pending_cons++);
		pending_idx = netbk->pending_ring[index];
		page = xen_netbk_alloc_page(netbk, skb, pending_idx);
		if (!page)
			return NULL;

		gop->source.u.ref = txp->gref;
		gop->source.domid = vif->domid;
		gop->source.offset = txp->offset;

		gop->dest.u.gmfn = virt_to_mfn(page_address(page));
		gop->dest.domid = DOMID_SELF;
		gop->dest.offset = txp->offset;

		gop->len = txp->size;
		gop->flags = GNTCOPY_source_gref;

		gop++;

		memcpy(&pending_tx_info[pending_idx].req, txp, sizeof(*txp));
		xenvif_get(vif);
		pending_tx_info[pending_idx].vif = vif;
		frag_set_pending_idx(&frags[i], pending_idx);
	}

	return gop;
}

static int xen_netbk_tx_check_gop(struct xen_netbk *netbk,
				  struct sk_buff *skb,
				  struct gnttab_copy **gopp)
{
	struct gnttab_copy *gop = *gopp;
	u16 pending_idx = *((u16 *)skb->data);
	struct pending_tx_info *pending_tx_info = netbk->pending_tx_info;
	struct xenvif *vif = pending_tx_info[pending_idx].vif;
	struct xen_netif_tx_request *txp;
	struct skb_shared_info *shinfo = skb_shinfo(skb);
	int nr_frags = shinfo->nr_frags;
	int i, err, start;

	/* Check status of header. */
	err = gop->status;
	if (unlikely(err)) {
		pending_ring_idx_t index;
		index = pending_index(netbk->pending_prod++);
		txp = &pending_tx_info[pending_idx].req;
		make_tx_response(vif, txp, XEN_NETIF_RSP_ERROR);
		netbk->pending_ring[index] = pending_idx;
		xenvif_put(vif);
	}

	/* Skip first skb fragment if it is on same page as header fragment. */
	start = (frag_get_pending_idx(&shinfo->frags[0]) == pending_idx);

	for (i = start; i < nr_frags; i++) {
		int j, newerr;
		pending_ring_idx_t index;

		pending_idx = frag_get_pending_idx(&shinfo->frags[i]);

		/* Check error status: if okay then remember grant handle. */
		newerr = (++gop)->status;
		if (likely(!newerr)) {
			/* Had a previous error? Invalidate this fragment. */
			if (unlikely(err))
				xen_netbk_idx_release(netbk, pending_idx);
			continue;
		}

		/* Error on this fragment: respond to client with an error. */
		txp = &netbk->pending_tx_info[pending_idx].req;
		make_tx_response(vif, txp, XEN_NETIF_RSP_ERROR);
		index = pending_index(netbk->pending_prod++);
		netbk->pending_ring[index] = pending_idx;
		xenvif_put(vif);

		/* Not the first error? Preceding frags already invalidated. */
		if (err)
			continue;

		/* First error: invalidate header and preceding fragments. */
		pending_idx = *((u16 *)skb->data);
		xen_netbk_idx_release(netbk, pending_idx);
		for (j = start; j < i; j++) {
<<<<<<< HEAD
			pending_idx = frag_get_pending_idx(&shinfo->frags[i]);
=======
			pending_idx = frag_get_pending_idx(&shinfo->frags[j]);
>>>>>>> dcd6c922
			xen_netbk_idx_release(netbk, pending_idx);
		}

		/* Remember the error: invalidate all subsequent fragments. */
		err = newerr;
	}

	*gopp = gop + 1;
	return err;
}

static void xen_netbk_fill_frags(struct xen_netbk *netbk, struct sk_buff *skb)
{
	struct skb_shared_info *shinfo = skb_shinfo(skb);
	int nr_frags = shinfo->nr_frags;
	int i;

	for (i = 0; i < nr_frags; i++) {
		skb_frag_t *frag = shinfo->frags + i;
		struct xen_netif_tx_request *txp;
		struct page *page;
		u16 pending_idx;

		pending_idx = frag_get_pending_idx(frag);

		txp = &netbk->pending_tx_info[pending_idx].req;
		page = virt_to_page(idx_to_kaddr(netbk, pending_idx));
		__skb_fill_page_desc(skb, i, page, txp->offset, txp->size);
		skb->len += txp->size;
		skb->data_len += txp->size;
		skb->truesize += txp->size;

		/* Take an extra reference to offset xen_netbk_idx_release */
		get_page(netbk->mmap_pages[pending_idx]);
		xen_netbk_idx_release(netbk, pending_idx);
	}
}

static int xen_netbk_get_extras(struct xenvif *vif,
				struct xen_netif_extra_info *extras,
				int work_to_do)
{
	struct xen_netif_extra_info extra;
	RING_IDX cons = vif->tx.req_cons;

	do {
		if (unlikely(work_to_do-- <= 0)) {
			netdev_dbg(vif->dev, "Missing extra info\n");
			return -EBADR;
		}

		memcpy(&extra, RING_GET_REQUEST(&vif->tx, cons),
		       sizeof(extra));
		if (unlikely(!extra.type ||
			     extra.type >= XEN_NETIF_EXTRA_TYPE_MAX)) {
			vif->tx.req_cons = ++cons;
			netdev_dbg(vif->dev,
				   "Invalid extra type: %d\n", extra.type);
			return -EINVAL;
		}

		memcpy(&extras[extra.type - 1], &extra, sizeof(extra));
		vif->tx.req_cons = ++cons;
	} while (extra.flags & XEN_NETIF_EXTRA_FLAG_MORE);

	return work_to_do;
}

static int netbk_set_skb_gso(struct xenvif *vif,
			     struct sk_buff *skb,
			     struct xen_netif_extra_info *gso)
{
	if (!gso->u.gso.size) {
		netdev_dbg(vif->dev, "GSO size must not be zero.\n");
		return -EINVAL;
	}

	/* Currently only TCPv4 S.O. is supported. */
	if (gso->u.gso.type != XEN_NETIF_GSO_TYPE_TCPV4) {
		netdev_dbg(vif->dev, "Bad GSO type %d.\n", gso->u.gso.type);
		return -EINVAL;
	}

	skb_shinfo(skb)->gso_size = gso->u.gso.size;
	skb_shinfo(skb)->gso_type = SKB_GSO_TCPV4;

	/* Header must be checked, and gso_segs computed. */
	skb_shinfo(skb)->gso_type |= SKB_GSO_DODGY;
	skb_shinfo(skb)->gso_segs = 0;

	return 0;
}

static int checksum_setup(struct xenvif *vif, struct sk_buff *skb)
{
	struct iphdr *iph;
	unsigned char *th;
	int err = -EPROTO;
	int recalculate_partial_csum = 0;

	/*
	 * A GSO SKB must be CHECKSUM_PARTIAL. However some buggy
	 * peers can fail to set NETRXF_csum_blank when sending a GSO
	 * frame. In this case force the SKB to CHECKSUM_PARTIAL and
	 * recalculate the partial checksum.
	 */
	if (skb->ip_summed != CHECKSUM_PARTIAL && skb_is_gso(skb)) {
		vif->rx_gso_checksum_fixup++;
		skb->ip_summed = CHECKSUM_PARTIAL;
		recalculate_partial_csum = 1;
	}

	/* A non-CHECKSUM_PARTIAL SKB does not require setup. */
	if (skb->ip_summed != CHECKSUM_PARTIAL)
		return 0;

	if (skb->protocol != htons(ETH_P_IP))
		goto out;

	iph = (void *)skb->data;
	th = skb->data + 4 * iph->ihl;
	if (th >= skb_tail_pointer(skb))
		goto out;

	skb->csum_start = th - skb->head;
	switch (iph->protocol) {
	case IPPROTO_TCP:
		skb->csum_offset = offsetof(struct tcphdr, check);

		if (recalculate_partial_csum) {
			struct tcphdr *tcph = (struct tcphdr *)th;
			tcph->check = ~csum_tcpudp_magic(iph->saddr, iph->daddr,
							 skb->len - iph->ihl*4,
							 IPPROTO_TCP, 0);
		}
		break;
	case IPPROTO_UDP:
		skb->csum_offset = offsetof(struct udphdr, check);

		if (recalculate_partial_csum) {
			struct udphdr *udph = (struct udphdr *)th;
			udph->check = ~csum_tcpudp_magic(iph->saddr, iph->daddr,
							 skb->len - iph->ihl*4,
							 IPPROTO_UDP, 0);
		}
		break;
	default:
		if (net_ratelimit())
			netdev_err(vif->dev,
				   "Attempting to checksum a non-TCP/UDP packet, dropping a protocol %d packet\n",
				   iph->protocol);
		goto out;
	}

	if ((th + skb->csum_offset + 2) > skb_tail_pointer(skb))
		goto out;

	err = 0;

out:
	return err;
}

static bool tx_credit_exceeded(struct xenvif *vif, unsigned size)
{
	unsigned long now = jiffies;
	unsigned long next_credit =
		vif->credit_timeout.expires +
		msecs_to_jiffies(vif->credit_usec / 1000);

	/* Timer could already be pending in rare cases. */
	if (timer_pending(&vif->credit_timeout))
		return true;

	/* Passed the point where we can replenish credit? */
	if (time_after_eq(now, next_credit)) {
		vif->credit_timeout.expires = now;
		tx_add_credit(vif);
	}

	/* Still too big to send right now? Set a callback. */
	if (size > vif->remaining_credit) {
		vif->credit_timeout.data     =
			(unsigned long)vif;
		vif->credit_timeout.function =
			tx_credit_callback;
		mod_timer(&vif->credit_timeout,
			  next_credit);

		return true;
	}

	return false;
}

static unsigned xen_netbk_tx_build_gops(struct xen_netbk *netbk)
{
	struct gnttab_copy *gop = netbk->tx_copy_ops, *request_gop;
	struct sk_buff *skb;
	int ret;

	while (((nr_pending_reqs(netbk) + MAX_SKB_FRAGS) < MAX_PENDING_REQS) &&
		!list_empty(&netbk->net_schedule_list)) {
		struct xenvif *vif;
		struct xen_netif_tx_request txreq;
		struct xen_netif_tx_request txfrags[MAX_SKB_FRAGS];
		struct page *page;
		struct xen_netif_extra_info extras[XEN_NETIF_EXTRA_TYPE_MAX-1];
		u16 pending_idx;
		RING_IDX idx;
		int work_to_do;
		unsigned int data_len;
		pending_ring_idx_t index;

		/* Get a netif from the list with work to do. */
		vif = poll_net_schedule_list(netbk);
		if (!vif)
			continue;

		RING_FINAL_CHECK_FOR_REQUESTS(&vif->tx, work_to_do);
		if (!work_to_do) {
			xenvif_put(vif);
			continue;
		}

		idx = vif->tx.req_cons;
		rmb(); /* Ensure that we see the request before we copy it. */
		memcpy(&txreq, RING_GET_REQUEST(&vif->tx, idx), sizeof(txreq));

		/* Credit-based scheduling. */
		if (txreq.size > vif->remaining_credit &&
		    tx_credit_exceeded(vif, txreq.size)) {
			xenvif_put(vif);
			continue;
		}

		vif->remaining_credit -= txreq.size;

		work_to_do--;
		vif->tx.req_cons = ++idx;

		memset(extras, 0, sizeof(extras));
		if (txreq.flags & XEN_NETTXF_extra_info) {
			work_to_do = xen_netbk_get_extras(vif, extras,
							  work_to_do);
			idx = vif->tx.req_cons;
			if (unlikely(work_to_do < 0)) {
				netbk_tx_err(vif, &txreq, idx);
				continue;
			}
		}

		ret = netbk_count_requests(vif, &txreq, txfrags, work_to_do);
		if (unlikely(ret < 0)) {
			netbk_tx_err(vif, &txreq, idx - ret);
			continue;
		}
		idx += ret;

		if (unlikely(txreq.size < ETH_HLEN)) {
			netdev_dbg(vif->dev,
				   "Bad packet size: %d\n", txreq.size);
			netbk_tx_err(vif, &txreq, idx);
			continue;
		}

		/* No crossing a page as the payload mustn't fragment. */
		if (unlikely((txreq.offset + txreq.size) > PAGE_SIZE)) {
			netdev_dbg(vif->dev,
				   "txreq.offset: %x, size: %u, end: %lu\n",
				   txreq.offset, txreq.size,
				   (txreq.offset&~PAGE_MASK) + txreq.size);
			netbk_tx_err(vif, &txreq, idx);
			continue;
		}

		index = pending_index(netbk->pending_cons);
		pending_idx = netbk->pending_ring[index];

		data_len = (txreq.size > PKT_PROT_LEN &&
			    ret < MAX_SKB_FRAGS) ?
			PKT_PROT_LEN : txreq.size;

		skb = alloc_skb(data_len + NET_SKB_PAD + NET_IP_ALIGN,
				GFP_ATOMIC | __GFP_NOWARN);
		if (unlikely(skb == NULL)) {
			netdev_dbg(vif->dev,
				   "Can't allocate a skb in start_xmit.\n");
			netbk_tx_err(vif, &txreq, idx);
			break;
		}

		/* Packets passed to netif_rx() must have some headroom. */
		skb_reserve(skb, NET_SKB_PAD + NET_IP_ALIGN);

		if (extras[XEN_NETIF_EXTRA_TYPE_GSO - 1].type) {
			struct xen_netif_extra_info *gso;
			gso = &extras[XEN_NETIF_EXTRA_TYPE_GSO - 1];

			if (netbk_set_skb_gso(vif, skb, gso)) {
				kfree_skb(skb);
				netbk_tx_err(vif, &txreq, idx);
				continue;
			}
		}

		/* XXX could copy straight to head */
		page = xen_netbk_alloc_page(netbk, skb, pending_idx);
		if (!page) {
			kfree_skb(skb);
			netbk_tx_err(vif, &txreq, idx);
			continue;
		}

		gop->source.u.ref = txreq.gref;
		gop->source.domid = vif->domid;
		gop->source.offset = txreq.offset;

		gop->dest.u.gmfn = virt_to_mfn(page_address(page));
		gop->dest.domid = DOMID_SELF;
		gop->dest.offset = txreq.offset;

		gop->len = txreq.size;
		gop->flags = GNTCOPY_source_gref;

		gop++;

		memcpy(&netbk->pending_tx_info[pending_idx].req,
		       &txreq, sizeof(txreq));
		netbk->pending_tx_info[pending_idx].vif = vif;
		*((u16 *)skb->data) = pending_idx;

		__skb_put(skb, data_len);

		skb_shinfo(skb)->nr_frags = ret;
		if (data_len < txreq.size) {
			skb_shinfo(skb)->nr_frags++;
			frag_set_pending_idx(&skb_shinfo(skb)->frags[0],
					     pending_idx);
		} else {
			frag_set_pending_idx(&skb_shinfo(skb)->frags[0],
					     INVALID_PENDING_IDX);
		}

		__skb_queue_tail(&netbk->tx_queue, skb);

		netbk->pending_cons++;

		request_gop = xen_netbk_get_requests(netbk, vif,
						     skb, txfrags, gop);
		if (request_gop == NULL) {
			kfree_skb(skb);
			netbk_tx_err(vif, &txreq, idx);
			continue;
		}
		gop = request_gop;

		vif->tx.req_cons = idx;
		xen_netbk_check_rx_xenvif(vif);

		if ((gop-netbk->tx_copy_ops) >= ARRAY_SIZE(netbk->tx_copy_ops))
			break;
	}

	return gop - netbk->tx_copy_ops;
}

static void xen_netbk_tx_submit(struct xen_netbk *netbk)
{
	struct gnttab_copy *gop = netbk->tx_copy_ops;
	struct sk_buff *skb;

	while ((skb = __skb_dequeue(&netbk->tx_queue)) != NULL) {
		struct xen_netif_tx_request *txp;
		struct xenvif *vif;
		u16 pending_idx;
		unsigned data_len;

		pending_idx = *((u16 *)skb->data);
		vif = netbk->pending_tx_info[pending_idx].vif;
		txp = &netbk->pending_tx_info[pending_idx].req;

		/* Check the remap error code. */
		if (unlikely(xen_netbk_tx_check_gop(netbk, skb, &gop))) {
			netdev_dbg(vif->dev, "netback grant failed.\n");
			skb_shinfo(skb)->nr_frags = 0;
			kfree_skb(skb);
			continue;
		}

		data_len = skb->len;
		memcpy(skb->data,
		       (void *)(idx_to_kaddr(netbk, pending_idx)|txp->offset),
		       data_len);
		if (data_len < txp->size) {
			/* Append the packet payload as a fragment. */
			txp->offset += data_len;
			txp->size -= data_len;
		} else {
			/* Schedule a response immediately. */
			xen_netbk_idx_release(netbk, pending_idx);
		}

		if (txp->flags & XEN_NETTXF_csum_blank)
			skb->ip_summed = CHECKSUM_PARTIAL;
		else if (txp->flags & XEN_NETTXF_data_validated)
			skb->ip_summed = CHECKSUM_UNNECESSARY;

		xen_netbk_fill_frags(netbk, skb);

		/*
		 * If the initial fragment was < PKT_PROT_LEN then
		 * pull through some bytes from the other fragments to
		 * increase the linear region to PKT_PROT_LEN bytes.
		 */
		if (skb_headlen(skb) < PKT_PROT_LEN && skb_is_nonlinear(skb)) {
			int target = min_t(int, skb->len, PKT_PROT_LEN);
			__pskb_pull_tail(skb, target - skb_headlen(skb));
		}

		skb->dev      = vif->dev;
		skb->protocol = eth_type_trans(skb, skb->dev);

		if (checksum_setup(vif, skb)) {
			netdev_dbg(vif->dev,
				   "Can't setup checksum in net_tx_action\n");
			kfree_skb(skb);
			continue;
		}

		vif->dev->stats.rx_bytes += skb->len;
		vif->dev->stats.rx_packets++;

		xenvif_receive_skb(vif, skb);
	}
}

/* Called after netfront has transmitted */
static void xen_netbk_tx_action(struct xen_netbk *netbk)
{
	unsigned nr_gops;
	int ret;

	nr_gops = xen_netbk_tx_build_gops(netbk);

	if (nr_gops == 0)
		return;
	ret = HYPERVISOR_grant_table_op(GNTTABOP_copy,
					netbk->tx_copy_ops, nr_gops);
	BUG_ON(ret);

	xen_netbk_tx_submit(netbk);

}

static void xen_netbk_idx_release(struct xen_netbk *netbk, u16 pending_idx)
{
	struct xenvif *vif;
	struct pending_tx_info *pending_tx_info;
	pending_ring_idx_t index;

	/* Already complete? */
	if (netbk->mmap_pages[pending_idx] == NULL)
		return;

	pending_tx_info = &netbk->pending_tx_info[pending_idx];

	vif = pending_tx_info->vif;

	make_tx_response(vif, &pending_tx_info->req, XEN_NETIF_RSP_OKAY);

	index = pending_index(netbk->pending_prod++);
	netbk->pending_ring[index] = pending_idx;

	xenvif_put(vif);

	netbk->mmap_pages[pending_idx]->mapping = 0;
	put_page(netbk->mmap_pages[pending_idx]);
	netbk->mmap_pages[pending_idx] = NULL;
}

static void make_tx_response(struct xenvif *vif,
			     struct xen_netif_tx_request *txp,
			     s8       st)
{
	RING_IDX i = vif->tx.rsp_prod_pvt;
	struct xen_netif_tx_response *resp;
	int notify;

	resp = RING_GET_RESPONSE(&vif->tx, i);
	resp->id     = txp->id;
	resp->status = st;

	if (txp->flags & XEN_NETTXF_extra_info)
		RING_GET_RESPONSE(&vif->tx, ++i)->status = XEN_NETIF_RSP_NULL;

	vif->tx.rsp_prod_pvt = ++i;
	RING_PUSH_RESPONSES_AND_CHECK_NOTIFY(&vif->tx, notify);
	if (notify)
		notify_remote_via_irq(vif->irq);
}

static struct xen_netif_rx_response *make_rx_response(struct xenvif *vif,
					     u16      id,
					     s8       st,
					     u16      offset,
					     u16      size,
					     u16      flags)
{
	RING_IDX i = vif->rx.rsp_prod_pvt;
	struct xen_netif_rx_response *resp;

	resp = RING_GET_RESPONSE(&vif->rx, i);
	resp->offset     = offset;
	resp->flags      = flags;
	resp->id         = id;
	resp->status     = (s16)size;
	if (st < 0)
		resp->status = (s16)st;

	vif->rx.rsp_prod_pvt = ++i;

	return resp;
}

static inline int rx_work_todo(struct xen_netbk *netbk)
{
	return !skb_queue_empty(&netbk->rx_queue);
}

static inline int tx_work_todo(struct xen_netbk *netbk)
{

	if (((nr_pending_reqs(netbk) + MAX_SKB_FRAGS) < MAX_PENDING_REQS) &&
			!list_empty(&netbk->net_schedule_list))
		return 1;

	return 0;
}

static int xen_netbk_kthread(void *data)
{
	struct xen_netbk *netbk = data;
	while (!kthread_should_stop()) {
		wait_event_interruptible(netbk->wq,
				rx_work_todo(netbk) ||
				tx_work_todo(netbk) ||
				kthread_should_stop());
		cond_resched();

		if (kthread_should_stop())
			break;

		if (rx_work_todo(netbk))
			xen_netbk_rx_action(netbk);

		if (tx_work_todo(netbk))
			xen_netbk_tx_action(netbk);
	}

	return 0;
}

void xen_netbk_unmap_frontend_rings(struct xenvif *vif)
{
	if (vif->tx.sring)
		xenbus_unmap_ring_vfree(xenvif_to_xenbus_device(vif),
					vif->tx.sring);
	if (vif->rx.sring)
		xenbus_unmap_ring_vfree(xenvif_to_xenbus_device(vif),
					vif->rx.sring);
}

int xen_netbk_map_frontend_rings(struct xenvif *vif,
				 grant_ref_t tx_ring_ref,
				 grant_ref_t rx_ring_ref)
{
	void *addr;
	struct xen_netif_tx_sring *txs;
	struct xen_netif_rx_sring *rxs;

	int err = -ENOMEM;

	err = xenbus_map_ring_valloc(xenvif_to_xenbus_device(vif),
				     tx_ring_ref, &addr);
	if (err)
		goto err;

	txs = (struct xen_netif_tx_sring *)addr;
	BACK_RING_INIT(&vif->tx, txs, PAGE_SIZE);

	err = xenbus_map_ring_valloc(xenvif_to_xenbus_device(vif),
				     rx_ring_ref, &addr);
	if (err)
		goto err;

	rxs = (struct xen_netif_rx_sring *)addr;
	BACK_RING_INIT(&vif->rx, rxs, PAGE_SIZE);

	vif->rx_req_cons_peek = 0;

	return 0;

err:
	xen_netbk_unmap_frontend_rings(vif);
	return err;
}

static int __init netback_init(void)
{
	int i;
	int rc = 0;
	int group;

	if (!xen_domain())
		return -ENODEV;

	xen_netbk_group_nr = num_online_cpus();
	xen_netbk = vzalloc(sizeof(struct xen_netbk) * xen_netbk_group_nr);
	if (!xen_netbk) {
		printk(KERN_ALERT "%s: out of memory\n", __func__);
		return -ENOMEM;
	}

	for (group = 0; group < xen_netbk_group_nr; group++) {
		struct xen_netbk *netbk = &xen_netbk[group];
		skb_queue_head_init(&netbk->rx_queue);
		skb_queue_head_init(&netbk->tx_queue);

		init_timer(&netbk->net_timer);
		netbk->net_timer.data = (unsigned long)netbk;
		netbk->net_timer.function = xen_netbk_alarm;

		netbk->pending_cons = 0;
		netbk->pending_prod = MAX_PENDING_REQS;
		for (i = 0; i < MAX_PENDING_REQS; i++)
			netbk->pending_ring[i] = i;

		init_waitqueue_head(&netbk->wq);
		netbk->task = kthread_create(xen_netbk_kthread,
					     (void *)netbk,
					     "netback/%u", group);

		if (IS_ERR(netbk->task)) {
			printk(KERN_ALERT "kthread_create() fails at netback\n");
			del_timer(&netbk->net_timer);
			rc = PTR_ERR(netbk->task);
			goto failed_init;
		}

		kthread_bind(netbk->task, group);

		INIT_LIST_HEAD(&netbk->net_schedule_list);

		spin_lock_init(&netbk->net_schedule_list_lock);

		atomic_set(&netbk->netfront_count, 0);

		wake_up_process(netbk->task);
	}

	rc = xenvif_xenbus_init();
	if (rc)
		goto failed_init;

	return 0;

failed_init:
	while (--group >= 0) {
		struct xen_netbk *netbk = &xen_netbk[group];
		for (i = 0; i < MAX_PENDING_REQS; i++) {
			if (netbk->mmap_pages[i])
				__free_page(netbk->mmap_pages[i]);
		}
		del_timer(&netbk->net_timer);
		kthread_stop(netbk->task);
	}
	vfree(xen_netbk);
	return rc;

}

module_init(netback_init);

MODULE_LICENSE("Dual BSD/GPL");
MODULE_ALIAS("xen-backend:vif");<|MERGE_RESOLUTION|>--- conflicted
+++ resolved
@@ -1019,11 +1019,7 @@
 		pending_idx = *((u16 *)skb->data);
 		xen_netbk_idx_release(netbk, pending_idx);
 		for (j = start; j < i; j++) {
-<<<<<<< HEAD
-			pending_idx = frag_get_pending_idx(&shinfo->frags[i]);
-=======
 			pending_idx = frag_get_pending_idx(&shinfo->frags[j]);
->>>>>>> dcd6c922
 			xen_netbk_idx_release(netbk, pending_idx);
 		}
 
