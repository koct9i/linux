/* typhoon.c: A Linux Ethernet device driver for 3Com 3CR990 family of NICs */
/*
	Written 2002-2004 by David Dillow <dave@thedillows.org>
	Based on code written 1998-2000 by Donald Becker <becker@scyld.com> and
	Linux 2.2.x driver by David P. McLean <davidpmclean@yahoo.com>.

	This software may be used and distributed according to the terms of
	the GNU General Public License (GPL), incorporated herein by reference.
	Drivers based on or derived from this code fall under the GPL and must
	retain the authorship, copyright and license notice.  This file is not
	a complete program and may only be used when the entire operating
	system is licensed under the GPL.

	This software is available on a public web site. It may enable
	cryptographic capabilities of the 3Com hardware, and may be
	exported from the United States under License Exception "TSU"
	pursuant to 15 C.F.R. Section 740.13(e).

	This work was funded by the National Library of Medicine under
	the Department of Energy project number 0274DD06D1 and NLM project
	number Y1-LM-2015-01.

	This driver is designed for the 3Com 3CR990 Family of cards with the
	3XP Processor. It has been tested on x86 and sparc64.

	KNOWN ISSUES:
	*) The current firmware always strips the VLAN tag off, even if
		we tell it not to. You should filter VLANs at the switch
		as a workaround (good practice in any event) until we can
		get this fixed.
	*) Cannot DMA Rx packets to a 2 byte aligned address. Also firmware
		issue. Hopefully 3Com will fix it.
	*) Waiting for a command response takes 8ms due to non-preemptable
		polling. Only significant for getting stats and creating
		SAs, but an ugly wart never the less.

	TODO:
	*) Doesn't do IPSEC offloading. Yet. Keep yer pants on, it's coming.
	*) Add more support for ethtool (especially for NIC stats)
	*) Allow disabling of RX checksum offloading
	*) Fix MAC changing to work while the interface is up
		(Need to put commands on the TX ring, which changes
		the locking)
	*) Add in FCS to {rx,tx}_bytes, since the hardware doesn't. See
		http://oss.sgi.com/cgi-bin/mesg.cgi?a=netdev&i=20031215152211.7003fe8e.rddunlap%40osdl.org
*/

/* Set the copy breakpoint for the copy-only-tiny-frames scheme.
 * Setting to > 1518 effectively disables this feature.
 */
static int rx_copybreak = 200;

/* Should we use MMIO or Port IO?
 * 0: Port IO
 * 1: MMIO
 * 2: Try MMIO, fallback to Port IO
 */
static unsigned int use_mmio = 2;

/* end user-configurable values */

/* Maximum number of multicast addresses to filter (vs. rx-all-multicast).
 */
static const int multicast_filter_limit = 32;

/* Operational parameters that are set at compile time. */

/* Keep the ring sizes a power of two for compile efficiency.
 * The compiler will convert <unsigned>'%'<2^N> into a bit mask.
 * Making the Tx ring too large decreases the effectiveness of channel
 * bonding and packet priority.
 * There are no ill effects from too-large receive rings.
 *
 * We don't currently use the Hi Tx ring so, don't make it very big.
 *
 * Beware that if we start using the Hi Tx ring, we will need to change
 * typhoon_num_free_tx() and typhoon_tx_complete() to account for that.
 */
#define TXHI_ENTRIES		2
#define TXLO_ENTRIES		128
#define RX_ENTRIES		32
#define COMMAND_ENTRIES		16
#define RESPONSE_ENTRIES	32

#define COMMAND_RING_SIZE	(COMMAND_ENTRIES * sizeof(struct cmd_desc))
#define RESPONSE_RING_SIZE	(RESPONSE_ENTRIES * sizeof(struct resp_desc))

/* The 3XP will preload and remove 64 entries from the free buffer
 * list, and we need one entry to keep the ring from wrapping, so
 * to keep this a power of two, we use 128 entries.
 */
#define RXFREE_ENTRIES		128
#define RXENT_ENTRIES		(RXFREE_ENTRIES - 1)

/* Operational parameters that usually are not changed. */

/* Time in jiffies before concluding the transmitter is hung. */
#define TX_TIMEOUT  (2*HZ)

#define PKT_BUF_SZ		1536
#define FIRMWARE_NAME		"3com/typhoon.bin"

#define pr_fmt(fmt)		KBUILD_MODNAME " " fmt

#include <linux/module.h>
#include <linux/kernel.h>
#include <linux/sched.h>
#include <linux/string.h>
#include <linux/timer.h>
#include <linux/errno.h>
#include <linux/ioport.h>
#include <linux/slab.h>
#include <linux/interrupt.h>
#include <linux/pci.h>
#include <linux/netdevice.h>
#include <linux/etherdevice.h>
#include <linux/skbuff.h>
#include <linux/mm.h>
#include <linux/init.h>
#include <linux/delay.h>
#include <linux/ethtool.h>
#include <linux/if_vlan.h>
#include <linux/crc32.h>
#include <linux/bitops.h>
#include <asm/processor.h>
#include <asm/io.h>
#include <asm/uaccess.h>
#include <linux/in6.h>
#include <linux/dma-mapping.h>
#include <linux/firmware.h>
#include <generated/utsrelease.h>

#include "typhoon.h"

MODULE_AUTHOR("David Dillow <dave@thedillows.org>");
MODULE_VERSION(UTS_RELEASE);
MODULE_LICENSE("GPL");
MODULE_FIRMWARE(FIRMWARE_NAME);
MODULE_DESCRIPTION("3Com Typhoon Family (3C990, 3CR990, and variants)");
MODULE_PARM_DESC(rx_copybreak, "Packets smaller than this are copied and "
			       "the buffer given back to the NIC. Default "
			       "is 200.");
MODULE_PARM_DESC(use_mmio, "Use MMIO (1) or PIO(0) to access the NIC. "
			   "Default is to try MMIO and fallback to PIO.");
module_param(rx_copybreak, int, 0);
module_param(use_mmio, int, 0);

#if defined(NETIF_F_TSO) && MAX_SKB_FRAGS > 32
#warning Typhoon only supports 32 entries in its SG list for TSO, disabling TSO
#undef NETIF_F_TSO
#endif

#if TXLO_ENTRIES <= (2 * MAX_SKB_FRAGS)
#error TX ring too small!
#endif

struct typhoon_card_info {
	const char *name;
	const int capabilities;
};

#define TYPHOON_CRYPTO_NONE		0x00
#define TYPHOON_CRYPTO_DES		0x01
#define TYPHOON_CRYPTO_3DES		0x02
#define	TYPHOON_CRYPTO_VARIABLE		0x04
#define TYPHOON_FIBER			0x08
#define TYPHOON_WAKEUP_NEEDS_RESET	0x10

enum typhoon_cards {
	TYPHOON_TX = 0, TYPHOON_TX95, TYPHOON_TX97, TYPHOON_SVR,
	TYPHOON_SVR95, TYPHOON_SVR97, TYPHOON_TXM, TYPHOON_BSVR,
	TYPHOON_FX95, TYPHOON_FX97, TYPHOON_FX95SVR, TYPHOON_FX97SVR,
	TYPHOON_FXM,
};

/* directly indexed by enum typhoon_cards, above */
static struct typhoon_card_info typhoon_card_info[] __devinitdata = {
	{ "3Com Typhoon (3C990-TX)",
		TYPHOON_CRYPTO_NONE},
	{ "3Com Typhoon (3CR990-TX-95)",
		TYPHOON_CRYPTO_DES},
	{ "3Com Typhoon (3CR990-TX-97)",
	 	TYPHOON_CRYPTO_DES | TYPHOON_CRYPTO_3DES},
	{ "3Com Typhoon (3C990SVR)",
		TYPHOON_CRYPTO_NONE},
	{ "3Com Typhoon (3CR990SVR95)",
		TYPHOON_CRYPTO_DES},
	{ "3Com Typhoon (3CR990SVR97)",
	 	TYPHOON_CRYPTO_DES | TYPHOON_CRYPTO_3DES},
	{ "3Com Typhoon2 (3C990B-TX-M)",
		TYPHOON_CRYPTO_VARIABLE},
	{ "3Com Typhoon2 (3C990BSVR)",
		TYPHOON_CRYPTO_VARIABLE},
	{ "3Com Typhoon (3CR990-FX-95)",
		TYPHOON_CRYPTO_DES | TYPHOON_FIBER},
	{ "3Com Typhoon (3CR990-FX-97)",
	 	TYPHOON_CRYPTO_DES | TYPHOON_CRYPTO_3DES | TYPHOON_FIBER},
	{ "3Com Typhoon (3CR990-FX-95 Server)",
	 	TYPHOON_CRYPTO_DES | TYPHOON_FIBER},
	{ "3Com Typhoon (3CR990-FX-97 Server)",
	 	TYPHOON_CRYPTO_DES | TYPHOON_CRYPTO_3DES | TYPHOON_FIBER},
	{ "3Com Typhoon2 (3C990B-FX-97)",
		TYPHOON_CRYPTO_VARIABLE | TYPHOON_FIBER},
};

/* Notes on the new subsystem numbering scheme:
 * bits 0-1 indicate crypto capabilities: (0) variable, (1) DES, or (2) 3DES
 * bit 4 indicates if this card has secured firmware (we don't support it)
 * bit 8 indicates if this is a (0) copper or (1) fiber card
 * bits 12-16 indicate card type: (0) client and (1) server
 */
static DEFINE_PCI_DEVICE_TABLE(typhoon_pci_tbl) = {
	{ PCI_VENDOR_ID_3COM, PCI_DEVICE_ID_3COM_3CR990,
	  PCI_ANY_ID, PCI_ANY_ID, 0, 0,TYPHOON_TX },
	{ PCI_VENDOR_ID_3COM, PCI_DEVICE_ID_3COM_3CR990_TX_95,
	  PCI_ANY_ID, PCI_ANY_ID, 0, 0, TYPHOON_TX95 },
	{ PCI_VENDOR_ID_3COM, PCI_DEVICE_ID_3COM_3CR990_TX_97,
	  PCI_ANY_ID, PCI_ANY_ID, 0, 0, TYPHOON_TX97 },
	{ PCI_VENDOR_ID_3COM, PCI_DEVICE_ID_3COM_3CR990B,
	  PCI_ANY_ID, 0x1000, 0, 0, TYPHOON_TXM },
	{ PCI_VENDOR_ID_3COM, PCI_DEVICE_ID_3COM_3CR990B,
	  PCI_ANY_ID, 0x1102, 0, 0, TYPHOON_FXM },
	{ PCI_VENDOR_ID_3COM, PCI_DEVICE_ID_3COM_3CR990B,
	  PCI_ANY_ID, 0x2000, 0, 0, TYPHOON_BSVR },
	{ PCI_VENDOR_ID_3COM, PCI_DEVICE_ID_3COM_3CR990_FX,
	  PCI_ANY_ID, 0x1101, 0, 0, TYPHOON_FX95 },
	{ PCI_VENDOR_ID_3COM, PCI_DEVICE_ID_3COM_3CR990_FX,
	  PCI_ANY_ID, 0x1102, 0, 0, TYPHOON_FX97 },
	{ PCI_VENDOR_ID_3COM, PCI_DEVICE_ID_3COM_3CR990_FX,
	  PCI_ANY_ID, 0x2101, 0, 0, TYPHOON_FX95SVR },
	{ PCI_VENDOR_ID_3COM, PCI_DEVICE_ID_3COM_3CR990_FX,
	  PCI_ANY_ID, 0x2102, 0, 0, TYPHOON_FX97SVR },
	{ PCI_VENDOR_ID_3COM, PCI_DEVICE_ID_3COM_3CR990SVR95,
	  PCI_ANY_ID, PCI_ANY_ID, 0, 0, TYPHOON_SVR95 },
	{ PCI_VENDOR_ID_3COM, PCI_DEVICE_ID_3COM_3CR990SVR97,
	  PCI_ANY_ID, PCI_ANY_ID, 0, 0, TYPHOON_SVR97 },
	{ PCI_VENDOR_ID_3COM, PCI_DEVICE_ID_3COM_3CR990SVR,
	  PCI_ANY_ID, PCI_ANY_ID, 0, 0, TYPHOON_SVR },
	{ 0, }
};
MODULE_DEVICE_TABLE(pci, typhoon_pci_tbl);

/* Define the shared memory area
 * Align everything the 3XP will normally be using.
 * We'll need to move/align txHi if we start using that ring.
 */
#define __3xp_aligned	____cacheline_aligned
struct typhoon_shared {
	struct typhoon_interface	iface;
	struct typhoon_indexes		indexes			__3xp_aligned;
	struct tx_desc			txLo[TXLO_ENTRIES] 	__3xp_aligned;
	struct rx_desc			rxLo[RX_ENTRIES]	__3xp_aligned;
	struct rx_desc			rxHi[RX_ENTRIES]	__3xp_aligned;
	struct cmd_desc			cmd[COMMAND_ENTRIES]	__3xp_aligned;
	struct resp_desc		resp[RESPONSE_ENTRIES]	__3xp_aligned;
	struct rx_free			rxBuff[RXFREE_ENTRIES]	__3xp_aligned;
	u32				zeroWord;
	struct tx_desc			txHi[TXHI_ENTRIES];
} __attribute__ ((packed));

struct rxbuff_ent {
	struct sk_buff *skb;
	dma_addr_t	dma_addr;
};

struct typhoon {
	/* Tx cache line section */
	struct transmit_ring 	txLoRing	____cacheline_aligned;
	struct pci_dev *	tx_pdev;
	void __iomem		*tx_ioaddr;
	u32			txlo_dma_addr;

	/* Irq/Rx cache line section */
	void __iomem		*ioaddr		____cacheline_aligned;
	struct typhoon_indexes *indexes;
	u8			awaiting_resp;
	u8			duplex;
	u8			speed;
	u8			card_state;
	struct basic_ring	rxLoRing;
	struct pci_dev *	pdev;
	struct net_device *	dev;
	struct napi_struct	napi;
	spinlock_t		state_lock;
	struct vlan_group *	vlgrp;
	struct basic_ring	rxHiRing;
	struct basic_ring	rxBuffRing;
	struct rxbuff_ent	rxbuffers[RXENT_ENTRIES];

	/* general section */
	spinlock_t		command_lock	____cacheline_aligned;
	struct basic_ring	cmdRing;
	struct basic_ring	respRing;
	struct net_device_stats	stats;
	struct net_device_stats	stats_saved;
	struct typhoon_shared *	shared;
	dma_addr_t		shared_dma;
	__le16			xcvr_select;
	__le16			wol_events;
	__le32			offload;

	/* unused stuff (future use) */
	int			capabilities;
	struct transmit_ring 	txHiRing;
};

enum completion_wait_values {
	NoWait = 0, WaitNoSleep, WaitSleep,
};

/* These are the values for the typhoon.card_state variable.
 * These determine where the statistics will come from in get_stats().
 * The sleep image does not support the statistics we need.
 */
enum state_values {
	Sleeping = 0, Running,
};

/* PCI writes are not guaranteed to be posted in order, but outstanding writes
 * cannot pass a read, so this forces current writes to post.
 */
#define typhoon_post_pci_writes(x) \
	do { if(likely(use_mmio)) ioread32(x+TYPHOON_REG_HEARTBEAT); } while(0)

/* We'll wait up to six seconds for a reset, and half a second normally.
 */
#define TYPHOON_UDELAY			50
#define TYPHOON_RESET_TIMEOUT_SLEEP	(6 * HZ)
#define TYPHOON_RESET_TIMEOUT_NOSLEEP	((6 * 1000000) / TYPHOON_UDELAY)
#define TYPHOON_WAIT_TIMEOUT		((1000000 / 2) / TYPHOON_UDELAY)

#if defined(NETIF_F_TSO)
#define skb_tso_size(x)		(skb_shinfo(x)->gso_size)
#define TSO_NUM_DESCRIPTORS	2
#define TSO_OFFLOAD_ON		TYPHOON_OFFLOAD_TCP_SEGMENT
#else
#define NETIF_F_TSO 		0
#define skb_tso_size(x) 	0
#define TSO_NUM_DESCRIPTORS	0
#define TSO_OFFLOAD_ON		0
#endif

static inline void
typhoon_inc_index(u32 *index, const int count, const int num_entries)
{
	/* Increment a ring index -- we can use this for all rings execept
	 * the Rx rings, as they use different size descriptors
	 * otherwise, everything is the same size as a cmd_desc
	 */
	*index += count * sizeof(struct cmd_desc);
	*index %= num_entries * sizeof(struct cmd_desc);
}

static inline void
typhoon_inc_cmd_index(u32 *index, const int count)
{
	typhoon_inc_index(index, count, COMMAND_ENTRIES);
}

static inline void
typhoon_inc_resp_index(u32 *index, const int count)
{
	typhoon_inc_index(index, count, RESPONSE_ENTRIES);
}

static inline void
typhoon_inc_rxfree_index(u32 *index, const int count)
{
	typhoon_inc_index(index, count, RXFREE_ENTRIES);
}

static inline void
typhoon_inc_tx_index(u32 *index, const int count)
{
	/* if we start using the Hi Tx ring, this needs updateing */
	typhoon_inc_index(index, count, TXLO_ENTRIES);
}

static inline void
typhoon_inc_rx_index(u32 *index, const int count)
{
	/* sizeof(struct rx_desc) != sizeof(struct cmd_desc) */
	*index += count * sizeof(struct rx_desc);
	*index %= RX_ENTRIES * sizeof(struct rx_desc);
}

static int
typhoon_reset(void __iomem *ioaddr, int wait_type)
{
	int i, err = 0;
	int timeout;

	if(wait_type == WaitNoSleep)
		timeout = TYPHOON_RESET_TIMEOUT_NOSLEEP;
	else
		timeout = TYPHOON_RESET_TIMEOUT_SLEEP;

	iowrite32(TYPHOON_INTR_ALL, ioaddr + TYPHOON_REG_INTR_MASK);
	iowrite32(TYPHOON_INTR_ALL, ioaddr + TYPHOON_REG_INTR_STATUS);

	iowrite32(TYPHOON_RESET_ALL, ioaddr + TYPHOON_REG_SOFT_RESET);
	typhoon_post_pci_writes(ioaddr);
	udelay(1);
	iowrite32(TYPHOON_RESET_NONE, ioaddr + TYPHOON_REG_SOFT_RESET);

	if(wait_type != NoWait) {
		for(i = 0; i < timeout; i++) {
			if(ioread32(ioaddr + TYPHOON_REG_STATUS) ==
			   TYPHOON_STATUS_WAITING_FOR_HOST)
				goto out;

			if(wait_type == WaitSleep)
				schedule_timeout_uninterruptible(1);
			else
				udelay(TYPHOON_UDELAY);
		}

		err = -ETIMEDOUT;
	}

out:
	iowrite32(TYPHOON_INTR_ALL, ioaddr + TYPHOON_REG_INTR_MASK);
	iowrite32(TYPHOON_INTR_ALL, ioaddr + TYPHOON_REG_INTR_STATUS);

	/* The 3XP seems to need a little extra time to complete the load
	 * of the sleep image before we can reliably boot it. Failure to
	 * do this occasionally results in a hung adapter after boot in
	 * typhoon_init_one() while trying to read the MAC address or
	 * putting the card to sleep. 3Com's driver waits 5ms, but
	 * that seems to be overkill. However, if we can sleep, we might
	 * as well give it that much time. Otherwise, we'll give it 500us,
	 * which should be enough (I've see it work well at 100us, but still
	 * saw occasional problems.)
	 */
	if(wait_type == WaitSleep)
		msleep(5);
	else
		udelay(500);
	return err;
}

static int
typhoon_wait_status(void __iomem *ioaddr, u32 wait_value)
{
	int i, err = 0;

	for(i = 0; i < TYPHOON_WAIT_TIMEOUT; i++) {
		if(ioread32(ioaddr + TYPHOON_REG_STATUS) == wait_value)
			goto out;
		udelay(TYPHOON_UDELAY);
	}

	err = -ETIMEDOUT;

out:
	return err;
}

static inline void
typhoon_media_status(struct net_device *dev, struct resp_desc *resp)
{
	if(resp->parm1 & TYPHOON_MEDIA_STAT_NO_LINK)
		netif_carrier_off(dev);
	else
		netif_carrier_on(dev);
}

static inline void
typhoon_hello(struct typhoon *tp)
{
	struct basic_ring *ring = &tp->cmdRing;
	struct cmd_desc *cmd;

	/* We only get a hello request if we've not sent anything to the
	 * card in a long while. If the lock is held, then we're in the
	 * process of issuing a command, so we don't need to respond.
	 */
	if(spin_trylock(&tp->command_lock)) {
		cmd = (struct cmd_desc *)(ring->ringBase + ring->lastWrite);
		typhoon_inc_cmd_index(&ring->lastWrite, 1);

		INIT_COMMAND_NO_RESPONSE(cmd, TYPHOON_CMD_HELLO_RESP);
		wmb();
		iowrite32(ring->lastWrite, tp->ioaddr + TYPHOON_REG_CMD_READY);
		spin_unlock(&tp->command_lock);
	}
}

static int
typhoon_process_response(struct typhoon *tp, int resp_size,
				struct resp_desc *resp_save)
{
	struct typhoon_indexes *indexes = tp->indexes;
	struct resp_desc *resp;
	u8 *base = tp->respRing.ringBase;
	int count, len, wrap_len;
	u32 cleared;
	u32 ready;

	cleared = le32_to_cpu(indexes->respCleared);
	ready = le32_to_cpu(indexes->respReady);
	while(cleared != ready) {
		resp = (struct resp_desc *)(base + cleared);
		count = resp->numDesc + 1;
		if(resp_save && resp->seqNo) {
			if(count > resp_size) {
				resp_save->flags = TYPHOON_RESP_ERROR;
				goto cleanup;
			}

			wrap_len = 0;
			len = count * sizeof(*resp);
			if(unlikely(cleared + len > RESPONSE_RING_SIZE)) {
				wrap_len = cleared + len - RESPONSE_RING_SIZE;
				len = RESPONSE_RING_SIZE - cleared;
			}

			memcpy(resp_save, resp, len);
			if(unlikely(wrap_len)) {
				resp_save += len / sizeof(*resp);
				memcpy(resp_save, base, wrap_len);
			}

			resp_save = NULL;
		} else if(resp->cmd == TYPHOON_CMD_READ_MEDIA_STATUS) {
			typhoon_media_status(tp->dev, resp);
		} else if(resp->cmd == TYPHOON_CMD_HELLO_RESP) {
			typhoon_hello(tp);
		} else {
			netdev_err(tp->dev,
				   "dumping unexpected response 0x%04x:%d:0x%02x:0x%04x:%08x:%08x\n",
				   le16_to_cpu(resp->cmd),
				   resp->numDesc, resp->flags,
				   le16_to_cpu(resp->parm1),
				   le32_to_cpu(resp->parm2),
				   le32_to_cpu(resp->parm3));
		}

cleanup:
		typhoon_inc_resp_index(&cleared, count);
	}

	indexes->respCleared = cpu_to_le32(cleared);
	wmb();
	return (resp_save == NULL);
}

static inline int
typhoon_num_free(int lastWrite, int lastRead, int ringSize)
{
	/* this works for all descriptors but rx_desc, as they are a
	 * different size than the cmd_desc -- everyone else is the same
	 */
	lastWrite /= sizeof(struct cmd_desc);
	lastRead /= sizeof(struct cmd_desc);
	return (ringSize + lastRead - lastWrite - 1) % ringSize;
}

static inline int
typhoon_num_free_cmd(struct typhoon *tp)
{
	int lastWrite = tp->cmdRing.lastWrite;
	int cmdCleared = le32_to_cpu(tp->indexes->cmdCleared);

	return typhoon_num_free(lastWrite, cmdCleared, COMMAND_ENTRIES);
}

static inline int
typhoon_num_free_resp(struct typhoon *tp)
{
	int respReady = le32_to_cpu(tp->indexes->respReady);
	int respCleared = le32_to_cpu(tp->indexes->respCleared);

	return typhoon_num_free(respReady, respCleared, RESPONSE_ENTRIES);
}

static inline int
typhoon_num_free_tx(struct transmit_ring *ring)
{
	/* if we start using the Hi Tx ring, this needs updating */
	return typhoon_num_free(ring->lastWrite, ring->lastRead, TXLO_ENTRIES);
}

static int
typhoon_issue_command(struct typhoon *tp, int num_cmd, struct cmd_desc *cmd,
		      int num_resp, struct resp_desc *resp)
{
	struct typhoon_indexes *indexes = tp->indexes;
	struct basic_ring *ring = &tp->cmdRing;
	struct resp_desc local_resp;
	int i, err = 0;
	int got_resp;
	int freeCmd, freeResp;
	int len, wrap_len;

	spin_lock(&tp->command_lock);

	freeCmd = typhoon_num_free_cmd(tp);
	freeResp = typhoon_num_free_resp(tp);

	if(freeCmd < num_cmd || freeResp < num_resp) {
		netdev_err(tp->dev, "no descs for cmd, had (needed) %d (%d) cmd, %d (%d) resp\n",
			   freeCmd, num_cmd, freeResp, num_resp);
		err = -ENOMEM;
		goto out;
	}

	if(cmd->flags & TYPHOON_CMD_RESPOND) {
		/* If we're expecting a response, but the caller hasn't given
		 * us a place to put it, we'll provide one.
		 */
		tp->awaiting_resp = 1;
		if(resp == NULL) {
			resp = &local_resp;
			num_resp = 1;
		}
	}

	wrap_len = 0;
	len = num_cmd * sizeof(*cmd);
	if(unlikely(ring->lastWrite + len > COMMAND_RING_SIZE)) {
		wrap_len = ring->lastWrite + len - COMMAND_RING_SIZE;
		len = COMMAND_RING_SIZE - ring->lastWrite;
	}

	memcpy(ring->ringBase + ring->lastWrite, cmd, len);
	if(unlikely(wrap_len)) {
		struct cmd_desc *wrap_ptr = cmd;
		wrap_ptr += len / sizeof(*cmd);
		memcpy(ring->ringBase, wrap_ptr, wrap_len);
	}

	typhoon_inc_cmd_index(&ring->lastWrite, num_cmd);

	/* "I feel a presence... another warrior is on the mesa."
	 */
	wmb();
	iowrite32(ring->lastWrite, tp->ioaddr + TYPHOON_REG_CMD_READY);
	typhoon_post_pci_writes(tp->ioaddr);

	if((cmd->flags & TYPHOON_CMD_RESPOND) == 0)
		goto out;

	/* Ugh. We'll be here about 8ms, spinning our thumbs, unable to
	 * preempt or do anything other than take interrupts. So, don't
	 * wait for a response unless you have to.
	 *
	 * I've thought about trying to sleep here, but we're called
	 * from many contexts that don't allow that. Also, given the way
	 * 3Com has implemented irq coalescing, we would likely timeout --
	 * this has been observed in real life!
	 *
	 * The big killer is we have to wait to get stats from the card,
	 * though we could go to a periodic refresh of those if we don't
	 * mind them getting somewhat stale. The rest of the waiting
	 * commands occur during open/close/suspend/resume, so they aren't
	 * time critical. Creating SAs in the future will also have to
	 * wait here.
	 */
	got_resp = 0;
	for(i = 0; i < TYPHOON_WAIT_TIMEOUT && !got_resp; i++) {
		if(indexes->respCleared != indexes->respReady)
			got_resp = typhoon_process_response(tp, num_resp,
								resp);
		udelay(TYPHOON_UDELAY);
	}

	if(!got_resp) {
		err = -ETIMEDOUT;
		goto out;
	}

	/* Collect the error response even if we don't care about the
	 * rest of the response
	 */
	if(resp->flags & TYPHOON_RESP_ERROR)
		err = -EIO;

out:
	if(tp->awaiting_resp) {
		tp->awaiting_resp = 0;
		smp_wmb();

		/* Ugh. If a response was added to the ring between
		 * the call to typhoon_process_response() and the clearing
		 * of tp->awaiting_resp, we could have missed the interrupt
		 * and it could hang in the ring an indeterminate amount of
		 * time. So, check for it, and interrupt ourselves if this
		 * is the case.
		 */
		if(indexes->respCleared != indexes->respReady)
			iowrite32(1, tp->ioaddr + TYPHOON_REG_SELF_INTERRUPT);
	}

	spin_unlock(&tp->command_lock);
	return err;
}

static void
typhoon_vlan_rx_register(struct net_device *dev, struct vlan_group *grp)
{
	struct typhoon *tp = netdev_priv(dev);
	struct cmd_desc xp_cmd;
	int err;

	spin_lock_bh(&tp->state_lock);
	if(!tp->vlgrp != !grp) {
		/* We've either been turned on for the first time, or we've
		 * been turned off. Update the 3XP.
		 */
		if(grp)
			tp->offload |= TYPHOON_OFFLOAD_VLAN;
		else
			tp->offload &= ~TYPHOON_OFFLOAD_VLAN;

		/* If the interface is up, the runtime is running -- and we
		 * must be up for the vlan core to call us.
		 *
		 * Do the command outside of the spin lock, as it is slow.
		 */
		INIT_COMMAND_WITH_RESPONSE(&xp_cmd,
					TYPHOON_CMD_SET_OFFLOAD_TASKS);
		xp_cmd.parm2 = tp->offload;
		xp_cmd.parm3 = tp->offload;
		spin_unlock_bh(&tp->state_lock);
		err = typhoon_issue_command(tp, 1, &xp_cmd, 0, NULL);
		if(err < 0)
			netdev_err(tp->dev, "vlan offload error %d\n", -err);
		spin_lock_bh(&tp->state_lock);
	}

	/* now make the change visible */
	tp->vlgrp = grp;
	spin_unlock_bh(&tp->state_lock);
}

static inline void
typhoon_tso_fill(struct sk_buff *skb, struct transmit_ring *txRing,
			u32 ring_dma)
{
	struct tcpopt_desc *tcpd;
	u32 tcpd_offset = ring_dma;

	tcpd = (struct tcpopt_desc *) (txRing->ringBase + txRing->lastWrite);
	tcpd_offset += txRing->lastWrite;
	tcpd_offset += offsetof(struct tcpopt_desc, bytesTx);
	typhoon_inc_tx_index(&txRing->lastWrite, 1);

	tcpd->flags = TYPHOON_OPT_DESC | TYPHOON_OPT_TCP_SEG;
	tcpd->numDesc = 1;
	tcpd->mss_flags = cpu_to_le16(skb_tso_size(skb));
	tcpd->mss_flags |= TYPHOON_TSO_FIRST | TYPHOON_TSO_LAST;
	tcpd->respAddrLo = cpu_to_le32(tcpd_offset);
	tcpd->bytesTx = cpu_to_le32(skb->len);
	tcpd->status = 0;
}

static netdev_tx_t
typhoon_start_tx(struct sk_buff *skb, struct net_device *dev)
{
	struct typhoon *tp = netdev_priv(dev);
	struct transmit_ring *txRing;
	struct tx_desc *txd, *first_txd;
	dma_addr_t skb_dma;
	int numDesc;

	/* we have two rings to choose from, but we only use txLo for now
	 * If we start using the Hi ring as well, we'll need to update
	 * typhoon_stop_runtime(), typhoon_interrupt(), typhoon_num_free_tx(),
	 * and TXHI_ENTRIES to match, as well as update the TSO code below
	 * to get the right DMA address
	 */
	txRing = &tp->txLoRing;

	/* We need one descriptor for each fragment of the sk_buff, plus the
	 * one for the ->data area of it.
	 *
	 * The docs say a maximum of 16 fragment descriptors per TCP option
	 * descriptor, then make a new packet descriptor and option descriptor
	 * for the next 16 fragments. The engineers say just an option
	 * descriptor is needed. I've tested up to 26 fragments with a single
	 * packet descriptor/option descriptor combo, so I use that for now.
	 *
	 * If problems develop with TSO, check this first.
	 */
	numDesc = skb_shinfo(skb)->nr_frags + 1;
	if (skb_is_gso(skb))
		numDesc++;

	/* When checking for free space in the ring, we need to also
	 * account for the initial Tx descriptor, and we always must leave
	 * at least one descriptor unused in the ring so that it doesn't
	 * wrap and look empty.
	 *
	 * The only time we should loop here is when we hit the race
	 * between marking the queue awake and updating the cleared index.
	 * Just loop and it will appear. This comes from the acenic driver.
	 */
	while(unlikely(typhoon_num_free_tx(txRing) < (numDesc + 2)))
		smp_rmb();

	first_txd = (struct tx_desc *) (txRing->ringBase + txRing->lastWrite);
	typhoon_inc_tx_index(&txRing->lastWrite, 1);

	first_txd->flags = TYPHOON_TX_DESC | TYPHOON_DESC_VALID;
	first_txd->numDesc = 0;
	first_txd->len = 0;
	first_txd->tx_addr = (u64)((unsigned long) skb);
	first_txd->processFlags = 0;

	if(skb->ip_summed == CHECKSUM_PARTIAL) {
		/* The 3XP will figure out if this is UDP/TCP */
		first_txd->processFlags |= TYPHOON_TX_PF_TCP_CHKSUM;
		first_txd->processFlags |= TYPHOON_TX_PF_UDP_CHKSUM;
		first_txd->processFlags |= TYPHOON_TX_PF_IP_CHKSUM;
	}

	if(vlan_tx_tag_present(skb)) {
		first_txd->processFlags |=
		    TYPHOON_TX_PF_INSERT_VLAN | TYPHOON_TX_PF_VLAN_PRIORITY;
		first_txd->processFlags |=
		    cpu_to_le32(ntohs(vlan_tx_tag_get(skb)) <<
				TYPHOON_TX_PF_VLAN_TAG_SHIFT);
	}

	if (skb_is_gso(skb)) {
		first_txd->processFlags |= TYPHOON_TX_PF_TCP_SEGMENT;
		first_txd->numDesc++;

		typhoon_tso_fill(skb, txRing, tp->txlo_dma_addr);
	}

	txd = (struct tx_desc *) (txRing->ringBase + txRing->lastWrite);
	typhoon_inc_tx_index(&txRing->lastWrite, 1);

	/* No need to worry about padding packet -- the firmware pads
	 * it with zeros to ETH_ZLEN for us.
	 */
	if(skb_shinfo(skb)->nr_frags == 0) {
		skb_dma = pci_map_single(tp->tx_pdev, skb->data, skb->len,
				       PCI_DMA_TODEVICE);
		txd->flags = TYPHOON_FRAG_DESC | TYPHOON_DESC_VALID;
		txd->len = cpu_to_le16(skb->len);
		txd->frag.addr = cpu_to_le32(skb_dma);
		txd->frag.addrHi = 0;
		first_txd->numDesc++;
	} else {
		int i, len;

		len = skb_headlen(skb);
		skb_dma = pci_map_single(tp->tx_pdev, skb->data, len,
				         PCI_DMA_TODEVICE);
		txd->flags = TYPHOON_FRAG_DESC | TYPHOON_DESC_VALID;
		txd->len = cpu_to_le16(len);
		txd->frag.addr = cpu_to_le32(skb_dma);
		txd->frag.addrHi = 0;
		first_txd->numDesc++;

		for(i = 0; i < skb_shinfo(skb)->nr_frags; i++) {
			skb_frag_t *frag = &skb_shinfo(skb)->frags[i];
			void *frag_addr;

			txd = (struct tx_desc *) (txRing->ringBase +
						txRing->lastWrite);
			typhoon_inc_tx_index(&txRing->lastWrite, 1);

			len = frag->size;
			frag_addr = (void *) page_address(frag->page) +
						frag->page_offset;
			skb_dma = pci_map_single(tp->tx_pdev, frag_addr, len,
					 PCI_DMA_TODEVICE);
			txd->flags = TYPHOON_FRAG_DESC | TYPHOON_DESC_VALID;
			txd->len = cpu_to_le16(len);
			txd->frag.addr = cpu_to_le32(skb_dma);
			txd->frag.addrHi = 0;
			first_txd->numDesc++;
		}
	}

	/* Kick the 3XP
	 */
	wmb();
	iowrite32(txRing->lastWrite, tp->tx_ioaddr + txRing->writeRegister);

	dev->trans_start = jiffies;

	/* If we don't have room to put the worst case packet on the
	 * queue, then we must stop the queue. We need 2 extra
	 * descriptors -- one to prevent ring wrap, and one for the
	 * Tx header.
	 */
	numDesc = MAX_SKB_FRAGS + TSO_NUM_DESCRIPTORS + 1;

	if(typhoon_num_free_tx(txRing) < (numDesc + 2)) {
		netif_stop_queue(dev);

		/* A Tx complete IRQ could have gotten inbetween, making
		 * the ring free again. Only need to recheck here, since
		 * Tx is serialized.
		 */
		if(typhoon_num_free_tx(txRing) >= (numDesc + 2))
			netif_wake_queue(dev);
	}

	return NETDEV_TX_OK;
}

static void
typhoon_set_rx_mode(struct net_device *dev)
{
	struct typhoon *tp = netdev_priv(dev);
	struct cmd_desc xp_cmd;
	u32 mc_filter[2];
	__le16 filter;

	filter = TYPHOON_RX_FILTER_DIRECTED | TYPHOON_RX_FILTER_BROADCAST;
	if(dev->flags & IFF_PROMISC) {
		filter |= TYPHOON_RX_FILTER_PROMISCOUS;
	} else if ((netdev_mc_count(dev) > multicast_filter_limit) ||
		  (dev->flags & IFF_ALLMULTI)) {
		/* Too many to match, or accept all multicasts. */
		filter |= TYPHOON_RX_FILTER_ALL_MCAST;
	} else if (!netdev_mc_empty(dev)) {
		struct dev_mc_list *mclist;

		memset(mc_filter, 0, sizeof(mc_filter));
		netdev_for_each_mc_addr(mclist, dev) {
			int bit = ether_crc(ETH_ALEN, mclist->dmi_addr) & 0x3f;
			mc_filter[bit >> 5] |= 1 << (bit & 0x1f);
		}

		INIT_COMMAND_NO_RESPONSE(&xp_cmd,
					 TYPHOON_CMD_SET_MULTICAST_HASH);
		xp_cmd.parm1 = TYPHOON_MCAST_HASH_SET;
		xp_cmd.parm2 = cpu_to_le32(mc_filter[0]);
		xp_cmd.parm3 = cpu_to_le32(mc_filter[1]);
		typhoon_issue_command(tp, 1, &xp_cmd, 0, NULL);

		filter |= TYPHOON_RX_FILTER_MCAST_HASH;
	}

	INIT_COMMAND_NO_RESPONSE(&xp_cmd, TYPHOON_CMD_SET_RX_FILTER);
	xp_cmd.parm1 = filter;
	typhoon_issue_command(tp, 1, &xp_cmd, 0, NULL);
}

static int
typhoon_do_get_stats(struct typhoon *tp)
{
	struct net_device_stats *stats = &tp->stats;
	struct net_device_stats *saved = &tp->stats_saved;
	struct cmd_desc xp_cmd;
	struct resp_desc xp_resp[7];
	struct stats_resp *s = (struct stats_resp *) xp_resp;
	int err;

	INIT_COMMAND_WITH_RESPONSE(&xp_cmd, TYPHOON_CMD_READ_STATS);
	err = typhoon_issue_command(tp, 1, &xp_cmd, 7, xp_resp);
	if(err < 0)
		return err;

	/* 3Com's Linux driver uses txMultipleCollisions as it's
	 * collisions value, but there is some other collision info as well...
	 *
	 * The extra status reported would be a good candidate for
	 * ethtool_ops->get_{strings,stats}()
	 */
	stats->tx_packets = le32_to_cpu(s->txPackets);
	stats->tx_bytes = le64_to_cpu(s->txBytes);
	stats->tx_errors = le32_to_cpu(s->txCarrierLost);
	stats->tx_carrier_errors = le32_to_cpu(s->txCarrierLost);
	stats->collisions = le32_to_cpu(s->txMultipleCollisions);
	stats->rx_packets = le32_to_cpu(s->rxPacketsGood);
	stats->rx_bytes = le64_to_cpu(s->rxBytesGood);
	stats->rx_fifo_errors = le32_to_cpu(s->rxFifoOverruns);
	stats->rx_errors = le32_to_cpu(s->rxFifoOverruns) +
			le32_to_cpu(s->BadSSD) + le32_to_cpu(s->rxCrcErrors);
	stats->rx_crc_errors = le32_to_cpu(s->rxCrcErrors);
	stats->rx_length_errors = le32_to_cpu(s->rxOversized);
	tp->speed = (s->linkStatus & TYPHOON_LINK_100MBPS) ?
			SPEED_100 : SPEED_10;
	tp->duplex = (s->linkStatus & TYPHOON_LINK_FULL_DUPLEX) ?
			DUPLEX_FULL : DUPLEX_HALF;

	/* add in the saved statistics
	 */
	stats->tx_packets += saved->tx_packets;
	stats->tx_bytes += saved->tx_bytes;
	stats->tx_errors += saved->tx_errors;
	stats->collisions += saved->collisions;
	stats->rx_packets += saved->rx_packets;
	stats->rx_bytes += saved->rx_bytes;
	stats->rx_fifo_errors += saved->rx_fifo_errors;
	stats->rx_errors += saved->rx_errors;
	stats->rx_crc_errors += saved->rx_crc_errors;
	stats->rx_length_errors += saved->rx_length_errors;

	return 0;
}

static struct net_device_stats *
typhoon_get_stats(struct net_device *dev)
{
	struct typhoon *tp = netdev_priv(dev);
	struct net_device_stats *stats = &tp->stats;
	struct net_device_stats *saved = &tp->stats_saved;

	smp_rmb();
	if(tp->card_state == Sleeping)
		return saved;

	if(typhoon_do_get_stats(tp) < 0) {
		netdev_err(dev, "error getting stats\n");
		return saved;
	}

	return stats;
}

static int
typhoon_set_mac_address(struct net_device *dev, void *addr)
{
	struct sockaddr *saddr = (struct sockaddr *) addr;

	if(netif_running(dev))
		return -EBUSY;

	memcpy(dev->dev_addr, saddr->sa_data, dev->addr_len);
	return 0;
}

static void
typhoon_get_drvinfo(struct net_device *dev, struct ethtool_drvinfo *info)
{
	struct typhoon *tp = netdev_priv(dev);
	struct pci_dev *pci_dev = tp->pdev;
	struct cmd_desc xp_cmd;
	struct resp_desc xp_resp[3];

	smp_rmb();
	if(tp->card_state == Sleeping) {
		strcpy(info->fw_version, "Sleep image");
	} else {
		INIT_COMMAND_WITH_RESPONSE(&xp_cmd, TYPHOON_CMD_READ_VERSIONS);
		if(typhoon_issue_command(tp, 1, &xp_cmd, 3, xp_resp) < 0) {
			strcpy(info->fw_version, "Unknown runtime");
		} else {
			u32 sleep_ver = le32_to_cpu(xp_resp[0].parm2);
			snprintf(info->fw_version, 32, "%02x.%03x.%03x",
				 sleep_ver >> 24, (sleep_ver >> 12) & 0xfff,
				 sleep_ver & 0xfff);
		}
	}

	strcpy(info->driver, KBUILD_MODNAME);
	strcpy(info->version, UTS_RELEASE);
	strcpy(info->bus_info, pci_name(pci_dev));
}

static int
typhoon_get_settings(struct net_device *dev, struct ethtool_cmd *cmd)
{
	struct typhoon *tp = netdev_priv(dev);

	cmd->supported = SUPPORTED_100baseT_Half | SUPPORTED_100baseT_Full |
				SUPPORTED_Autoneg;

	switch (tp->xcvr_select) {
	case TYPHOON_XCVR_10HALF:
		cmd->advertising = ADVERTISED_10baseT_Half;
		break;
	case TYPHOON_XCVR_10FULL:
		cmd->advertising = ADVERTISED_10baseT_Full;
		break;
	case TYPHOON_XCVR_100HALF:
		cmd->advertising = ADVERTISED_100baseT_Half;
		break;
	case TYPHOON_XCVR_100FULL:
		cmd->advertising = ADVERTISED_100baseT_Full;
		break;
	case TYPHOON_XCVR_AUTONEG:
		cmd->advertising = ADVERTISED_10baseT_Half |
					    ADVERTISED_10baseT_Full |
					    ADVERTISED_100baseT_Half |
					    ADVERTISED_100baseT_Full |
					    ADVERTISED_Autoneg;
		break;
	}

	if(tp->capabilities & TYPHOON_FIBER) {
		cmd->supported |= SUPPORTED_FIBRE;
		cmd->advertising |= ADVERTISED_FIBRE;
		cmd->port = PORT_FIBRE;
	} else {
		cmd->supported |= SUPPORTED_10baseT_Half |
		    			SUPPORTED_10baseT_Full |
					SUPPORTED_TP;
		cmd->advertising |= ADVERTISED_TP;
		cmd->port = PORT_TP;
	}

	/* need to get stats to make these link speed/duplex valid */
	typhoon_do_get_stats(tp);
	cmd->speed = tp->speed;
	cmd->duplex = tp->duplex;
	cmd->phy_address = 0;
	cmd->transceiver = XCVR_INTERNAL;
	if(tp->xcvr_select == TYPHOON_XCVR_AUTONEG)
		cmd->autoneg = AUTONEG_ENABLE;
	else
		cmd->autoneg = AUTONEG_DISABLE;
	cmd->maxtxpkt = 1;
	cmd->maxrxpkt = 1;

	return 0;
}

static int
typhoon_set_settings(struct net_device *dev, struct ethtool_cmd *cmd)
{
	struct typhoon *tp = netdev_priv(dev);
	struct cmd_desc xp_cmd;
	__le16 xcvr;
	int err;

	err = -EINVAL;
	if(cmd->autoneg == AUTONEG_ENABLE) {
		xcvr = TYPHOON_XCVR_AUTONEG;
	} else {
		if(cmd->duplex == DUPLEX_HALF) {
			if(cmd->speed == SPEED_10)
				xcvr = TYPHOON_XCVR_10HALF;
			else if(cmd->speed == SPEED_100)
				xcvr = TYPHOON_XCVR_100HALF;
			else
				goto out;
		} else if(cmd->duplex == DUPLEX_FULL) {
			if(cmd->speed == SPEED_10)
				xcvr = TYPHOON_XCVR_10FULL;
			else if(cmd->speed == SPEED_100)
				xcvr = TYPHOON_XCVR_100FULL;
			else
				goto out;
		} else
			goto out;
	}

	INIT_COMMAND_NO_RESPONSE(&xp_cmd, TYPHOON_CMD_XCVR_SELECT);
	xp_cmd.parm1 = xcvr;
	err = typhoon_issue_command(tp, 1, &xp_cmd, 0, NULL);
	if(err < 0)
		goto out;

	tp->xcvr_select = xcvr;
	if(cmd->autoneg == AUTONEG_ENABLE) {
		tp->speed = 0xff;	/* invalid */
		tp->duplex = 0xff;	/* invalid */
	} else {
		tp->speed = cmd->speed;
		tp->duplex = cmd->duplex;
	}

out:
	return err;
}

static void
typhoon_get_wol(struct net_device *dev, struct ethtool_wolinfo *wol)
{
	struct typhoon *tp = netdev_priv(dev);

	wol->supported = WAKE_PHY | WAKE_MAGIC;
	wol->wolopts = 0;
	if(tp->wol_events & TYPHOON_WAKE_LINK_EVENT)
		wol->wolopts |= WAKE_PHY;
	if(tp->wol_events & TYPHOON_WAKE_MAGIC_PKT)
		wol->wolopts |= WAKE_MAGIC;
	memset(&wol->sopass, 0, sizeof(wol->sopass));
}

static int
typhoon_set_wol(struct net_device *dev, struct ethtool_wolinfo *wol)
{
	struct typhoon *tp = netdev_priv(dev);

	if(wol->wolopts & ~(WAKE_PHY | WAKE_MAGIC))
		return -EINVAL;

	tp->wol_events = 0;
	if(wol->wolopts & WAKE_PHY)
		tp->wol_events |= TYPHOON_WAKE_LINK_EVENT;
	if(wol->wolopts & WAKE_MAGIC)
		tp->wol_events |= TYPHOON_WAKE_MAGIC_PKT;

	return 0;
}

static u32
typhoon_get_rx_csum(struct net_device *dev)
{
	/* For now, we don't allow turning off RX checksums.
	 */
	return 1;
}

static void
typhoon_get_ringparam(struct net_device *dev, struct ethtool_ringparam *ering)
{
	ering->rx_max_pending = RXENT_ENTRIES;
	ering->rx_mini_max_pending = 0;
	ering->rx_jumbo_max_pending = 0;
	ering->tx_max_pending = TXLO_ENTRIES - 1;

	ering->rx_pending = RXENT_ENTRIES;
	ering->rx_mini_pending = 0;
	ering->rx_jumbo_pending = 0;
	ering->tx_pending = TXLO_ENTRIES - 1;
}

static const struct ethtool_ops typhoon_ethtool_ops = {
	.get_settings		= typhoon_get_settings,
	.set_settings		= typhoon_set_settings,
	.get_drvinfo		= typhoon_get_drvinfo,
	.get_wol		= typhoon_get_wol,
	.set_wol		= typhoon_set_wol,
	.get_link		= ethtool_op_get_link,
	.get_rx_csum		= typhoon_get_rx_csum,
	.set_tx_csum		= ethtool_op_set_tx_csum,
	.set_sg			= ethtool_op_set_sg,
	.set_tso		= ethtool_op_set_tso,
	.get_ringparam		= typhoon_get_ringparam,
};

static int
typhoon_wait_interrupt(void __iomem *ioaddr)
{
	int i, err = 0;

	for(i = 0; i < TYPHOON_WAIT_TIMEOUT; i++) {
		if(ioread32(ioaddr + TYPHOON_REG_INTR_STATUS) &
		   TYPHOON_INTR_BOOTCMD)
			goto out;
		udelay(TYPHOON_UDELAY);
	}

	err = -ETIMEDOUT;

out:
	iowrite32(TYPHOON_INTR_BOOTCMD, ioaddr + TYPHOON_REG_INTR_STATUS);
	return err;
}

#define shared_offset(x)	offsetof(struct typhoon_shared, x)

static void
typhoon_init_interface(struct typhoon *tp)
{
	struct typhoon_interface *iface = &tp->shared->iface;
	dma_addr_t shared_dma;

	memset(tp->shared, 0, sizeof(struct typhoon_shared));

	/* The *Hi members of iface are all init'd to zero by the memset().
	 */
	shared_dma = tp->shared_dma + shared_offset(indexes);
	iface->ringIndex = cpu_to_le32(shared_dma);

	shared_dma = tp->shared_dma + shared_offset(txLo);
	iface->txLoAddr = cpu_to_le32(shared_dma);
	iface->txLoSize = cpu_to_le32(TXLO_ENTRIES * sizeof(struct tx_desc));

	shared_dma = tp->shared_dma + shared_offset(txHi);
	iface->txHiAddr = cpu_to_le32(shared_dma);
	iface->txHiSize = cpu_to_le32(TXHI_ENTRIES * sizeof(struct tx_desc));

	shared_dma = tp->shared_dma + shared_offset(rxBuff);
	iface->rxBuffAddr = cpu_to_le32(shared_dma);
	iface->rxBuffSize = cpu_to_le32(RXFREE_ENTRIES *
					sizeof(struct rx_free));

	shared_dma = tp->shared_dma + shared_offset(rxLo);
	iface->rxLoAddr = cpu_to_le32(shared_dma);
	iface->rxLoSize = cpu_to_le32(RX_ENTRIES * sizeof(struct rx_desc));

	shared_dma = tp->shared_dma + shared_offset(rxHi);
	iface->rxHiAddr = cpu_to_le32(shared_dma);
	iface->rxHiSize = cpu_to_le32(RX_ENTRIES * sizeof(struct rx_desc));

	shared_dma = tp->shared_dma + shared_offset(cmd);
	iface->cmdAddr = cpu_to_le32(shared_dma);
	iface->cmdSize = cpu_to_le32(COMMAND_RING_SIZE);

	shared_dma = tp->shared_dma + shared_offset(resp);
	iface->respAddr = cpu_to_le32(shared_dma);
	iface->respSize = cpu_to_le32(RESPONSE_RING_SIZE);

	shared_dma = tp->shared_dma + shared_offset(zeroWord);
	iface->zeroAddr = cpu_to_le32(shared_dma);

	tp->indexes = &tp->shared->indexes;
	tp->txLoRing.ringBase = (u8 *) tp->shared->txLo;
	tp->txHiRing.ringBase = (u8 *) tp->shared->txHi;
	tp->rxLoRing.ringBase = (u8 *) tp->shared->rxLo;
	tp->rxHiRing.ringBase = (u8 *) tp->shared->rxHi;
	tp->rxBuffRing.ringBase = (u8 *) tp->shared->rxBuff;
	tp->cmdRing.ringBase = (u8 *) tp->shared->cmd;
	tp->respRing.ringBase = (u8 *) tp->shared->resp;

	tp->txLoRing.writeRegister = TYPHOON_REG_TX_LO_READY;
	tp->txHiRing.writeRegister = TYPHOON_REG_TX_HI_READY;

	tp->txlo_dma_addr = le32_to_cpu(iface->txLoAddr);
	tp->card_state = Sleeping;

	tp->offload = TYPHOON_OFFLOAD_IP_CHKSUM | TYPHOON_OFFLOAD_TCP_CHKSUM;
	tp->offload |= TYPHOON_OFFLOAD_UDP_CHKSUM | TSO_OFFLOAD_ON;

	spin_lock_init(&tp->command_lock);
	spin_lock_init(&tp->state_lock);

	/* Force the writes to the shared memory area out before continuing. */
	wmb();
}

static void
typhoon_init_rings(struct typhoon *tp)
{
	memset(tp->indexes, 0, sizeof(struct typhoon_indexes));

	tp->txLoRing.lastWrite = 0;
	tp->txHiRing.lastWrite = 0;
	tp->rxLoRing.lastWrite = 0;
	tp->rxHiRing.lastWrite = 0;
	tp->rxBuffRing.lastWrite = 0;
	tp->cmdRing.lastWrite = 0;
	tp->cmdRing.lastWrite = 0;

	tp->txLoRing.lastRead = 0;
	tp->txHiRing.lastRead = 0;
}

static const struct firmware *typhoon_fw;

static int
typhoon_request_firmware(struct typhoon *tp)
{
	const struct typhoon_file_header *fHdr;
	const struct typhoon_section_header *sHdr;
	const u8 *image_data;
	u32 numSections;
	u32 section_len;
	u32 remaining;
	int err;

	if (typhoon_fw)
		return 0;

	err = request_firmware(&typhoon_fw, FIRMWARE_NAME, &tp->pdev->dev);
	if (err) {
		netdev_err(tp->dev, "Failed to load firmware \"%s\"\n",
			   FIRMWARE_NAME);
		return err;
	}

	image_data = (u8 *) typhoon_fw->data;
	remaining = typhoon_fw->size;
	if (remaining < sizeof(struct typhoon_file_header))
		goto invalid_fw;

	fHdr = (struct typhoon_file_header *) image_data;
	if (memcmp(fHdr->tag, "TYPHOON", 8))
		goto invalid_fw;

	numSections = le32_to_cpu(fHdr->numSections);
	image_data += sizeof(struct typhoon_file_header);
	remaining -= sizeof(struct typhoon_file_header);

	while (numSections--) {
		if (remaining < sizeof(struct typhoon_section_header))
			goto invalid_fw;

		sHdr = (struct typhoon_section_header *) image_data;
		image_data += sizeof(struct typhoon_section_header);
		section_len = le32_to_cpu(sHdr->len);

		if (remaining < section_len)
			goto invalid_fw;

		image_data += section_len;
		remaining -= section_len;
	}

	return 0;

invalid_fw:
	netdev_err(tp->dev, "Invalid firmware image\n");
	release_firmware(typhoon_fw);
	typhoon_fw = NULL;
	return -EINVAL;
}

static int
typhoon_download_firmware(struct typhoon *tp)
{
	void __iomem *ioaddr = tp->ioaddr;
	struct pci_dev *pdev = tp->pdev;
	const struct typhoon_file_header *fHdr;
	const struct typhoon_section_header *sHdr;
	const u8 *image_data;
	void *dpage;
	dma_addr_t dpage_dma;
	__sum16 csum;
	u32 irqEnabled;
	u32 irqMasked;
	u32 numSections;
	u32 section_len;
	u32 len;
	u32 load_addr;
	u32 hmac;
	int i;
	int err;

	image_data = (u8 *) typhoon_fw->data;
	fHdr = (struct typhoon_file_header *) image_data;

	/* Cannot just map the firmware image using pci_map_single() as
	 * the firmware is vmalloc()'d and may not be physically contiguous,
	 * so we allocate some consistent memory to copy the sections into.
	 */
	err = -ENOMEM;
	dpage = pci_alloc_consistent(pdev, PAGE_SIZE, &dpage_dma);
	if(!dpage) {
		netdev_err(tp->dev, "no DMA mem for firmware\n");
		goto err_out;
	}

	irqEnabled = ioread32(ioaddr + TYPHOON_REG_INTR_ENABLE);
	iowrite32(irqEnabled | TYPHOON_INTR_BOOTCMD,
	       ioaddr + TYPHOON_REG_INTR_ENABLE);
	irqMasked = ioread32(ioaddr + TYPHOON_REG_INTR_MASK);
	iowrite32(irqMasked | TYPHOON_INTR_BOOTCMD,
	       ioaddr + TYPHOON_REG_INTR_MASK);

	err = -ETIMEDOUT;
	if(typhoon_wait_status(ioaddr, TYPHOON_STATUS_WAITING_FOR_HOST) < 0) {
		netdev_err(tp->dev, "card ready timeout\n");
		goto err_out_irq;
	}

	numSections = le32_to_cpu(fHdr->numSections);
	load_addr = le32_to_cpu(fHdr->startAddr);

	iowrite32(TYPHOON_INTR_BOOTCMD, ioaddr + TYPHOON_REG_INTR_STATUS);
	iowrite32(load_addr, ioaddr + TYPHOON_REG_DOWNLOAD_BOOT_ADDR);
	hmac = le32_to_cpu(fHdr->hmacDigest[0]);
	iowrite32(hmac, ioaddr + TYPHOON_REG_DOWNLOAD_HMAC_0);
	hmac = le32_to_cpu(fHdr->hmacDigest[1]);
	iowrite32(hmac, ioaddr + TYPHOON_REG_DOWNLOAD_HMAC_1);
	hmac = le32_to_cpu(fHdr->hmacDigest[2]);
	iowrite32(hmac, ioaddr + TYPHOON_REG_DOWNLOAD_HMAC_2);
	hmac = le32_to_cpu(fHdr->hmacDigest[3]);
	iowrite32(hmac, ioaddr + TYPHOON_REG_DOWNLOAD_HMAC_3);
	hmac = le32_to_cpu(fHdr->hmacDigest[4]);
	iowrite32(hmac, ioaddr + TYPHOON_REG_DOWNLOAD_HMAC_4);
	typhoon_post_pci_writes(ioaddr);
	iowrite32(TYPHOON_BOOTCMD_RUNTIME_IMAGE, ioaddr + TYPHOON_REG_COMMAND);

	image_data += sizeof(struct typhoon_file_header);

	/* The ioread32() in typhoon_wait_interrupt() will force the
	 * last write to the command register to post, so
	 * we don't need a typhoon_post_pci_writes() after it.
	 */
	for(i = 0; i < numSections; i++) {
		sHdr = (struct typhoon_section_header *) image_data;
		image_data += sizeof(struct typhoon_section_header);
		load_addr = le32_to_cpu(sHdr->startAddr);
		section_len = le32_to_cpu(sHdr->len);

		while(section_len) {
			len = min_t(u32, section_len, PAGE_SIZE);

			if(typhoon_wait_interrupt(ioaddr) < 0 ||
			   ioread32(ioaddr + TYPHOON_REG_STATUS) !=
			   TYPHOON_STATUS_WAITING_FOR_SEGMENT) {
				netdev_err(tp->dev, "segment ready timeout\n");
				goto err_out_irq;
			}

			/* Do an pseudo IPv4 checksum on the data -- first
			 * need to convert each u16 to cpu order before
			 * summing. Fortunately, due to the properties of
			 * the checksum, we can do this once, at the end.
			 */
			csum = csum_fold(csum_partial_copy_nocheck(image_data,
								   dpage, len,
								   0));

			iowrite32(len, ioaddr + TYPHOON_REG_BOOT_LENGTH);
			iowrite32(le16_to_cpu((__force __le16)csum),
					ioaddr + TYPHOON_REG_BOOT_CHECKSUM);
			iowrite32(load_addr,
					ioaddr + TYPHOON_REG_BOOT_DEST_ADDR);
			iowrite32(0, ioaddr + TYPHOON_REG_BOOT_DATA_HI);
			iowrite32(dpage_dma, ioaddr + TYPHOON_REG_BOOT_DATA_LO);
			typhoon_post_pci_writes(ioaddr);
			iowrite32(TYPHOON_BOOTCMD_SEG_AVAILABLE,
					ioaddr + TYPHOON_REG_COMMAND);

			image_data += len;
			load_addr += len;
			section_len -= len;
		}
	}

	if(typhoon_wait_interrupt(ioaddr) < 0 ||
	   ioread32(ioaddr + TYPHOON_REG_STATUS) !=
	   TYPHOON_STATUS_WAITING_FOR_SEGMENT) {
		netdev_err(tp->dev, "final segment ready timeout\n");
		goto err_out_irq;
	}

	iowrite32(TYPHOON_BOOTCMD_DNLD_COMPLETE, ioaddr + TYPHOON_REG_COMMAND);

	if(typhoon_wait_status(ioaddr, TYPHOON_STATUS_WAITING_FOR_BOOT) < 0) {
		netdev_err(tp->dev, "boot ready timeout, status 0x%0x\n",
			   ioread32(ioaddr + TYPHOON_REG_STATUS));
		goto err_out_irq;
	}

	err = 0;

err_out_irq:
	iowrite32(irqMasked, ioaddr + TYPHOON_REG_INTR_MASK);
	iowrite32(irqEnabled, ioaddr + TYPHOON_REG_INTR_ENABLE);

	pci_free_consistent(pdev, PAGE_SIZE, dpage, dpage_dma);

err_out:
	return err;
}

static int
typhoon_boot_3XP(struct typhoon *tp, u32 initial_status)
{
	void __iomem *ioaddr = tp->ioaddr;

	if(typhoon_wait_status(ioaddr, initial_status) < 0) {
		netdev_err(tp->dev, "boot ready timeout\n");
		goto out_timeout;
	}

	iowrite32(0, ioaddr + TYPHOON_REG_BOOT_RECORD_ADDR_HI);
	iowrite32(tp->shared_dma, ioaddr + TYPHOON_REG_BOOT_RECORD_ADDR_LO);
	typhoon_post_pci_writes(ioaddr);
	iowrite32(TYPHOON_BOOTCMD_REG_BOOT_RECORD,
				ioaddr + TYPHOON_REG_COMMAND);

	if(typhoon_wait_status(ioaddr, TYPHOON_STATUS_RUNNING) < 0) {
		netdev_err(tp->dev, "boot finish timeout (status 0x%x)\n",
			   ioread32(ioaddr + TYPHOON_REG_STATUS));
		goto out_timeout;
	}

	/* Clear the Transmit and Command ready registers
	 */
	iowrite32(0, ioaddr + TYPHOON_REG_TX_HI_READY);
	iowrite32(0, ioaddr + TYPHOON_REG_CMD_READY);
	iowrite32(0, ioaddr + TYPHOON_REG_TX_LO_READY);
	typhoon_post_pci_writes(ioaddr);
	iowrite32(TYPHOON_BOOTCMD_BOOT, ioaddr + TYPHOON_REG_COMMAND);

	return 0;

out_timeout:
	return -ETIMEDOUT;
}

static u32
typhoon_clean_tx(struct typhoon *tp, struct transmit_ring *txRing,
			volatile __le32 * index)
{
	u32 lastRead = txRing->lastRead;
	struct tx_desc *tx;
	dma_addr_t skb_dma;
	int dma_len;
	int type;

	while(lastRead != le32_to_cpu(*index)) {
		tx = (struct tx_desc *) (txRing->ringBase + lastRead);
		type = tx->flags & TYPHOON_TYPE_MASK;

		if(type == TYPHOON_TX_DESC) {
			/* This tx_desc describes a packet.
			 */
			unsigned long ptr = tx->tx_addr;
			struct sk_buff *skb = (struct sk_buff *) ptr;
			dev_kfree_skb_irq(skb);
		} else if(type == TYPHOON_FRAG_DESC) {
			/* This tx_desc describes a memory mapping. Free it.
			 */
			skb_dma = (dma_addr_t) le32_to_cpu(tx->frag.addr);
			dma_len = le16_to_cpu(tx->len);
			pci_unmap_single(tp->pdev, skb_dma, dma_len,
				       PCI_DMA_TODEVICE);
		}

		tx->flags = 0;
		typhoon_inc_tx_index(&lastRead, 1);
	}

	return lastRead;
}

static void
typhoon_tx_complete(struct typhoon *tp, struct transmit_ring *txRing,
			volatile __le32 * index)
{
	u32 lastRead;
	int numDesc = MAX_SKB_FRAGS + 1;

	/* This will need changing if we start to use the Hi Tx ring. */
	lastRead = typhoon_clean_tx(tp, txRing, index);
	if(netif_queue_stopped(tp->dev) && typhoon_num_free(txRing->lastWrite,
				lastRead, TXLO_ENTRIES) > (numDesc + 2))
		netif_wake_queue(tp->dev);

	txRing->lastRead = lastRead;
	smp_wmb();
}

static void
typhoon_recycle_rx_skb(struct typhoon *tp, u32 idx)
{
	struct typhoon_indexes *indexes = tp->indexes;
	struct rxbuff_ent *rxb = &tp->rxbuffers[idx];
	struct basic_ring *ring = &tp->rxBuffRing;
	struct rx_free *r;

	if((ring->lastWrite + sizeof(*r)) % (RXFREE_ENTRIES * sizeof(*r)) ==
				le32_to_cpu(indexes->rxBuffCleared)) {
		/* no room in ring, just drop the skb
		 */
		dev_kfree_skb_any(rxb->skb);
		rxb->skb = NULL;
		return;
	}

	r = (struct rx_free *) (ring->ringBase + ring->lastWrite);
	typhoon_inc_rxfree_index(&ring->lastWrite, 1);
	r->virtAddr = idx;
	r->physAddr = cpu_to_le32(rxb->dma_addr);

	/* Tell the card about it */
	wmb();
	indexes->rxBuffReady = cpu_to_le32(ring->lastWrite);
}

static int
typhoon_alloc_rx_skb(struct typhoon *tp, u32 idx)
{
	struct typhoon_indexes *indexes = tp->indexes;
	struct rxbuff_ent *rxb = &tp->rxbuffers[idx];
	struct basic_ring *ring = &tp->rxBuffRing;
	struct rx_free *r;
	struct sk_buff *skb;
	dma_addr_t dma_addr;

	rxb->skb = NULL;

	if((ring->lastWrite + sizeof(*r)) % (RXFREE_ENTRIES * sizeof(*r)) ==
				le32_to_cpu(indexes->rxBuffCleared))
		return -ENOMEM;

	skb = dev_alloc_skb(PKT_BUF_SZ);
	if(!skb)
		return -ENOMEM;

#if 0
	/* Please, 3com, fix the firmware to allow DMA to a unaligned
	 * address! Pretty please?
	 */
	skb_reserve(skb, 2);
#endif

	skb->dev = tp->dev;
	dma_addr = pci_map_single(tp->pdev, skb->data,
				  PKT_BUF_SZ, PCI_DMA_FROMDEVICE);

	/* Since no card does 64 bit DAC, the high bits will never
	 * change from zero.
	 */
	r = (struct rx_free *) (ring->ringBase + ring->lastWrite);
	typhoon_inc_rxfree_index(&ring->lastWrite, 1);
	r->virtAddr = idx;
	r->physAddr = cpu_to_le32(dma_addr);
	rxb->skb = skb;
	rxb->dma_addr = dma_addr;

	/* Tell the card about it */
	wmb();
	indexes->rxBuffReady = cpu_to_le32(ring->lastWrite);
	return 0;
}

static int
typhoon_rx(struct typhoon *tp, struct basic_ring *rxRing, volatile __le32 * ready,
	   volatile __le32 * cleared, int budget)
{
	struct rx_desc *rx;
	struct sk_buff *skb, *new_skb;
	struct rxbuff_ent *rxb;
	dma_addr_t dma_addr;
	u32 local_ready;
	u32 rxaddr;
	int pkt_len;
	u32 idx;
	__le32 csum_bits;
	int received;

	received = 0;
	local_ready = le32_to_cpu(*ready);
	rxaddr = le32_to_cpu(*cleared);
	while(rxaddr != local_ready && budget > 0) {
		rx = (struct rx_desc *) (rxRing->ringBase + rxaddr);
		idx = rx->addr;
		rxb = &tp->rxbuffers[idx];
		skb = rxb->skb;
		dma_addr = rxb->dma_addr;

		typhoon_inc_rx_index(&rxaddr, 1);

		if(rx->flags & TYPHOON_RX_ERROR) {
			typhoon_recycle_rx_skb(tp, idx);
			continue;
		}

		pkt_len = le16_to_cpu(rx->frameLen);

		if(pkt_len < rx_copybreak &&
		   (new_skb = dev_alloc_skb(pkt_len + 2)) != NULL) {
			skb_reserve(new_skb, 2);
			pci_dma_sync_single_for_cpu(tp->pdev, dma_addr,
						    PKT_BUF_SZ,
						    PCI_DMA_FROMDEVICE);
			skb_copy_to_linear_data(new_skb, skb->data, pkt_len);
			pci_dma_sync_single_for_device(tp->pdev, dma_addr,
						       PKT_BUF_SZ,
						       PCI_DMA_FROMDEVICE);
			skb_put(new_skb, pkt_len);
			typhoon_recycle_rx_skb(tp, idx);
		} else {
			new_skb = skb;
			skb_put(new_skb, pkt_len);
			pci_unmap_single(tp->pdev, dma_addr, PKT_BUF_SZ,
				       PCI_DMA_FROMDEVICE);
			typhoon_alloc_rx_skb(tp, idx);
		}
		new_skb->protocol = eth_type_trans(new_skb, tp->dev);
		csum_bits = rx->rxStatus & (TYPHOON_RX_IP_CHK_GOOD |
			TYPHOON_RX_UDP_CHK_GOOD | TYPHOON_RX_TCP_CHK_GOOD);
		if(csum_bits ==
		   (TYPHOON_RX_IP_CHK_GOOD | TYPHOON_RX_TCP_CHK_GOOD) ||
		   csum_bits ==
		   (TYPHOON_RX_IP_CHK_GOOD | TYPHOON_RX_UDP_CHK_GOOD)) {
			new_skb->ip_summed = CHECKSUM_UNNECESSARY;
		} else
			new_skb->ip_summed = CHECKSUM_NONE;

		spin_lock(&tp->state_lock);
		if(tp->vlgrp != NULL && rx->rxStatus & TYPHOON_RX_VLAN)
			vlan_hwaccel_receive_skb(new_skb, tp->vlgrp,
						 ntohl(rx->vlanTag) & 0xffff);
		else
			netif_receive_skb(new_skb);
		spin_unlock(&tp->state_lock);

		received++;
		budget--;
	}
	*cleared = cpu_to_le32(rxaddr);

	return received;
}

static void
typhoon_fill_free_ring(struct typhoon *tp)
{
	u32 i;

	for(i = 0; i < RXENT_ENTRIES; i++) {
		struct rxbuff_ent *rxb = &tp->rxbuffers[i];
		if(rxb->skb)
			continue;
		if(typhoon_alloc_rx_skb(tp, i) < 0)
			break;
	}
}

static int
typhoon_poll(struct napi_struct *napi, int budget)
{
	struct typhoon *tp = container_of(napi, struct typhoon, napi);
	struct typhoon_indexes *indexes = tp->indexes;
	int work_done;

	rmb();
	if(!tp->awaiting_resp && indexes->respReady != indexes->respCleared)
			typhoon_process_response(tp, 0, NULL);

	if(le32_to_cpu(indexes->txLoCleared) != tp->txLoRing.lastRead)
		typhoon_tx_complete(tp, &tp->txLoRing, &indexes->txLoCleared);

	work_done = 0;

	if(indexes->rxHiCleared != indexes->rxHiReady) {
		work_done += typhoon_rx(tp, &tp->rxHiRing, &indexes->rxHiReady,
			   		&indexes->rxHiCleared, budget);
	}

	if(indexes->rxLoCleared != indexes->rxLoReady) {
		work_done += typhoon_rx(tp, &tp->rxLoRing, &indexes->rxLoReady,
					&indexes->rxLoCleared, budget - work_done);
	}

	if(le32_to_cpu(indexes->rxBuffCleared) == tp->rxBuffRing.lastWrite) {
		/* rxBuff ring is empty, try to fill it. */
		typhoon_fill_free_ring(tp);
	}

	if (work_done < budget) {
		napi_complete(napi);
		iowrite32(TYPHOON_INTR_NONE,
				tp->ioaddr + TYPHOON_REG_INTR_MASK);
		typhoon_post_pci_writes(tp->ioaddr);
	}

	return work_done;
}

static irqreturn_t
typhoon_interrupt(int irq, void *dev_instance)
{
	struct net_device *dev = dev_instance;
	struct typhoon *tp = netdev_priv(dev);
	void __iomem *ioaddr = tp->ioaddr;
	u32 intr_status;

	intr_status = ioread32(ioaddr + TYPHOON_REG_INTR_STATUS);
	if(!(intr_status & TYPHOON_INTR_HOST_INT))
		return IRQ_NONE;

	iowrite32(intr_status, ioaddr + TYPHOON_REG_INTR_STATUS);

	if (napi_schedule_prep(&tp->napi)) {
		iowrite32(TYPHOON_INTR_ALL, ioaddr + TYPHOON_REG_INTR_MASK);
		typhoon_post_pci_writes(ioaddr);
		__napi_schedule(&tp->napi);
	} else {
		netdev_err(dev, "Error, poll already scheduled\n");
	}
	return IRQ_HANDLED;
}

static void
typhoon_free_rx_rings(struct typhoon *tp)
{
	u32 i;

	for(i = 0; i < RXENT_ENTRIES; i++) {
		struct rxbuff_ent *rxb = &tp->rxbuffers[i];
		if(rxb->skb) {
			pci_unmap_single(tp->pdev, rxb->dma_addr, PKT_BUF_SZ,
				       PCI_DMA_FROMDEVICE);
			dev_kfree_skb(rxb->skb);
			rxb->skb = NULL;
		}
	}
}

static int
typhoon_sleep(struct typhoon *tp, pci_power_t state, __le16 events)
{
	struct pci_dev *pdev = tp->pdev;
	void __iomem *ioaddr = tp->ioaddr;
	struct cmd_desc xp_cmd;
	int err;

	INIT_COMMAND_WITH_RESPONSE(&xp_cmd, TYPHOON_CMD_ENABLE_WAKE_EVENTS);
	xp_cmd.parm1 = events;
	err = typhoon_issue_command(tp, 1, &xp_cmd, 0, NULL);
	if(err < 0) {
		netdev_err(tp->dev, "typhoon_sleep(): wake events cmd err %d\n",
			   err);
		return err;
	}

	INIT_COMMAND_NO_RESPONSE(&xp_cmd, TYPHOON_CMD_GOTO_SLEEP);
	err = typhoon_issue_command(tp, 1, &xp_cmd, 0, NULL);
	if(err < 0) {
		netdev_err(tp->dev, "typhoon_sleep(): sleep cmd err %d\n", err);
		return err;
	}

	if(typhoon_wait_status(ioaddr, TYPHOON_STATUS_SLEEPING) < 0)
		return -ETIMEDOUT;

	/* Since we cannot monitor the status of the link while sleeping,
	 * tell the world it went away.
	 */
	netif_carrier_off(tp->dev);

	pci_enable_wake(tp->pdev, state, 1);
	pci_disable_device(pdev);
	return pci_set_power_state(pdev, state);
}

static int
typhoon_wakeup(struct typhoon *tp, int wait_type)
{
	struct pci_dev *pdev = tp->pdev;
	void __iomem *ioaddr = tp->ioaddr;

	pci_set_power_state(pdev, PCI_D0);
	pci_restore_state(pdev);

	/* Post 2.x.x versions of the Sleep Image require a reset before
	 * we can download the Runtime Image. But let's not make users of
	 * the old firmware pay for the reset.
	 */
	iowrite32(TYPHOON_BOOTCMD_WAKEUP, ioaddr + TYPHOON_REG_COMMAND);
	if(typhoon_wait_status(ioaddr, TYPHOON_STATUS_WAITING_FOR_HOST) < 0 ||
			(tp->capabilities & TYPHOON_WAKEUP_NEEDS_RESET))
		return typhoon_reset(ioaddr, wait_type);

	return 0;
}

static int
typhoon_start_runtime(struct typhoon *tp)
{
	struct net_device *dev = tp->dev;
	void __iomem *ioaddr = tp->ioaddr;
	struct cmd_desc xp_cmd;
	int err;

	typhoon_init_rings(tp);
	typhoon_fill_free_ring(tp);

	err = typhoon_download_firmware(tp);
	if(err < 0) {
		netdev_err(tp->dev, "cannot load runtime on 3XP\n");
		goto error_out;
	}

	if(typhoon_boot_3XP(tp, TYPHOON_STATUS_WAITING_FOR_BOOT) < 0) {
		netdev_err(tp->dev, "cannot boot 3XP\n");
		err = -EIO;
		goto error_out;
	}

	INIT_COMMAND_NO_RESPONSE(&xp_cmd, TYPHOON_CMD_SET_MAX_PKT_SIZE);
	xp_cmd.parm1 = cpu_to_le16(PKT_BUF_SZ);
	err = typhoon_issue_command(tp, 1, &xp_cmd, 0, NULL);
	if(err < 0)
		goto error_out;

	INIT_COMMAND_NO_RESPONSE(&xp_cmd, TYPHOON_CMD_SET_MAC_ADDRESS);
	xp_cmd.parm1 = cpu_to_le16(ntohs(*(__be16 *)&dev->dev_addr[0]));
	xp_cmd.parm2 = cpu_to_le32(ntohl(*(__be32 *)&dev->dev_addr[2]));
	err = typhoon_issue_command(tp, 1, &xp_cmd, 0, NULL);
	if(err < 0)
		goto error_out;

	/* Disable IRQ coalescing -- we can reenable it when 3Com gives
	 * us some more information on how to control it.
	 */
	INIT_COMMAND_WITH_RESPONSE(&xp_cmd, TYPHOON_CMD_IRQ_COALESCE_CTRL);
	xp_cmd.parm1 = 0;
	err = typhoon_issue_command(tp, 1, &xp_cmd, 0, NULL);
	if(err < 0)
		goto error_out;

	INIT_COMMAND_NO_RESPONSE(&xp_cmd, TYPHOON_CMD_XCVR_SELECT);
	xp_cmd.parm1 = tp->xcvr_select;
	err = typhoon_issue_command(tp, 1, &xp_cmd, 0, NULL);
	if(err < 0)
		goto error_out;

	INIT_COMMAND_NO_RESPONSE(&xp_cmd, TYPHOON_CMD_VLAN_TYPE_WRITE);
	xp_cmd.parm1 = cpu_to_le16(ETH_P_8021Q);
	err = typhoon_issue_command(tp, 1, &xp_cmd, 0, NULL);
	if(err < 0)
		goto error_out;

	INIT_COMMAND_NO_RESPONSE(&xp_cmd, TYPHOON_CMD_SET_OFFLOAD_TASKS);
	spin_lock_bh(&tp->state_lock);
	xp_cmd.parm2 = tp->offload;
	xp_cmd.parm3 = tp->offload;
	err = typhoon_issue_command(tp, 1, &xp_cmd, 0, NULL);
	spin_unlock_bh(&tp->state_lock);
	if(err < 0)
		goto error_out;

	typhoon_set_rx_mode(dev);

	INIT_COMMAND_NO_RESPONSE(&xp_cmd, TYPHOON_CMD_TX_ENABLE);
	err = typhoon_issue_command(tp, 1, &xp_cmd, 0, NULL);
	if(err < 0)
		goto error_out;

	INIT_COMMAND_WITH_RESPONSE(&xp_cmd, TYPHOON_CMD_RX_ENABLE);
	err = typhoon_issue_command(tp, 1, &xp_cmd, 0, NULL);
	if(err < 0)
		goto error_out;

	tp->card_state = Running;
	smp_wmb();

	iowrite32(TYPHOON_INTR_ENABLE_ALL, ioaddr + TYPHOON_REG_INTR_ENABLE);
	iowrite32(TYPHOON_INTR_NONE, ioaddr + TYPHOON_REG_INTR_MASK);
	typhoon_post_pci_writes(ioaddr);

	return 0;

error_out:
	typhoon_reset(ioaddr, WaitNoSleep);
	typhoon_free_rx_rings(tp);
	typhoon_init_rings(tp);
	return err;
}

static int
typhoon_stop_runtime(struct typhoon *tp, int wait_type)
{
	struct typhoon_indexes *indexes = tp->indexes;
	struct transmit_ring *txLo = &tp->txLoRing;
	void __iomem *ioaddr = tp->ioaddr;
	struct cmd_desc xp_cmd;
	int i;

	/* Disable interrupts early, since we can't schedule a poll
	 * when called with !netif_running(). This will be posted
	 * when we force the posting of the command.
	 */
	iowrite32(TYPHOON_INTR_NONE, ioaddr + TYPHOON_REG_INTR_ENABLE);

	INIT_COMMAND_NO_RESPONSE(&xp_cmd, TYPHOON_CMD_RX_DISABLE);
	typhoon_issue_command(tp, 1, &xp_cmd, 0, NULL);

	/* Wait 1/2 sec for any outstanding transmits to occur
	 * We'll cleanup after the reset if this times out.
	 */
	for(i = 0; i < TYPHOON_WAIT_TIMEOUT; i++) {
		if(indexes->txLoCleared == cpu_to_le32(txLo->lastWrite))
			break;
		udelay(TYPHOON_UDELAY);
	}

	if(i == TYPHOON_WAIT_TIMEOUT)
		netdev_err(tp->dev, "halt timed out waiting for Tx to complete\n");

	INIT_COMMAND_NO_RESPONSE(&xp_cmd, TYPHOON_CMD_TX_DISABLE);
	typhoon_issue_command(tp, 1, &xp_cmd, 0, NULL);

	/* save the statistics so when we bring the interface up again,
	 * the values reported to userspace are correct.
	 */
	tp->card_state = Sleeping;
	smp_wmb();
	typhoon_do_get_stats(tp);
	memcpy(&tp->stats_saved, &tp->stats, sizeof(struct net_device_stats));

	INIT_COMMAND_NO_RESPONSE(&xp_cmd, TYPHOON_CMD_HALT);
	typhoon_issue_command(tp, 1, &xp_cmd, 0, NULL);

	if(typhoon_wait_status(ioaddr, TYPHOON_STATUS_HALTED) < 0)
		netdev_err(tp->dev, "timed out waiting for 3XP to halt\n");

	if(typhoon_reset(ioaddr, wait_type) < 0) {
		netdev_err(tp->dev, "unable to reset 3XP\n");
		return -ETIMEDOUT;
	}

	/* cleanup any outstanding Tx packets */
	if(indexes->txLoCleared != cpu_to_le32(txLo->lastWrite)) {
		indexes->txLoCleared = cpu_to_le32(txLo->lastWrite);
		typhoon_clean_tx(tp, &tp->txLoRing, &indexes->txLoCleared);
	}

	return 0;
}

static void
typhoon_tx_timeout(struct net_device *dev)
{
	struct typhoon *tp = netdev_priv(dev);

	if(typhoon_reset(tp->ioaddr, WaitNoSleep) < 0) {
		netdev_warn(dev, "could not reset in tx timeout\n");
<<<<<<< HEAD
		goto truely_dead;
=======
		goto truly_dead;
>>>>>>> 93929ebc
	}

	/* If we ever start using the Hi ring, it will need cleaning too */
	typhoon_clean_tx(tp, &tp->txLoRing, &tp->indexes->txLoCleared);
	typhoon_free_rx_rings(tp);

	if(typhoon_start_runtime(tp) < 0) {
		netdev_err(dev, "could not start runtime in tx timeout\n");
<<<<<<< HEAD
		goto truely_dead;
=======
		goto truly_dead;
>>>>>>> 93929ebc
        }

	netif_wake_queue(dev);
	return;

truly_dead:
	/* Reset the hardware, and turn off carrier to avoid more timeouts */
	typhoon_reset(tp->ioaddr, NoWait);
	netif_carrier_off(dev);
}

static int
typhoon_open(struct net_device *dev)
{
	struct typhoon *tp = netdev_priv(dev);
	int err;

	err = typhoon_request_firmware(tp);
	if (err)
		goto out;

	err = typhoon_wakeup(tp, WaitSleep);
	if(err < 0) {
		netdev_err(dev, "unable to wakeup device\n");
		goto out_sleep;
	}

	err = request_irq(dev->irq, typhoon_interrupt, IRQF_SHARED,
				dev->name, dev);
	if(err < 0)
		goto out_sleep;

	napi_enable(&tp->napi);

	err = typhoon_start_runtime(tp);
	if(err < 0) {
		napi_disable(&tp->napi);
		goto out_irq;
	}

	netif_start_queue(dev);
	return 0;

out_irq:
	free_irq(dev->irq, dev);

out_sleep:
	if(typhoon_boot_3XP(tp, TYPHOON_STATUS_WAITING_FOR_HOST) < 0) {
		netdev_err(dev, "unable to reboot into sleep img\n");
		typhoon_reset(tp->ioaddr, NoWait);
		goto out;
	}

	if(typhoon_sleep(tp, PCI_D3hot, 0) < 0)
		netdev_err(dev, "unable to go back to sleep\n");

out:
	return err;
}

static int
typhoon_close(struct net_device *dev)
{
	struct typhoon *tp = netdev_priv(dev);

	netif_stop_queue(dev);
	napi_disable(&tp->napi);

	if(typhoon_stop_runtime(tp, WaitSleep) < 0)
		netdev_err(dev, "unable to stop runtime\n");

	/* Make sure there is no irq handler running on a different CPU. */
	free_irq(dev->irq, dev);

	typhoon_free_rx_rings(tp);
	typhoon_init_rings(tp);

	if(typhoon_boot_3XP(tp, TYPHOON_STATUS_WAITING_FOR_HOST) < 0)
		netdev_err(dev, "unable to boot sleep image\n");

	if(typhoon_sleep(tp, PCI_D3hot, 0) < 0)
		netdev_err(dev, "unable to put card to sleep\n");

	return 0;
}

#ifdef CONFIG_PM
static int
typhoon_resume(struct pci_dev *pdev)
{
	struct net_device *dev = pci_get_drvdata(pdev);
	struct typhoon *tp = netdev_priv(dev);

	/* If we're down, resume when we are upped.
	 */
	if(!netif_running(dev))
		return 0;

	if(typhoon_wakeup(tp, WaitNoSleep) < 0) {
		netdev_err(dev, "critical: could not wake up in resume\n");
		goto reset;
	}

	if(typhoon_start_runtime(tp) < 0) {
		netdev_err(dev, "critical: could not start runtime in resume\n");
		goto reset;
	}

	netif_device_attach(dev);
	return 0;

reset:
	typhoon_reset(tp->ioaddr, NoWait);
	return -EBUSY;
}

static int
typhoon_suspend(struct pci_dev *pdev, pm_message_t state)
{
	struct net_device *dev = pci_get_drvdata(pdev);
	struct typhoon *tp = netdev_priv(dev);
	struct cmd_desc xp_cmd;

	/* If we're down, we're already suspended.
	 */
	if(!netif_running(dev))
		return 0;

	spin_lock_bh(&tp->state_lock);
	if(tp->vlgrp && tp->wol_events & TYPHOON_WAKE_MAGIC_PKT) {
		spin_unlock_bh(&tp->state_lock);
		netdev_err(dev, "cannot do WAKE_MAGIC with VLANS\n");
		return -EBUSY;
	}
	spin_unlock_bh(&tp->state_lock);

	netif_device_detach(dev);

	if(typhoon_stop_runtime(tp, WaitNoSleep) < 0) {
		netdev_err(dev, "unable to stop runtime\n");
		goto need_resume;
	}

	typhoon_free_rx_rings(tp);
	typhoon_init_rings(tp);

	if(typhoon_boot_3XP(tp, TYPHOON_STATUS_WAITING_FOR_HOST) < 0) {
		netdev_err(dev, "unable to boot sleep image\n");
		goto need_resume;
	}

	INIT_COMMAND_NO_RESPONSE(&xp_cmd, TYPHOON_CMD_SET_MAC_ADDRESS);
	xp_cmd.parm1 = cpu_to_le16(ntohs(*(__be16 *)&dev->dev_addr[0]));
	xp_cmd.parm2 = cpu_to_le32(ntohl(*(__be32 *)&dev->dev_addr[2]));
	if(typhoon_issue_command(tp, 1, &xp_cmd, 0, NULL) < 0) {
		netdev_err(dev, "unable to set mac address in suspend\n");
		goto need_resume;
	}

	INIT_COMMAND_NO_RESPONSE(&xp_cmd, TYPHOON_CMD_SET_RX_FILTER);
	xp_cmd.parm1 = TYPHOON_RX_FILTER_DIRECTED | TYPHOON_RX_FILTER_BROADCAST;
	if(typhoon_issue_command(tp, 1, &xp_cmd, 0, NULL) < 0) {
		netdev_err(dev, "unable to set rx filter in suspend\n");
		goto need_resume;
	}

	if(typhoon_sleep(tp, pci_choose_state(pdev, state), tp->wol_events) < 0) {
		netdev_err(dev, "unable to put card to sleep\n");
		goto need_resume;
	}

	return 0;

need_resume:
	typhoon_resume(pdev);
	return -EBUSY;
}
#endif

static int __devinit
typhoon_test_mmio(struct pci_dev *pdev)
{
	void __iomem *ioaddr = pci_iomap(pdev, 1, 128);
	int mode = 0;
	u32 val;

	if(!ioaddr)
		goto out;

	if(ioread32(ioaddr + TYPHOON_REG_STATUS) !=
				TYPHOON_STATUS_WAITING_FOR_HOST)
		goto out_unmap;

	iowrite32(TYPHOON_INTR_ALL, ioaddr + TYPHOON_REG_INTR_MASK);
	iowrite32(TYPHOON_INTR_ALL, ioaddr + TYPHOON_REG_INTR_STATUS);
	iowrite32(TYPHOON_INTR_ALL, ioaddr + TYPHOON_REG_INTR_ENABLE);

	/* Ok, see if we can change our interrupt status register by
	 * sending ourselves an interrupt. If so, then MMIO works.
	 * The 50usec delay is arbitrary -- it could probably be smaller.
	 */
	val = ioread32(ioaddr + TYPHOON_REG_INTR_STATUS);
	if((val & TYPHOON_INTR_SELF) == 0) {
		iowrite32(1, ioaddr + TYPHOON_REG_SELF_INTERRUPT);
		ioread32(ioaddr + TYPHOON_REG_INTR_STATUS);
		udelay(50);
		val = ioread32(ioaddr + TYPHOON_REG_INTR_STATUS);
		if(val & TYPHOON_INTR_SELF)
			mode = 1;
	}

	iowrite32(TYPHOON_INTR_ALL, ioaddr + TYPHOON_REG_INTR_MASK);
	iowrite32(TYPHOON_INTR_ALL, ioaddr + TYPHOON_REG_INTR_STATUS);
	iowrite32(TYPHOON_INTR_NONE, ioaddr + TYPHOON_REG_INTR_ENABLE);
	ioread32(ioaddr + TYPHOON_REG_INTR_STATUS);

out_unmap:
	pci_iounmap(pdev, ioaddr);

out:
	if(!mode)
		pr_info("%s: falling back to port IO\n", pci_name(pdev));
	return mode;
}

static const struct net_device_ops typhoon_netdev_ops = {
	.ndo_open		= typhoon_open,
	.ndo_stop		= typhoon_close,
	.ndo_start_xmit		= typhoon_start_tx,
	.ndo_set_multicast_list	= typhoon_set_rx_mode,
	.ndo_tx_timeout		= typhoon_tx_timeout,
	.ndo_get_stats		= typhoon_get_stats,
	.ndo_validate_addr	= eth_validate_addr,
	.ndo_set_mac_address	= typhoon_set_mac_address,
	.ndo_change_mtu		= eth_change_mtu,
	.ndo_vlan_rx_register	= typhoon_vlan_rx_register,
};

static int __devinit
typhoon_init_one(struct pci_dev *pdev, const struct pci_device_id *ent)
{
	struct net_device *dev;
	struct typhoon *tp;
	int card_id = (int) ent->driver_data;
	void __iomem *ioaddr;
	void *shared;
	dma_addr_t shared_dma;
	struct cmd_desc xp_cmd;
	struct resp_desc xp_resp[3];
	int err = 0;
	const char *err_msg;

	dev = alloc_etherdev(sizeof(*tp));
	if(dev == NULL) {
		err_msg = "unable to alloc new net device";
		err = -ENOMEM;
		goto error_out;
	}
	SET_NETDEV_DEV(dev, &pdev->dev);

	err = pci_enable_device(pdev);
	if(err < 0) {
		err_msg = "unable to enable device";
		goto error_out_dev;
	}

	err = pci_set_mwi(pdev);
	if(err < 0) {
		err_msg = "unable to set MWI";
		goto error_out_disable;
	}

	err = pci_set_dma_mask(pdev, DMA_BIT_MASK(32));
	if(err < 0) {
		err_msg = "No usable DMA configuration";
		goto error_out_mwi;
	}

	/* sanity checks on IO and MMIO BARs
	 */
	if(!(pci_resource_flags(pdev, 0) & IORESOURCE_IO)) {
		err_msg = "region #1 not a PCI IO resource, aborting";
		err = -ENODEV;
		goto error_out_mwi;
	}
	if(pci_resource_len(pdev, 0) < 128) {
		err_msg = "Invalid PCI IO region size, aborting";
		err = -ENODEV;
		goto error_out_mwi;
	}
	if(!(pci_resource_flags(pdev, 1) & IORESOURCE_MEM)) {
		err_msg = "region #1 not a PCI MMIO resource, aborting";
		err = -ENODEV;
		goto error_out_mwi;
	}
	if(pci_resource_len(pdev, 1) < 128) {
		err_msg = "Invalid PCI MMIO region size, aborting";
		err = -ENODEV;
		goto error_out_mwi;
	}

	err = pci_request_regions(pdev, KBUILD_MODNAME);
	if(err < 0) {
		err_msg = "could not request regions";
		goto error_out_mwi;
	}

	/* map our registers
	 */
	if(use_mmio != 0 && use_mmio != 1)
		use_mmio = typhoon_test_mmio(pdev);

	ioaddr = pci_iomap(pdev, use_mmio, 128);
	if (!ioaddr) {
		err_msg = "cannot remap registers, aborting";
		err = -EIO;
		goto error_out_regions;
	}

	/* allocate pci dma space for rx and tx descriptor rings
	 */
	shared = pci_alloc_consistent(pdev, sizeof(struct typhoon_shared),
				      &shared_dma);
	if(!shared) {
		err_msg = "could not allocate DMA memory";
		err = -ENOMEM;
		goto error_out_remap;
	}

	dev->irq = pdev->irq;
	tp = netdev_priv(dev);
	tp->shared = (struct typhoon_shared *) shared;
	tp->shared_dma = shared_dma;
	tp->pdev = pdev;
	tp->tx_pdev = pdev;
	tp->ioaddr = ioaddr;
	tp->tx_ioaddr = ioaddr;
	tp->dev = dev;

	/* Init sequence:
	 * 1) Reset the adapter to clear any bad juju
	 * 2) Reload the sleep image
	 * 3) Boot the sleep image
	 * 4) Get the hardware address.
	 * 5) Put the card to sleep.
	 */
	if (typhoon_reset(ioaddr, WaitSleep) < 0) {
		err_msg = "could not reset 3XP";
		err = -EIO;
		goto error_out_dma;
	}

	/* Now that we've reset the 3XP and are sure it's not going to
	 * write all over memory, enable bus mastering, and save our
	 * state for resuming after a suspend.
	 */
	pci_set_master(pdev);
	pci_save_state(pdev);

	typhoon_init_interface(tp);
	typhoon_init_rings(tp);

	if(typhoon_boot_3XP(tp, TYPHOON_STATUS_WAITING_FOR_HOST) < 0) {
		err_msg = "cannot boot 3XP sleep image";
		err = -EIO;
		goto error_out_reset;
	}

	INIT_COMMAND_WITH_RESPONSE(&xp_cmd, TYPHOON_CMD_READ_MAC_ADDRESS);
	if(typhoon_issue_command(tp, 1, &xp_cmd, 1, xp_resp) < 0) {
		err_msg = "cannot read MAC address";
		err = -EIO;
		goto error_out_reset;
	}

	*(__be16 *)&dev->dev_addr[0] = htons(le16_to_cpu(xp_resp[0].parm1));
	*(__be32 *)&dev->dev_addr[2] = htonl(le32_to_cpu(xp_resp[0].parm2));

	if(!is_valid_ether_addr(dev->dev_addr)) {
		err_msg = "Could not obtain valid ethernet address, aborting";
		goto error_out_reset;
	}

	/* Read the Sleep Image version last, so the response is valid
	 * later when we print out the version reported.
	 */
	INIT_COMMAND_WITH_RESPONSE(&xp_cmd, TYPHOON_CMD_READ_VERSIONS);
	if(typhoon_issue_command(tp, 1, &xp_cmd, 3, xp_resp) < 0) {
		err_msg = "Could not get Sleep Image version";
		goto error_out_reset;
	}

	tp->capabilities = typhoon_card_info[card_id].capabilities;
	tp->xcvr_select = TYPHOON_XCVR_AUTONEG;

	/* Typhoon 1.0 Sleep Images return one response descriptor to the
	 * READ_VERSIONS command. Those versions are OK after waking up
	 * from sleep without needing a reset. Typhoon 1.1+ Sleep Images
	 * seem to need a little extra help to get started. Since we don't
	 * know how to nudge it along, just kick it.
	 */
	if(xp_resp[0].numDesc != 0)
		tp->capabilities |= TYPHOON_WAKEUP_NEEDS_RESET;

	if(typhoon_sleep(tp, PCI_D3hot, 0) < 0) {
		err_msg = "cannot put adapter to sleep";
		err = -EIO;
		goto error_out_reset;
	}

	/* The chip-specific entries in the device structure. */
	dev->netdev_ops		= &typhoon_netdev_ops;
	netif_napi_add(dev, &tp->napi, typhoon_poll, 16);
	dev->watchdog_timeo	= TX_TIMEOUT;

	SET_ETHTOOL_OPS(dev, &typhoon_ethtool_ops);

	/* We can handle scatter gather, up to 16 entries, and
	 * we can do IP checksumming (only version 4, doh...)
	 */
	dev->features |= NETIF_F_SG | NETIF_F_IP_CSUM;
	dev->features |= NETIF_F_HW_VLAN_TX | NETIF_F_HW_VLAN_RX;
	dev->features |= NETIF_F_TSO;

	if(register_netdev(dev) < 0) {
		err_msg = "unable to register netdev";
		goto error_out_reset;
	}

	pci_set_drvdata(pdev, dev);

	netdev_info(dev, "%s at %s 0x%llx, %pM\n",
		    typhoon_card_info[card_id].name,
		    use_mmio ? "MMIO" : "IO",
		    (unsigned long long)pci_resource_start(pdev, use_mmio),
		    dev->dev_addr);

	/* xp_resp still contains the response to the READ_VERSIONS command.
	 * For debugging, let the user know what version he has.
	 */
	if(xp_resp[0].numDesc == 0) {
		/* This is the Typhoon 1.0 type Sleep Image, last 16 bits
		 * of version is Month/Day of build.
		 */
		u16 monthday = le32_to_cpu(xp_resp[0].parm2) & 0xffff;
		netdev_info(dev, "Typhoon 1.0 Sleep Image built %02u/%02u/2000\n",
			    monthday >> 8, monthday & 0xff);
	} else if(xp_resp[0].numDesc == 2) {
		/* This is the Typhoon 1.1+ type Sleep Image
		 */
		u32 sleep_ver = le32_to_cpu(xp_resp[0].parm2);
		u8 *ver_string = (u8 *) &xp_resp[1];
		ver_string[25] = 0;
		netdev_info(dev, "Typhoon 1.1+ Sleep Image version %02x.%03x.%03x %s\n",
			    sleep_ver >> 24, (sleep_ver >> 12) & 0xfff,
			    sleep_ver & 0xfff, ver_string);
	} else {
		netdev_warn(dev, "Unknown Sleep Image version (%u:%04x)\n",
			    xp_resp[0].numDesc, le32_to_cpu(xp_resp[0].parm2));
	}

	return 0;

error_out_reset:
	typhoon_reset(ioaddr, NoWait);

error_out_dma:
	pci_free_consistent(pdev, sizeof(struct typhoon_shared),
			    shared, shared_dma);
error_out_remap:
	pci_iounmap(pdev, ioaddr);
error_out_regions:
	pci_release_regions(pdev);
error_out_mwi:
	pci_clear_mwi(pdev);
error_out_disable:
	pci_disable_device(pdev);
error_out_dev:
	free_netdev(dev);
error_out:
	pr_err("%s: %s\n", pci_name(pdev), err_msg);
	return err;
}

static void __devexit
typhoon_remove_one(struct pci_dev *pdev)
{
	struct net_device *dev = pci_get_drvdata(pdev);
	struct typhoon *tp = netdev_priv(dev);

	unregister_netdev(dev);
	pci_set_power_state(pdev, PCI_D0);
	pci_restore_state(pdev);
	typhoon_reset(tp->ioaddr, NoWait);
	pci_iounmap(pdev, tp->ioaddr);
	pci_free_consistent(pdev, sizeof(struct typhoon_shared),
			    tp->shared, tp->shared_dma);
	pci_release_regions(pdev);
	pci_clear_mwi(pdev);
	pci_disable_device(pdev);
	pci_set_drvdata(pdev, NULL);
	free_netdev(dev);
}

static struct pci_driver typhoon_driver = {
	.name		= KBUILD_MODNAME,
	.id_table	= typhoon_pci_tbl,
	.probe		= typhoon_init_one,
	.remove		= __devexit_p(typhoon_remove_one),
#ifdef CONFIG_PM
	.suspend	= typhoon_suspend,
	.resume		= typhoon_resume,
#endif
};

static int __init
typhoon_init(void)
{
	return pci_register_driver(&typhoon_driver);
}

static void __exit
typhoon_cleanup(void)
{
	if (typhoon_fw)
		release_firmware(typhoon_fw);
	pci_unregister_driver(&typhoon_driver);
}

module_init(typhoon_init);
module_exit(typhoon_cleanup);<|MERGE_RESOLUTION|>--- conflicted
+++ resolved
@@ -2098,11 +2098,7 @@
 
 	if(typhoon_reset(tp->ioaddr, WaitNoSleep) < 0) {
 		netdev_warn(dev, "could not reset in tx timeout\n");
-<<<<<<< HEAD
-		goto truely_dead;
-=======
 		goto truly_dead;
->>>>>>> 93929ebc
 	}
 
 	/* If we ever start using the Hi ring, it will need cleaning too */
@@ -2111,11 +2107,7 @@
 
 	if(typhoon_start_runtime(tp) < 0) {
 		netdev_err(dev, "could not start runtime in tx timeout\n");
-<<<<<<< HEAD
-		goto truely_dead;
-=======
 		goto truly_dead;
->>>>>>> 93929ebc
         }
 
 	netif_wake_queue(dev);
