--- conflicted
+++ resolved
@@ -359,8 +359,6 @@
 }
 #endif
 
-<<<<<<< HEAD
-=======
 static const __devinitdata struct reg_default wm8994_revc_patch[] = {
 	{ 0x102, 0x3 },
 	{ 0x56, 0x3 },
@@ -383,7 +381,6 @@
 	{ 0x102, 0x0 },
 };
 
->>>>>>> e816b57a
 /*
  * Instantiate the generic non-control parts of the device.
  */
@@ -391,14 +388,9 @@
 {
 	struct wm8994_pdata *pdata = wm8994->dev->platform_data;
 	struct regmap_config *regmap_config;
-<<<<<<< HEAD
-	const char *devname;
-	int ret, i;
-=======
 	const struct reg_default *regmap_patch = NULL;
 	const char *devname;
 	int ret, i, patch_regs;
->>>>>>> e816b57a
 	int pulls = 0;
 
 	dev_set_drvdata(wm8994->dev, wm8994);
@@ -458,11 +450,7 @@
 				 wm8994->supplies);
 	if (ret != 0) {
 		dev_err(wm8994->dev, "Failed to get supplies: %d\n", ret);
-<<<<<<< HEAD
-		goto err_regmap;
-=======
 		goto err;
->>>>>>> e816b57a
 	}
 
 	ret = regulator_bulk_enable(wm8994->num_supplies,
@@ -522,8 +510,6 @@
 			dev_warn(wm8994->dev,
 				 "revision %c not fully supported\n",
 				 'A' + wm8994->revision);
-<<<<<<< HEAD
-=======
 			break;
 		case 2:
 		case 3:
@@ -557,21 +543,12 @@
 		case 3:
 			regmap_patch = wm1811_reva_patch;
 			patch_regs = ARRAY_SIZE(wm1811_reva_patch);
->>>>>>> e816b57a
 			break;
 		default:
 			break;
 		}
 		break;
-<<<<<<< HEAD
-	case WM1811:
-		/* Revision C did not change the relevant layer */
-		if (wm8994->revision > 1)
-			wm8994->revision++;
-		break;
-=======
-
->>>>>>> e816b57a
+
 	default:
 		break;
 	}
@@ -600,8 +577,6 @@
 			ret);
 		return ret;
 	}
-<<<<<<< HEAD
-=======
 
 	if (regmap_patch) {
 		ret = regmap_register_patch(wm8994->regmap, regmap_patch,
@@ -612,7 +587,6 @@
 			goto err;
 		}
 	}
->>>>>>> e816b57a
 
 	if (pdata) {
 		wm8994->irq_base = pdata->irq_base;
@@ -676,12 +650,7 @@
 			       wm8994->supplies);
 err_get:
 	regulator_bulk_free(wm8994->num_supplies, wm8994->supplies);
-<<<<<<< HEAD
-err_regmap:
-	regmap_exit(wm8994->regmap);
-=======
 err:
->>>>>>> e816b57a
 	mfd_remove_devices(wm8994->dev);
 	return ret;
 }
@@ -694,10 +663,6 @@
 	regulator_bulk_disable(wm8994->num_supplies,
 			       wm8994->supplies);
 	regulator_bulk_free(wm8994->num_supplies, wm8994->supplies);
-<<<<<<< HEAD
-	regmap_exit(wm8994->regmap);
-=======
->>>>>>> e816b57a
 }
 
 static const struct of_device_id wm8994_of_match[] = {
@@ -708,13 +673,8 @@
 };
 MODULE_DEVICE_TABLE(of, wm8994_of_match);
 
-<<<<<<< HEAD
-static int wm8994_i2c_probe(struct i2c_client *i2c,
-			    const struct i2c_device_id *id)
-=======
 static __devinit int wm8994_i2c_probe(struct i2c_client *i2c,
 				      const struct i2c_device_id *id)
->>>>>>> e816b57a
 {
 	struct wm8994 *wm8994;
 	int ret;
@@ -728,11 +688,7 @@
 	wm8994->irq = i2c->irq;
 	wm8994->type = id->driver_data;
 
-<<<<<<< HEAD
-	wm8994->regmap = regmap_init_i2c(i2c, &wm8994_base_regmap_config);
-=======
 	wm8994->regmap = devm_regmap_init_i2c(i2c, &wm8994_base_regmap_config);
->>>>>>> e816b57a
 	if (IS_ERR(wm8994->regmap)) {
 		ret = PTR_ERR(wm8994->regmap);
 		dev_err(wm8994->dev, "Failed to allocate register map: %d\n",
