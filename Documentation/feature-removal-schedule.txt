The following is a list of files and features that are going to be
removed in the kernel source tree.  Every entry should contain what
exactly is going away, why it is happening, and who is going to be doing
the work.  When the feature is removed from the kernel, it should also
be removed from this file.

---------------------------

What:	CONFIG_APM_CPU_IDLE, and its ability to call APM BIOS in idle
When:	2012
Why:	This optional sub-feature of APM is of dubious reliability,
	and ancient APM laptops are likely better served by calling HLT.
	Deleting CONFIG_APM_CPU_IDLE allows x86 to stop exporting
	the pm_idle function pointer to modules.
Who:	Len Brown <len.brown@intel.com>

----------------------------

What:	x86_32 "no-hlt" cmdline param
When:	2012
Why:	remove a branch from idle path, simplify code used by everybody.
	This option disabled the use of HLT in idle and machine_halt()
	for hardware that was flakey 15-years ago.  Today we have
	"idle=poll" that removed HLT from idle, and so if such a machine
	is still running the upstream kernel, "idle=poll" is likely sufficient.
Who:	Len Brown <len.brown@intel.com>

----------------------------

What:	x86 "idle=mwait" cmdline param
When:	2012
Why:	simplify x86 idle code
Who:	Len Brown <len.brown@intel.com>

----------------------------

What:	PRISM54
When:	2.6.34

Why:	prism54 FullMAC PCI / Cardbus devices used to be supported only by the
	prism54 wireless driver. After Intersil stopped selling these
	devices in preference for the newer more flexible SoftMAC devices
	a SoftMAC device driver was required and prism54 did not support
	them. The p54pci driver now exists and has been present in the kernel for
	a while. This driver supports both SoftMAC devices and FullMAC devices.
	The main difference between these devices was the amount of memory which
	could be used for the firmware. The SoftMAC devices support a smaller
	amount of memory. Because of this the SoftMAC firmware fits into FullMAC
	devices's memory. p54pci supports not only PCI / Cardbus but also USB
	and SPI. Since p54pci supports all devices prism54 supports
	you will have a conflict. I'm not quite sure how distributions are
	handling this conflict right now. prism54 was kept around due to
	claims users may experience issues when using the SoftMAC driver.
	Time has passed users have not reported issues. If you use prism54
	and for whatever reason you cannot use p54pci please let us know!
	E-mail us at: linux-wireless@vger.kernel.org

	For more information see the p54 wiki page:

	http://wireless.kernel.org/en/users/Drivers/p54

Who:	Luis R. Rodriguez <lrodriguez@atheros.com>

---------------------------

What:	IRQF_SAMPLE_RANDOM
Check:	IRQF_SAMPLE_RANDOM
When:	July 2009

Why:	Many of IRQF_SAMPLE_RANDOM users are technically bogus as entropy
	sources in the kernel's current entropy model. To resolve this, every
	input point to the kernel's entropy pool needs to better document the
	type of entropy source it actually is. This will be replaced with
	additional add_*_randomness functions in drivers/char/random.c

Who:	Robin Getz <rgetz@blackfin.uclinux.org> & Matt Mackall <mpm@selenic.com>

---------------------------

What:	The ieee80211_regdom module parameter
When:	March 2010 / desktop catchup

Why:	This was inherited by the CONFIG_WIRELESS_OLD_REGULATORY code,
	and currently serves as an option for users to define an
	ISO / IEC 3166 alpha2 code for the country they are currently
	present in. Although there are userspace API replacements for this
	through nl80211 distributions haven't yet caught up with implementing
	decent alternatives through standard GUIs. Although available as an
	option through iw or wpa_supplicant its just a matter of time before
	distributions pick up good GUI options for this. The ideal solution
	would actually consist of intelligent designs which would do this for
	the user automatically even when travelling through different countries.
	Until then we leave this module parameter as a compromise.

	When userspace improves with reasonable widely-available alternatives for
	this we will no longer need this module parameter. This entry hopes that
	by the super-futuristically looking date of "March 2010" we will have
	such replacements widely available.

Who:	Luis R. Rodriguez <lrodriguez@atheros.com>

---------------------------

What:	dev->power.power_state
When:	July 2007
Why:	Broken design for runtime control over driver power states, confusing
	driver-internal runtime power management with:  mechanisms to support
	system-wide sleep state transitions; event codes that distinguish
	different phases of swsusp "sleep" transitions; and userspace policy
	inputs.  This framework was never widely used, and most attempts to
	use it were broken.  Drivers should instead be exposing domain-specific
	interfaces either to kernel or to userspace.
Who:	Pavel Machek <pavel@ucw.cz>

---------------------------

What:	/proc/<pid>/oom_adj
When:	August 2012
Why:	/proc/<pid>/oom_adj allows userspace to influence the oom killer's
	badness heuristic used to determine which task to kill when the kernel
	is out of memory.

	The badness heuristic has since been rewritten since the introduction of
	this tunable such that its meaning is deprecated.  The value was
	implemented as a bitshift on a score generated by the badness()
	function that did not have any precise units of measure.  With the
	rewrite, the score is given as a proportion of available memory to the
	task allocating pages, so using a bitshift which grows the score
	exponentially is, thus, impossible to tune with fine granularity.

	A much more powerful interface, /proc/<pid>/oom_score_adj, was
	introduced with the oom killer rewrite that allows users to increase or
	decrease the badness score linearly.  This interface will replace
	/proc/<pid>/oom_adj.

	A warning will be emitted to the kernel log if an application uses this
	deprecated interface.  After it is printed once, future warnings will be
	suppressed until the kernel is rebooted.

---------------------------

What:	remove EXPORT_SYMBOL(kernel_thread)
When:	August 2006
Files:	arch/*/kernel/*_ksyms.c
Check:	kernel_thread
Why:	kernel_thread is a low-level implementation detail.  Drivers should
        use the <linux/kthread.h> API instead which shields them from
	implementation details and provides a higherlevel interface that
	prevents bugs and code duplication
Who:	Christoph Hellwig <hch@lst.de>

---------------------------

What:	Unused EXPORT_SYMBOL/EXPORT_SYMBOL_GPL exports
	(temporary transition config option provided until then)
	The transition config option will also be removed at the same time.
When:	before 2.6.19
Why:	Unused symbols are both increasing the size of the kernel binary
	and are often a sign of "wrong API"
Who:	Arjan van de Ven <arjan@linux.intel.com>

---------------------------

What:	PHYSDEVPATH, PHYSDEVBUS, PHYSDEVDRIVER in the uevent environment
When:	October 2008
Why:	The stacking of class devices makes these values misleading and
	inconsistent.
	Class devices should not carry any of these properties, and bus
	devices have SUBSYTEM and DRIVER as a replacement.
Who:	Kay Sievers <kay.sievers@suse.de>

---------------------------

What:	ACPI procfs interface
When:	July 2008
Why:	ACPI sysfs conversion should be finished by January 2008.
	ACPI procfs interface will be removed in July 2008 so that
	there is enough time for the user space to catch up.
Who:	Zhang Rui <rui.zhang@intel.com>

---------------------------

What:	CONFIG_ACPI_PROCFS_POWER
When:	2.6.39
Why:	sysfs I/F for ACPI power devices, including AC and Battery,
        has been working in upstream kernel since 2.6.24, Sep 2007.
	In 2.6.37, we make the sysfs I/F always built in and this option
	disabled by default.
	Remove this option and the ACPI power procfs interface in 2.6.39.
Who:	Zhang Rui <rui.zhang@intel.com>

---------------------------

What:	/proc/acpi/event
When:	February 2008
Why:	/proc/acpi/event has been replaced by events via the input layer
	and netlink since 2.6.23.
Who:	Len Brown <len.brown@intel.com>

---------------------------

What:	i386/x86_64 bzImage symlinks
When:	April 2010

Why:	The i386/x86_64 merge provides a symlink to the old bzImage
	location so not yet updated user space tools, e.g. package
	scripts, do not break.
Who:	Thomas Gleixner <tglx@linutronix.de>

---------------------------

What:	GPIO autorequest on gpio_direction_{input,output}() in gpiolib
When:	February 2010
Why:	All callers should use explicit gpio_request()/gpio_free().
	The autorequest mechanism in gpiolib was provided mostly as a
	migration aid for legacy GPIO interfaces (for SOC based GPIOs).
	Those users have now largely migrated.  Platforms implementing
	the GPIO interfaces without using gpiolib will see no changes.
Who:	David Brownell <dbrownell@users.sourceforge.net>
---------------------------

What:	b43 support for firmware revision < 410
When:	The schedule was July 2008, but it was decided that we are going to keep the
        code as long as there are no major maintanance headaches.
	So it _could_ be removed _any_ time now, if it conflicts with something new.
Why:	The support code for the old firmware hurts code readability/maintainability
	and slightly hurts runtime performance. Bugfixes for the old firmware
	are not provided by Broadcom anymore.
Who:	Michael Buesch <m@bues.ch>

---------------------------

What:	Ability for non root users to shm_get hugetlb pages based on mlock
	resource limits
When:	2.6.31
Why:	Non root users need to be part of /proc/sys/vm/hugetlb_shm_group or
	have CAP_IPC_LOCK to be able to allocate shm segments backed by
	huge pages.  The mlock based rlimit check to allow shm hugetlb is
	inconsistent with mmap based allocations.  Hence it is being
	deprecated.
Who:	Ravikiran Thirumalai <kiran@scalex86.org>

---------------------------

What:	Code that is now under CONFIG_WIRELESS_EXT_SYSFS
	(in net/core/net-sysfs.c)
When:	3.5
Why:	Over 1K .text/.data size reduction, data is available in other
	ways (ioctls)
Who:	Johannes Berg <johannes@sipsolutions.net>

---------------------------

What:	sysfs ui for changing p4-clockmod parameters
When:	September 2009
Why:	See commits 129f8ae9b1b5be94517da76009ea956e89104ce8 and
	e088e4c9cdb618675874becb91b2fd581ee707e6.
	Removal is subject to fixing any remaining bugs in ACPI which may
	cause the thermal throttling not to happen at the right time.
Who:	Dave Jones <davej@redhat.com>, Matthew Garrett <mjg@redhat.com>

-----------------------------

What:	fakephp and associated sysfs files in /sys/bus/pci/slots/
When:	2011
Why:	In 2.6.27, the semantics of /sys/bus/pci/slots was redefined to
	represent a machine's physical PCI slots. The change in semantics
	had userspace implications, as the hotplug core no longer allowed
	drivers to create multiple sysfs files per physical slot (required
	for multi-function devices, e.g.). fakephp was seen as a developer's
	tool only, and its interface changed. Too late, we learned that
	there were some users of the fakephp interface.

	In 2.6.30, the original fakephp interface was restored. At the same
	time, the PCI core gained the ability that fakephp provided, namely
	function-level hot-remove and hot-add.

	Since the PCI core now provides the same functionality, exposed in:

		/sys/bus/pci/rescan
		/sys/bus/pci/devices/.../remove
		/sys/bus/pci/devices/.../rescan

	there is no functional reason to maintain fakephp as well.

	We will keep the existing module so that 'modprobe fakephp' will
	present the old /sys/bus/pci/slots/... interface for compatibility,
	but users are urged to migrate their applications to the API above.

	After a reasonable transition period, we will remove the legacy
	fakephp interface.
Who:	Alex Chiang <achiang@hp.com>

---------------------------

What:	CONFIG_RFKILL_INPUT
When:	2.6.33
Why:	Should be implemented in userspace, policy daemon.
Who:	Johannes Berg <johannes@sipsolutions.net>

----------------------------

What:	sound-slot/service-* module aliases and related clutters in
	sound/sound_core.c
When:	August 2010
Why:	OSS sound_core grabs all legacy minors (0-255) of SOUND_MAJOR
	(14) and requests modules using custom sound-slot/service-*
	module aliases.  The only benefit of doing this is allowing
	use of custom module aliases which might as well be considered
	a bug at this point.  This preemptive claiming prevents
	alternative OSS implementations.

	Till the feature is removed, the kernel will be requesting
	both sound-slot/service-* and the standard char-major-* module
	aliases and allow turning off the pre-claiming selectively via
	CONFIG_SOUND_OSS_CORE_PRECLAIM and soundcore.preclaim_oss
	kernel parameter.

	After the transition phase is complete, both the custom module
	aliases and switches to disable it will go away.  This removal
	will also allow making ALSA OSS emulation independent of
	sound_core.  The dependency will be broken then too.
Who:	Tejun Heo <tj@kernel.org>

----------------------------

What:	sysfs-class-rfkill state file
When:	Feb 2014
Files:	net/rfkill/core.c
Why: 	Documented as obsolete since Feb 2010. This file is limited to 3
	states while the rfkill drivers can have 4 states.
Who: 	anybody or Florian Mickler <florian@mickler.org>

----------------------------

What: 	sysfs-class-rfkill claim file
When:	Feb 2012
Files:	net/rfkill/core.c
Why:	It is not possible to claim an rfkill driver since 2007. This is
	Documented as obsolete since Feb 2010.
Who: 	anybody or Florian Mickler <florian@mickler.org>

----------------------------

What:	iwlwifi 50XX module parameters
When:	3.0
Why:	The "..50" modules parameters were used to configure 5000 series and
	up devices; different set of module parameters also available for 4965
	with same functionalities. Consolidate both set into single place
	in drivers/net/wireless/iwlwifi/iwl-agn.c

Who:	Wey-Yi Guy <wey-yi.w.guy@intel.com>

----------------------------

What:	iwl4965 alias support
When:	3.0
Why:	Internal alias support has been present in module-init-tools for some
	time, the MODULE_ALIAS("iwl4965") boilerplate aliases can be removed
	with no impact.

Who:	Wey-Yi Guy <wey-yi.w.guy@intel.com>

---------------------------

What:	xt_NOTRACK
Files:	net/netfilter/xt_NOTRACK.c
When:	April 2011
Why:	Superseded by xt_CT
Who:	Netfilter developer team <netfilter-devel@vger.kernel.org>

----------------------------

What:	IRQF_DISABLED
When:	2.6.36
Why:	The flag is a NOOP as we run interrupt handlers with interrupts disabled
Who:	Thomas Gleixner <tglx@linutronix.de>

----------------------------

What: 	PCI DMA unmap state API
When:	August 2012
Why:	PCI DMA unmap state API (include/linux/pci-dma.h) was replaced
	with DMA unmap state API (DMA unmap state API can be used for
	any bus).
Who:	FUJITA Tomonori <fujita.tomonori@lab.ntt.co.jp>

----------------------------

What:	iwlwifi disable_hw_scan module parameters
When:	3.0
Why:	Hareware scan is the prefer method for iwlwifi devices for
	scanning operation. Remove software scan support for all the
	iwlwifi devices.

Who:	Wey-Yi Guy <wey-yi.w.guy@intel.com>

----------------------------

What:	Legacy, non-standard chassis intrusion detection interface.
When:	June 2011
Why:	The adm9240, w83792d and w83793 hardware monitoring drivers have
	legacy interfaces for chassis intrusion detection. A standard
	interface has been added to each driver, so the legacy interface
	can be removed.
Who:	Jean Delvare <khali@linux-fr.org>

----------------------------

What:	xt_connlimit rev 0
When:	2012
Who:	Jan Engelhardt <jengelh@medozas.de>
Files:	net/netfilter/xt_connlimit.c

----------------------------

What:	ipt_addrtype match include file
When:	2012
Why:	superseded by xt_addrtype
Who:	Florian Westphal <fw@strlen.de>
Files:	include/linux/netfilter_ipv4/ipt_addrtype.h

----------------------------

What:	i2c_driver.attach_adapter
	i2c_driver.detach_adapter
When:	September 2011
Why:	These legacy callbacks should no longer be used as i2c-core offers
	a variety of preferable alternative ways to instantiate I2C devices.
Who:	Jean Delvare <khali@linux-fr.org>

----------------------------

What:	Opening a radio device node will no longer automatically switch the
	tuner mode from tv to radio.
When:	3.3
Why:	Just opening a V4L device should not change the state of the hardware
	like that. It's very unexpected and against the V4L spec. Instead, you
	switch to radio mode by calling VIDIOC_S_FREQUENCY. This is the second
	and last step of the move to consistent handling of tv and radio tuners.
Who:	Hans Verkuil <hans.verkuil@cisco.com>

----------------------------

What:	g_file_storage driver
When:	3.8
Why:	This driver has been superseded by g_mass_storage.
Who:	Alan Stern <stern@rowland.harvard.edu>

----------------------------

What:   threeg and interface sysfs files in /sys/devices/platform/acer-wmi
When:   2012
Why:    In 3.0, we can now autodetect internal 3G device and already have
	the threeg rfkill device. So, we plan to remove threeg sysfs support
	for it's no longer necessary.

	We also plan to remove interface sysfs file that exposed which ACPI-WMI
	interface that was used by acer-wmi driver. It will replaced by
	information log when acer-wmi initial.
Who:    Lee, Chun-Yi <jlee@novell.com>

---------------------------

What:	/sys/devices/platform/_UDC_/udc/_UDC_/is_dualspeed file and
	is_dualspeed line in /sys/devices/platform/ci13xxx_*/udc/device file.
When:	3.8
Why:	The is_dualspeed file is superseded by maximum_speed in the same
	directory and is_dualspeed line in device file is superseded by
	max_speed line in the same file.

	The maximum_speed/max_speed specifies maximum speed supported by UDC.
	To check if dualspeeed is supported, check if the value is >= 3.
	Various possible speeds are defined in <linux/usb/ch9.h>.
Who:	Michal Nazarewicz <mina86@mina86.com>

----------------------------

What:	The XFS nodelaylog mount option
When:	3.3
Why:	The delaylog mode that has been the default since 2.6.39 has proven
	stable, and the old code is in the way of additional improvements in
	the log code.
Who:	Christoph Hellwig <hch@lst.de>

----------------------------

What:	iwlagn alias support
When:	3.5
Why:	The iwlagn module has been renamed iwlwifi.  The alias will be around
	for backward compatibility for several cycles and then dropped.
Who:	Don Fry <donald.h.fry@intel.com>

----------------------------

What:	pci_scan_bus_parented()
When:	3.5
Why:	The pci_scan_bus_parented() interface creates a new root bus.  The
	bus is created with default resources (ioport_resource and
	iomem_resource) that are always wrong, so we rely on arch code to
	correct them later.  Callers of pci_scan_bus_parented() should
	convert to using pci_scan_root_bus() so they can supply a list of
	bus resources when the bus is created.
Who:	Bjorn Helgaas <bhelgaas@google.com>

----------------------------

What:	Low Performance USB Block driver ("CONFIG_BLK_DEV_UB")
When:	3.6
Why:	This driver provides support for USB storage devices like "USB
	sticks". As of now, it is deactivated in Debian, Fedora and
        Ubuntu. All current users can switch over to usb-storage
        (CONFIG_USB_STORAGE) which only drawback is the additional SCSI
        stack.
Who:	Sebastian Andrzej Siewior <sebastian@breakpoint.cc>

----------------------------

What:	kmap_atomic(page, km_type)
When:	3.5
Why:	The old kmap_atomic() with two arguments is deprecated, we only
	keep it for backward compatibility for few cycles and then drop it.
Who:	Cong Wang <amwang@redhat.com>

----------------------------

What:	get_robust_list syscall
When:	2013
Why:	There appear to be no production users of the get_robust_list syscall,
	and it runs the risk of leaking address locations, allowing the bypass
	of ASLR. It was only ever intended for debugging, so it should be
	removed.
Who:	Kees Cook <keescook@chromium.org>

----------------------------

<<<<<<< HEAD
What:	cgroup option updates via remount
When:	March 2013
Why:	Remount currently allows changing bound subsystems and
	release_agent.  Rebinding is hardly useful as it only works
	when the hierarchy is empty and release_agent itself should be
	replaced with conventional fsnotify.

----------------------------

What:	setitimer accepts user NULL pointer (value)
When:	3.6
Why:	setitimer is not returning -EFAULT if user pointer is NULL. This
	violates the spec.
Who:	Sasikantha Babu <sasikanth.v19@gmail.com>
=======
What:	KVM debugfs statistics
When:	2013
Why:	KVM tracepoints provide mostly equivalent information in a much more
        flexible fashion.
>>>>>>> 84b5f3f0
<|MERGE_RESOLUTION|>--- conflicted
+++ resolved
@@ -534,7 +534,6 @@
 
 ----------------------------
 
-<<<<<<< HEAD
 What:	cgroup option updates via remount
 When:	March 2013
 Why:	Remount currently allows changing bound subsystems and
@@ -549,9 +548,10 @@
 Why:	setitimer is not returning -EFAULT if user pointer is NULL. This
 	violates the spec.
 Who:	Sasikantha Babu <sasikanth.v19@gmail.com>
-=======
+
+----------------------------
+
 What:	KVM debugfs statistics
 When:	2013
 Why:	KVM tracepoints provide mostly equivalent information in a much more
-        flexible fashion.
->>>>>>> 84b5f3f0
+        flexible fashion.