/*
 * security/tomoyo/common.c
 *
 * Common functions for TOMOYO.
 *
 * Copyright (C) 2005-2010  NTT DATA CORPORATION
 */

#include <linux/uaccess.h>
#include <linux/slab.h>
#include <linux/security.h>
#include "common.h"

static struct tomoyo_profile tomoyo_default_profile = {
	.learning = &tomoyo_default_profile.preference,
	.permissive = &tomoyo_default_profile.preference,
	.enforcing = &tomoyo_default_profile.preference,
	.preference.enforcing_verbose = true,
	.preference.learning_max_entry = 2048,
	.preference.learning_verbose = false,
	.preference.permissive_verbose = true
};

/* Profile version. Currently only 20090903 is defined. */
static unsigned int tomoyo_profile_version;

/* Profile table. Memory is allocated as needed. */
static struct tomoyo_profile *tomoyo_profile_ptr[TOMOYO_MAX_PROFILES];

/* String table for functionality that takes 4 modes. */
static const char *tomoyo_mode[4] = {
	"disabled", "learning", "permissive", "enforcing"
};

/* String table for /sys/kernel/security/tomoyo/profile */
static const char *tomoyo_mac_keywords[TOMOYO_MAX_MAC_INDEX
				       + TOMOYO_MAX_MAC_CATEGORY_INDEX] = {
	[TOMOYO_MAC_FILE_EXECUTE]    = "file::execute",
	[TOMOYO_MAC_FILE_OPEN]       = "file::open",
	[TOMOYO_MAC_FILE_CREATE]     = "file::create",
	[TOMOYO_MAC_FILE_UNLINK]     = "file::unlink",
	[TOMOYO_MAC_FILE_MKDIR]      = "file::mkdir",
	[TOMOYO_MAC_FILE_RMDIR]      = "file::rmdir",
	[TOMOYO_MAC_FILE_MKFIFO]     = "file::mkfifo",
	[TOMOYO_MAC_FILE_MKSOCK]     = "file::mksock",
	[TOMOYO_MAC_FILE_TRUNCATE]   = "file::truncate",
	[TOMOYO_MAC_FILE_SYMLINK]    = "file::symlink",
	[TOMOYO_MAC_FILE_REWRITE]    = "file::rewrite",
	[TOMOYO_MAC_FILE_MKBLOCK]    = "file::mkblock",
	[TOMOYO_MAC_FILE_MKCHAR]     = "file::mkchar",
	[TOMOYO_MAC_FILE_LINK]       = "file::link",
	[TOMOYO_MAC_FILE_RENAME]     = "file::rename",
	[TOMOYO_MAC_FILE_CHMOD]      = "file::chmod",
	[TOMOYO_MAC_FILE_CHOWN]      = "file::chown",
	[TOMOYO_MAC_FILE_CHGRP]      = "file::chgrp",
	[TOMOYO_MAC_FILE_IOCTL]      = "file::ioctl",
	[TOMOYO_MAC_FILE_CHROOT]     = "file::chroot",
	[TOMOYO_MAC_FILE_MOUNT]      = "file::mount",
	[TOMOYO_MAC_FILE_UMOUNT]     = "file::umount",
	[TOMOYO_MAC_FILE_PIVOT_ROOT] = "file::pivot_root",
	[TOMOYO_MAX_MAC_INDEX + TOMOYO_MAC_CATEGORY_FILE] = "file",
};

/* Permit policy management by non-root user? */
static bool tomoyo_manage_by_non_root;

/* Utility functions. */

/**
 * tomoyo_yesno - Return "yes" or "no".
 *
 * @value: Bool value.
 */
static const char *tomoyo_yesno(const unsigned int value)
{
	return value ? "yes" : "no";
}

static void tomoyo_addprintf(char *buffer, int len, const char *fmt, ...)
{
	va_list args;
	const int pos = strlen(buffer);
	va_start(args, fmt);
	vsnprintf(buffer + pos, len - pos - 1, fmt, args);
	va_end(args);
}

/**
 * tomoyo_flush - Flush queued string to userspace's buffer.
 *
 * @head:   Pointer to "struct tomoyo_io_buffer".
 *
 * Returns true if all data was flushed, false otherwise.
 */
static bool tomoyo_flush(struct tomoyo_io_buffer *head)
{
	while (head->r.w_pos) {
		const char *w = head->r.w[0];
		int len = strlen(w);
		if (len) {
			if (len > head->read_user_buf_avail)
				len = head->read_user_buf_avail;
			if (!len)
				return false;
			if (copy_to_user(head->read_user_buf, w, len))
				return false;
			head->read_user_buf_avail -= len;
			head->read_user_buf += len;
			w += len;
		}
		if (*w) {
			head->r.w[0] = w;
			return false;
		}
		/* Add '\0' for query. */
		if (head->poll) {
			if (!head->read_user_buf_avail ||
			    copy_to_user(head->read_user_buf, "", 1))
				return false;
			head->read_user_buf_avail--;
			head->read_user_buf++;
		}
		head->r.w_pos--;
		for (len = 0; len < head->r.w_pos; len++)
			head->r.w[len] = head->r.w[len + 1];
	}
	head->r.avail = 0;
	return true;
}

/**
 * tomoyo_set_string - Queue string to "struct tomoyo_io_buffer" structure.
 *
 * @head:   Pointer to "struct tomoyo_io_buffer".
 * @string: String to print.
 *
 * Note that @string has to be kept valid until @head is kfree()d.
 * This means that char[] allocated on stack memory cannot be passed to
 * this function. Use tomoyo_io_printf() for char[] allocated on stack memory.
 */
static void tomoyo_set_string(struct tomoyo_io_buffer *head, const char *string)
{
	if (head->r.w_pos < TOMOYO_MAX_IO_READ_QUEUE) {
		head->r.w[head->r.w_pos++] = string;
		tomoyo_flush(head);
	} else
		WARN_ON(1);
}

/**
 * tomoyo_io_printf - printf() to "struct tomoyo_io_buffer" structure.
 *
 * @head: Pointer to "struct tomoyo_io_buffer".
 * @fmt:  The printf()'s format string, followed by parameters.
 */
void tomoyo_io_printf(struct tomoyo_io_buffer *head, const char *fmt, ...)
{
	va_list args;
	int len;
	int pos = head->r.avail;
	int size = head->readbuf_size - pos;
	if (size <= 0)
		return;
	va_start(args, fmt);
	len = vsnprintf(head->read_buf + pos, size, fmt, args) + 1;
	va_end(args);
	if (pos + len >= head->readbuf_size) {
		WARN_ON(1);
		return;
	}
	head->r.avail += len;
	tomoyo_set_string(head, head->read_buf + pos);
}

static void tomoyo_set_space(struct tomoyo_io_buffer *head)
{
	tomoyo_set_string(head, " ");
}

static bool tomoyo_set_lf(struct tomoyo_io_buffer *head)
{
	tomoyo_set_string(head, "\n");
	return !head->r.w_pos;
}

/**
 * tomoyo_print_name_union - Print a tomoyo_name_union.
 *
 * @head: Pointer to "struct tomoyo_io_buffer".
 * @ptr:  Pointer to "struct tomoyo_name_union".
 */
static void tomoyo_print_name_union(struct tomoyo_io_buffer *head,
				    const struct tomoyo_name_union *ptr)
{
	tomoyo_set_space(head);
	if (ptr->is_group) {
		tomoyo_set_string(head, "@");
		tomoyo_set_string(head, ptr->group->group_name->name);
	} else {
		tomoyo_set_string(head, ptr->filename->name);
	}
}

/**
 * tomoyo_print_number_union - Print a tomoyo_number_union.
 *
 * @head:       Pointer to "struct tomoyo_io_buffer".
 * @ptr:        Pointer to "struct tomoyo_number_union".
 */
static void tomoyo_print_number_union(struct tomoyo_io_buffer *head,
				      const struct tomoyo_number_union *ptr)
{
	tomoyo_set_space(head);
	if (ptr->is_group) {
		tomoyo_set_string(head, "@");
		tomoyo_set_string(head, ptr->group->group_name->name);
	} else {
		int i;
		unsigned long min = ptr->values[0];
		const unsigned long max = ptr->values[1];
		u8 min_type = ptr->min_type;
		const u8 max_type = ptr->max_type;
		char buffer[128];
		buffer[0] = '\0';
		for (i = 0; i < 2; i++) {
			switch (min_type) {
			case TOMOYO_VALUE_TYPE_HEXADECIMAL:
				tomoyo_addprintf(buffer, sizeof(buffer),
						 "0x%lX", min);
				break;
			case TOMOYO_VALUE_TYPE_OCTAL:
				tomoyo_addprintf(buffer, sizeof(buffer),
						 "0%lo", min);
				break;
			default:
				tomoyo_addprintf(buffer, sizeof(buffer),
						 "%lu", min);
				break;
			}
			if (min == max && min_type == max_type)
				break;
			tomoyo_addprintf(buffer, sizeof(buffer), "-");
			min_type = max_type;
			min = max;
		}
		tomoyo_io_printf(head, "%s", buffer);
	}
}

/**
 * tomoyo_assign_profile - Create a new profile.
 *
 * @profile: Profile number to create.
 *
 * Returns pointer to "struct tomoyo_profile" on success, NULL otherwise.
 */
static struct tomoyo_profile *tomoyo_assign_profile(const unsigned int profile)
{
	struct tomoyo_profile *ptr;
	struct tomoyo_profile *entry;
	if (profile >= TOMOYO_MAX_PROFILES)
		return NULL;
	ptr = tomoyo_profile_ptr[profile];
	if (ptr)
		return ptr;
	entry = kzalloc(sizeof(*entry), GFP_NOFS);
	if (mutex_lock_interruptible(&tomoyo_policy_lock))
		goto out;
	ptr = tomoyo_profile_ptr[profile];
	if (!ptr && tomoyo_memory_ok(entry)) {
		ptr = entry;
		ptr->learning = &tomoyo_default_profile.preference;
		ptr->permissive = &tomoyo_default_profile.preference;
		ptr->enforcing = &tomoyo_default_profile.preference;
		ptr->default_config = TOMOYO_CONFIG_DISABLED;
		memset(ptr->config, TOMOYO_CONFIG_USE_DEFAULT,
		       sizeof(ptr->config));
		mb(); /* Avoid out-of-order execution. */
		tomoyo_profile_ptr[profile] = ptr;
		entry = NULL;
	}
	mutex_unlock(&tomoyo_policy_lock);
 out:
	kfree(entry);
	return ptr;
}

/**
 * tomoyo_profile - Find a profile.
<<<<<<< HEAD
 *
 * @profile: Profile number to find.
 *
=======
 *
 * @profile: Profile number to find.
 *
>>>>>>> 45f53cc9
 * Returns pointer to "struct tomoyo_profile".
 */
struct tomoyo_profile *tomoyo_profile(const u8 profile)
{
	struct tomoyo_profile *ptr = tomoyo_profile_ptr[profile];
	if (!tomoyo_policy_loaded)
		return &tomoyo_default_profile;
	BUG_ON(!ptr);
	return ptr;
}

static s8 tomoyo_find_yesno(const char *string, const char *find)
{
	const char *cp = strstr(string, find);
	if (cp) {
		cp += strlen(find);
		if (!strncmp(cp, "=yes", 4))
			return 1;
		else if (!strncmp(cp, "=no", 3))
			return 0;
	}
	return -1;
}

static void tomoyo_set_bool(bool *b, const char *string, const char *find)
{
	switch (tomoyo_find_yesno(string, find)) {
	case 1:
		*b = true;
		break;
	case 0:
		*b = false;
		break;
	}
}

static void tomoyo_set_uint(unsigned int *i, const char *string,
			    const char *find)
{
	const char *cp = strstr(string, find);
	if (cp)
		sscanf(cp + strlen(find), "=%u", i);
}

static void tomoyo_set_pref(const char *name, const char *value,
			    const bool use_default,
			    struct tomoyo_profile *profile)
{
	struct tomoyo_preference **pref;
	bool *verbose;
	if (!strcmp(name, "enforcing")) {
		if (use_default) {
			pref = &profile->enforcing;
			goto set_default;
		}
		profile->enforcing = &profile->preference;
		verbose = &profile->preference.enforcing_verbose;
		goto set_verbose;
	}
	if (!strcmp(name, "permissive")) {
		if (use_default) {
			pref = &profile->permissive;
			goto set_default;
		}
		profile->permissive = &profile->preference;
		verbose = &profile->preference.permissive_verbose;
		goto set_verbose;
<<<<<<< HEAD
	}
	if (!strcmp(name, "learning")) {
		if (use_default) {
			pref = &profile->learning;
			goto set_default;
		}
		profile->learning = &profile->preference;
		tomoyo_set_uint(&profile->preference.learning_max_entry, value,
			     "max_entry");
		verbose = &profile->preference.learning_verbose;
		goto set_verbose;
	}
=======
	}
	if (!strcmp(name, "learning")) {
		if (use_default) {
			pref = &profile->learning;
			goto set_default;
		}
		profile->learning = &profile->preference;
		tomoyo_set_uint(&profile->preference.learning_max_entry, value,
			     "max_entry");
		verbose = &profile->preference.learning_verbose;
		goto set_verbose;
	}
>>>>>>> 45f53cc9
	return;
 set_default:
	*pref = &tomoyo_default_profile.preference;
	return;
 set_verbose:
	tomoyo_set_bool(verbose, value, "verbose");
}

static int tomoyo_set_mode(char *name, const char *value,
			   const bool use_default,
			   struct tomoyo_profile *profile)
{
	u8 i;
	u8 config;
	if (!strcmp(name, "CONFIG")) {
		i = TOMOYO_MAX_MAC_INDEX + TOMOYO_MAX_MAC_CATEGORY_INDEX;
		config = profile->default_config;
	} else if (tomoyo_str_starts(&name, "CONFIG::")) {
		config = 0;
		for (i = 0; i < TOMOYO_MAX_MAC_INDEX
			     + TOMOYO_MAX_MAC_CATEGORY_INDEX; i++) {
			if (strcmp(name, tomoyo_mac_keywords[i]))
				continue;
			config = profile->config[i];
			break;
		}
		if (i == TOMOYO_MAX_MAC_INDEX + TOMOYO_MAX_MAC_CATEGORY_INDEX)
			return -EINVAL;
	} else {
		return -EINVAL;
	}
	if (use_default) {
		config = TOMOYO_CONFIG_USE_DEFAULT;
	} else {
		u8 mode;
		for (mode = 0; mode < 4; mode++)
			if (strstr(value, tomoyo_mode[mode]))
				/*
				 * Update lower 3 bits in order to distinguish
				 * 'config' from 'TOMOYO_CONFIG_USE_DEAFULT'.
				 */
				config = (config & ~7) | mode;
	}
	if (i < TOMOYO_MAX_MAC_INDEX + TOMOYO_MAX_MAC_CATEGORY_INDEX)
		profile->config[i] = config;
	else if (config != TOMOYO_CONFIG_USE_DEFAULT)
		profile->default_config = config;
	return 0;
}

/**
 * tomoyo_write_profile - Write profile table.
 *
 * @head: Pointer to "struct tomoyo_io_buffer".
 *
 * Returns 0 on success, negative value otherwise.
 */
static int tomoyo_write_profile(struct tomoyo_io_buffer *head)
{
	char *data = head->write_buf;
	unsigned int i;
	bool use_default = false;
	char *cp;
	struct tomoyo_profile *profile;
	if (sscanf(data, "PROFILE_VERSION=%u", &tomoyo_profile_version) == 1)
		return 0;
	i = simple_strtoul(data, &cp, 10);
	if (data == cp) {
		profile = &tomoyo_default_profile;
	} else {
		if (*cp != '-')
			return -EINVAL;
		data = cp + 1;
		profile = tomoyo_assign_profile(i);
		if (!profile)
			return -EINVAL;
	}
	cp = strchr(data, '=');
	if (!cp)
		return -EINVAL;
	*cp++ = '\0';
	if (profile != &tomoyo_default_profile)
		use_default = strstr(cp, "use_default") != NULL;
	if (tomoyo_str_starts(&data, "PREFERENCE::")) {
		tomoyo_set_pref(data, cp, use_default, profile);
		return 0;
	}
	if (profile == &tomoyo_default_profile)
		return -EINVAL;
	if (!strcmp(data, "COMMENT")) {
		const struct tomoyo_path_info *old_comment = profile->comment;
		profile->comment = tomoyo_get_name(cp);
		tomoyo_put_name(old_comment);
		return 0;
	}
	return tomoyo_set_mode(data, cp, use_default, profile);
}

static void tomoyo_print_preference(struct tomoyo_io_buffer *head,
				    const int idx)
{
	struct tomoyo_preference *pref = &tomoyo_default_profile.preference;
	const struct tomoyo_profile *profile = idx >= 0 ?
		tomoyo_profile_ptr[idx] : NULL;
	char buffer[16] = "";
	if (profile) {
		buffer[sizeof(buffer) - 1] = '\0';
		snprintf(buffer, sizeof(buffer) - 1, "%u-", idx);
	}
	if (profile) {
		pref = profile->learning;
		if (pref == &tomoyo_default_profile.preference)
			goto skip1;
	}
	tomoyo_io_printf(head, "%sPREFERENCE::%s={ "
			 "verbose=%s max_entry=%u }\n",
			 buffer, "learning",
			 tomoyo_yesno(pref->learning_verbose),
			 pref->learning_max_entry);
 skip1:
	if (profile) {
		pref = profile->permissive;
		if (pref == &tomoyo_default_profile.preference)
			goto skip2;
	}
	tomoyo_io_printf(head, "%sPREFERENCE::%s={ verbose=%s }\n",
			 buffer, "permissive",
			 tomoyo_yesno(pref->permissive_verbose));
 skip2:
	if (profile) {
		pref = profile->enforcing;
		if (pref == &tomoyo_default_profile.preference)
			return;
	}
	tomoyo_io_printf(head, "%sPREFERENCE::%s={ verbose=%s }\n",
			 buffer, "enforcing",
			 tomoyo_yesno(pref->enforcing_verbose));
}

static void tomoyo_print_config(struct tomoyo_io_buffer *head, const u8 config)
{
	tomoyo_io_printf(head, "={ mode=%s }\n", tomoyo_mode[config & 3]);
}

/**
 * tomoyo_read_profile - Read profile table.
 *
 * @head: Pointer to "struct tomoyo_io_buffer".
 */
static void tomoyo_read_profile(struct tomoyo_io_buffer *head)
{
	u8 index;
	const struct tomoyo_profile *profile;
 next:
	index = head->r.index;
	profile = tomoyo_profile_ptr[index];
	switch (head->r.step) {
	case 0:
		tomoyo_io_printf(head, "PROFILE_VERSION=%s\n", "20090903");
		tomoyo_print_preference(head, -1);
		head->r.step++;
		break;
	case 1:
		for ( ; head->r.index < TOMOYO_MAX_PROFILES;
		      head->r.index++)
			if (tomoyo_profile_ptr[head->r.index])
				break;
		if (head->r.index == TOMOYO_MAX_PROFILES)
			return;
		head->r.step++;
		break;
	case 2:
		{
			const struct tomoyo_path_info *comment =
				profile->comment;
			tomoyo_io_printf(head, "%u-COMMENT=", index);
			tomoyo_set_string(head, comment ? comment->name : "");
			tomoyo_set_lf(head);
			head->r.step++;
		}
		break;
	case 3:
		{
			tomoyo_io_printf(head, "%u-%s", index, "CONFIG");
			tomoyo_print_config(head, profile->default_config);
			head->r.bit = 0;
			head->r.step++;
<<<<<<< HEAD
		}
		break;
	case 4:
		for ( ; head->r.bit < TOMOYO_MAX_MAC_INDEX
			      + TOMOYO_MAX_MAC_CATEGORY_INDEX; head->r.bit++) {
			const u8 i = head->r.bit;
			const u8 config = profile->config[i];
			if (config == TOMOYO_CONFIG_USE_DEFAULT)
				continue;
			tomoyo_io_printf(head, "%u-%s%s", index, "CONFIG::",
					 tomoyo_mac_keywords[i]);
			tomoyo_print_config(head, config);
			head->r.bit++;
			break;
		}
=======
		}
		break;
	case 4:
		for ( ; head->r.bit < TOMOYO_MAX_MAC_INDEX
			      + TOMOYO_MAX_MAC_CATEGORY_INDEX; head->r.bit++) {
			const u8 i = head->r.bit;
			const u8 config = profile->config[i];
			if (config == TOMOYO_CONFIG_USE_DEFAULT)
				continue;
			tomoyo_io_printf(head, "%u-%s%s", index, "CONFIG::",
					 tomoyo_mac_keywords[i]);
			tomoyo_print_config(head, config);
			head->r.bit++;
			break;
		}
>>>>>>> 45f53cc9
		if (head->r.bit == TOMOYO_MAX_MAC_INDEX
		    + TOMOYO_MAX_MAC_CATEGORY_INDEX) {
			tomoyo_print_preference(head, index);
			head->r.index++;
			head->r.step = 1;
		}
		break;
	}
	if (tomoyo_flush(head))
		goto next;
}

static bool tomoyo_same_manager(const struct tomoyo_acl_head *a,
				const struct tomoyo_acl_head *b)
{
	return container_of(a, struct tomoyo_manager, head)->manager ==
		container_of(b, struct tomoyo_manager, head)->manager;
}

/**
 * tomoyo_update_manager_entry - Add a manager entry.
 *
 * @manager:   The path to manager or the domainnamme.
 * @is_delete: True if it is a delete request.
 *
 * Returns 0 on success, negative value otherwise.
 *
 * Caller holds tomoyo_read_lock().
 */
static int tomoyo_update_manager_entry(const char *manager,
				       const bool is_delete)
{
	struct tomoyo_manager e = { };
	int error;

	if (tomoyo_domain_def(manager)) {
		if (!tomoyo_correct_domain(manager))
			return -EINVAL;
		e.is_domain = true;
	} else {
		if (!tomoyo_correct_path(manager))
			return -EINVAL;
	}
	e.manager = tomoyo_get_name(manager);
	if (!e.manager)
		return -ENOMEM;
	error = tomoyo_update_policy(&e.head, sizeof(e), is_delete,
				     &tomoyo_policy_list[TOMOYO_ID_MANAGER],
				     tomoyo_same_manager);
	tomoyo_put_name(e.manager);
	return error;
}

/**
 * tomoyo_write_manager - Write manager policy.
 *
 * @head: Pointer to "struct tomoyo_io_buffer".
 *
 * Returns 0 on success, negative value otherwise.
 *
 * Caller holds tomoyo_read_lock().
 */
static int tomoyo_write_manager(struct tomoyo_io_buffer *head)
{
	char *data = head->write_buf;
	bool is_delete = tomoyo_str_starts(&data, TOMOYO_KEYWORD_DELETE);

	if (!strcmp(data, "manage_by_non_root")) {
		tomoyo_manage_by_non_root = !is_delete;
		return 0;
	}
	return tomoyo_update_manager_entry(data, is_delete);
}

/**
 * tomoyo_read_manager - Read manager policy.
 *
 * @head: Pointer to "struct tomoyo_io_buffer".
 *
 * Caller holds tomoyo_read_lock().
 */
static void tomoyo_read_manager(struct tomoyo_io_buffer *head)
{
	if (head->r.eof)
		return;
	list_for_each_cookie(head->r.acl,
			     &tomoyo_policy_list[TOMOYO_ID_MANAGER]) {
		struct tomoyo_manager *ptr =
			list_entry(head->r.acl, typeof(*ptr), head.list);
		if (ptr->head.is_deleted)
			continue;
		if (!tomoyo_flush(head))
			return;
		tomoyo_set_string(head, ptr->manager->name);
		tomoyo_set_lf(head);
	}
	head->r.eof = true;
}

/**
 * tomoyo_manager - Check whether the current process is a policy manager.
 *
 * Returns true if the current process is permitted to modify policy
 * via /sys/kernel/security/tomoyo/ interface.
 *
 * Caller holds tomoyo_read_lock().
 */
static bool tomoyo_manager(void)
{
	struct tomoyo_manager *ptr;
	const char *exe;
	const struct task_struct *task = current;
	const struct tomoyo_path_info *domainname = tomoyo_domain()->domainname;
	bool found = false;

	if (!tomoyo_policy_loaded)
		return true;
	if (!tomoyo_manage_by_non_root && (task->cred->uid || task->cred->euid))
		return false;
	list_for_each_entry_rcu(ptr, &tomoyo_policy_list[TOMOYO_ID_MANAGER],
				head.list) {
		if (!ptr->head.is_deleted && ptr->is_domain
		    && !tomoyo_pathcmp(domainname, ptr->manager)) {
			found = true;
			break;
		}
	}
	if (found)
		return true;
	exe = tomoyo_get_exe();
	if (!exe)
		return false;
	list_for_each_entry_rcu(ptr, &tomoyo_policy_list[TOMOYO_ID_MANAGER],
				head.list) {
		if (!ptr->head.is_deleted && !ptr->is_domain
		    && !strcmp(exe, ptr->manager->name)) {
			found = true;
			break;
		}
	}
	if (!found) { /* Reduce error messages. */
		static pid_t last_pid;
		const pid_t pid = current->pid;
		if (last_pid != pid) {
			printk(KERN_WARNING "%s ( %s ) is not permitted to "
			       "update policies.\n", domainname->name, exe);
			last_pid = pid;
		}
	}
	kfree(exe);
	return found;
}

/**
 * tomoyo_select_one - Parse select command.
 *
 * @head: Pointer to "struct tomoyo_io_buffer".
 * @data: String to parse.
 *
 * Returns true on success, false otherwise.
 *
 * Caller holds tomoyo_read_lock().
 */
static bool tomoyo_select_one(struct tomoyo_io_buffer *head, const char *data)
{
	unsigned int pid;
	struct tomoyo_domain_info *domain = NULL;
	bool global_pid = false;

	if (!strcmp(data, "allow_execute")) {
		head->r.print_execute_only = true;
		return true;
	}
	if (sscanf(data, "pid=%u", &pid) == 1 ||
	    (global_pid = true, sscanf(data, "global-pid=%u", &pid) == 1)) {
		struct task_struct *p;
		rcu_read_lock();
		read_lock(&tasklist_lock);
		if (global_pid)
			p = find_task_by_pid_ns(pid, &init_pid_ns);
		else
			p = find_task_by_vpid(pid);
		if (p)
			domain = tomoyo_real_domain(p);
		read_unlock(&tasklist_lock);
		rcu_read_unlock();
	} else if (!strncmp(data, "domain=", 7)) {
		if (tomoyo_domain_def(data + 7))
			domain = tomoyo_find_domain(data + 7);
	} else
		return false;
	head->write_var1 = domain;
	/* Accessing read_buf is safe because head->io_sem is held. */
	if (!head->read_buf)
		return true; /* Do nothing if open(O_WRONLY). */
	memset(&head->r, 0, sizeof(head->r));
	head->r.print_this_domain_only = true;
<<<<<<< HEAD
	head->r.eof = !domain;
	head->r.domain = &domain->list;
=======
	if (domain)
		head->r.domain = &domain->list;
	else
		head->r.eof = 1;
>>>>>>> 45f53cc9
	tomoyo_io_printf(head, "# select %s\n", data);
	if (domain && domain->is_deleted)
		tomoyo_io_printf(head, "# This is a deleted domain.\n");
	return true;
}

/**
 * tomoyo_delete_domain - Delete a domain.
 *
 * @domainname: The name of domain.
 *
 * Returns 0.
 *
 * Caller holds tomoyo_read_lock().
 */
static int tomoyo_delete_domain(char *domainname)
{
	struct tomoyo_domain_info *domain;
	struct tomoyo_path_info name;

	name.name = domainname;
	tomoyo_fill_path_info(&name);
	if (mutex_lock_interruptible(&tomoyo_policy_lock))
		return 0;
	/* Is there an active domain? */
	list_for_each_entry_rcu(domain, &tomoyo_domain_list, list) {
		/* Never delete tomoyo_kernel_domain */
		if (domain == &tomoyo_kernel_domain)
			continue;
		if (domain->is_deleted ||
		    tomoyo_pathcmp(domain->domainname, &name))
			continue;
		domain->is_deleted = true;
		break;
	}
	mutex_unlock(&tomoyo_policy_lock);
	return 0;
}

/**
 * tomoyo_write_domain2 - Write domain policy.
 *
 * @head: Pointer to "struct tomoyo_io_buffer".
 *
 * Returns 0 on success, negative value otherwise.
 *
 * Caller holds tomoyo_read_lock().
 */
static int tomoyo_write_domain2(char *data, struct tomoyo_domain_info *domain,
				const bool is_delete)
{
	if (tomoyo_str_starts(&data, TOMOYO_KEYWORD_ALLOW_MOUNT))
		return tomoyo_write_mount(data, domain, is_delete);
	return tomoyo_write_file(data, domain, is_delete);
}

/**
 * tomoyo_write_domain - Write domain policy.
 *
 * @head: Pointer to "struct tomoyo_io_buffer".
 *
 * Returns 0 on success, negative value otherwise.
 *
 * Caller holds tomoyo_read_lock().
 */
static int tomoyo_write_domain(struct tomoyo_io_buffer *head)
{
	char *data = head->write_buf;
	struct tomoyo_domain_info *domain = head->write_var1;
	bool is_delete = false;
	bool is_select = false;
	unsigned int profile;

	if (tomoyo_str_starts(&data, TOMOYO_KEYWORD_DELETE))
		is_delete = true;
	else if (tomoyo_str_starts(&data, TOMOYO_KEYWORD_SELECT))
		is_select = true;
	if (is_select && tomoyo_select_one(head, data))
		return 0;
	/* Don't allow updating policies by non manager programs. */
	if (!tomoyo_manager())
		return -EPERM;
	if (tomoyo_domain_def(data)) {
		domain = NULL;
		if (is_delete)
			tomoyo_delete_domain(data);
		else if (is_select)
			domain = tomoyo_find_domain(data);
		else
			domain = tomoyo_assign_domain(data, 0);
		head->write_var1 = domain;
		return 0;
	}
	if (!domain)
		return -EINVAL;

	if (sscanf(data, TOMOYO_KEYWORD_USE_PROFILE "%u", &profile) == 1
	    && profile < TOMOYO_MAX_PROFILES) {
		if (tomoyo_profile_ptr[profile] || !tomoyo_policy_loaded)
			domain->profile = (u8) profile;
		return 0;
	}
	if (!strcmp(data, TOMOYO_KEYWORD_IGNORE_GLOBAL_ALLOW_READ)) {
		domain->ignore_global_allow_read = !is_delete;
		return 0;
	}
	if (!strcmp(data, TOMOYO_KEYWORD_QUOTA_EXCEEDED)) {
		domain->quota_warned = !is_delete;
		return 0;
	}
	if (!strcmp(data, TOMOYO_KEYWORD_TRANSITION_FAILED)) {
		domain->transition_failed = !is_delete;
		return 0;
	}
	return tomoyo_write_domain2(data, domain, is_delete);
}

/**
 * tomoyo_fns - Find next set bit.
 *
 * @perm: 8 bits value.
 * @bit:  First bit to find.
 *
 * Returns next on-bit on success, 8 otherwise.
 */
static u8 tomoyo_fns(const u8 perm, u8 bit)
{
	for ( ; bit < 8; bit++)
		if (perm & (1 << bit))
			break;
	return bit;
}

/**
 * tomoyo_print_entry - Print an ACL entry.
 *
 * @head: Pointer to "struct tomoyo_io_buffer".
 * @acl:  Pointer to an ACL entry.
 *
 * Returns true on success, false otherwise.
 */
static bool tomoyo_print_entry(struct tomoyo_io_buffer *head,
			       struct tomoyo_acl_info *acl)
{
	const u8 acl_type = acl->type;
	u8 bit;

	if (acl->is_deleted)
		return true;
 next:
	bit = head->r.bit;
	if (!tomoyo_flush(head))
		return false;
	else if (acl_type == TOMOYO_TYPE_PATH_ACL) {
		struct tomoyo_path_acl *ptr =
			container_of(acl, typeof(*ptr), head);
		const u16 perm = ptr->perm;
		for ( ; bit < TOMOYO_MAX_PATH_OPERATION; bit++) {
			if (!(perm & (1 << bit)))
				continue;
			if (head->r.print_execute_only &&
			    bit != TOMOYO_TYPE_EXECUTE)
				continue;
			/* Print "read/write" instead of "read" and "write". */
			if ((bit == TOMOYO_TYPE_READ ||
			     bit == TOMOYO_TYPE_WRITE)
			    && (perm & (1 << TOMOYO_TYPE_READ_WRITE)))
				continue;
			break;
		}
		if (bit >= TOMOYO_MAX_PATH_OPERATION)
			goto done;
		tomoyo_io_printf(head, "allow_%s", tomoyo_path_keyword[bit]);
		tomoyo_print_name_union(head, &ptr->name);
	} else if (head->r.print_execute_only) {
		return true;
	} else if (acl_type == TOMOYO_TYPE_PATH2_ACL) {
		struct tomoyo_path2_acl *ptr =
			container_of(acl, typeof(*ptr), head);
		bit = tomoyo_fns(ptr->perm, bit);
		if (bit >= TOMOYO_MAX_PATH2_OPERATION)
			goto done;
		tomoyo_io_printf(head, "allow_%s", tomoyo_path2_keyword[bit]);
		tomoyo_print_name_union(head, &ptr->name1);
		tomoyo_print_name_union(head, &ptr->name2);
	} else if (acl_type == TOMOYO_TYPE_PATH_NUMBER_ACL) {
		struct tomoyo_path_number_acl *ptr =
			container_of(acl, typeof(*ptr), head);
		bit = tomoyo_fns(ptr->perm, bit);
		if (bit >= TOMOYO_MAX_PATH_NUMBER_OPERATION)
			goto done;
		tomoyo_io_printf(head, "allow_%s",
				 tomoyo_path_number_keyword[bit]);
		tomoyo_print_name_union(head, &ptr->name);
		tomoyo_print_number_union(head, &ptr->number);
	} else if (acl_type == TOMOYO_TYPE_MKDEV_ACL) {
		struct tomoyo_mkdev_acl *ptr =
			container_of(acl, typeof(*ptr), head);
		bit = tomoyo_fns(ptr->perm, bit);
		if (bit >= TOMOYO_MAX_MKDEV_OPERATION)
			goto done;
		tomoyo_io_printf(head, "allow_%s", tomoyo_mkdev_keyword[bit]);
		tomoyo_print_name_union(head, &ptr->name);
		tomoyo_print_number_union(head, &ptr->mode);
		tomoyo_print_number_union(head, &ptr->major);
		tomoyo_print_number_union(head, &ptr->minor);
	} else if (acl_type == TOMOYO_TYPE_MOUNT_ACL) {
		struct tomoyo_mount_acl *ptr =
			container_of(acl, typeof(*ptr), head);
		tomoyo_io_printf(head, "allow_mount");
		tomoyo_print_name_union(head, &ptr->dev_name);
		tomoyo_print_name_union(head, &ptr->dir_name);
		tomoyo_print_name_union(head, &ptr->fs_type);
		tomoyo_print_number_union(head, &ptr->flags);
	}
	head->r.bit = bit + 1;
	tomoyo_io_printf(head, "\n");
	if (acl_type != TOMOYO_TYPE_MOUNT_ACL)
		goto next;
 done:
	head->r.bit = 0;
	return true;
}

/**
 * tomoyo_read_domain2 - Read domain policy.
 *
 * @head:   Pointer to "struct tomoyo_io_buffer".
 * @domain: Pointer to "struct tomoyo_domain_info".
 *
 * Caller holds tomoyo_read_lock().
 *
 * Returns true on success, false otherwise.
 */
static bool tomoyo_read_domain2(struct tomoyo_io_buffer *head,
				struct tomoyo_domain_info *domain)
{
	list_for_each_cookie(head->r.acl, &domain->acl_info_list) {
		struct tomoyo_acl_info *ptr =
			list_entry(head->r.acl, typeof(*ptr), list);
		if (!tomoyo_print_entry(head, ptr))
			return false;
	}
	head->r.acl = NULL;
	return true;
}

/**
 * tomoyo_read_domain - Read domain policy.
 *
 * @head: Pointer to "struct tomoyo_io_buffer".
 *
 * Caller holds tomoyo_read_lock().
 */
static void tomoyo_read_domain(struct tomoyo_io_buffer *head)
{
	if (head->r.eof)
		return;
	list_for_each_cookie(head->r.domain, &tomoyo_domain_list) {
		struct tomoyo_domain_info *domain =
			list_entry(head->r.domain, typeof(*domain), list);
		switch (head->r.step) {
		case 0:
			if (domain->is_deleted &&
			    !head->r.print_this_domain_only)
				continue;
			/* Print domainname and flags. */
			tomoyo_set_string(head, domain->domainname->name);
			tomoyo_set_lf(head);
			tomoyo_io_printf(head,
					 TOMOYO_KEYWORD_USE_PROFILE "%u\n",
					 domain->profile);
			if (domain->quota_warned)
				tomoyo_set_string(head, "quota_exceeded\n");
			if (domain->transition_failed)
				tomoyo_set_string(head, "transition_failed\n");
			if (domain->ignore_global_allow_read)
				tomoyo_set_string(head,
				       TOMOYO_KEYWORD_IGNORE_GLOBAL_ALLOW_READ
						  "\n");
			head->r.step++;
			tomoyo_set_lf(head);
			/* fall through */
		case 1:
			if (!tomoyo_read_domain2(head, domain))
				return;
			head->r.step++;
			if (!tomoyo_set_lf(head))
				return;
			/* fall through */
		case 2:
			head->r.step = 0;
			if (head->r.print_this_domain_only)
				goto done;
		}
	}
 done:
	head->r.eof = true;
}

/**
 * tomoyo_write_domain_profile - Assign profile for specified domain.
 *
 * @head: Pointer to "struct tomoyo_io_buffer".
 *
 * Returns 0 on success, -EINVAL otherwise.
 *
 * This is equivalent to doing
 *
 *     ( echo "select " $domainname; echo "use_profile " $profile ) |
 *     /usr/sbin/tomoyo-loadpolicy -d
 *
 * Caller holds tomoyo_read_lock().
 */
static int tomoyo_write_domain_profile(struct tomoyo_io_buffer *head)
{
	char *data = head->write_buf;
	char *cp = strchr(data, ' ');
	struct tomoyo_domain_info *domain;
	unsigned long profile;

	if (!cp)
		return -EINVAL;
	*cp = '\0';
	domain = tomoyo_find_domain(cp + 1);
	if (strict_strtoul(data, 10, &profile))
		return -EINVAL;
	if (domain && profile < TOMOYO_MAX_PROFILES
	    && (tomoyo_profile_ptr[profile] || !tomoyo_policy_loaded))
		domain->profile = (u8) profile;
	return 0;
}

/**
 * tomoyo_read_domain_profile - Read only domainname and profile.
 *
 * @head: Pointer to "struct tomoyo_io_buffer".
 *
 * Returns list of profile number and domainname pairs.
 *
 * This is equivalent to doing
 *
 *     grep -A 1 '^<kernel>' /sys/kernel/security/tomoyo/domain_policy |
 *     awk ' { if ( domainname == "" ) { if ( $1 == "<kernel>" )
 *     domainname = $0; } else if ( $1 == "use_profile" ) {
 *     print $2 " " domainname; domainname = ""; } } ; '
 *
 * Caller holds tomoyo_read_lock().
 */
static void tomoyo_read_domain_profile(struct tomoyo_io_buffer *head)
{
	if (head->r.eof)
		return;
	list_for_each_cookie(head->r.domain, &tomoyo_domain_list) {
		struct tomoyo_domain_info *domain =
			list_entry(head->r.domain, typeof(*domain), list);
		if (domain->is_deleted)
			continue;
		if (!tomoyo_flush(head))
			return;
		tomoyo_io_printf(head, "%u ", domain->profile);
		tomoyo_set_string(head, domain->domainname->name);
		tomoyo_set_lf(head);
	}
	head->r.eof = true;
}

/**
 * tomoyo_write_pid: Specify PID to obtain domainname.
 *
 * @head: Pointer to "struct tomoyo_io_buffer".
 *
 * Returns 0.
 */
static int tomoyo_write_pid(struct tomoyo_io_buffer *head)
{
	head->r.eof = false;
	return 0;
}

/**
 * tomoyo_read_pid - Get domainname of the specified PID.
 *
 * @head: Pointer to "struct tomoyo_io_buffer".
 *
 * Returns the domainname which the specified PID is in on success,
 * empty string otherwise.
 * The PID is specified by tomoyo_write_pid() so that the user can obtain
 * using read()/write() interface rather than sysctl() interface.
 */
static void tomoyo_read_pid(struct tomoyo_io_buffer *head)
{
	char *buf = head->write_buf;
	bool global_pid = false;
	unsigned int pid;
	struct task_struct *p;
	struct tomoyo_domain_info *domain = NULL;

	/* Accessing write_buf is safe because head->io_sem is held. */
	if (!buf) {
		head->r.eof = true;
		return; /* Do nothing if open(O_RDONLY). */
	}
	if (head->r.w_pos || head->r.eof)
		return;
	head->r.eof = true;
	if (tomoyo_str_starts(&buf, "global-pid "))
		global_pid = true;
	pid = (unsigned int) simple_strtoul(buf, NULL, 10);
	rcu_read_lock();
	read_lock(&tasklist_lock);
	if (global_pid)
		p = find_task_by_pid_ns(pid, &init_pid_ns);
	else
		p = find_task_by_vpid(pid);
	if (p)
		domain = tomoyo_real_domain(p);
	read_unlock(&tasklist_lock);
	rcu_read_unlock();
	if (!domain)
		return;
	tomoyo_io_printf(head, "%u %u ", pid, domain->profile);
	tomoyo_set_string(head, domain->domainname->name);
}

static const char *tomoyo_transition_type[TOMOYO_MAX_TRANSITION_TYPE] = {
	[TOMOYO_TRANSITION_CONTROL_NO_INITIALIZE]
	= TOMOYO_KEYWORD_NO_INITIALIZE_DOMAIN,
	[TOMOYO_TRANSITION_CONTROL_INITIALIZE]
	= TOMOYO_KEYWORD_INITIALIZE_DOMAIN,
	[TOMOYO_TRANSITION_CONTROL_NO_KEEP] = TOMOYO_KEYWORD_NO_KEEP_DOMAIN,
	[TOMOYO_TRANSITION_CONTROL_KEEP] = TOMOYO_KEYWORD_KEEP_DOMAIN
};

static const char *tomoyo_group_name[TOMOYO_MAX_GROUP] = {
	[TOMOYO_PATH_GROUP] = TOMOYO_KEYWORD_PATH_GROUP,
	[TOMOYO_NUMBER_GROUP] = TOMOYO_KEYWORD_NUMBER_GROUP
};

/**
 * tomoyo_write_exception - Write exception policy.
 *
 * @head: Pointer to "struct tomoyo_io_buffer".
 *
 * Returns 0 on success, negative value otherwise.
 *
 * Caller holds tomoyo_read_lock().
 */
static int tomoyo_write_exception(struct tomoyo_io_buffer *head)
{
	char *data = head->write_buf;
	bool is_delete = tomoyo_str_starts(&data, TOMOYO_KEYWORD_DELETE);
	u8 i;
	static const struct {
		const char *keyword;
		int (*write) (char *, const bool);
	} tomoyo_callback[4] = {
		{ TOMOYO_KEYWORD_AGGREGATOR, tomoyo_write_aggregator },
		{ TOMOYO_KEYWORD_FILE_PATTERN, tomoyo_write_pattern },
		{ TOMOYO_KEYWORD_DENY_REWRITE, tomoyo_write_no_rewrite },
		{ TOMOYO_KEYWORD_ALLOW_READ, tomoyo_write_globally_readable },
	};

	for (i = 0; i < TOMOYO_MAX_TRANSITION_TYPE; i++)
		if (tomoyo_str_starts(&data, tomoyo_transition_type[i]))
			return tomoyo_write_transition_control(data, is_delete,
							       i);
	for (i = 0; i < 4; i++)
		if (tomoyo_str_starts(&data, tomoyo_callback[i].keyword))
			return tomoyo_callback[i].write(data, is_delete);
	for (i = 0; i < TOMOYO_MAX_GROUP; i++)
		if (tomoyo_str_starts(&data, tomoyo_group_name[i]))
			return tomoyo_write_group(data, is_delete, i);
	return -EINVAL;
}

/**
 * tomoyo_read_group - Read "struct tomoyo_path_group"/"struct tomoyo_number_group" list.
 *
 * @head: Pointer to "struct tomoyo_io_buffer".
 * @idx:  Index number.
 *
 * Returns true on success, false otherwise.
 *
 * Caller holds tomoyo_read_lock().
 */
static bool tomoyo_read_group(struct tomoyo_io_buffer *head, const int idx)
{
	list_for_each_cookie(head->r.group, &tomoyo_group_list[idx]) {
		struct tomoyo_group *group =
			list_entry(head->r.group, typeof(*group), list);
		list_for_each_cookie(head->r.acl, &group->member_list) {
			struct tomoyo_acl_head *ptr =
				list_entry(head->r.acl, typeof(*ptr), list);
			if (ptr->is_deleted)
				continue;
			if (!tomoyo_flush(head))
				return false;
			tomoyo_set_string(head, tomoyo_group_name[idx]);
			tomoyo_set_string(head, group->group_name->name);
			if (idx == TOMOYO_PATH_GROUP) {
				tomoyo_set_space(head);
				tomoyo_set_string(head, container_of
					       (ptr, struct tomoyo_path_group,
						head)->member_name->name);
			} else if (idx == TOMOYO_NUMBER_GROUP) {
				tomoyo_print_number_union(head, &container_of
							  (ptr,
						   struct tomoyo_number_group,
							   head)->number);
			}
			tomoyo_set_lf(head);
		}
		head->r.acl = NULL;
	}
	head->r.group = NULL;
	return true;
}

/**
 * tomoyo_read_policy - Read "struct tomoyo_..._entry" list.
 *
 * @head: Pointer to "struct tomoyo_io_buffer".
 * @idx:  Index number.
 *
 * Returns true on success, false otherwise.
 *
 * Caller holds tomoyo_read_lock().
 */
static bool tomoyo_read_policy(struct tomoyo_io_buffer *head, const int idx)
{
	list_for_each_cookie(head->r.acl, &tomoyo_policy_list[idx]) {
		struct tomoyo_acl_head *acl =
			container_of(head->r.acl, typeof(*acl), list);
		if (acl->is_deleted)
			continue;
		if (!tomoyo_flush(head))
			return false;
		switch (idx) {
		case TOMOYO_ID_TRANSITION_CONTROL:
			{
				struct tomoyo_transition_control *ptr =
					container_of(acl, typeof(*ptr), head);
				tomoyo_set_string(head,
						  tomoyo_transition_type
						  [ptr->type]);
				if (ptr->program)
					tomoyo_set_string(head,
							  ptr->program->name);
				if (ptr->program && ptr->domainname)
					tomoyo_set_string(head, " from ");
				if (ptr->domainname)
					tomoyo_set_string(head,
							  ptr->domainname->
							  name);
			}
			break;
		case TOMOYO_ID_GLOBALLY_READABLE:
			{
				struct tomoyo_readable_file *ptr =
					container_of(acl, typeof(*ptr), head);
				tomoyo_set_string(head,
						  TOMOYO_KEYWORD_ALLOW_READ);
				tomoyo_set_string(head, ptr->filename->name);
			}
			break;
		case TOMOYO_ID_AGGREGATOR:
			{
				struct tomoyo_aggregator *ptr =
					container_of(acl, typeof(*ptr), head);
				tomoyo_set_string(head,
						  TOMOYO_KEYWORD_AGGREGATOR);
				tomoyo_set_string(head,
						  ptr->original_name->name);
				tomoyo_set_space(head);
				tomoyo_set_string(head,
					       ptr->aggregated_name->name);
			}
<<<<<<< HEAD
			break;
		case TOMOYO_ID_PATTERN:
			{
				struct tomoyo_no_pattern *ptr =
					container_of(acl, typeof(*ptr), head);
				tomoyo_set_string(head,
						  TOMOYO_KEYWORD_FILE_PATTERN);
				tomoyo_set_string(head, ptr->pattern->name);
			}
			break;
		case TOMOYO_ID_NO_REWRITE:
			{
				struct tomoyo_no_rewrite *ptr =
					container_of(acl, typeof(*ptr), head);
				tomoyo_set_string(head,
						  TOMOYO_KEYWORD_DENY_REWRITE);
				tomoyo_set_string(head, ptr->pattern->name);
			}
			break;
=======
			break;
		case TOMOYO_ID_PATTERN:
			{
				struct tomoyo_no_pattern *ptr =
					container_of(acl, typeof(*ptr), head);
				tomoyo_set_string(head,
						  TOMOYO_KEYWORD_FILE_PATTERN);
				tomoyo_set_string(head, ptr->pattern->name);
			}
			break;
		case TOMOYO_ID_NO_REWRITE:
			{
				struct tomoyo_no_rewrite *ptr =
					container_of(acl, typeof(*ptr), head);
				tomoyo_set_string(head,
						  TOMOYO_KEYWORD_DENY_REWRITE);
				tomoyo_set_string(head, ptr->pattern->name);
			}
			break;
>>>>>>> 45f53cc9
		default:
			continue;
		}
		tomoyo_set_lf(head);
	}
	head->r.acl = NULL;
	return true;
}

/**
 * tomoyo_read_exception - Read exception policy.
 *
 * @head: Pointer to "struct tomoyo_io_buffer".
 *
 * Caller holds tomoyo_read_lock().
 */
static void tomoyo_read_exception(struct tomoyo_io_buffer *head)
{
	if (head->r.eof)
		return;
	while (head->r.step < TOMOYO_MAX_POLICY &&
	       tomoyo_read_policy(head, head->r.step))
		head->r.step++;
	if (head->r.step < TOMOYO_MAX_POLICY)
		return;
	while (head->r.step < TOMOYO_MAX_POLICY + TOMOYO_MAX_GROUP &&
	       tomoyo_read_group(head, head->r.step - TOMOYO_MAX_POLICY))
		head->r.step++;
	if (head->r.step < TOMOYO_MAX_POLICY + TOMOYO_MAX_GROUP)
		return;
	head->r.eof = true;
}

/**
 * tomoyo_print_header - Get header line of audit log.
 *
 * @r: Pointer to "struct tomoyo_request_info".
 *
 * Returns string representation.
 *
 * This function uses kmalloc(), so caller must kfree() if this function
 * didn't return NULL.
 */
static char *tomoyo_print_header(struct tomoyo_request_info *r)
{
	struct timeval tv;
	const pid_t gpid = task_pid_nr(current);
	static const int tomoyo_buffer_len = 4096;
	char *buffer = kmalloc(tomoyo_buffer_len, GFP_NOFS);
	pid_t ppid;
	if (!buffer)
		return NULL;
	do_gettimeofday(&tv);
	rcu_read_lock();
	ppid = task_tgid_vnr(current->real_parent);
	rcu_read_unlock();
	snprintf(buffer, tomoyo_buffer_len - 1,
		 "#timestamp=%lu profile=%u mode=%s (global-pid=%u)"
		 " task={ pid=%u ppid=%u uid=%u gid=%u euid=%u"
		 " egid=%u suid=%u sgid=%u fsuid=%u fsgid=%u }",
		 tv.tv_sec, r->profile, tomoyo_mode[r->mode], gpid,
		 task_tgid_vnr(current), ppid,
		 current_uid(), current_gid(), current_euid(),
		 current_egid(), current_suid(), current_sgid(),
		 current_fsuid(), current_fsgid());
	return buffer;
}

/**
 * tomoyo_init_audit_log - Allocate buffer for audit logs.
 *
 * @len: Required size.
 * @r:   Pointer to "struct tomoyo_request_info".
 *
 * Returns pointer to allocated memory.
 *
 * The @len is updated to add the header lines' size on success.
 *
 * This function uses kzalloc(), so caller must kfree() if this function
 * didn't return NULL.
 */
static char *tomoyo_init_audit_log(int *len, struct tomoyo_request_info *r)
{
	char *buf = NULL;
	const char *header;
	const char *domainname;
	if (!r->domain)
		r->domain = tomoyo_domain();
	domainname = r->domain->domainname->name;
	header = tomoyo_print_header(r);
	if (!header)
		return NULL;
	*len += strlen(domainname) + strlen(header) + 10;
	buf = kzalloc(*len, GFP_NOFS);
	if (buf)
		snprintf(buf, (*len) - 1, "%s\n%s\n", header, domainname);
	kfree(header);
	return buf;
}

/* Wait queue for tomoyo_query_list. */
static DECLARE_WAIT_QUEUE_HEAD(tomoyo_query_wait);

/* Lock for manipulating tomoyo_query_list. */
static DEFINE_SPINLOCK(tomoyo_query_list_lock);

/* Structure for query. */
struct tomoyo_query {
	struct list_head list;
	char *query;
	int query_len;
	unsigned int serial;
	int timer;
	int answer;
};

/* The list for "struct tomoyo_query". */
static LIST_HEAD(tomoyo_query_list);

/*
 * Number of "struct file" referring /sys/kernel/security/tomoyo/query
 * interface.
 */
static atomic_t tomoyo_query_observers = ATOMIC_INIT(0);

/**
 * tomoyo_supervisor - Ask for the supervisor's decision.
 *
 * @r:       Pointer to "struct tomoyo_request_info".
 * @fmt:     The printf()'s format string, followed by parameters.
 *
 * Returns 0 if the supervisor decided to permit the access request which
 * violated the policy in enforcing mode, TOMOYO_RETRY_REQUEST if the
 * supervisor decided to retry the access request which violated the policy in
 * enforcing mode, 0 if it is not in enforcing mode, -EPERM otherwise.
 */
int tomoyo_supervisor(struct tomoyo_request_info *r, const char *fmt, ...)
{
	va_list args;
	int error = -EPERM;
	int pos;
	int len;
	static unsigned int tomoyo_serial;
	struct tomoyo_query *entry = NULL;
	bool quota_exceeded = false;
	char *header;
	switch (r->mode) {
		char *buffer;
	case TOMOYO_CONFIG_LEARNING:
		if (!tomoyo_domain_quota_is_ok(r))
			return 0;
		va_start(args, fmt);
		len = vsnprintf((char *) &pos, sizeof(pos) - 1, fmt, args) + 4;
		va_end(args);
		buffer = kmalloc(len, GFP_NOFS);
		if (!buffer)
			return 0;
		va_start(args, fmt);
		vsnprintf(buffer, len - 1, fmt, args);
		va_end(args);
		tomoyo_normalize_line(buffer);
		tomoyo_write_domain2(buffer, r->domain, false);
		kfree(buffer);
		/* fall through */
	case TOMOYO_CONFIG_PERMISSIVE:
		return 0;
	}
	if (!r->domain)
		r->domain = tomoyo_domain();
	if (!atomic_read(&tomoyo_query_observers))
		return -EPERM;
	va_start(args, fmt);
	len = vsnprintf((char *) &pos, sizeof(pos) - 1, fmt, args) + 32;
	va_end(args);
	header = tomoyo_init_audit_log(&len, r);
	if (!header)
		goto out;
	entry = kzalloc(sizeof(*entry), GFP_NOFS);
	if (!entry)
		goto out;
	entry->query = kzalloc(len, GFP_NOFS);
	if (!entry->query)
		goto out;
	len = ksize(entry->query);
	spin_lock(&tomoyo_query_list_lock);
	if (tomoyo_quota_for_query && tomoyo_query_memory_size + len +
	    sizeof(*entry) >= tomoyo_quota_for_query) {
		quota_exceeded = true;
	} else {
		tomoyo_query_memory_size += len + sizeof(*entry);
		entry->serial = tomoyo_serial++;
	}
	spin_unlock(&tomoyo_query_list_lock);
	if (quota_exceeded)
		goto out;
	pos = snprintf(entry->query, len - 1, "Q%u-%hu\n%s",
		       entry->serial, r->retry, header);
	kfree(header);
	header = NULL;
	va_start(args, fmt);
	vsnprintf(entry->query + pos, len - 1 - pos, fmt, args);
	entry->query_len = strlen(entry->query) + 1;
	va_end(args);
	spin_lock(&tomoyo_query_list_lock);
	list_add_tail(&entry->list, &tomoyo_query_list);
	spin_unlock(&tomoyo_query_list_lock);
	/* Give 10 seconds for supervisor's opinion. */
	for (entry->timer = 0;
	     atomic_read(&tomoyo_query_observers) && entry->timer < 100;
	     entry->timer++) {
		wake_up(&tomoyo_query_wait);
		set_current_state(TASK_INTERRUPTIBLE);
		schedule_timeout(HZ / 10);
		if (entry->answer)
			break;
	}
	spin_lock(&tomoyo_query_list_lock);
	list_del(&entry->list);
	tomoyo_query_memory_size -= len + sizeof(*entry);
	spin_unlock(&tomoyo_query_list_lock);
	switch (entry->answer) {
	case 3: /* Asked to retry by administrator. */
		error = TOMOYO_RETRY_REQUEST;
		r->retry++;
		break;
	case 1:
		/* Granted by administrator. */
		error = 0;
		break;
	case 0:
		/* Timed out. */
		break;
	default:
		/* Rejected by administrator. */
		break;
	}
 out:
	if (entry)
		kfree(entry->query);
	kfree(entry);
	kfree(header);
	return error;
}

/**
 * tomoyo_poll_query - poll() for /sys/kernel/security/tomoyo/query.
 *
 * @file: Pointer to "struct file".
 * @wait: Pointer to "poll_table".
 *
 * Returns POLLIN | POLLRDNORM when ready to read, 0 otherwise.
 *
 * Waits for access requests which violated policy in enforcing mode.
 */
static int tomoyo_poll_query(struct file *file, poll_table *wait)
{
	struct list_head *tmp;
	bool found = false;
	u8 i;
	for (i = 0; i < 2; i++) {
		spin_lock(&tomoyo_query_list_lock);
		list_for_each(tmp, &tomoyo_query_list) {
			struct tomoyo_query *ptr =
				list_entry(tmp, typeof(*ptr), list);
			if (ptr->answer)
				continue;
			found = true;
			break;
		}
		spin_unlock(&tomoyo_query_list_lock);
		if (found)
			return POLLIN | POLLRDNORM;
		if (i)
			break;
		poll_wait(file, &tomoyo_query_wait, wait);
	}
	return 0;
}

/**
 * tomoyo_read_query - Read access requests which violated policy in enforcing mode.
 *
 * @head: Pointer to "struct tomoyo_io_buffer".
 */
static void tomoyo_read_query(struct tomoyo_io_buffer *head)
{
	struct list_head *tmp;
	int pos = 0;
	int len = 0;
	char *buf;
	if (head->r.w_pos)
		return;
	if (head->read_buf) {
		kfree(head->read_buf);
		head->read_buf = NULL;
	}
	spin_lock(&tomoyo_query_list_lock);
	list_for_each(tmp, &tomoyo_query_list) {
		struct tomoyo_query *ptr = list_entry(tmp, typeof(*ptr), list);
		if (ptr->answer)
			continue;
		if (pos++ != head->r.query_index)
			continue;
		len = ptr->query_len;
		break;
	}
	spin_unlock(&tomoyo_query_list_lock);
	if (!len) {
		head->r.query_index = 0;
		return;
	}
	buf = kzalloc(len, GFP_NOFS);
	if (!buf)
		return;
	pos = 0;
	spin_lock(&tomoyo_query_list_lock);
	list_for_each(tmp, &tomoyo_query_list) {
		struct tomoyo_query *ptr = list_entry(tmp, typeof(*ptr), list);
		if (ptr->answer)
			continue;
		if (pos++ != head->r.query_index)
			continue;
		/*
		 * Some query can be skipped because tomoyo_query_list
		 * can change, but I don't care.
		 */
		if (len == ptr->query_len)
			memmove(buf, ptr->query, len);
		break;
	}
	spin_unlock(&tomoyo_query_list_lock);
	if (buf[0]) {
		head->read_buf = buf;
		head->r.w[head->r.w_pos++] = buf;
		head->r.query_index++;
	} else {
		kfree(buf);
	}
}

/**
 * tomoyo_write_answer - Write the supervisor's decision.
 *
 * @head: Pointer to "struct tomoyo_io_buffer".
 *
 * Returns 0 on success, -EINVAL otherwise.
 */
static int tomoyo_write_answer(struct tomoyo_io_buffer *head)
{
	char *data = head->write_buf;
	struct list_head *tmp;
	unsigned int serial;
	unsigned int answer;
	spin_lock(&tomoyo_query_list_lock);
	list_for_each(tmp, &tomoyo_query_list) {
		struct tomoyo_query *ptr = list_entry(tmp, typeof(*ptr), list);
		ptr->timer = 0;
	}
	spin_unlock(&tomoyo_query_list_lock);
	if (sscanf(data, "A%u=%u", &serial, &answer) != 2)
		return -EINVAL;
	spin_lock(&tomoyo_query_list_lock);
	list_for_each(tmp, &tomoyo_query_list) {
		struct tomoyo_query *ptr = list_entry(tmp, typeof(*ptr), list);
		if (ptr->serial != serial)
			continue;
		if (!ptr->answer)
			ptr->answer = answer;
		break;
	}
	spin_unlock(&tomoyo_query_list_lock);
	return 0;
}

/**
 * tomoyo_read_version: Get version.
 *
 * @head: Pointer to "struct tomoyo_io_buffer".
 *
 * Returns version information.
 */
static void tomoyo_read_version(struct tomoyo_io_buffer *head)
{
	if (!head->r.eof) {
		tomoyo_io_printf(head, "2.3.0");
		head->r.eof = true;
	}
}

/**
 * tomoyo_read_self_domain - Get the current process's domainname.
 *
 * @head: Pointer to "struct tomoyo_io_buffer".
 *
 * Returns the current process's domainname.
 */
static void tomoyo_read_self_domain(struct tomoyo_io_buffer *head)
{
	if (!head->r.eof) {
		/*
		 * tomoyo_domain()->domainname != NULL
		 * because every process belongs to a domain and
		 * the domain's name cannot be NULL.
		 */
		tomoyo_io_printf(head, "%s", tomoyo_domain()->domainname->name);
		head->r.eof = true;
	}
}

/**
 * tomoyo_open_control - open() for /sys/kernel/security/tomoyo/ interface.
 *
 * @type: Type of interface.
 * @file: Pointer to "struct file".
 *
 * Associates policy handler and returns 0 on success, -ENOMEM otherwise.
 *
 * Caller acquires tomoyo_read_lock().
 */
int tomoyo_open_control(const u8 type, struct file *file)
{
	struct tomoyo_io_buffer *head = kzalloc(sizeof(*head), GFP_NOFS);

	if (!head)
		return -ENOMEM;
	mutex_init(&head->io_sem);
	head->type = type;
	switch (type) {
	case TOMOYO_DOMAINPOLICY:
		/* /sys/kernel/security/tomoyo/domain_policy */
		head->write = tomoyo_write_domain;
		head->read = tomoyo_read_domain;
		break;
	case TOMOYO_EXCEPTIONPOLICY:
		/* /sys/kernel/security/tomoyo/exception_policy */
		head->write = tomoyo_write_exception;
		head->read = tomoyo_read_exception;
		break;
	case TOMOYO_SELFDOMAIN:
		/* /sys/kernel/security/tomoyo/self_domain */
		head->read = tomoyo_read_self_domain;
		break;
	case TOMOYO_DOMAIN_STATUS:
		/* /sys/kernel/security/tomoyo/.domain_status */
		head->write = tomoyo_write_domain_profile;
		head->read = tomoyo_read_domain_profile;
		break;
	case TOMOYO_PROCESS_STATUS:
		/* /sys/kernel/security/tomoyo/.process_status */
		head->write = tomoyo_write_pid;
		head->read = tomoyo_read_pid;
		break;
	case TOMOYO_VERSION:
		/* /sys/kernel/security/tomoyo/version */
		head->read = tomoyo_read_version;
		head->readbuf_size = 128;
		break;
	case TOMOYO_MEMINFO:
		/* /sys/kernel/security/tomoyo/meminfo */
		head->write = tomoyo_write_memory_quota;
		head->read = tomoyo_read_memory_counter;
		head->readbuf_size = 512;
		break;
	case TOMOYO_PROFILE:
		/* /sys/kernel/security/tomoyo/profile */
		head->write = tomoyo_write_profile;
		head->read = tomoyo_read_profile;
		break;
	case TOMOYO_QUERY: /* /sys/kernel/security/tomoyo/query */
		head->poll = tomoyo_poll_query;
		head->write = tomoyo_write_answer;
		head->read = tomoyo_read_query;
		break;
	case TOMOYO_MANAGER:
		/* /sys/kernel/security/tomoyo/manager */
		head->write = tomoyo_write_manager;
		head->read = tomoyo_read_manager;
		break;
	}
	if (!(file->f_mode & FMODE_READ)) {
		/*
		 * No need to allocate read_buf since it is not opened
		 * for reading.
		 */
		head->read = NULL;
		head->poll = NULL;
	} else if (!head->poll) {
		/* Don't allocate read_buf for poll() access. */
		if (!head->readbuf_size)
			head->readbuf_size = 4096 * 2;
		head->read_buf = kzalloc(head->readbuf_size, GFP_NOFS);
		if (!head->read_buf) {
			kfree(head);
			return -ENOMEM;
		}
	}
	if (!(file->f_mode & FMODE_WRITE)) {
		/*
		 * No need to allocate write_buf since it is not opened
		 * for writing.
		 */
		head->write = NULL;
	} else if (head->write) {
		head->writebuf_size = 4096 * 2;
		head->write_buf = kzalloc(head->writebuf_size, GFP_NOFS);
		if (!head->write_buf) {
			kfree(head->read_buf);
			kfree(head);
			return -ENOMEM;
		}
	}
	if (type != TOMOYO_QUERY)
		head->reader_idx = tomoyo_read_lock();
	file->private_data = head;
	/*
	 * Call the handler now if the file is
	 * /sys/kernel/security/tomoyo/self_domain
	 * so that the user can use
	 * cat < /sys/kernel/security/tomoyo/self_domain"
	 * to know the current process's domainname.
	 */
	if (type == TOMOYO_SELFDOMAIN)
		tomoyo_read_control(file, NULL, 0);
	/*
	 * If the file is /sys/kernel/security/tomoyo/query , increment the
	 * observer counter.
	 * The obserber counter is used by tomoyo_supervisor() to see if
	 * there is some process monitoring /sys/kernel/security/tomoyo/query.
	 */
	else if (type == TOMOYO_QUERY)
		atomic_inc(&tomoyo_query_observers);
	return 0;
}

/**
 * tomoyo_poll_control - poll() for /sys/kernel/security/tomoyo/ interface.
 *
 * @file: Pointer to "struct file".
 * @wait: Pointer to "poll_table".
 *
 * Waits for read readiness.
 * /sys/kernel/security/tomoyo/query is handled by /usr/sbin/tomoyo-queryd .
 */
int tomoyo_poll_control(struct file *file, poll_table *wait)
{
	struct tomoyo_io_buffer *head = file->private_data;
	if (!head->poll)
		return -ENOSYS;
	return head->poll(file, wait);
}

/**
 * tomoyo_read_control - read() for /sys/kernel/security/tomoyo/ interface.
 *
 * @file:       Pointer to "struct file".
 * @buffer:     Poiner to buffer to write to.
 * @buffer_len: Size of @buffer.
 *
 * Returns bytes read on success, negative value otherwise.
 *
 * Caller holds tomoyo_read_lock().
 */
int tomoyo_read_control(struct file *file, char __user *buffer,
			const int buffer_len)
{
	int len;
	struct tomoyo_io_buffer *head = file->private_data;

	if (!head->read)
		return -ENOSYS;
	if (mutex_lock_interruptible(&head->io_sem))
		return -EINTR;
	head->read_user_buf = buffer;
	head->read_user_buf_avail = buffer_len;
	if (tomoyo_flush(head))
		/* Call the policy handler. */
		head->read(head);
	tomoyo_flush(head);
	len = head->read_user_buf - buffer;
	mutex_unlock(&head->io_sem);
	return len;
}

/**
 * tomoyo_write_control - write() for /sys/kernel/security/tomoyo/ interface.
 *
 * @file:       Pointer to "struct file".
 * @buffer:     Pointer to buffer to read from.
 * @buffer_len: Size of @buffer.
 *
 * Returns @buffer_len on success, negative value otherwise.
 *
 * Caller holds tomoyo_read_lock().
 */
int tomoyo_write_control(struct file *file, const char __user *buffer,
			 const int buffer_len)
{
	struct tomoyo_io_buffer *head = file->private_data;
	int error = buffer_len;
	int avail_len = buffer_len;
	char *cp0 = head->write_buf;

	if (!head->write)
		return -ENOSYS;
	if (!access_ok(VERIFY_READ, buffer, buffer_len))
		return -EFAULT;
	/* Don't allow updating policies by non manager programs. */
	if (head->write != tomoyo_write_pid &&
	    head->write != tomoyo_write_domain && !tomoyo_manager())
		return -EPERM;
	if (mutex_lock_interruptible(&head->io_sem))
		return -EINTR;
	/* Read a line and dispatch it to the policy handler. */
	while (avail_len > 0) {
		char c;
		if (head->write_avail >= head->writebuf_size - 1) {
			error = -ENOMEM;
			break;
		} else if (get_user(c, buffer)) {
			error = -EFAULT;
			break;
		}
		buffer++;
		avail_len--;
		cp0[head->write_avail++] = c;
		if (c != '\n')
			continue;
		cp0[head->write_avail - 1] = '\0';
		head->write_avail = 0;
		tomoyo_normalize_line(cp0);
		head->write(head);
	}
	mutex_unlock(&head->io_sem);
	return error;
}

/**
 * tomoyo_close_control - close() for /sys/kernel/security/tomoyo/ interface.
 *
 * @file: Pointer to "struct file".
 *
 * Releases memory and returns 0.
 *
 * Caller looses tomoyo_read_lock().
 */
int tomoyo_close_control(struct file *file)
{
	struct tomoyo_io_buffer *head = file->private_data;
	const bool is_write = !!head->write_buf;

	/*
	 * If the file is /sys/kernel/security/tomoyo/query , decrement the
	 * observer counter.
	 */
	if (head->type == TOMOYO_QUERY)
		atomic_dec(&tomoyo_query_observers);
	else
		tomoyo_read_unlock(head->reader_idx);
	/* Release memory used for policy I/O. */
	kfree(head->read_buf);
	head->read_buf = NULL;
	kfree(head->write_buf);
	head->write_buf = NULL;
	kfree(head);
	head = NULL;
	file->private_data = NULL;
	if (is_write)
		tomoyo_run_gc();
	return 0;
}

/**
 * tomoyo_check_profile - Check all profiles currently assigned to domains are defined.
 */
void tomoyo_check_profile(void)
{
	struct tomoyo_domain_info *domain;
	const int idx = tomoyo_read_lock();
	tomoyo_policy_loaded = true;
	/* Check all profiles currently assigned to domains are defined. */
	list_for_each_entry_rcu(domain, &tomoyo_domain_list, list) {
		const u8 profile = domain->profile;
		if (tomoyo_profile_ptr[profile])
			continue;
<<<<<<< HEAD
=======
		printk(KERN_ERR "You need to define profile %u before using it.\n",
		       profile);
		printk(KERN_ERR "Please see http://tomoyo.sourceforge.jp/2.3/ "
		       "for more information.\n");
>>>>>>> 45f53cc9
		panic("Profile %u (used by '%s') not defined.\n",
		      profile, domain->domainname->name);
	}
	tomoyo_read_unlock(idx);
<<<<<<< HEAD
	if (tomoyo_profile_version != 20090903)
		panic("Profile version %u is not supported.\n",
		      tomoyo_profile_version);
=======
	if (tomoyo_profile_version != 20090903) {
		printk(KERN_ERR "You need to install userland programs for "
		       "TOMOYO 2.3 and initialize policy configuration.\n");
		printk(KERN_ERR "Please see http://tomoyo.sourceforge.jp/2.3/ "
		       "for more information.\n");
		panic("Profile version %u is not supported.\n",
		      tomoyo_profile_version);
	}
>>>>>>> 45f53cc9
	printk(KERN_INFO "TOMOYO: 2.3.0\n");
	printk(KERN_INFO "Mandatory Access Control activated.\n");
}<|MERGE_RESOLUTION|>--- conflicted
+++ resolved
@@ -287,15 +287,9 @@
 
 /**
  * tomoyo_profile - Find a profile.
-<<<<<<< HEAD
  *
  * @profile: Profile number to find.
  *
-=======
- *
- * @profile: Profile number to find.
- *
->>>>>>> 45f53cc9
  * Returns pointer to "struct tomoyo_profile".
  */
 struct tomoyo_profile *tomoyo_profile(const u8 profile)
@@ -363,7 +357,6 @@
 		profile->permissive = &profile->preference;
 		verbose = &profile->preference.permissive_verbose;
 		goto set_verbose;
-<<<<<<< HEAD
 	}
 	if (!strcmp(name, "learning")) {
 		if (use_default) {
@@ -376,20 +369,6 @@
 		verbose = &profile->preference.learning_verbose;
 		goto set_verbose;
 	}
-=======
-	}
-	if (!strcmp(name, "learning")) {
-		if (use_default) {
-			pref = &profile->learning;
-			goto set_default;
-		}
-		profile->learning = &profile->preference;
-		tomoyo_set_uint(&profile->preference.learning_max_entry, value,
-			     "max_entry");
-		verbose = &profile->preference.learning_verbose;
-		goto set_verbose;
-	}
->>>>>>> 45f53cc9
 	return;
  set_default:
 	*pref = &tomoyo_default_profile.preference;
@@ -577,7 +556,6 @@
 			tomoyo_print_config(head, profile->default_config);
 			head->r.bit = 0;
 			head->r.step++;
-<<<<<<< HEAD
 		}
 		break;
 	case 4:
@@ -593,23 +571,6 @@
 			head->r.bit++;
 			break;
 		}
-=======
-		}
-		break;
-	case 4:
-		for ( ; head->r.bit < TOMOYO_MAX_MAC_INDEX
-			      + TOMOYO_MAX_MAC_CATEGORY_INDEX; head->r.bit++) {
-			const u8 i = head->r.bit;
-			const u8 config = profile->config[i];
-			if (config == TOMOYO_CONFIG_USE_DEFAULT)
-				continue;
-			tomoyo_io_printf(head, "%u-%s%s", index, "CONFIG::",
-					 tomoyo_mac_keywords[i]);
-			tomoyo_print_config(head, config);
-			head->r.bit++;
-			break;
-		}
->>>>>>> 45f53cc9
 		if (head->r.bit == TOMOYO_MAX_MAC_INDEX
 		    + TOMOYO_MAX_MAC_CATEGORY_INDEX) {
 			tomoyo_print_preference(head, index);
@@ -807,15 +768,10 @@
 		return true; /* Do nothing if open(O_WRONLY). */
 	memset(&head->r, 0, sizeof(head->r));
 	head->r.print_this_domain_only = true;
-<<<<<<< HEAD
-	head->r.eof = !domain;
-	head->r.domain = &domain->list;
-=======
 	if (domain)
 		head->r.domain = &domain->list;
 	else
 		head->r.eof = 1;
->>>>>>> 45f53cc9
 	tomoyo_io_printf(head, "# select %s\n", data);
 	if (domain && domain->is_deleted)
 		tomoyo_io_printf(head, "# This is a deleted domain.\n");
@@ -1394,7 +1350,6 @@
 				tomoyo_set_string(head,
 					       ptr->aggregated_name->name);
 			}
-<<<<<<< HEAD
 			break;
 		case TOMOYO_ID_PATTERN:
 			{
@@ -1414,27 +1369,6 @@
 				tomoyo_set_string(head, ptr->pattern->name);
 			}
 			break;
-=======
-			break;
-		case TOMOYO_ID_PATTERN:
-			{
-				struct tomoyo_no_pattern *ptr =
-					container_of(acl, typeof(*ptr), head);
-				tomoyo_set_string(head,
-						  TOMOYO_KEYWORD_FILE_PATTERN);
-				tomoyo_set_string(head, ptr->pattern->name);
-			}
-			break;
-		case TOMOYO_ID_NO_REWRITE:
-			{
-				struct tomoyo_no_rewrite *ptr =
-					container_of(acl, typeof(*ptr), head);
-				tomoyo_set_string(head,
-						  TOMOYO_KEYWORD_DENY_REWRITE);
-				tomoyo_set_string(head, ptr->pattern->name);
-			}
-			break;
->>>>>>> 45f53cc9
 		default:
 			continue;
 		}
@@ -2119,22 +2053,14 @@
 		const u8 profile = domain->profile;
 		if (tomoyo_profile_ptr[profile])
 			continue;
-<<<<<<< HEAD
-=======
 		printk(KERN_ERR "You need to define profile %u before using it.\n",
 		       profile);
 		printk(KERN_ERR "Please see http://tomoyo.sourceforge.jp/2.3/ "
 		       "for more information.\n");
->>>>>>> 45f53cc9
 		panic("Profile %u (used by '%s') not defined.\n",
 		      profile, domain->domainname->name);
 	}
 	tomoyo_read_unlock(idx);
-<<<<<<< HEAD
-	if (tomoyo_profile_version != 20090903)
-		panic("Profile version %u is not supported.\n",
-		      tomoyo_profile_version);
-=======
 	if (tomoyo_profile_version != 20090903) {
 		printk(KERN_ERR "You need to install userland programs for "
 		       "TOMOYO 2.3 and initialize policy configuration.\n");
@@ -2143,7 +2069,6 @@
 		panic("Profile version %u is not supported.\n",
 		      tomoyo_profile_version);
 	}
->>>>>>> 45f53cc9
 	printk(KERN_INFO "TOMOYO: 2.3.0\n");
 	printk(KERN_INFO "Mandatory Access Control activated.\n");
 }