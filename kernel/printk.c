/*
 *  linux/kernel/printk.c
 *
 *  Copyright (C) 1991, 1992  Linus Torvalds
 *
 * Modified to make sys_syslog() more flexible: added commands to
 * return the last 4k of kernel messages, regardless of whether
 * they've been read or not.  Added option to suppress kernel printk's
 * to the console.  Added hook for sending the console messages
 * elsewhere, in preparation for a serial line console (someday).
 * Ted Ts'o, 2/11/93.
 * Modified for sysctl support, 1/8/97, Chris Horn.
 * Fixed SMP synchronization, 08/08/99, Manfred Spraul
 *     manfred@colorfullife.com
 * Rewrote bits to get rid of console_lock
 *	01Mar01 Andrew Morton
 */

#include <linux/kernel.h>
#include <linux/mm.h>
#include <linux/tty.h>
#include <linux/tty_driver.h>
#include <linux/console.h>
#include <linux/init.h>
#include <linux/jiffies.h>
#include <linux/nmi.h>
#include <linux/module.h>
#include <linux/moduleparam.h>
#include <linux/interrupt.h>			/* For in_interrupt() */
#include <linux/delay.h>
#include <linux/smp.h>
#include <linux/security.h>
#include <linux/bootmem.h>
#include <linux/syscalls.h>
#include <linux/kexec.h>
#include <linux/kdb.h>
#include <linux/ratelimit.h>
#include <linux/kmsg_dump.h>
#include <linux/syslog.h>
#include <linux/cpu.h>
#include <linux/notifier.h>
<<<<<<< HEAD
=======
#include <linux/rculist.h>
>>>>>>> 3cbea436

#include <asm/uaccess.h>

/*
 * Architectures can override it:
 */
void asmlinkage __attribute__((weak)) early_printk(const char *fmt, ...)
{
}

#define __LOG_BUF_LEN	(1 << CONFIG_LOG_BUF_SHIFT)

/* printk's without a loglevel use this.. */
#define DEFAULT_MESSAGE_LOGLEVEL 4 /* KERN_WARNING */

/* We show everything that is MORE important than this.. */
#define MINIMUM_CONSOLE_LOGLEVEL 1 /* Minimum loglevel we let people use */
#define DEFAULT_CONSOLE_LOGLEVEL 7 /* anything MORE serious than KERN_DEBUG */

DECLARE_WAIT_QUEUE_HEAD(log_wait);

int console_printk[4] = {
	DEFAULT_CONSOLE_LOGLEVEL,	/* console_loglevel */
	DEFAULT_MESSAGE_LOGLEVEL,	/* default_message_loglevel */
	MINIMUM_CONSOLE_LOGLEVEL,	/* minimum_console_loglevel */
	DEFAULT_CONSOLE_LOGLEVEL,	/* default_console_loglevel */
};

/*
 * Low level drivers may need that to know if they can schedule in
 * their unblank() callback or not. So let's export it.
 */
int oops_in_progress;
EXPORT_SYMBOL(oops_in_progress);

/*
 * console_sem protects the console_drivers list, and also
 * provides serialisation for access to the entire console
 * driver system.
 */
static DEFINE_SEMAPHORE(console_sem);
struct console *console_drivers;
EXPORT_SYMBOL_GPL(console_drivers);

/*
 * This is used for debugging the mess that is the VT code by
 * keeping track if we have the console semaphore held. It's
 * definitely not the perfect debug tool (we don't know if _WE_
 * hold it are racing, but it helps tracking those weird code
 * path in the console code where we end up in places I want
 * locked without the console sempahore held
 */
static int console_locked, console_suspended;

/*
 * logbuf_lock protects log_buf, log_start, log_end, con_start and logged_chars
 * It is also used in interesting ways to provide interlocking in
 * release_console_sem().
 */
static DEFINE_SPINLOCK(logbuf_lock);

#define LOG_BUF_MASK (log_buf_len-1)
#define LOG_BUF(idx) (log_buf[(idx) & LOG_BUF_MASK])

/*
 * The indices into log_buf are not constrained to log_buf_len - they
 * must be masked before subscripting
 */
static unsigned log_start;	/* Index into log_buf: next char to be read by syslog() */
static unsigned con_start;	/* Index into log_buf: next char to be sent to consoles */
static unsigned log_end;	/* Index into log_buf: most-recently-written-char + 1 */

/*
 *	Array of consoles built from command line options (console=)
 */
struct console_cmdline
{
	char	name[8];			/* Name of the driver	    */
	int	index;				/* Minor dev. to use	    */
	char	*options;			/* Options for the driver   */
#ifdef CONFIG_A11Y_BRAILLE_CONSOLE
	char	*brl_options;			/* Options for braille driver */
#endif
};

#define MAX_CMDLINECONSOLES 8

static struct console_cmdline console_cmdline[MAX_CMDLINECONSOLES];
static int selected_console = -1;
static int preferred_console = -1;
int console_set_on_cmdline;
EXPORT_SYMBOL(console_set_on_cmdline);

/* Flag: console code may call schedule() */
static int console_may_schedule;

#ifdef CONFIG_PRINTK

static char __log_buf[__LOG_BUF_LEN];
static char *log_buf = __log_buf;
static int log_buf_len = __LOG_BUF_LEN;
static unsigned logged_chars; /* Number of chars produced since last read+clear operation */
static int saved_console_loglevel = -1;

#ifdef CONFIG_KEXEC
/*
 * This appends the listed symbols to /proc/vmcoreinfo
 *
 * /proc/vmcoreinfo is used by various utiilties, like crash and makedumpfile to
 * obtain access to symbols that are otherwise very difficult to locate.  These
 * symbols are specifically used so that utilities can access and extract the
 * dmesg log from a vmcore file after a crash.
 */
void log_buf_kexec_setup(void)
{
	VMCOREINFO_SYMBOL(log_buf);
	VMCOREINFO_SYMBOL(log_end);
	VMCOREINFO_SYMBOL(log_buf_len);
	VMCOREINFO_SYMBOL(logged_chars);
}
#endif

static int __init log_buf_len_setup(char *str)
{
	unsigned size = memparse(str, &str);
	unsigned long flags;

	if (size)
		size = roundup_pow_of_two(size);
	if (size > log_buf_len) {
		unsigned start, dest_idx, offset;
		char *new_log_buf;

		new_log_buf = alloc_bootmem(size);
		if (!new_log_buf) {
			printk(KERN_WARNING "log_buf_len: allocation failed\n");
			goto out;
		}

		spin_lock_irqsave(&logbuf_lock, flags);
		log_buf_len = size;
		log_buf = new_log_buf;

		offset = start = min(con_start, log_start);
		dest_idx = 0;
		while (start != log_end) {
			log_buf[dest_idx] = __log_buf[start & (__LOG_BUF_LEN - 1)];
			start++;
			dest_idx++;
		}
		log_start -= offset;
		con_start -= offset;
		log_end -= offset;
		spin_unlock_irqrestore(&logbuf_lock, flags);

		printk(KERN_NOTICE "log_buf_len: %d\n", log_buf_len);
	}
out:
	return 1;
}

__setup("log_buf_len=", log_buf_len_setup);

#ifdef CONFIG_BOOT_PRINTK_DELAY

static int boot_delay; /* msecs delay after each printk during bootup */
static unsigned long long loops_per_msec;	/* based on boot_delay */

static int __init boot_delay_setup(char *str)
{
	unsigned long lpj;

	lpj = preset_lpj ? preset_lpj : 1000000;	/* some guess */
	loops_per_msec = (unsigned long long)lpj / 1000 * HZ;

	get_option(&str, &boot_delay);
	if (boot_delay > 10 * 1000)
		boot_delay = 0;

	pr_debug("boot_delay: %u, preset_lpj: %ld, lpj: %lu, "
		"HZ: %d, loops_per_msec: %llu\n",
		boot_delay, preset_lpj, lpj, HZ, loops_per_msec);
	return 1;
}
__setup("boot_delay=", boot_delay_setup);

static void boot_delay_msec(void)
{
	unsigned long long k;
	unsigned long timeout;

	if (boot_delay == 0 || system_state != SYSTEM_BOOTING)
		return;

	k = (unsigned long long)loops_per_msec * boot_delay;

	timeout = jiffies + msecs_to_jiffies(boot_delay);
	while (k) {
		k--;
		cpu_relax();
		/*
		 * use (volatile) jiffies to prevent
		 * compiler reduction; loop termination via jiffies
		 * is secondary and may or may not happen.
		 */
		if (time_after(jiffies, timeout))
			break;
		touch_nmi_watchdog();
	}
}
#else
static inline void boot_delay_msec(void)
{
}
#endif

#ifdef CONFIG_SECURITY_DMESG_RESTRICT
int dmesg_restrict = 1;
#else
int dmesg_restrict;
#endif

int do_syslog(int type, char __user *buf, int len, bool from_file)
{
	unsigned i, j, limit, count;
	int do_clear = 0;
	char c;
	int error = 0;

	/*
	 * If this is from /proc/kmsg we only do the capabilities checks
	 * at open time.
	 */
	if (type == SYSLOG_ACTION_OPEN || !from_file) {
<<<<<<< HEAD
		if (dmesg_restrict && !capable(CAP_SYS_ADMIN))
			return -EPERM;
		if ((type != SYSLOG_ACTION_READ_ALL &&
		     type != SYSLOG_ACTION_SIZE_BUFFER) &&
		    !capable(CAP_SYS_ADMIN))
			return -EPERM;
=======
		if (dmesg_restrict && !capable(CAP_SYSLOG))
			goto warn; /* switch to return -EPERM after 2.6.39 */
		if ((type != SYSLOG_ACTION_READ_ALL &&
		     type != SYSLOG_ACTION_SIZE_BUFFER) &&
		    !capable(CAP_SYSLOG))
			goto warn; /* switch to return -EPERM after 2.6.39 */
>>>>>>> 3cbea436
	}

	error = security_syslog(type);
	if (error)
		return error;

	switch (type) {
	case SYSLOG_ACTION_CLOSE:	/* Close log */
		break;
	case SYSLOG_ACTION_OPEN:	/* Open log */
		break;
	case SYSLOG_ACTION_READ:	/* Read from log */
		error = -EINVAL;
		if (!buf || len < 0)
			goto out;
		error = 0;
		if (!len)
			goto out;
		if (!access_ok(VERIFY_WRITE, buf, len)) {
			error = -EFAULT;
			goto out;
		}
		error = wait_event_interruptible(log_wait,
							(log_start - log_end));
		if (error)
			goto out;
		i = 0;
		spin_lock_irq(&logbuf_lock);
		while (!error && (log_start != log_end) && i < len) {
			c = LOG_BUF(log_start);
			log_start++;
			spin_unlock_irq(&logbuf_lock);
			error = __put_user(c,buf);
			buf++;
			i++;
			cond_resched();
			spin_lock_irq(&logbuf_lock);
		}
		spin_unlock_irq(&logbuf_lock);
		if (!error)
			error = i;
		break;
	/* Read/clear last kernel messages */
	case SYSLOG_ACTION_READ_CLEAR:
		do_clear = 1;
		/* FALL THRU */
	/* Read last kernel messages */
	case SYSLOG_ACTION_READ_ALL:
		error = -EINVAL;
		if (!buf || len < 0)
			goto out;
		error = 0;
		if (!len)
			goto out;
		if (!access_ok(VERIFY_WRITE, buf, len)) {
			error = -EFAULT;
			goto out;
		}
		count = len;
		if (count > log_buf_len)
			count = log_buf_len;
		spin_lock_irq(&logbuf_lock);
		if (count > logged_chars)
			count = logged_chars;
		if (do_clear)
			logged_chars = 0;
		limit = log_end;
		/*
		 * __put_user() could sleep, and while we sleep
		 * printk() could overwrite the messages
		 * we try to copy to user space. Therefore
		 * the messages are copied in reverse. <manfreds>
		 */
		for (i = 0; i < count && !error; i++) {
			j = limit-1-i;
			if (j + log_buf_len < log_end)
				break;
			c = LOG_BUF(j);
			spin_unlock_irq(&logbuf_lock);
			error = __put_user(c,&buf[count-1-i]);
			cond_resched();
			spin_lock_irq(&logbuf_lock);
		}
		spin_unlock_irq(&logbuf_lock);
		if (error)
			break;
		error = i;
		if (i != count) {
			int offset = count-error;
			/* buffer overflow during copy, correct user buffer. */
			for (i = 0; i < error; i++) {
				if (__get_user(c,&buf[i+offset]) ||
				    __put_user(c,&buf[i])) {
					error = -EFAULT;
					break;
				}
				cond_resched();
			}
		}
		break;
	/* Clear ring buffer */
	case SYSLOG_ACTION_CLEAR:
		logged_chars = 0;
		break;
	/* Disable logging to console */
	case SYSLOG_ACTION_CONSOLE_OFF:
		if (saved_console_loglevel == -1)
			saved_console_loglevel = console_loglevel;
		console_loglevel = minimum_console_loglevel;
		break;
	/* Enable logging to console */
	case SYSLOG_ACTION_CONSOLE_ON:
		if (saved_console_loglevel != -1) {
			console_loglevel = saved_console_loglevel;
			saved_console_loglevel = -1;
		}
		break;
	/* Set level of messages printed to console */
	case SYSLOG_ACTION_CONSOLE_LEVEL:
		error = -EINVAL;
		if (len < 1 || len > 8)
			goto out;
		if (len < minimum_console_loglevel)
			len = minimum_console_loglevel;
		console_loglevel = len;
		/* Implicitly re-enable logging to console */
		saved_console_loglevel = -1;
		error = 0;
		break;
	/* Number of chars in the log buffer */
	case SYSLOG_ACTION_SIZE_UNREAD:
		error = log_end - log_start;
		break;
	/* Size of the log buffer */
	case SYSLOG_ACTION_SIZE_BUFFER:
		error = log_buf_len;
		break;
	default:
		error = -EINVAL;
		break;
	}
out:
	return error;
warn:
	/* remove after 2.6.39 */
	if (capable(CAP_SYS_ADMIN))
		WARN_ONCE(1, "Attempt to access syslog with CAP_SYS_ADMIN "
		  "but no CAP_SYSLOG (deprecated and denied).\n");
	return -EPERM;
}

SYSCALL_DEFINE3(syslog, int, type, char __user *, buf, int, len)
{
	return do_syslog(type, buf, len, SYSLOG_FROM_CALL);
}

#ifdef	CONFIG_KGDB_KDB
/* kdb dmesg command needs access to the syslog buffer.  do_syslog()
 * uses locks so it cannot be used during debugging.  Just tell kdb
 * where the start and end of the physical and logical logs are.  This
 * is equivalent to do_syslog(3).
 */
void kdb_syslog_data(char *syslog_data[4])
{
	syslog_data[0] = log_buf;
	syslog_data[1] = log_buf + log_buf_len;
	syslog_data[2] = log_buf + log_end -
		(logged_chars < log_buf_len ? logged_chars : log_buf_len);
	syslog_data[3] = log_buf + log_end;
}
#endif	/* CONFIG_KGDB_KDB */

/*
 * Call the console drivers on a range of log_buf
 */
static void __call_console_drivers(unsigned start, unsigned end)
{
	struct console *con;

	for_each_console(con) {
		if ((con->flags & CON_ENABLED) && con->write &&
				(cpu_online(smp_processor_id()) ||
				(con->flags & CON_ANYTIME)))
			con->write(con, &LOG_BUF(start), end - start);
	}
}

static int __read_mostly ignore_loglevel;

static int __init ignore_loglevel_setup(char *str)
{
	ignore_loglevel = 1;
	printk(KERN_INFO "debug: ignoring loglevel setting.\n");

	return 0;
}

early_param("ignore_loglevel", ignore_loglevel_setup);

/*
 * Write out chars from start to end - 1 inclusive
 */
static void _call_console_drivers(unsigned start,
				unsigned end, int msg_log_level)
{
	if ((msg_log_level < console_loglevel || ignore_loglevel) &&
			console_drivers && start != end) {
		if ((start & LOG_BUF_MASK) > (end & LOG_BUF_MASK)) {
			/* wrapped write */
			__call_console_drivers(start & LOG_BUF_MASK,
						log_buf_len);
			__call_console_drivers(0, end & LOG_BUF_MASK);
		} else {
			__call_console_drivers(start, end);
		}
	}
}

/*
 * Call the console drivers, asking them to write out
 * log_buf[start] to log_buf[end - 1].
 * The console_sem must be held.
 */
static void call_console_drivers(unsigned start, unsigned end)
{
	unsigned cur_index, start_print;
	static int msg_level = -1;

	BUG_ON(((int)(start - end)) > 0);

	cur_index = start;
	start_print = start;
	while (cur_index != end) {
		if (msg_level < 0 && ((end - cur_index) > 2) &&
				LOG_BUF(cur_index + 0) == '<' &&
				LOG_BUF(cur_index + 1) >= '0' &&
				LOG_BUF(cur_index + 1) <= '7' &&
				LOG_BUF(cur_index + 2) == '>') {
			msg_level = LOG_BUF(cur_index + 1) - '0';
			cur_index += 3;
			start_print = cur_index;
		}
		while (cur_index != end) {
			char c = LOG_BUF(cur_index);

			cur_index++;
			if (c == '\n') {
				if (msg_level < 0) {
					/*
					 * printk() has already given us loglevel tags in
					 * the buffer.  This code is here in case the
					 * log buffer has wrapped right round and scribbled
					 * on those tags
					 */
					msg_level = default_message_loglevel;
				}
				_call_console_drivers(start_print, cur_index, msg_level);
				msg_level = -1;
				start_print = cur_index;
				break;
			}
		}
	}
	_call_console_drivers(start_print, end, msg_level);
}

static void emit_log_char(char c)
{
	LOG_BUF(log_end) = c;
	log_end++;
	if (log_end - log_start > log_buf_len)
		log_start = log_end - log_buf_len;
	if (log_end - con_start > log_buf_len)
		con_start = log_end - log_buf_len;
	if (logged_chars < log_buf_len)
		logged_chars++;
}

/*
 * Zap console related locks when oopsing. Only zap at most once
 * every 10 seconds, to leave time for slow consoles to print a
 * full oops.
 */
static void zap_locks(void)
{
	static unsigned long oops_timestamp;

	if (time_after_eq(jiffies, oops_timestamp) &&
			!time_after(jiffies, oops_timestamp + 30 * HZ))
		return;

	oops_timestamp = jiffies;

	/* If a crash is occurring, make sure we can't deadlock */
	spin_lock_init(&logbuf_lock);
	/* And make sure that we print immediately */
	sema_init(&console_sem, 1);
}

#if defined(CONFIG_PRINTK_TIME)
static int printk_time = 1;
#else
static int printk_time = 0;
#endif
module_param_named(time, printk_time, bool, S_IRUGO | S_IWUSR);

/* Check if we have any console registered that can be called early in boot. */
static int have_callable_console(void)
{
	struct console *con;

	for_each_console(con)
		if (con->flags & CON_ANYTIME)
			return 1;

	return 0;
}

/**
 * printk - print a kernel message
 * @fmt: format string
 *
 * This is printk().  It can be called from any context.  We want it to work.
 *
 * We try to grab the console_sem.  If we succeed, it's easy - we log the output and
 * call the console drivers.  If we fail to get the semaphore we place the output
 * into the log buffer and return.  The current holder of the console_sem will
 * notice the new output in release_console_sem() and will send it to the
 * consoles before releasing the semaphore.
 *
 * One effect of this deferred printing is that code which calls printk() and
 * then changes console_loglevel may break. This is because console_loglevel
 * is inspected when the actual printing occurs.
 *
 * See also:
 * printf(3)
 *
 * See the vsnprintf() documentation for format string extensions over C99.
 */

asmlinkage int printk(const char *fmt, ...)
{
	va_list args;
	int r;

#ifdef CONFIG_KGDB_KDB
	if (unlikely(kdb_trap_printk)) {
		va_start(args, fmt);
		r = vkdb_printf(fmt, args);
		va_end(args);
		return r;
	}
#endif
	va_start(args, fmt);
	r = vprintk(fmt, args);
	va_end(args);

	return r;
}

/* cpu currently holding logbuf_lock */
static volatile unsigned int printk_cpu = UINT_MAX;

/*
 * Can we actually use the console at this time on this cpu?
 *
 * Console drivers may assume that per-cpu resources have
 * been allocated. So unless they're explicitly marked as
 * being able to cope (CON_ANYTIME) don't call them until
 * this CPU is officially up.
 */
static inline int can_use_console(unsigned int cpu)
{
	return cpu_online(cpu) || have_callable_console();
}

/*
 * Try to get console ownership to actually show the kernel
 * messages from a 'printk'. Return true (and with the
 * console_semaphore held, and 'console_locked' set) if it
 * is successful, false otherwise.
 *
 * This gets called with the 'logbuf_lock' spinlock held and
 * interrupts disabled. It should return with 'lockbuf_lock'
 * released but interrupts still disabled.
 */
static int acquire_console_semaphore_for_printk(unsigned int cpu)
	__releases(&logbuf_lock)
{
	int retval = 0;

	if (!try_acquire_console_sem()) {
		retval = 1;

		/*
		 * If we can't use the console, we need to release
		 * the console semaphore by hand to avoid flushing
		 * the buffer. We need to hold the console semaphore
		 * in order to do this test safely.
		 */
		if (!can_use_console(cpu)) {
			console_locked = 0;
			up(&console_sem);
			retval = 0;
		}
	}
	printk_cpu = UINT_MAX;
	spin_unlock(&logbuf_lock);
	return retval;
}
static const char recursion_bug_msg [] =
		KERN_CRIT "BUG: recent printk recursion!\n";
static int recursion_bug;
static int new_text_line = 1;
static char printk_buf[1024];

int printk_delay_msec __read_mostly;

static inline void printk_delay(void)
{
	if (unlikely(printk_delay_msec)) {
		int m = printk_delay_msec;

		while (m--) {
			mdelay(1);
			touch_nmi_watchdog();
		}
	}
}

asmlinkage int vprintk(const char *fmt, va_list args)
{
	int printed_len = 0;
	int current_log_level = default_message_loglevel;
	unsigned long flags;
	int this_cpu;
	char *p;

	boot_delay_msec();
	printk_delay();

	preempt_disable();
	/* This stops the holder of console_sem just where we want him */
	raw_local_irq_save(flags);
	this_cpu = smp_processor_id();

	/*
	 * Ouch, printk recursed into itself!
	 */
	if (unlikely(printk_cpu == this_cpu)) {
		/*
		 * If a crash is occurring during printk() on this CPU,
		 * then try to get the crash message out but make sure
		 * we can't deadlock. Otherwise just return to avoid the
		 * recursion and return - but flag the recursion so that
		 * it can be printed at the next appropriate moment:
		 */
		if (!oops_in_progress) {
			recursion_bug = 1;
			goto out_restore_irqs;
		}
		zap_locks();
	}

	lockdep_off();
	spin_lock(&logbuf_lock);
	printk_cpu = this_cpu;

	if (recursion_bug) {
		recursion_bug = 0;
		strcpy(printk_buf, recursion_bug_msg);
		printed_len = strlen(recursion_bug_msg);
	}
	/* Emit the output into the temporary buffer */
	printed_len += vscnprintf(printk_buf + printed_len,
				  sizeof(printk_buf) - printed_len, fmt, args);


	p = printk_buf;

	/* Do we have a loglevel in the string? */
	if (p[0] == '<') {
		unsigned char c = p[1];
		if (c && p[2] == '>') {
			switch (c) {
			case '0' ... '7': /* loglevel */
				current_log_level = c - '0';
			/* Fallthrough - make sure we're on a new line */
			case 'd': /* KERN_DEFAULT */
				if (!new_text_line) {
					emit_log_char('\n');
					new_text_line = 1;
				}
			/* Fallthrough - skip the loglevel */
			case 'c': /* KERN_CONT */
				p += 3;
				break;
			}
		}
	}

	/*
	 * Copy the output into log_buf.  If the caller didn't provide
	 * appropriate log level tags, we insert them here
	 */
	for ( ; *p; p++) {
		if (new_text_line) {
			/* Always output the token */
			emit_log_char('<');
			emit_log_char(current_log_level + '0');
			emit_log_char('>');
			printed_len += 3;
			new_text_line = 0;

			if (printk_time) {
				/* Follow the token with the time */
				char tbuf[50], *tp;
				unsigned tlen;
				unsigned long long t;
				unsigned long nanosec_rem;

				t = cpu_clock(printk_cpu);
				nanosec_rem = do_div(t, 1000000000);
				tlen = sprintf(tbuf, "[%5lu.%06lu] ",
						(unsigned long) t,
						nanosec_rem / 1000);

				for (tp = tbuf; tp < tbuf + tlen; tp++)
					emit_log_char(*tp);
				printed_len += tlen;
			}

			if (!*p)
				break;
		}

		emit_log_char(*p);
		if (*p == '\n')
			new_text_line = 1;
	}

	/*
	 * Try to acquire and then immediately release the
	 * console semaphore. The release will do all the
	 * actual magic (print out buffers, wake up klogd,
	 * etc). 
	 *
	 * The acquire_console_semaphore_for_printk() function
	 * will release 'logbuf_lock' regardless of whether it
	 * actually gets the semaphore or not.
	 */
	if (acquire_console_semaphore_for_printk(this_cpu))
		release_console_sem();

	lockdep_on();
out_restore_irqs:
	raw_local_irq_restore(flags);

	preempt_enable();
	return printed_len;
}
EXPORT_SYMBOL(printk);
EXPORT_SYMBOL(vprintk);

#else

static void call_console_drivers(unsigned start, unsigned end)
{
}

#endif

static int __add_preferred_console(char *name, int idx, char *options,
				   char *brl_options)
{
	struct console_cmdline *c;
	int i;

	/*
	 *	See if this tty is not yet registered, and
	 *	if we have a slot free.
	 */
	for (i = 0; i < MAX_CMDLINECONSOLES && console_cmdline[i].name[0]; i++)
		if (strcmp(console_cmdline[i].name, name) == 0 &&
			  console_cmdline[i].index == idx) {
				if (!brl_options)
					selected_console = i;
				return 0;
		}
	if (i == MAX_CMDLINECONSOLES)
		return -E2BIG;
	if (!brl_options)
		selected_console = i;
	c = &console_cmdline[i];
	strlcpy(c->name, name, sizeof(c->name));
	c->options = options;
#ifdef CONFIG_A11Y_BRAILLE_CONSOLE
	c->brl_options = brl_options;
#endif
	c->index = idx;
	return 0;
}
/*
 * Set up a list of consoles.  Called from init/main.c
 */
static int __init console_setup(char *str)
{
	char buf[sizeof(console_cmdline[0].name) + 4]; /* 4 for index */
	char *s, *options, *brl_options = NULL;
	int idx;

#ifdef CONFIG_A11Y_BRAILLE_CONSOLE
	if (!memcmp(str, "brl,", 4)) {
		brl_options = "";
		str += 4;
	} else if (!memcmp(str, "brl=", 4)) {
		brl_options = str + 4;
		str = strchr(brl_options, ',');
		if (!str) {
			printk(KERN_ERR "need port name after brl=\n");
			return 1;
		}
		*(str++) = 0;
	}
#endif

	/*
	 * Decode str into name, index, options.
	 */
	if (str[0] >= '0' && str[0] <= '9') {
		strcpy(buf, "ttyS");
		strncpy(buf + 4, str, sizeof(buf) - 5);
	} else {
		strncpy(buf, str, sizeof(buf) - 1);
	}
	buf[sizeof(buf) - 1] = 0;
	if ((options = strchr(str, ',')) != NULL)
		*(options++) = 0;
#ifdef __sparc__
	if (!strcmp(str, "ttya"))
		strcpy(buf, "ttyS0");
	if (!strcmp(str, "ttyb"))
		strcpy(buf, "ttyS1");
#endif
	for (s = buf; *s; s++)
		if ((*s >= '0' && *s <= '9') || *s == ',')
			break;
	idx = simple_strtoul(s, NULL, 10);
	*s = 0;

	__add_preferred_console(buf, idx, options, brl_options);
	console_set_on_cmdline = 1;
	return 1;
}
__setup("console=", console_setup);

/**
 * add_preferred_console - add a device to the list of preferred consoles.
 * @name: device name
 * @idx: device index
 * @options: options for this console
 *
 * The last preferred console added will be used for kernel messages
 * and stdin/out/err for init.  Normally this is used by console_setup
 * above to handle user-supplied console arguments; however it can also
 * be used by arch-specific code either to override the user or more
 * commonly to provide a default console (ie from PROM variables) when
 * the user has not supplied one.
 */
int add_preferred_console(char *name, int idx, char *options)
{
	return __add_preferred_console(name, idx, options, NULL);
}

int update_console_cmdline(char *name, int idx, char *name_new, int idx_new, char *options)
{
	struct console_cmdline *c;
	int i;

	for (i = 0; i < MAX_CMDLINECONSOLES && console_cmdline[i].name[0]; i++)
		if (strcmp(console_cmdline[i].name, name) == 0 &&
			  console_cmdline[i].index == idx) {
				c = &console_cmdline[i];
				strlcpy(c->name, name_new, sizeof(c->name));
				c->name[sizeof(c->name) - 1] = 0;
				c->options = options;
				c->index = idx_new;
				return i;
		}
	/* not found */
	return -1;
}

int console_suspend_enabled = 1;
EXPORT_SYMBOL(console_suspend_enabled);

static int __init console_suspend_disable(char *str)
{
	console_suspend_enabled = 0;
	return 1;
}
__setup("no_console_suspend", console_suspend_disable);

/**
 * suspend_console - suspend the console subsystem
 *
 * This disables printk() while we go into suspend states
 */
void suspend_console(void)
{
	if (!console_suspend_enabled)
		return;
	printk("Suspending console(s) (use no_console_suspend to debug)\n");
	acquire_console_sem();
	console_suspended = 1;
	up(&console_sem);
}

void resume_console(void)
{
	if (!console_suspend_enabled)
		return;
	down(&console_sem);
	console_suspended = 0;
	release_console_sem();
}

/**
 * console_cpu_notify - print deferred console messages after CPU hotplug
 * @self: notifier struct
 * @action: CPU hotplug event
 * @hcpu: unused
 *
 * If printk() is called from a CPU that is not online yet, the messages
 * will be spooled but will not show up on the console.  This function is
 * called when a new CPU comes online (or fails to come up), and ensures
 * that any such output gets printed.
 */
static int __cpuinit console_cpu_notify(struct notifier_block *self,
	unsigned long action, void *hcpu)
{
	switch (action) {
	case CPU_ONLINE:
	case CPU_DEAD:
	case CPU_DYING:
	case CPU_DOWN_FAILED:
	case CPU_UP_CANCELED:
		acquire_console_sem();
		release_console_sem();
	}
	return NOTIFY_OK;
}

/**
 * acquire_console_sem - lock the console system for exclusive use.
 *
 * Acquires a semaphore which guarantees that the caller has
 * exclusive access to the console system and the console_drivers list.
 *
 * Can sleep, returns nothing.
 */
void acquire_console_sem(void)
{
	BUG_ON(in_interrupt());
	down(&console_sem);
	if (console_suspended)
		return;
	console_locked = 1;
	console_may_schedule = 1;
}
EXPORT_SYMBOL(acquire_console_sem);

int try_acquire_console_sem(void)
{
	if (down_trylock(&console_sem))
		return -1;
	if (console_suspended) {
		up(&console_sem);
		return -1;
	}
	console_locked = 1;
	console_may_schedule = 0;
	return 0;
}
EXPORT_SYMBOL(try_acquire_console_sem);

int is_console_locked(void)
{
	return console_locked;
}

static DEFINE_PER_CPU(int, printk_pending);

void printk_tick(void)
{
	if (__this_cpu_read(printk_pending)) {
		__this_cpu_write(printk_pending, 0);
		wake_up_interruptible(&log_wait);
	}
}

int printk_needs_cpu(int cpu)
{
	if (cpu_is_offline(cpu))
		printk_tick();
	return __this_cpu_read(printk_pending);
}

void wake_up_klogd(void)
{
	if (waitqueue_active(&log_wait))
		this_cpu_write(printk_pending, 1);
}

/**
 * release_console_sem - unlock the console system
 *
 * Releases the semaphore which the caller holds on the console system
 * and the console driver list.
 *
 * While the semaphore was held, console output may have been buffered
 * by printk().  If this is the case, release_console_sem() emits
 * the output prior to releasing the semaphore.
 *
 * If there is output waiting for klogd, we wake it up.
 *
 * release_console_sem() may be called from any context.
 */
void release_console_sem(void)
{
	unsigned long flags;
	unsigned _con_start, _log_end;
	unsigned wake_klogd = 0;

	if (console_suspended) {
		up(&console_sem);
		return;
	}

	console_may_schedule = 0;

	for ( ; ; ) {
		spin_lock_irqsave(&logbuf_lock, flags);
		wake_klogd |= log_start - log_end;
		if (con_start == log_end)
			break;			/* Nothing to print */
		_con_start = con_start;
		_log_end = log_end;
		con_start = log_end;		/* Flush */
		spin_unlock(&logbuf_lock);
		stop_critical_timings();	/* don't trace print latency */
		call_console_drivers(_con_start, _log_end);
		start_critical_timings();
		local_irq_restore(flags);
	}
	console_locked = 0;
	up(&console_sem);
	spin_unlock_irqrestore(&logbuf_lock, flags);
	if (wake_klogd)
		wake_up_klogd();
}
EXPORT_SYMBOL(release_console_sem);

/**
 * console_conditional_schedule - yield the CPU if required
 *
 * If the console code is currently allowed to sleep, and
 * if this CPU should yield the CPU to another task, do
 * so here.
 *
 * Must be called within acquire_console_sem().
 */
void __sched console_conditional_schedule(void)
{
	if (console_may_schedule)
		cond_resched();
}
EXPORT_SYMBOL(console_conditional_schedule);

void console_unblank(void)
{
	struct console *c;

	/*
	 * console_unblank can no longer be called in interrupt context unless
	 * oops_in_progress is set to 1..
	 */
	if (oops_in_progress) {
		if (down_trylock(&console_sem) != 0)
			return;
	} else
		acquire_console_sem();

	console_locked = 1;
	console_may_schedule = 0;
	for_each_console(c)
		if ((c->flags & CON_ENABLED) && c->unblank)
			c->unblank();
	release_console_sem();
}

/*
 * Return the console tty driver structure and its associated index
 */
struct tty_driver *console_device(int *index)
{
	struct console *c;
	struct tty_driver *driver = NULL;

	acquire_console_sem();
	for_each_console(c) {
		if (!c->device)
			continue;
		driver = c->device(c, index);
		if (driver)
			break;
	}
	release_console_sem();
	return driver;
}

/*
 * Prevent further output on the passed console device so that (for example)
 * serial drivers can disable console output before suspending a port, and can
 * re-enable output afterwards.
 */
void console_stop(struct console *console)
{
	acquire_console_sem();
	console->flags &= ~CON_ENABLED;
	release_console_sem();
}
EXPORT_SYMBOL(console_stop);

void console_start(struct console *console)
{
	acquire_console_sem();
	console->flags |= CON_ENABLED;
	release_console_sem();
}
EXPORT_SYMBOL(console_start);

/*
 * The console driver calls this routine during kernel initialization
 * to register the console printing procedure with printk() and to
 * print any messages that were printed by the kernel before the
 * console driver was initialized.
 *
 * This can happen pretty early during the boot process (because of
 * early_printk) - sometimes before setup_arch() completes - be careful
 * of what kernel features are used - they may not be initialised yet.
 *
 * There are two types of consoles - bootconsoles (early_printk) and
 * "real" consoles (everything which is not a bootconsole) which are
 * handled differently.
 *  - Any number of bootconsoles can be registered at any time.
 *  - As soon as a "real" console is registered, all bootconsoles
 *    will be unregistered automatically.
 *  - Once a "real" console is registered, any attempt to register a
 *    bootconsoles will be rejected
 */
void register_console(struct console *newcon)
{
	int i;
	unsigned long flags;
	struct console *bcon = NULL;

	/*
	 * before we register a new CON_BOOT console, make sure we don't
	 * already have a valid console
	 */
	if (console_drivers && newcon->flags & CON_BOOT) {
		/* find the last or real console */
		for_each_console(bcon) {
			if (!(bcon->flags & CON_BOOT)) {
				printk(KERN_INFO "Too late to register bootconsole %s%d\n",
					newcon->name, newcon->index);
				return;
			}
		}
	}

	if (console_drivers && console_drivers->flags & CON_BOOT)
		bcon = console_drivers;

	if (preferred_console < 0 || bcon || !console_drivers)
		preferred_console = selected_console;

	if (newcon->early_setup)
		newcon->early_setup();

	/*
	 *	See if we want to use this console driver. If we
	 *	didn't select a console we take the first one
	 *	that registers here.
	 */
	if (preferred_console < 0) {
		if (newcon->index < 0)
			newcon->index = 0;
		if (newcon->setup == NULL ||
		    newcon->setup(newcon, NULL) == 0) {
			newcon->flags |= CON_ENABLED;
			if (newcon->device) {
				newcon->flags |= CON_CONSDEV;
				preferred_console = 0;
			}
		}
	}

	/*
	 *	See if this console matches one we selected on
	 *	the command line.
	 */
	for (i = 0; i < MAX_CMDLINECONSOLES && console_cmdline[i].name[0];
			i++) {
		if (strcmp(console_cmdline[i].name, newcon->name) != 0)
			continue;
		if (newcon->index >= 0 &&
		    newcon->index != console_cmdline[i].index)
			continue;
		if (newcon->index < 0)
			newcon->index = console_cmdline[i].index;
#ifdef CONFIG_A11Y_BRAILLE_CONSOLE
		if (console_cmdline[i].brl_options) {
			newcon->flags |= CON_BRL;
			braille_register_console(newcon,
					console_cmdline[i].index,
					console_cmdline[i].options,
					console_cmdline[i].brl_options);
			return;
		}
#endif
		if (newcon->setup &&
		    newcon->setup(newcon, console_cmdline[i].options) != 0)
			break;
		newcon->flags |= CON_ENABLED;
		newcon->index = console_cmdline[i].index;
		if (i == selected_console) {
			newcon->flags |= CON_CONSDEV;
			preferred_console = selected_console;
		}
		break;
	}

	if (!(newcon->flags & CON_ENABLED))
		return;

	/*
	 * If we have a bootconsole, and are switching to a real console,
	 * don't print everything out again, since when the boot console, and
	 * the real console are the same physical device, it's annoying to
	 * see the beginning boot messages twice
	 */
	if (bcon && ((newcon->flags & (CON_CONSDEV | CON_BOOT)) == CON_CONSDEV))
		newcon->flags &= ~CON_PRINTBUFFER;

	/*
	 *	Put this console in the list - keep the
	 *	preferred driver at the head of the list.
	 */
	acquire_console_sem();
	if ((newcon->flags & CON_CONSDEV) || console_drivers == NULL) {
		newcon->next = console_drivers;
		console_drivers = newcon;
		if (newcon->next)
			newcon->next->flags &= ~CON_CONSDEV;
	} else {
		newcon->next = console_drivers->next;
		console_drivers->next = newcon;
	}
	if (newcon->flags & CON_PRINTBUFFER) {
		/*
		 * release_console_sem() will print out the buffered messages
		 * for us.
		 */
		spin_lock_irqsave(&logbuf_lock, flags);
		con_start = log_start;
		spin_unlock_irqrestore(&logbuf_lock, flags);
	}
	release_console_sem();
	console_sysfs_notify();

	/*
	 * By unregistering the bootconsoles after we enable the real console
	 * we get the "console xxx enabled" message on all the consoles -
	 * boot consoles, real consoles, etc - this is to ensure that end
	 * users know there might be something in the kernel's log buffer that
	 * went to the bootconsole (that they do not see on the real console)
	 */
	if (bcon && ((newcon->flags & (CON_CONSDEV | CON_BOOT)) == CON_CONSDEV)) {
		/* we need to iterate through twice, to make sure we print
		 * everything out, before we unregister the console(s)
		 */
		printk(KERN_INFO "console [%s%d] enabled, bootconsole disabled\n",
			newcon->name, newcon->index);
		for_each_console(bcon)
			if (bcon->flags & CON_BOOT)
				unregister_console(bcon);
	} else {
		printk(KERN_INFO "%sconsole [%s%d] enabled\n",
			(newcon->flags & CON_BOOT) ? "boot" : "" ,
			newcon->name, newcon->index);
	}
}
EXPORT_SYMBOL(register_console);

int unregister_console(struct console *console)
{
        struct console *a, *b;
	int res = 1;

#ifdef CONFIG_A11Y_BRAILLE_CONSOLE
	if (console->flags & CON_BRL)
		return braille_unregister_console(console);
#endif

	acquire_console_sem();
	if (console_drivers == console) {
		console_drivers=console->next;
		res = 0;
	} else if (console_drivers) {
		for (a=console_drivers->next, b=console_drivers ;
		     a; b=a, a=b->next) {
			if (a == console) {
				b->next = a->next;
				res = 0;
				break;
			}
		}
	}

	/*
	 * If this isn't the last console and it has CON_CONSDEV set, we
	 * need to set it on the next preferred console.
	 */
	if (console_drivers != NULL && console->flags & CON_CONSDEV)
		console_drivers->flags |= CON_CONSDEV;

	release_console_sem();
	console_sysfs_notify();
	return res;
}
EXPORT_SYMBOL(unregister_console);

static int __init printk_late_init(void)
{
	struct console *con;

	for_each_console(con) {
		if (con->flags & CON_BOOT) {
			printk(KERN_INFO "turn off boot console %s%d\n",
				con->name, con->index);
			unregister_console(con);
		}
	}
	hotcpu_notifier(console_cpu_notify, 0);
	return 0;
}
late_initcall(printk_late_init);

#if defined CONFIG_PRINTK

/*
 * printk rate limiting, lifted from the networking subsystem.
 *
 * This enforces a rate limit: not more than 10 kernel messages
 * every 5s to make a denial-of-service attack impossible.
 */
DEFINE_RATELIMIT_STATE(printk_ratelimit_state, 5 * HZ, 10);

int __printk_ratelimit(const char *func)
{
	return ___ratelimit(&printk_ratelimit_state, func);
}
EXPORT_SYMBOL(__printk_ratelimit);

/**
 * printk_timed_ratelimit - caller-controlled printk ratelimiting
 * @caller_jiffies: pointer to caller's state
 * @interval_msecs: minimum interval between prints
 *
 * printk_timed_ratelimit() returns true if more than @interval_msecs
 * milliseconds have elapsed since the last time printk_timed_ratelimit()
 * returned true.
 */
bool printk_timed_ratelimit(unsigned long *caller_jiffies,
			unsigned int interval_msecs)
{
	if (*caller_jiffies == 0
			|| !time_in_range(jiffies, *caller_jiffies,
					*caller_jiffies
					+ msecs_to_jiffies(interval_msecs))) {
		*caller_jiffies = jiffies;
		return true;
	}
	return false;
}
EXPORT_SYMBOL(printk_timed_ratelimit);

static DEFINE_SPINLOCK(dump_list_lock);
static LIST_HEAD(dump_list);

/**
 * kmsg_dump_register - register a kernel log dumper.
 * @dumper: pointer to the kmsg_dumper structure
 *
 * Adds a kernel log dumper to the system. The dump callback in the
 * structure will be called when the kernel oopses or panics and must be
 * set. Returns zero on success and %-EINVAL or %-EBUSY otherwise.
 */
int kmsg_dump_register(struct kmsg_dumper *dumper)
{
	unsigned long flags;
	int err = -EBUSY;

	/* The dump callback needs to be set */
	if (!dumper->dump)
		return -EINVAL;

	spin_lock_irqsave(&dump_list_lock, flags);
	/* Don't allow registering multiple times */
	if (!dumper->registered) {
		dumper->registered = 1;
		list_add_tail_rcu(&dumper->list, &dump_list);
		err = 0;
	}
	spin_unlock_irqrestore(&dump_list_lock, flags);

	return err;
}
EXPORT_SYMBOL_GPL(kmsg_dump_register);

/**
 * kmsg_dump_unregister - unregister a kmsg dumper.
 * @dumper: pointer to the kmsg_dumper structure
 *
 * Removes a dump device from the system. Returns zero on success and
 * %-EINVAL otherwise.
 */
int kmsg_dump_unregister(struct kmsg_dumper *dumper)
{
	unsigned long flags;
	int err = -EINVAL;

	spin_lock_irqsave(&dump_list_lock, flags);
	if (dumper->registered) {
		dumper->registered = 0;
		list_del_rcu(&dumper->list);
		err = 0;
	}
	spin_unlock_irqrestore(&dump_list_lock, flags);
	synchronize_rcu();

	return err;
}
EXPORT_SYMBOL_GPL(kmsg_dump_unregister);

<<<<<<< HEAD
static const char * const kmsg_reasons[] = {
	[KMSG_DUMP_OOPS]	= "oops",
	[KMSG_DUMP_PANIC]	= "panic",
	[KMSG_DUMP_KEXEC]	= "kexec",
};

static const char *kmsg_to_str(enum kmsg_dump_reason reason)
{
	if (reason >= ARRAY_SIZE(kmsg_reasons) || reason < 0)
		return "unknown";

	return kmsg_reasons[reason];
}

=======
>>>>>>> 3cbea436
/**
 * kmsg_dump - dump kernel log to kernel message dumpers.
 * @reason: the reason (oops, panic etc) for dumping
 *
 * Iterate through each of the dump devices and call the oops/panic
 * callbacks with the log buffer.
 */
void kmsg_dump(enum kmsg_dump_reason reason)
{
	unsigned long end;
	unsigned chars;
	struct kmsg_dumper *dumper;
	const char *s1, *s2;
	unsigned long l1, l2;
	unsigned long flags;

	/* Theoretically, the log could move on after we do this, but
	   there's not a lot we can do about that. The new messages
	   will overwrite the start of what we dump. */
	spin_lock_irqsave(&logbuf_lock, flags);
	end = log_end & LOG_BUF_MASK;
	chars = logged_chars;
	spin_unlock_irqrestore(&logbuf_lock, flags);

	if (chars > end) {
		s1 = log_buf + log_buf_len - chars + end;
		l1 = chars - end;

		s2 = log_buf;
		l2 = end;
	} else {
		s1 = "";
		l1 = 0;

		s2 = log_buf + end - chars;
		l2 = chars;
	}

	rcu_read_lock();
	list_for_each_entry_rcu(dumper, &dump_list, list)
		dumper->dump(dumper, reason, s1, l1, s2, l2);
	rcu_read_unlock();
}
#endif<|MERGE_RESOLUTION|>--- conflicted
+++ resolved
@@ -39,10 +39,7 @@
 #include <linux/syslog.h>
 #include <linux/cpu.h>
 #include <linux/notifier.h>
-<<<<<<< HEAD
-=======
 #include <linux/rculist.h>
->>>>>>> 3cbea436
 
 #include <asm/uaccess.h>
 
@@ -277,21 +274,12 @@
 	 * at open time.
 	 */
 	if (type == SYSLOG_ACTION_OPEN || !from_file) {
-<<<<<<< HEAD
-		if (dmesg_restrict && !capable(CAP_SYS_ADMIN))
-			return -EPERM;
-		if ((type != SYSLOG_ACTION_READ_ALL &&
-		     type != SYSLOG_ACTION_SIZE_BUFFER) &&
-		    !capable(CAP_SYS_ADMIN))
-			return -EPERM;
-=======
 		if (dmesg_restrict && !capable(CAP_SYSLOG))
 			goto warn; /* switch to return -EPERM after 2.6.39 */
 		if ((type != SYSLOG_ACTION_READ_ALL &&
 		     type != SYSLOG_ACTION_SIZE_BUFFER) &&
 		    !capable(CAP_SYSLOG))
 			goto warn; /* switch to return -EPERM after 2.6.39 */
->>>>>>> 3cbea436
 	}
 
 	error = security_syslog(type);
@@ -1549,23 +1537,6 @@
 }
 EXPORT_SYMBOL_GPL(kmsg_dump_unregister);
 
-<<<<<<< HEAD
-static const char * const kmsg_reasons[] = {
-	[KMSG_DUMP_OOPS]	= "oops",
-	[KMSG_DUMP_PANIC]	= "panic",
-	[KMSG_DUMP_KEXEC]	= "kexec",
-};
-
-static const char *kmsg_to_str(enum kmsg_dump_reason reason)
-{
-	if (reason >= ARRAY_SIZE(kmsg_reasons) || reason < 0)
-		return "unknown";
-
-	return kmsg_reasons[reason];
-}
-
-=======
->>>>>>> 3cbea436
 /**
  * kmsg_dump - dump kernel log to kernel message dumpers.
  * @reason: the reason (oops, panic etc) for dumping
