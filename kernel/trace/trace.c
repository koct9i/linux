/*
 * ring buffer based function tracer
 *
 * Copyright (C) 2007-2008 Steven Rostedt <srostedt@redhat.com>
 * Copyright (C) 2008 Ingo Molnar <mingo@redhat.com>
 *
 * Originally taken from the RT patch by:
 *    Arnaldo Carvalho de Melo <acme@redhat.com>
 *
 * Based on code from the latency_tracer, that is:
 *  Copyright (C) 2004-2006 Ingo Molnar
 *  Copyright (C) 2004 William Lee Irwin III
 */
#include <linux/ring_buffer.h>
#include <generated/utsrelease.h>
#include <linux/stacktrace.h>
#include <linux/writeback.h>
#include <linux/kallsyms.h>
#include <linux/seq_file.h>
#include <linux/notifier.h>
#include <linux/irqflags.h>
#include <linux/debugfs.h>
#include <linux/pagemap.h>
#include <linux/hardirq.h>
#include <linux/linkage.h>
#include <linux/uaccess.h>
#include <linux/kprobes.h>
#include <linux/ftrace.h>
#include <linux/module.h>
#include <linux/percpu.h>
#include <linux/splice.h>
#include <linux/kdebug.h>
#include <linux/string.h>
#include <linux/rwsem.h>
#include <linux/slab.h>
#include <linux/ctype.h>
#include <linux/init.h>
#include <linux/poll.h>
#include <linux/fs.h>

#include "trace.h"
#include "trace_output.h"

/*
 * On boot up, the ring buffer is set to the minimum size, so that
 * we do not waste memory on systems that are not using tracing.
 */
int ring_buffer_expanded;

/*
 * We need to change this state when a selftest is running.
 * A selftest will lurk into the ring-buffer to count the
 * entries inserted during the selftest although some concurrent
 * insertions into the ring-buffer such as trace_printk could occurred
 * at the same time, giving false positive or negative results.
 */
static bool __read_mostly tracing_selftest_running;

/*
 * If a tracer is running, we do not want to run SELFTEST.
 */
bool __read_mostly tracing_selftest_disabled;

/* For tracers that don't implement custom flags */
static struct tracer_opt dummy_tracer_opt[] = {
	{ }
};

static struct tracer_flags dummy_tracer_flags = {
	.val = 0,
	.opts = dummy_tracer_opt
};

static int dummy_set_flag(u32 old_flags, u32 bit, int set)
{
	return 0;
}

/*
 * Kill all tracing for good (never come back).
 * It is initialized to 1 but will turn to zero if the initialization
 * of the tracer is successful. But that is the only place that sets
 * this back to zero.
 */
static int tracing_disabled = 1;

DEFINE_PER_CPU(int, ftrace_cpu_disabled);

static inline void ftrace_disable_cpu(void)
{
	preempt_disable();
	__this_cpu_inc(ftrace_cpu_disabled);
}

static inline void ftrace_enable_cpu(void)
{
	__this_cpu_dec(ftrace_cpu_disabled);
	preempt_enable();
}

cpumask_var_t __read_mostly	tracing_buffer_mask;

/*
 * ftrace_dump_on_oops - variable to dump ftrace buffer on oops
 *
 * If there is an oops (or kernel panic) and the ftrace_dump_on_oops
 * is set, then ftrace_dump is called. This will output the contents
 * of the ftrace buffers to the console.  This is very useful for
 * capturing traces that lead to crashes and outputing it to a
 * serial console.
 *
 * It is default off, but you can enable it with either specifying
 * "ftrace_dump_on_oops" in the kernel command line, or setting
 * /proc/sys/kernel/ftrace_dump_on_oops
 * Set 1 if you want to dump buffers of all CPUs
 * Set 2 if you want to dump the buffer of the CPU that triggered oops
 */

enum ftrace_dump_mode ftrace_dump_on_oops;

static int tracing_set_tracer(const char *buf);

#define MAX_TRACER_SIZE		100
static char bootup_tracer_buf[MAX_TRACER_SIZE] __initdata;
static char *default_bootup_tracer;

static int __init set_cmdline_ftrace(char *str)
{
	strncpy(bootup_tracer_buf, str, MAX_TRACER_SIZE);
	default_bootup_tracer = bootup_tracer_buf;
	/* We are using ftrace early, expand it */
	ring_buffer_expanded = 1;
	return 1;
}
__setup("ftrace=", set_cmdline_ftrace);

static int __init set_ftrace_dump_on_oops(char *str)
{
	if (*str++ != '=' || !*str) {
		ftrace_dump_on_oops = DUMP_ALL;
		return 1;
	}

	if (!strcmp("orig_cpu", str)) {
		ftrace_dump_on_oops = DUMP_ORIG;
                return 1;
        }

        return 0;
}
__setup("ftrace_dump_on_oops", set_ftrace_dump_on_oops);

unsigned long long ns2usecs(cycle_t nsec)
{
	nsec += 500;
	do_div(nsec, 1000);
	return nsec;
}

/*
 * The global_trace is the descriptor that holds the tracing
 * buffers for the live tracing. For each CPU, it contains
 * a link list of pages that will store trace entries. The
 * page descriptor of the pages in the memory is used to hold
 * the link list by linking the lru item in the page descriptor
 * to each of the pages in the buffer per CPU.
 *
 * For each active CPU there is a data field that holds the
 * pages for the buffer for that CPU. Each CPU has the same number
 * of pages allocated for its buffer.
 */
static struct trace_array	global_trace;

static DEFINE_PER_CPU(struct trace_array_cpu, global_trace_cpu);

int filter_current_check_discard(struct ring_buffer *buffer,
				 struct ftrace_event_call *call, void *rec,
				 struct ring_buffer_event *event)
{
	return filter_check_discard(call, rec, buffer, event);
}
EXPORT_SYMBOL_GPL(filter_current_check_discard);

cycle_t ftrace_now(int cpu)
{
	u64 ts;

	/* Early boot up does not have a buffer yet */
	if (!global_trace.buffer)
		return trace_clock_local();

	ts = ring_buffer_time_stamp(global_trace.buffer, cpu);
	ring_buffer_normalize_time_stamp(global_trace.buffer, cpu, &ts);

	return ts;
}

/*
 * The max_tr is used to snapshot the global_trace when a maximum
 * latency is reached. Some tracers will use this to store a maximum
 * trace while it continues examining live traces.
 *
 * The buffers for the max_tr are set up the same as the global_trace.
 * When a snapshot is taken, the link list of the max_tr is swapped
 * with the link list of the global_trace and the buffers are reset for
 * the global_trace so the tracing can continue.
 */
static struct trace_array	max_tr;

static DEFINE_PER_CPU(struct trace_array_cpu, max_tr_data);

/* tracer_enabled is used to toggle activation of a tracer */
static int			tracer_enabled = 1;

/**
 * tracing_is_enabled - return tracer_enabled status
 *
 * This function is used by other tracers to know the status
 * of the tracer_enabled flag.  Tracers may use this function
 * to know if it should enable their features when starting
 * up. See irqsoff tracer for an example (start_irqsoff_tracer).
 */
int tracing_is_enabled(void)
{
	return tracer_enabled;
}

/*
 * trace_buf_size is the size in bytes that is allocated
 * for a buffer. Note, the number of bytes is always rounded
 * to page size.
 *
 * This number is purposely set to a low number of 16384.
 * If the dump on oops happens, it will be much appreciated
 * to not have to wait for all that output. Anyway this can be
 * boot time and run time configurable.
 */
#define TRACE_BUF_SIZE_DEFAULT	1441792UL /* 16384 * 88 (sizeof(entry)) */

static unsigned long		trace_buf_size = TRACE_BUF_SIZE_DEFAULT;

/* trace_types holds a link list of available tracers. */
static struct tracer		*trace_types __read_mostly;

/* current_trace points to the tracer that is currently active */
static struct tracer		*current_trace __read_mostly;

/*
 * trace_types_lock is used to protect the trace_types list.
 */
static DEFINE_MUTEX(trace_types_lock);

/*
 * serialize the access of the ring buffer
 *
 * ring buffer serializes readers, but it is low level protection.
 * The validity of the events (which returns by ring_buffer_peek() ..etc)
 * are not protected by ring buffer.
 *
 * The content of events may become garbage if we allow other process consumes
 * these events concurrently:
 *   A) the page of the consumed events may become a normal page
 *      (not reader page) in ring buffer, and this page will be rewrited
 *      by events producer.
 *   B) The page of the consumed events may become a page for splice_read,
 *      and this page will be returned to system.
 *
 * These primitives allow multi process access to different cpu ring buffer
 * concurrently.
 *
 * These primitives don't distinguish read-only and read-consume access.
 * Multi read-only access are also serialized.
 */

#ifdef CONFIG_SMP
static DECLARE_RWSEM(all_cpu_access_lock);
static DEFINE_PER_CPU(struct mutex, cpu_access_lock);

static inline void trace_access_lock(int cpu)
{
	if (cpu == TRACE_PIPE_ALL_CPU) {
		/* gain it for accessing the whole ring buffer. */
		down_write(&all_cpu_access_lock);
	} else {
		/* gain it for accessing a cpu ring buffer. */

		/* Firstly block other trace_access_lock(TRACE_PIPE_ALL_CPU). */
		down_read(&all_cpu_access_lock);

		/* Secondly block other access to this @cpu ring buffer. */
		mutex_lock(&per_cpu(cpu_access_lock, cpu));
	}
}

static inline void trace_access_unlock(int cpu)
{
	if (cpu == TRACE_PIPE_ALL_CPU) {
		up_write(&all_cpu_access_lock);
	} else {
		mutex_unlock(&per_cpu(cpu_access_lock, cpu));
		up_read(&all_cpu_access_lock);
	}
}

static inline void trace_access_lock_init(void)
{
	int cpu;

	for_each_possible_cpu(cpu)
		mutex_init(&per_cpu(cpu_access_lock, cpu));
}

#else

static DEFINE_MUTEX(access_lock);

static inline void trace_access_lock(int cpu)
{
	(void)cpu;
	mutex_lock(&access_lock);
}

static inline void trace_access_unlock(int cpu)
{
	(void)cpu;
	mutex_unlock(&access_lock);
}

static inline void trace_access_lock_init(void)
{
}

#endif

/* trace_wait is a waitqueue for tasks blocked on trace_poll */
static DECLARE_WAIT_QUEUE_HEAD(trace_wait);

/* trace_flags holds trace_options default values */
unsigned long trace_flags = TRACE_ITER_PRINT_PARENT | TRACE_ITER_PRINTK |
	TRACE_ITER_ANNOTATE | TRACE_ITER_CONTEXT_INFO | TRACE_ITER_SLEEP_TIME |
	TRACE_ITER_GRAPH_TIME | TRACE_ITER_RECORD_CMD | TRACE_ITER_OVERWRITE |
	TRACE_ITER_IRQ_INFO;

static int trace_stop_count;
static DEFINE_RAW_SPINLOCK(tracing_start_lock);

static void wakeup_work_handler(struct work_struct *work)
{
	wake_up(&trace_wait);
}

static DECLARE_DELAYED_WORK(wakeup_work, wakeup_work_handler);

/**
 * trace_wake_up - wake up tasks waiting for trace input
 *
 * Schedules a delayed work to wake up any task that is blocked on the
 * trace_wait queue. These is used with trace_poll for tasks polling the
 * trace.
 */
void trace_wake_up(void)
{
	const unsigned long delay = msecs_to_jiffies(2);

	if (trace_flags & TRACE_ITER_BLOCK)
		return;
	schedule_delayed_work(&wakeup_work, delay);
}

static int __init set_buf_size(char *str)
{
	unsigned long buf_size;

	if (!str)
		return 0;
	buf_size = memparse(str, &str);
	/* nr_entries can not be zero */
	if (buf_size == 0)
		return 0;
	trace_buf_size = buf_size;
	return 1;
}
__setup("trace_buf_size=", set_buf_size);

static int __init set_tracing_thresh(char *str)
{
	unsigned long threshhold;
	int ret;

	if (!str)
		return 0;
	ret = strict_strtoul(str, 0, &threshhold);
	if (ret < 0)
		return 0;
	tracing_thresh = threshhold * 1000;
	return 1;
}
__setup("tracing_thresh=", set_tracing_thresh);

unsigned long nsecs_to_usecs(unsigned long nsecs)
{
	return nsecs / 1000;
}

/* These must match the bit postions in trace_iterator_flags */
static const char *trace_options[] = {
	"print-parent",
	"sym-offset",
	"sym-addr",
	"verbose",
	"raw",
	"hex",
	"bin",
	"block",
	"stacktrace",
	"trace_printk",
	"ftrace_preempt",
	"branch",
	"annotate",
	"userstacktrace",
	"sym-userobj",
	"printk-msg-only",
	"context-info",
	"latency-format",
	"sleep-time",
	"graph-time",
	"record-cmd",
	"overwrite",
	"disable_on_free",
	"irq-info",
	NULL
};

static struct {
	u64 (*func)(void);
	const char *name;
} trace_clocks[] = {
	{ trace_clock_local,	"local" },
	{ trace_clock_global,	"global" },
	{ trace_clock_counter,	"counter" },
};

int trace_clock_id;

/*
 * trace_parser_get_init - gets the buffer for trace parser
 */
int trace_parser_get_init(struct trace_parser *parser, int size)
{
	memset(parser, 0, sizeof(*parser));

	parser->buffer = kmalloc(size, GFP_KERNEL);
	if (!parser->buffer)
		return 1;

	parser->size = size;
	return 0;
}

/*
 * trace_parser_put - frees the buffer for trace parser
 */
void trace_parser_put(struct trace_parser *parser)
{
	kfree(parser->buffer);
}

/*
 * trace_get_user - reads the user input string separated by  space
 * (matched by isspace(ch))
 *
 * For each string found the 'struct trace_parser' is updated,
 * and the function returns.
 *
 * Returns number of bytes read.
 *
 * See kernel/trace/trace.h for 'struct trace_parser' details.
 */
int trace_get_user(struct trace_parser *parser, const char __user *ubuf,
	size_t cnt, loff_t *ppos)
{
	char ch;
	size_t read = 0;
	ssize_t ret;

	if (!*ppos)
		trace_parser_clear(parser);

	ret = get_user(ch, ubuf++);
	if (ret)
		goto out;

	read++;
	cnt--;

	/*
	 * The parser is not finished with the last write,
	 * continue reading the user input without skipping spaces.
	 */
	if (!parser->cont) {
		/* skip white space */
		while (cnt && isspace(ch)) {
			ret = get_user(ch, ubuf++);
			if (ret)
				goto out;
			read++;
			cnt--;
		}

		/* only spaces were written */
		if (isspace(ch)) {
			*ppos += read;
			ret = read;
			goto out;
		}

		parser->idx = 0;
	}

	/* read the non-space input */
	while (cnt && !isspace(ch)) {
		if (parser->idx < parser->size - 1)
			parser->buffer[parser->idx++] = ch;
		else {
			ret = -EINVAL;
			goto out;
		}
		ret = get_user(ch, ubuf++);
		if (ret)
			goto out;
		read++;
		cnt--;
	}

	/* We either got finished input or we have to wait for another call. */
	if (isspace(ch)) {
		parser->buffer[parser->idx] = 0;
		parser->cont = false;
	} else {
		parser->cont = true;
		parser->buffer[parser->idx++] = ch;
	}

	*ppos += read;
	ret = read;

out:
	return ret;
}

ssize_t trace_seq_to_user(struct trace_seq *s, char __user *ubuf, size_t cnt)
{
	int len;
	int ret;

	if (!cnt)
		return 0;

	if (s->len <= s->readpos)
		return -EBUSY;

	len = s->len - s->readpos;
	if (cnt > len)
		cnt = len;
	ret = copy_to_user(ubuf, s->buffer + s->readpos, cnt);
	if (ret == cnt)
		return -EFAULT;

	cnt -= ret;

	s->readpos += cnt;
	return cnt;
}

static ssize_t trace_seq_to_buffer(struct trace_seq *s, void *buf, size_t cnt)
{
	int len;
	void *ret;

	if (s->len <= s->readpos)
		return -EBUSY;

	len = s->len - s->readpos;
	if (cnt > len)
		cnt = len;
	ret = memcpy(buf, s->buffer + s->readpos, cnt);
	if (!ret)
		return -EFAULT;

	s->readpos += cnt;
	return cnt;
}

/*
 * ftrace_max_lock is used to protect the swapping of buffers
 * when taking a max snapshot. The buffers themselves are
 * protected by per_cpu spinlocks. But the action of the swap
 * needs its own lock.
 *
 * This is defined as a arch_spinlock_t in order to help
 * with performance when lockdep debugging is enabled.
 *
 * It is also used in other places outside the update_max_tr
 * so it needs to be defined outside of the
 * CONFIG_TRACER_MAX_TRACE.
 */
static arch_spinlock_t ftrace_max_lock =
	(arch_spinlock_t)__ARCH_SPIN_LOCK_UNLOCKED;

unsigned long __read_mostly	tracing_thresh;

#ifdef CONFIG_TRACER_MAX_TRACE
unsigned long __read_mostly	tracing_max_latency;

/*
 * Copy the new maximum trace into the separate maximum-trace
 * structure. (this way the maximum trace is permanently saved,
 * for later retrieval via /sys/kernel/debug/tracing/latency_trace)
 */
static void
__update_max_tr(struct trace_array *tr, struct task_struct *tsk, int cpu)
{
	struct trace_array_cpu *data = tr->data[cpu];
	struct trace_array_cpu *max_data;

	max_tr.cpu = cpu;
	max_tr.time_start = data->preempt_timestamp;

	max_data = max_tr.data[cpu];
	max_data->saved_latency = tracing_max_latency;
	max_data->critical_start = data->critical_start;
	max_data->critical_end = data->critical_end;

	memcpy(max_data->comm, tsk->comm, TASK_COMM_LEN);
	max_data->pid = tsk->pid;
	max_data->uid = task_uid(tsk);
	max_data->nice = tsk->static_prio - 20 - MAX_RT_PRIO;
	max_data->policy = tsk->policy;
	max_data->rt_priority = tsk->rt_priority;

	/* record this tasks comm */
	tracing_record_cmdline(tsk);
}

/**
 * update_max_tr - snapshot all trace buffers from global_trace to max_tr
 * @tr: tracer
 * @tsk: the task with the latency
 * @cpu: The cpu that initiated the trace.
 *
 * Flip the buffers between the @tr and the max_tr and record information
 * about which task was the cause of this latency.
 */
void
update_max_tr(struct trace_array *tr, struct task_struct *tsk, int cpu)
{
	struct ring_buffer *buf = tr->buffer;

	if (trace_stop_count)
		return;

	WARN_ON_ONCE(!irqs_disabled());
	if (!current_trace->use_max_tr) {
		WARN_ON_ONCE(1);
		return;
	}
	arch_spin_lock(&ftrace_max_lock);

	tr->buffer = max_tr.buffer;
	max_tr.buffer = buf;

	__update_max_tr(tr, tsk, cpu);
	arch_spin_unlock(&ftrace_max_lock);
}

/**
 * update_max_tr_single - only copy one trace over, and reset the rest
 * @tr - tracer
 * @tsk - task with the latency
 * @cpu - the cpu of the buffer to copy.
 *
 * Flip the trace of a single CPU buffer between the @tr and the max_tr.
 */
void
update_max_tr_single(struct trace_array *tr, struct task_struct *tsk, int cpu)
{
	int ret;

	if (trace_stop_count)
		return;

	WARN_ON_ONCE(!irqs_disabled());
	if (!current_trace->use_max_tr) {
		WARN_ON_ONCE(1);
		return;
	}

	arch_spin_lock(&ftrace_max_lock);

	ftrace_disable_cpu();

	ret = ring_buffer_swap_cpu(max_tr.buffer, tr->buffer, cpu);

	if (ret == -EBUSY) {
		/*
		 * We failed to swap the buffer due to a commit taking
		 * place on this CPU. We fail to record, but we reset
		 * the max trace buffer (no one writes directly to it)
		 * and flag that it failed.
		 */
		trace_array_printk(&max_tr, _THIS_IP_,
			"Failed to swap buffers due to commit in progress\n");
	}

	ftrace_enable_cpu();

	WARN_ON_ONCE(ret && ret != -EAGAIN && ret != -EBUSY);

	__update_max_tr(tr, tsk, cpu);
	arch_spin_unlock(&ftrace_max_lock);
}
#endif /* CONFIG_TRACER_MAX_TRACE */

/**
 * register_tracer - register a tracer with the ftrace system.
 * @type - the plugin for the tracer
 *
 * Register a new plugin tracer.
 */
int register_tracer(struct tracer *type)
__releases(kernel_lock)
__acquires(kernel_lock)
{
	struct tracer *t;
	int ret = 0;

	if (!type->name) {
		pr_info("Tracer must have a name\n");
		return -1;
	}

	if (strlen(type->name) >= MAX_TRACER_SIZE) {
		pr_info("Tracer has a name longer than %d\n", MAX_TRACER_SIZE);
		return -1;
	}

	mutex_lock(&trace_types_lock);

	tracing_selftest_running = true;

	for (t = trace_types; t; t = t->next) {
		if (strcmp(type->name, t->name) == 0) {
			/* already found */
			pr_info("Tracer %s already registered\n",
				type->name);
			ret = -1;
			goto out;
		}
	}

	if (!type->set_flag)
		type->set_flag = &dummy_set_flag;
	if (!type->flags)
		type->flags = &dummy_tracer_flags;
	else
		if (!type->flags->opts)
			type->flags->opts = dummy_tracer_opt;
	if (!type->wait_pipe)
		type->wait_pipe = default_wait_pipe;


#ifdef CONFIG_FTRACE_STARTUP_TEST
	if (type->selftest && !tracing_selftest_disabled) {
		struct tracer *saved_tracer = current_trace;
		struct trace_array *tr = &global_trace;

		/*
		 * Run a selftest on this tracer.
		 * Here we reset the trace buffer, and set the current
		 * tracer to be this tracer. The tracer can then run some
		 * internal tracing to verify that everything is in order.
		 * If we fail, we do not register this tracer.
		 */
		tracing_reset_online_cpus(tr);

		current_trace = type;

		/* If we expanded the buffers, make sure the max is expanded too */
		if (ring_buffer_expanded && type->use_max_tr)
			ring_buffer_resize(max_tr.buffer, trace_buf_size);

		/* the test is responsible for initializing and enabling */
		pr_info("Testing tracer %s: ", type->name);
		ret = type->selftest(type, tr);
		/* the test is responsible for resetting too */
		current_trace = saved_tracer;
		if (ret) {
			printk(KERN_CONT "FAILED!\n");
			goto out;
		}
		/* Only reset on passing, to avoid touching corrupted buffers */
		tracing_reset_online_cpus(tr);

		/* Shrink the max buffer again */
		if (ring_buffer_expanded && type->use_max_tr)
			ring_buffer_resize(max_tr.buffer, 1);

		printk(KERN_CONT "PASSED\n");
	}
#endif

	type->next = trace_types;
	trace_types = type;

 out:
	tracing_selftest_running = false;
	mutex_unlock(&trace_types_lock);

	if (ret || !default_bootup_tracer)
		goto out_unlock;

	if (strncmp(default_bootup_tracer, type->name, MAX_TRACER_SIZE))
		goto out_unlock;

	printk(KERN_INFO "Starting tracer '%s'\n", type->name);
	/* Do we want this tracer to start on bootup? */
	tracing_set_tracer(type->name);
	default_bootup_tracer = NULL;
	/* disable other selftests, since this will break it. */
	tracing_selftest_disabled = 1;
#ifdef CONFIG_FTRACE_STARTUP_TEST
	printk(KERN_INFO "Disabling FTRACE selftests due to running tracer '%s'\n",
	       type->name);
#endif

 out_unlock:
	return ret;
}

void unregister_tracer(struct tracer *type)
{
	struct tracer **t;

	mutex_lock(&trace_types_lock);
	for (t = &trace_types; *t; t = &(*t)->next) {
		if (*t == type)
			goto found;
	}
	pr_info("Tracer %s not registered\n", type->name);
	goto out;

 found:
	*t = (*t)->next;

	if (type == current_trace && tracer_enabled) {
		tracer_enabled = 0;
		tracing_stop();
		if (current_trace->stop)
			current_trace->stop(&global_trace);
		current_trace = &nop_trace;
	}
out:
	mutex_unlock(&trace_types_lock);
}

static void __tracing_reset(struct ring_buffer *buffer, int cpu)
{
	ftrace_disable_cpu();
	ring_buffer_reset_cpu(buffer, cpu);
	ftrace_enable_cpu();
}

void tracing_reset(struct trace_array *tr, int cpu)
{
	struct ring_buffer *buffer = tr->buffer;

	ring_buffer_record_disable(buffer);

	/* Make sure all commits have finished */
	synchronize_sched();
	__tracing_reset(buffer, cpu);

	ring_buffer_record_enable(buffer);
}

void tracing_reset_online_cpus(struct trace_array *tr)
{
	struct ring_buffer *buffer = tr->buffer;
	int cpu;

	ring_buffer_record_disable(buffer);

	/* Make sure all commits have finished */
	synchronize_sched();

	tr->time_start = ftrace_now(tr->cpu);

	for_each_online_cpu(cpu)
		__tracing_reset(buffer, cpu);

	ring_buffer_record_enable(buffer);
}

void tracing_reset_current(int cpu)
{
	tracing_reset(&global_trace, cpu);
}

void tracing_reset_current_online_cpus(void)
{
	tracing_reset_online_cpus(&global_trace);
}

#define SAVED_CMDLINES 128
#define NO_CMDLINE_MAP UINT_MAX
static unsigned map_pid_to_cmdline[PID_MAX_DEFAULT+1];
static unsigned map_cmdline_to_pid[SAVED_CMDLINES];
static char saved_cmdlines[SAVED_CMDLINES][TASK_COMM_LEN];
static int cmdline_idx;
static arch_spinlock_t trace_cmdline_lock = __ARCH_SPIN_LOCK_UNLOCKED;

/* temporary disable recording */
static atomic_t trace_record_cmdline_disabled __read_mostly;

static void trace_init_cmdlines(void)
{
	memset(&map_pid_to_cmdline, NO_CMDLINE_MAP, sizeof(map_pid_to_cmdline));
	memset(&map_cmdline_to_pid, NO_CMDLINE_MAP, sizeof(map_cmdline_to_pid));
	cmdline_idx = 0;
}

int is_tracing_stopped(void)
{
	return trace_stop_count;
}

/**
 * ftrace_off_permanent - disable all ftrace code permanently
 *
 * This should only be called when a serious anomally has
 * been detected.  This will turn off the function tracing,
 * ring buffers, and other tracing utilites. It takes no
 * locks and can be called from any context.
 */
void ftrace_off_permanent(void)
{
	tracing_disabled = 1;
	ftrace_stop();
	tracing_off_permanent();
}

/**
 * tracing_start - quick start of the tracer
 *
 * If tracing is enabled but was stopped by tracing_stop,
 * this will start the tracer back up.
 */
void tracing_start(void)
{
	struct ring_buffer *buffer;
	unsigned long flags;

	if (tracing_disabled)
		return;

	raw_spin_lock_irqsave(&tracing_start_lock, flags);
	if (--trace_stop_count) {
		if (trace_stop_count < 0) {
			/* Someone screwed up their debugging */
			WARN_ON_ONCE(1);
			trace_stop_count = 0;
		}
		goto out;
	}

	/* Prevent the buffers from switching */
	arch_spin_lock(&ftrace_max_lock);

	buffer = global_trace.buffer;
	if (buffer)
		ring_buffer_record_enable(buffer);

	buffer = max_tr.buffer;
	if (buffer)
		ring_buffer_record_enable(buffer);

	arch_spin_unlock(&ftrace_max_lock);

	ftrace_start();
 out:
	raw_spin_unlock_irqrestore(&tracing_start_lock, flags);
}

/**
 * tracing_stop - quick stop of the tracer
 *
 * Light weight way to stop tracing. Use in conjunction with
 * tracing_start.
 */
void tracing_stop(void)
{
	struct ring_buffer *buffer;
	unsigned long flags;

	ftrace_stop();
	raw_spin_lock_irqsave(&tracing_start_lock, flags);
	if (trace_stop_count++)
		goto out;

	/* Prevent the buffers from switching */
	arch_spin_lock(&ftrace_max_lock);

	buffer = global_trace.buffer;
	if (buffer)
		ring_buffer_record_disable(buffer);

	buffer = max_tr.buffer;
	if (buffer)
		ring_buffer_record_disable(buffer);

	arch_spin_unlock(&ftrace_max_lock);

 out:
	raw_spin_unlock_irqrestore(&tracing_start_lock, flags);
}

void trace_stop_cmdline_recording(void);

static void trace_save_cmdline(struct task_struct *tsk)
{
	unsigned pid, idx;

	if (!tsk->pid || unlikely(tsk->pid > PID_MAX_DEFAULT))
		return;

	/*
	 * It's not the end of the world if we don't get
	 * the lock, but we also don't want to spin
	 * nor do we want to disable interrupts,
	 * so if we miss here, then better luck next time.
	 */
	if (!arch_spin_trylock(&trace_cmdline_lock))
		return;

	idx = map_pid_to_cmdline[tsk->pid];
	if (idx == NO_CMDLINE_MAP) {
		idx = (cmdline_idx + 1) % SAVED_CMDLINES;

		/*
		 * Check whether the cmdline buffer at idx has a pid
		 * mapped. We are going to overwrite that entry so we
		 * need to clear the map_pid_to_cmdline. Otherwise we
		 * would read the new comm for the old pid.
		 */
		pid = map_cmdline_to_pid[idx];
		if (pid != NO_CMDLINE_MAP)
			map_pid_to_cmdline[pid] = NO_CMDLINE_MAP;

		map_cmdline_to_pid[idx] = tsk->pid;
		map_pid_to_cmdline[tsk->pid] = idx;

		cmdline_idx = idx;
	}

	memcpy(&saved_cmdlines[idx], tsk->comm, TASK_COMM_LEN);

	arch_spin_unlock(&trace_cmdline_lock);
}

void trace_find_cmdline(int pid, char comm[])
{
	unsigned map;

	if (!pid) {
		strcpy(comm, "<idle>");
		return;
	}

	if (WARN_ON_ONCE(pid < 0)) {
		strcpy(comm, "<XXX>");
		return;
	}

	if (pid > PID_MAX_DEFAULT) {
		strcpy(comm, "<...>");
		return;
	}

	preempt_disable();
	arch_spin_lock(&trace_cmdline_lock);
	map = map_pid_to_cmdline[pid];
	if (map != NO_CMDLINE_MAP)
		strcpy(comm, saved_cmdlines[map]);
	else
		strcpy(comm, "<...>");

	arch_spin_unlock(&trace_cmdline_lock);
	preempt_enable();
}

void tracing_record_cmdline(struct task_struct *tsk)
{
	if (atomic_read(&trace_record_cmdline_disabled) || !tracer_enabled ||
	    !tracing_is_on())
		return;

	trace_save_cmdline(tsk);
}

void
tracing_generic_entry_update(struct trace_entry *entry, unsigned long flags,
			     int pc)
{
	struct task_struct *tsk = current;

	entry->preempt_count		= pc & 0xff;
	entry->pid			= (tsk) ? tsk->pid : 0;
	entry->padding			= 0;
	entry->flags =
#ifdef CONFIG_TRACE_IRQFLAGS_SUPPORT
		(irqs_disabled_flags(flags) ? TRACE_FLAG_IRQS_OFF : 0) |
#else
		TRACE_FLAG_IRQS_NOSUPPORT |
#endif
		((pc & HARDIRQ_MASK) ? TRACE_FLAG_HARDIRQ : 0) |
		((pc & SOFTIRQ_MASK) ? TRACE_FLAG_SOFTIRQ : 0) |
		(need_resched() ? TRACE_FLAG_NEED_RESCHED : 0);
}
EXPORT_SYMBOL_GPL(tracing_generic_entry_update);

struct ring_buffer_event *
trace_buffer_lock_reserve(struct ring_buffer *buffer,
			  int type,
			  unsigned long len,
			  unsigned long flags, int pc)
{
	struct ring_buffer_event *event;

	event = ring_buffer_lock_reserve(buffer, len);
	if (event != NULL) {
		struct trace_entry *ent = ring_buffer_event_data(event);

		tracing_generic_entry_update(ent, flags, pc);
		ent->type = type;
	}

	return event;
}

static inline void
__trace_buffer_unlock_commit(struct ring_buffer *buffer,
			     struct ring_buffer_event *event,
			     unsigned long flags, int pc,
			     int wake)
{
	ring_buffer_unlock_commit(buffer, event);

	ftrace_trace_stack(buffer, flags, 6, pc);
	ftrace_trace_userstack(buffer, flags, pc);

	if (wake)
		trace_wake_up();
}

void trace_buffer_unlock_commit(struct ring_buffer *buffer,
				struct ring_buffer_event *event,
				unsigned long flags, int pc)
{
	__trace_buffer_unlock_commit(buffer, event, flags, pc, 1);
}

struct ring_buffer_event *
trace_current_buffer_lock_reserve(struct ring_buffer **current_rb,
				  int type, unsigned long len,
				  unsigned long flags, int pc)
{
	*current_rb = global_trace.buffer;
	return trace_buffer_lock_reserve(*current_rb,
					 type, len, flags, pc);
}
EXPORT_SYMBOL_GPL(trace_current_buffer_lock_reserve);

void trace_current_buffer_unlock_commit(struct ring_buffer *buffer,
					struct ring_buffer_event *event,
					unsigned long flags, int pc)
{
	__trace_buffer_unlock_commit(buffer, event, flags, pc, 1);
}
EXPORT_SYMBOL_GPL(trace_current_buffer_unlock_commit);

void trace_nowake_buffer_unlock_commit(struct ring_buffer *buffer,
				       struct ring_buffer_event *event,
				       unsigned long flags, int pc)
{
	__trace_buffer_unlock_commit(buffer, event, flags, pc, 0);
}
EXPORT_SYMBOL_GPL(trace_nowake_buffer_unlock_commit);

void trace_nowake_buffer_unlock_commit_regs(struct ring_buffer *buffer,
					    struct ring_buffer_event *event,
					    unsigned long flags, int pc,
					    struct pt_regs *regs)
{
	ring_buffer_unlock_commit(buffer, event);

	ftrace_trace_stack_regs(buffer, flags, 0, pc, regs);
	ftrace_trace_userstack(buffer, flags, pc);
}
EXPORT_SYMBOL_GPL(trace_nowake_buffer_unlock_commit_regs);

void trace_current_buffer_discard_commit(struct ring_buffer *buffer,
					 struct ring_buffer_event *event)
{
	ring_buffer_discard_commit(buffer, event);
}
EXPORT_SYMBOL_GPL(trace_current_buffer_discard_commit);

void
trace_function(struct trace_array *tr,
	       unsigned long ip, unsigned long parent_ip, unsigned long flags,
	       int pc)
{
	struct ftrace_event_call *call = &event_function;
	struct ring_buffer *buffer = tr->buffer;
	struct ring_buffer_event *event;
	struct ftrace_entry *entry;

	/* If we are reading the ring buffer, don't trace */
	if (unlikely(__this_cpu_read(ftrace_cpu_disabled)))
		return;

	event = trace_buffer_lock_reserve(buffer, TRACE_FN, sizeof(*entry),
					  flags, pc);
	if (!event)
		return;
	entry	= ring_buffer_event_data(event);
	entry->ip			= ip;
	entry->parent_ip		= parent_ip;

	if (!filter_check_discard(call, entry, buffer, event))
		ring_buffer_unlock_commit(buffer, event);
}

void
ftrace(struct trace_array *tr, struct trace_array_cpu *data,
       unsigned long ip, unsigned long parent_ip, unsigned long flags,
       int pc)
{
	if (likely(!atomic_read(&data->disabled)))
		trace_function(tr, ip, parent_ip, flags, pc);
}

#ifdef CONFIG_STACKTRACE

#define FTRACE_STACK_MAX_ENTRIES (PAGE_SIZE / sizeof(unsigned long))
struct ftrace_stack {
	unsigned long		calls[FTRACE_STACK_MAX_ENTRIES];
};

static DEFINE_PER_CPU(struct ftrace_stack, ftrace_stack);
static DEFINE_PER_CPU(int, ftrace_stack_reserve);

static void __ftrace_trace_stack(struct ring_buffer *buffer,
				 unsigned long flags,
				 int skip, int pc, struct pt_regs *regs)
{
	struct ftrace_event_call *call = &event_kernel_stack;
	struct ring_buffer_event *event;
	struct stack_entry *entry;
	struct stack_trace trace;
	int use_stack;
	int size = FTRACE_STACK_ENTRIES;

	trace.nr_entries	= 0;
	trace.skip		= skip;

	/*
	 * Since events can happen in NMIs there's no safe way to
	 * use the per cpu ftrace_stacks. We reserve it and if an interrupt
	 * or NMI comes in, it will just have to use the default
	 * FTRACE_STACK_SIZE.
	 */
	preempt_disable_notrace();

	use_stack = ++__get_cpu_var(ftrace_stack_reserve);
	/*
	 * We don't need any atomic variables, just a barrier.
	 * If an interrupt comes in, we don't care, because it would
	 * have exited and put the counter back to what we want.
	 * We just need a barrier to keep gcc from moving things
	 * around.
	 */
	barrier();
	if (use_stack == 1) {
		trace.entries		= &__get_cpu_var(ftrace_stack).calls[0];
		trace.max_entries	= FTRACE_STACK_MAX_ENTRIES;

		if (regs)
			save_stack_trace_regs(regs, &trace);
		else
			save_stack_trace(&trace);

		if (trace.nr_entries > size)
			size = trace.nr_entries;
	} else
		/* From now on, use_stack is a boolean */
		use_stack = 0;

	size *= sizeof(unsigned long);

	event = trace_buffer_lock_reserve(buffer, TRACE_STACK,
					  sizeof(*entry) + size, flags, pc);
	if (!event)
		goto out;
	entry = ring_buffer_event_data(event);

	memset(&entry->caller, 0, size);

	if (use_stack)
		memcpy(&entry->caller, trace.entries,
		       trace.nr_entries * sizeof(unsigned long));
	else {
		trace.max_entries	= FTRACE_STACK_ENTRIES;
		trace.entries		= entry->caller;
		if (regs)
			save_stack_trace_regs(regs, &trace);
		else
			save_stack_trace(&trace);
	}

	entry->size = trace.nr_entries;

	if (!filter_check_discard(call, entry, buffer, event))
		ring_buffer_unlock_commit(buffer, event);

 out:
	/* Again, don't let gcc optimize things here */
	barrier();
	__get_cpu_var(ftrace_stack_reserve)--;
	preempt_enable_notrace();

}

void ftrace_trace_stack_regs(struct ring_buffer *buffer, unsigned long flags,
			     int skip, int pc, struct pt_regs *regs)
{
	if (!(trace_flags & TRACE_ITER_STACKTRACE))
		return;

	__ftrace_trace_stack(buffer, flags, skip, pc, regs);
}

void ftrace_trace_stack(struct ring_buffer *buffer, unsigned long flags,
			int skip, int pc)
{
	if (!(trace_flags & TRACE_ITER_STACKTRACE))
		return;

	__ftrace_trace_stack(buffer, flags, skip, pc, NULL);
}

void __trace_stack(struct trace_array *tr, unsigned long flags, int skip,
		   int pc)
{
	__ftrace_trace_stack(tr->buffer, flags, skip, pc, NULL);
}

/**
 * trace_dump_stack - record a stack back trace in the trace buffer
 */
void trace_dump_stack(void)
{
	unsigned long flags;

	if (tracing_disabled || tracing_selftest_running)
		return;

	local_save_flags(flags);

	/* skipping 3 traces, seems to get us at the caller of this function */
	__ftrace_trace_stack(global_trace.buffer, flags, 3, preempt_count(), NULL);
}

static DEFINE_PER_CPU(int, user_stack_count);

void
ftrace_trace_userstack(struct ring_buffer *buffer, unsigned long flags, int pc)
{
	struct ftrace_event_call *call = &event_user_stack;
	struct ring_buffer_event *event;
	struct userstack_entry *entry;
	struct stack_trace trace;

	if (!(trace_flags & TRACE_ITER_USERSTACKTRACE))
		return;

	/*
	 * NMIs can not handle page faults, even with fix ups.
	 * The save user stack can (and often does) fault.
	 */
	if (unlikely(in_nmi()))
		return;

	/*
	 * prevent recursion, since the user stack tracing may
	 * trigger other kernel events.
	 */
	preempt_disable();
	if (__this_cpu_read(user_stack_count))
		goto out;

	__this_cpu_inc(user_stack_count);

	event = trace_buffer_lock_reserve(buffer, TRACE_USER_STACK,
					  sizeof(*entry), flags, pc);
	if (!event)
		goto out_drop_count;
	entry	= ring_buffer_event_data(event);

	entry->tgid		= current->tgid;
	memset(&entry->caller, 0, sizeof(entry->caller));

	trace.nr_entries	= 0;
	trace.max_entries	= FTRACE_STACK_ENTRIES;
	trace.skip		= 0;
	trace.entries		= entry->caller;

	save_stack_trace_user(&trace);
	if (!filter_check_discard(call, entry, buffer, event))
		ring_buffer_unlock_commit(buffer, event);

 out_drop_count:
	__this_cpu_dec(user_stack_count);
 out:
	preempt_enable();
}

#ifdef UNUSED
static void __trace_userstack(struct trace_array *tr, unsigned long flags)
{
	ftrace_trace_userstack(tr, flags, preempt_count());
}
#endif /* UNUSED */

#endif /* CONFIG_STACKTRACE */

/**
 * trace_vbprintk - write binary msg to tracing buffer
 *
 */
int trace_vbprintk(unsigned long ip, const char *fmt, va_list args)
{
	static arch_spinlock_t trace_buf_lock =
		(arch_spinlock_t)__ARCH_SPIN_LOCK_UNLOCKED;
	static u32 trace_buf[TRACE_BUF_SIZE];

	struct ftrace_event_call *call = &event_bprint;
	struct ring_buffer_event *event;
	struct ring_buffer *buffer;
	struct trace_array *tr = &global_trace;
	struct trace_array_cpu *data;
	struct bprint_entry *entry;
	unsigned long flags;
	int disable;
	int cpu, len = 0, size, pc;

	if (unlikely(tracing_selftest_running || tracing_disabled))
		return 0;

	/* Don't pollute graph traces with trace_vprintk internals */
	pause_graph_tracing();

	pc = preempt_count();
	preempt_disable_notrace();
	cpu = raw_smp_processor_id();
	data = tr->data[cpu];

	disable = atomic_inc_return(&data->disabled);
	if (unlikely(disable != 1))
		goto out;

	/* Lockdep uses trace_printk for lock tracing */
	local_irq_save(flags);
	arch_spin_lock(&trace_buf_lock);
	len = vbin_printf(trace_buf, TRACE_BUF_SIZE, fmt, args);

	if (len > TRACE_BUF_SIZE || len < 0)
		goto out_unlock;

	size = sizeof(*entry) + sizeof(u32) * len;
	buffer = tr->buffer;
	event = trace_buffer_lock_reserve(buffer, TRACE_BPRINT, size,
					  flags, pc);
	if (!event)
		goto out_unlock;
	entry = ring_buffer_event_data(event);
	entry->ip			= ip;
	entry->fmt			= fmt;

	memcpy(entry->buf, trace_buf, sizeof(u32) * len);
	if (!filter_check_discard(call, entry, buffer, event)) {
		ring_buffer_unlock_commit(buffer, event);
		ftrace_trace_stack(buffer, flags, 6, pc);
	}

out_unlock:
	arch_spin_unlock(&trace_buf_lock);
	local_irq_restore(flags);

out:
	atomic_dec_return(&data->disabled);
	preempt_enable_notrace();
	unpause_graph_tracing();

	return len;
}
EXPORT_SYMBOL_GPL(trace_vbprintk);

int trace_array_printk(struct trace_array *tr,
		       unsigned long ip, const char *fmt, ...)
{
	int ret;
	va_list ap;

	if (!(trace_flags & TRACE_ITER_PRINTK))
		return 0;

	va_start(ap, fmt);
	ret = trace_array_vprintk(tr, ip, fmt, ap);
	va_end(ap);
	return ret;
}

int trace_array_vprintk(struct trace_array *tr,
			unsigned long ip, const char *fmt, va_list args)
{
	static arch_spinlock_t trace_buf_lock = __ARCH_SPIN_LOCK_UNLOCKED;
	static char trace_buf[TRACE_BUF_SIZE];

	struct ftrace_event_call *call = &event_print;
	struct ring_buffer_event *event;
	struct ring_buffer *buffer;
	struct trace_array_cpu *data;
	int cpu, len = 0, size, pc;
	struct print_entry *entry;
	unsigned long irq_flags;
	int disable;

	if (tracing_disabled || tracing_selftest_running)
		return 0;

	pc = preempt_count();
	preempt_disable_notrace();
	cpu = raw_smp_processor_id();
	data = tr->data[cpu];

	disable = atomic_inc_return(&data->disabled);
	if (unlikely(disable != 1))
		goto out;

	pause_graph_tracing();
	raw_local_irq_save(irq_flags);
	arch_spin_lock(&trace_buf_lock);
	len = vsnprintf(trace_buf, TRACE_BUF_SIZE, fmt, args);

	size = sizeof(*entry) + len + 1;
	buffer = tr->buffer;
	event = trace_buffer_lock_reserve(buffer, TRACE_PRINT, size,
					  irq_flags, pc);
	if (!event)
		goto out_unlock;
	entry = ring_buffer_event_data(event);
	entry->ip = ip;

	memcpy(&entry->buf, trace_buf, len);
	entry->buf[len] = '\0';
	if (!filter_check_discard(call, entry, buffer, event)) {
		ring_buffer_unlock_commit(buffer, event);
		ftrace_trace_stack(buffer, irq_flags, 6, pc);
	}

 out_unlock:
	arch_spin_unlock(&trace_buf_lock);
	raw_local_irq_restore(irq_flags);
	unpause_graph_tracing();
 out:
	atomic_dec_return(&data->disabled);
	preempt_enable_notrace();

	return len;
}

int trace_vprintk(unsigned long ip, const char *fmt, va_list args)
{
	return trace_array_vprintk(&global_trace, ip, fmt, args);
}
EXPORT_SYMBOL_GPL(trace_vprintk);

static void trace_iterator_increment(struct trace_iterator *iter)
{
	/* Don't allow ftrace to trace into the ring buffers */
	ftrace_disable_cpu();

	iter->idx++;
	if (iter->buffer_iter[iter->cpu])
		ring_buffer_read(iter->buffer_iter[iter->cpu], NULL);

	ftrace_enable_cpu();
}

static struct trace_entry *
peek_next_entry(struct trace_iterator *iter, int cpu, u64 *ts,
		unsigned long *lost_events)
{
	struct ring_buffer_event *event;
	struct ring_buffer_iter *buf_iter = iter->buffer_iter[cpu];

	/* Don't allow ftrace to trace into the ring buffers */
	ftrace_disable_cpu();

	if (buf_iter)
		event = ring_buffer_iter_peek(buf_iter, ts);
	else
		event = ring_buffer_peek(iter->tr->buffer, cpu, ts,
					 lost_events);

	ftrace_enable_cpu();

	if (event) {
		iter->ent_size = ring_buffer_event_length(event);
		return ring_buffer_event_data(event);
	}
	iter->ent_size = 0;
	return NULL;
}

static struct trace_entry *
__find_next_entry(struct trace_iterator *iter, int *ent_cpu,
		  unsigned long *missing_events, u64 *ent_ts)
{
	struct ring_buffer *buffer = iter->tr->buffer;
	struct trace_entry *ent, *next = NULL;
	unsigned long lost_events = 0, next_lost = 0;
	int cpu_file = iter->cpu_file;
	u64 next_ts = 0, ts;
	int next_cpu = -1;
	int cpu;

	/*
	 * If we are in a per_cpu trace file, don't bother by iterating over
	 * all cpu and peek directly.
	 */
	if (cpu_file > TRACE_PIPE_ALL_CPU) {
		if (ring_buffer_empty_cpu(buffer, cpu_file))
			return NULL;
		ent = peek_next_entry(iter, cpu_file, ent_ts, missing_events);
		if (ent_cpu)
			*ent_cpu = cpu_file;

		return ent;
	}

	for_each_tracing_cpu(cpu) {

		if (ring_buffer_empty_cpu(buffer, cpu))
			continue;

		ent = peek_next_entry(iter, cpu, &ts, &lost_events);

		/*
		 * Pick the entry with the smallest timestamp:
		 */
		if (ent && (!next || ts < next_ts)) {
			next = ent;
			next_cpu = cpu;
			next_ts = ts;
			next_lost = lost_events;
		}
	}

	if (ent_cpu)
		*ent_cpu = next_cpu;

	if (ent_ts)
		*ent_ts = next_ts;

	if (missing_events)
		*missing_events = next_lost;

	return next;
}

/* Find the next real entry, without updating the iterator itself */
struct trace_entry *trace_find_next_entry(struct trace_iterator *iter,
					  int *ent_cpu, u64 *ent_ts)
{
	return __find_next_entry(iter, ent_cpu, NULL, ent_ts);
}

/* Find the next real entry, and increment the iterator to the next entry */
void *trace_find_next_entry_inc(struct trace_iterator *iter)
{
	iter->ent = __find_next_entry(iter, &iter->cpu,
				      &iter->lost_events, &iter->ts);

	if (iter->ent)
		trace_iterator_increment(iter);

	return iter->ent ? iter : NULL;
}

static void trace_consume(struct trace_iterator *iter)
{
	/* Don't allow ftrace to trace into the ring buffers */
	ftrace_disable_cpu();
	ring_buffer_consume(iter->tr->buffer, iter->cpu, &iter->ts,
			    &iter->lost_events);
	ftrace_enable_cpu();
}

static void *s_next(struct seq_file *m, void *v, loff_t *pos)
{
	struct trace_iterator *iter = m->private;
	int i = (int)*pos;
	void *ent;

	WARN_ON_ONCE(iter->leftover);

	(*pos)++;

	/* can't go backwards */
	if (iter->idx > i)
		return NULL;

	if (iter->idx < 0)
		ent = trace_find_next_entry_inc(iter);
	else
		ent = iter;

	while (ent && iter->idx < i)
		ent = trace_find_next_entry_inc(iter);

	iter->pos = *pos;

	return ent;
}

void tracing_iter_reset(struct trace_iterator *iter, int cpu)
{
	struct trace_array *tr = iter->tr;
	struct ring_buffer_event *event;
	struct ring_buffer_iter *buf_iter;
	unsigned long entries = 0;
	u64 ts;

	tr->data[cpu]->skipped_entries = 0;

	if (!iter->buffer_iter[cpu])
		return;

	buf_iter = iter->buffer_iter[cpu];
	ring_buffer_iter_reset(buf_iter);

	/*
	 * We could have the case with the max latency tracers
	 * that a reset never took place on a cpu. This is evident
	 * by the timestamp being before the start of the buffer.
	 */
	while ((event = ring_buffer_iter_peek(buf_iter, &ts))) {
		if (ts >= iter->tr->time_start)
			break;
		entries++;
		ring_buffer_read(buf_iter, NULL);
	}

	tr->data[cpu]->skipped_entries = entries;
}

/*
 * The current tracer is copied to avoid a global locking
 * all around.
 */
static void *s_start(struct seq_file *m, loff_t *pos)
{
	struct trace_iterator *iter = m->private;
	static struct tracer *old_tracer;
	int cpu_file = iter->cpu_file;
	void *p = NULL;
	loff_t l = 0;
	int cpu;

	/* copy the tracer to avoid using a global lock all around */
	mutex_lock(&trace_types_lock);
	if (unlikely(old_tracer != current_trace && current_trace)) {
		old_tracer = current_trace;
		*iter->trace = *current_trace;
	}
	mutex_unlock(&trace_types_lock);

	atomic_inc(&trace_record_cmdline_disabled);

	if (*pos != iter->pos) {
		iter->ent = NULL;
		iter->cpu = 0;
		iter->idx = -1;

		ftrace_disable_cpu();

		if (cpu_file == TRACE_PIPE_ALL_CPU) {
			for_each_tracing_cpu(cpu)
				tracing_iter_reset(iter, cpu);
		} else
			tracing_iter_reset(iter, cpu_file);

		ftrace_enable_cpu();

		iter->leftover = 0;
		for (p = iter; p && l < *pos; p = s_next(m, p, &l))
			;

	} else {
		/*
		 * If we overflowed the seq_file before, then we want
		 * to just reuse the trace_seq buffer again.
		 */
		if (iter->leftover)
			p = iter;
		else {
			l = *pos - 1;
			p = s_next(m, p, &l);
		}
	}

	trace_event_read_lock();
	trace_access_lock(cpu_file);
	return p;
}

static void s_stop(struct seq_file *m, void *p)
{
	struct trace_iterator *iter = m->private;

	atomic_dec(&trace_record_cmdline_disabled);
	trace_access_unlock(iter->cpu_file);
	trace_event_read_unlock();
}

static void
get_total_entries(struct trace_array *tr, unsigned long *total, unsigned long *entries)
{
	unsigned long count;
	int cpu;

	*total = 0;
	*entries = 0;

	for_each_tracing_cpu(cpu) {
		count = ring_buffer_entries_cpu(tr->buffer, cpu);
		/*
		 * If this buffer has skipped entries, then we hold all
		 * entries for the trace and we need to ignore the
		 * ones before the time stamp.
		 */
		if (tr->data[cpu]->skipped_entries) {
			count -= tr->data[cpu]->skipped_entries;
			/* total is the same as the entries */
			*total += count;
		} else
			*total += count +
				ring_buffer_overrun_cpu(tr->buffer, cpu);
		*entries += count;
	}
}

static void print_lat_help_header(struct seq_file *m)
{
	seq_puts(m, "#                  _------=> CPU#            \n");
	seq_puts(m, "#                 / _-----=> irqs-off        \n");
	seq_puts(m, "#                | / _----=> need-resched    \n");
	seq_puts(m, "#                || / _---=> hardirq/softirq \n");
	seq_puts(m, "#                ||| / _--=> preempt-depth   \n");
	seq_puts(m, "#                |||| /     delay             \n");
	seq_puts(m, "#  cmd     pid   ||||| time  |   caller      \n");
	seq_puts(m, "#     \\   /      |||||  \\    |   /           \n");
}

static void print_event_info(struct trace_array *tr, struct seq_file *m)
{
	unsigned long total;
	unsigned long entries;

	get_total_entries(tr, &total, &entries);
	seq_printf(m, "# entries-in-buffer/entries-written: %lu/%lu   #P:%d\n",
		   entries, total, num_online_cpus());
	seq_puts(m, "#\n");
}

static void print_func_help_header(struct trace_array *tr, struct seq_file *m)
{
	print_event_info(tr, m);
	seq_puts(m, "#           TASK-PID   CPU#      TIMESTAMP  FUNCTION\n");
	seq_puts(m, "#              | |       |          |         |\n");
}

static void print_func_help_header_irq(struct trace_array *tr, struct seq_file *m)
{
	print_event_info(tr, m);
	seq_puts(m, "#                              _-----=> irqs-off\n");
	seq_puts(m, "#                             / _----=> need-resched\n");
	seq_puts(m, "#                            | / _---=> hardirq/softirq\n");
	seq_puts(m, "#                            || / _--=> preempt-depth\n");
	seq_puts(m, "#                            ||| /     delay\n");
	seq_puts(m, "#           TASK-PID   CPU#  ||||    TIMESTAMP  FUNCTION\n");
	seq_puts(m, "#              | |       |   ||||       |         |\n");
}

void
print_trace_header(struct seq_file *m, struct trace_iterator *iter)
{
	unsigned long sym_flags = (trace_flags & TRACE_ITER_SYM_MASK);
	struct trace_array *tr = iter->tr;
	struct trace_array_cpu *data = tr->data[tr->cpu];
	struct tracer *type = current_trace;
	unsigned long entries;
	unsigned long total;
	const char *name = "preemption";

	if (type)
		name = type->name;

	get_total_entries(tr, &total, &entries);

	seq_printf(m, "# %s latency trace v1.1.5 on %s\n",
		   name, UTS_RELEASE);
	seq_puts(m, "# -----------------------------------"
		 "---------------------------------\n");
	seq_printf(m, "# latency: %lu us, #%lu/%lu, CPU#%d |"
		   " (M:%s VP:%d, KP:%d, SP:%d HP:%d",
		   nsecs_to_usecs(data->saved_latency),
		   entries,
		   total,
		   tr->cpu,
#if defined(CONFIG_PREEMPT_NONE)
		   "server",
#elif defined(CONFIG_PREEMPT_VOLUNTARY)
		   "desktop",
#elif defined(CONFIG_PREEMPT)
		   "preempt",
#else
		   "unknown",
#endif
		   /* These are reserved for later use */
		   0, 0, 0, 0);
#ifdef CONFIG_SMP
	seq_printf(m, " #P:%d)\n", num_online_cpus());
#else
	seq_puts(m, ")\n");
#endif
	seq_puts(m, "#    -----------------\n");
	seq_printf(m, "#    | task: %.16s-%d "
		   "(uid:%d nice:%ld policy:%ld rt_prio:%ld)\n",
		   data->comm, data->pid, data->uid, data->nice,
		   data->policy, data->rt_priority);
	seq_puts(m, "#    -----------------\n");

	if (data->critical_start) {
		seq_puts(m, "#  => started at: ");
		seq_print_ip_sym(&iter->seq, data->critical_start, sym_flags);
		trace_print_seq(m, &iter->seq);
		seq_puts(m, "\n#  => ended at:   ");
		seq_print_ip_sym(&iter->seq, data->critical_end, sym_flags);
		trace_print_seq(m, &iter->seq);
		seq_puts(m, "\n#\n");
	}

	seq_puts(m, "#\n");
}

static void test_cpu_buff_start(struct trace_iterator *iter)
{
	struct trace_seq *s = &iter->seq;

	if (!(trace_flags & TRACE_ITER_ANNOTATE))
		return;

	if (!(iter->iter_flags & TRACE_FILE_ANNOTATE))
		return;

	if (cpumask_test_cpu(iter->cpu, iter->started))
		return;

	if (iter->tr->data[iter->cpu]->skipped_entries)
		return;

	cpumask_set_cpu(iter->cpu, iter->started);

	/* Don't print started cpu buffer for the first entry of the trace */
	if (iter->idx > 1)
		trace_seq_printf(s, "##### CPU %u buffer started ####\n",
				iter->cpu);
}

static enum print_line_t print_trace_fmt(struct trace_iterator *iter)
{
	struct trace_seq *s = &iter->seq;
	unsigned long sym_flags = (trace_flags & TRACE_ITER_SYM_MASK);
	struct trace_entry *entry;
	struct trace_event *event;

	entry = iter->ent;

	test_cpu_buff_start(iter);

	event = ftrace_find_event(entry->type);

	if (trace_flags & TRACE_ITER_CONTEXT_INFO) {
		if (iter->iter_flags & TRACE_FILE_LAT_FMT) {
			if (!trace_print_lat_context(iter))
				goto partial;
		} else {
			if (!trace_print_context(iter))
				goto partial;
		}
	}

	if (event)
		return event->funcs->trace(iter, sym_flags, event);

	if (!trace_seq_printf(s, "Unknown type %d\n", entry->type))
		goto partial;

	return TRACE_TYPE_HANDLED;
partial:
	return TRACE_TYPE_PARTIAL_LINE;
}

static enum print_line_t print_raw_fmt(struct trace_iterator *iter)
{
	struct trace_seq *s = &iter->seq;
	struct trace_entry *entry;
	struct trace_event *event;

	entry = iter->ent;

	if (trace_flags & TRACE_ITER_CONTEXT_INFO) {
		if (!trace_seq_printf(s, "%d %d %llu ",
				      entry->pid, iter->cpu, iter->ts))
			goto partial;
	}

	event = ftrace_find_event(entry->type);
	if (event)
		return event->funcs->raw(iter, 0, event);

	if (!trace_seq_printf(s, "%d ?\n", entry->type))
		goto partial;

	return TRACE_TYPE_HANDLED;
partial:
	return TRACE_TYPE_PARTIAL_LINE;
}

static enum print_line_t print_hex_fmt(struct trace_iterator *iter)
{
	struct trace_seq *s = &iter->seq;
	unsigned char newline = '\n';
	struct trace_entry *entry;
	struct trace_event *event;

	entry = iter->ent;

	if (trace_flags & TRACE_ITER_CONTEXT_INFO) {
		SEQ_PUT_HEX_FIELD_RET(s, entry->pid);
		SEQ_PUT_HEX_FIELD_RET(s, iter->cpu);
		SEQ_PUT_HEX_FIELD_RET(s, iter->ts);
	}

	event = ftrace_find_event(entry->type);
	if (event) {
		enum print_line_t ret = event->funcs->hex(iter, 0, event);
		if (ret != TRACE_TYPE_HANDLED)
			return ret;
	}

	SEQ_PUT_FIELD_RET(s, newline);

	return TRACE_TYPE_HANDLED;
}

static enum print_line_t print_bin_fmt(struct trace_iterator *iter)
{
	struct trace_seq *s = &iter->seq;
	struct trace_entry *entry;
	struct trace_event *event;

	entry = iter->ent;

	if (trace_flags & TRACE_ITER_CONTEXT_INFO) {
		SEQ_PUT_FIELD_RET(s, entry->pid);
		SEQ_PUT_FIELD_RET(s, iter->cpu);
		SEQ_PUT_FIELD_RET(s, iter->ts);
	}

	event = ftrace_find_event(entry->type);
	return event ? event->funcs->binary(iter, 0, event) :
		TRACE_TYPE_HANDLED;
}

int trace_empty(struct trace_iterator *iter)
{
	int cpu;

	/* If we are looking at one CPU buffer, only check that one */
	if (iter->cpu_file != TRACE_PIPE_ALL_CPU) {
		cpu = iter->cpu_file;
		if (iter->buffer_iter[cpu]) {
			if (!ring_buffer_iter_empty(iter->buffer_iter[cpu]))
				return 0;
		} else {
			if (!ring_buffer_empty_cpu(iter->tr->buffer, cpu))
				return 0;
		}
		return 1;
	}

	for_each_tracing_cpu(cpu) {
		if (iter->buffer_iter[cpu]) {
			if (!ring_buffer_iter_empty(iter->buffer_iter[cpu]))
				return 0;
		} else {
			if (!ring_buffer_empty_cpu(iter->tr->buffer, cpu))
				return 0;
		}
	}

	return 1;
}

/*  Called with trace_event_read_lock() held. */
enum print_line_t print_trace_line(struct trace_iterator *iter)
{
	enum print_line_t ret;

	if (iter->lost_events &&
	    !trace_seq_printf(&iter->seq, "CPU:%d [LOST %lu EVENTS]\n",
				 iter->cpu, iter->lost_events))
		return TRACE_TYPE_PARTIAL_LINE;

	if (iter->trace && iter->trace->print_line) {
		ret = iter->trace->print_line(iter);
		if (ret != TRACE_TYPE_UNHANDLED)
			return ret;
	}

	if (iter->ent->type == TRACE_BPRINT &&
			trace_flags & TRACE_ITER_PRINTK &&
			trace_flags & TRACE_ITER_PRINTK_MSGONLY)
		return trace_print_bprintk_msg_only(iter);

	if (iter->ent->type == TRACE_PRINT &&
			trace_flags & TRACE_ITER_PRINTK &&
			trace_flags & TRACE_ITER_PRINTK_MSGONLY)
		return trace_print_printk_msg_only(iter);

	if (trace_flags & TRACE_ITER_BIN)
		return print_bin_fmt(iter);

	if (trace_flags & TRACE_ITER_HEX)
		return print_hex_fmt(iter);

	if (trace_flags & TRACE_ITER_RAW)
		return print_raw_fmt(iter);

	return print_trace_fmt(iter);
}

void trace_latency_header(struct seq_file *m)
{
	struct trace_iterator *iter = m->private;

	/* print nothing if the buffers are empty */
	if (trace_empty(iter))
		return;

	if (iter->iter_flags & TRACE_FILE_LAT_FMT)
		print_trace_header(m, iter);

	if (!(trace_flags & TRACE_ITER_VERBOSE))
		print_lat_help_header(m);
}

void trace_default_header(struct seq_file *m)
{
	struct trace_iterator *iter = m->private;

	if (!(trace_flags & TRACE_ITER_CONTEXT_INFO))
		return;

	if (iter->iter_flags & TRACE_FILE_LAT_FMT) {
		/* print nothing if the buffers are empty */
		if (trace_empty(iter))
			return;
		print_trace_header(m, iter);
		if (!(trace_flags & TRACE_ITER_VERBOSE))
			print_lat_help_header(m);
	} else {
		if (!(trace_flags & TRACE_ITER_VERBOSE)) {
			if (trace_flags & TRACE_ITER_IRQ_INFO)
				print_func_help_header_irq(iter->tr, m);
			else
				print_func_help_header(iter->tr, m);
		}
	}
}

static void test_ftrace_alive(struct seq_file *m)
{
	if (!ftrace_is_dead())
		return;
	seq_printf(m, "# WARNING: FUNCTION TRACING IS CORRUPTED\n");
	seq_printf(m, "#          MAY BE MISSING FUNCTION EVENTS\n");
}

static int s_show(struct seq_file *m, void *v)
{
	struct trace_iterator *iter = v;
	int ret;

	if (iter->ent == NULL) {
		if (iter->tr) {
			seq_printf(m, "# tracer: %s\n", iter->trace->name);
			seq_puts(m, "#\n");
			test_ftrace_alive(m);
		}
		if (iter->trace && iter->trace->print_header)
			iter->trace->print_header(m);
		else
			trace_default_header(m);

	} else if (iter->leftover) {
		/*
		 * If we filled the seq_file buffer earlier, we
		 * want to just show it now.
		 */
		ret = trace_print_seq(m, &iter->seq);

		/* ret should this time be zero, but you never know */
		iter->leftover = ret;

	} else {
		print_trace_line(iter);
		ret = trace_print_seq(m, &iter->seq);
		/*
		 * If we overflow the seq_file buffer, then it will
		 * ask us for this data again at start up.
		 * Use that instead.
		 *  ret is 0 if seq_file write succeeded.
		 *        -1 otherwise.
		 */
		iter->leftover = ret;
	}

	return 0;
}

static const struct seq_operations tracer_seq_ops = {
	.start		= s_start,
	.next		= s_next,
	.stop		= s_stop,
	.show		= s_show,
};

static struct trace_iterator *
__tracing_open(struct inode *inode, struct file *file)
{
	long cpu_file = (long) inode->i_private;
	void *fail_ret = ERR_PTR(-ENOMEM);
	struct trace_iterator *iter;
	struct seq_file *m;
	int cpu, ret;

	if (tracing_disabled)
		return ERR_PTR(-ENODEV);

	iter = kzalloc(sizeof(*iter), GFP_KERNEL);
	if (!iter)
		return ERR_PTR(-ENOMEM);

	/*
	 * We make a copy of the current tracer to avoid concurrent
	 * changes on it while we are reading.
	 */
	mutex_lock(&trace_types_lock);
	iter->trace = kzalloc(sizeof(*iter->trace), GFP_KERNEL);
	if (!iter->trace)
		goto fail;

	if (current_trace)
		*iter->trace = *current_trace;

	if (!zalloc_cpumask_var(&iter->started, GFP_KERNEL))
		goto fail;

	if (current_trace && current_trace->print_max)
		iter->tr = &max_tr;
	else
		iter->tr = &global_trace;
	iter->pos = -1;
	mutex_init(&iter->mutex);
	iter->cpu_file = cpu_file;

	/* Notify the tracer early; before we stop tracing. */
	if (iter->trace && iter->trace->open)
		iter->trace->open(iter);

	/* Annotate start of buffers if we had overruns */
	if (ring_buffer_overruns(iter->tr->buffer))
		iter->iter_flags |= TRACE_FILE_ANNOTATE;

	/* stop the trace while dumping */
	tracing_stop();

	if (iter->cpu_file == TRACE_PIPE_ALL_CPU) {
		for_each_tracing_cpu(cpu) {
			iter->buffer_iter[cpu] =
				ring_buffer_read_prepare(iter->tr->buffer, cpu);
		}
		ring_buffer_read_prepare_sync();
		for_each_tracing_cpu(cpu) {
			ring_buffer_read_start(iter->buffer_iter[cpu]);
			tracing_iter_reset(iter, cpu);
		}
	} else {
		cpu = iter->cpu_file;
		iter->buffer_iter[cpu] =
			ring_buffer_read_prepare(iter->tr->buffer, cpu);
		ring_buffer_read_prepare_sync();
		ring_buffer_read_start(iter->buffer_iter[cpu]);
		tracing_iter_reset(iter, cpu);
	}

	ret = seq_open(file, &tracer_seq_ops);
	if (ret < 0) {
		fail_ret = ERR_PTR(ret);
		goto fail_buffer;
	}

	m = file->private_data;
	m->private = iter;

	mutex_unlock(&trace_types_lock);

	return iter;

 fail_buffer:
	for_each_tracing_cpu(cpu) {
		if (iter->buffer_iter[cpu])
			ring_buffer_read_finish(iter->buffer_iter[cpu]);
	}
	free_cpumask_var(iter->started);
	tracing_start();
 fail:
	mutex_unlock(&trace_types_lock);
	kfree(iter->trace);
	kfree(iter);

	return fail_ret;
}

int tracing_open_generic(struct inode *inode, struct file *filp)
{
	if (tracing_disabled)
		return -ENODEV;

	filp->private_data = inode->i_private;
	return 0;
}

static int tracing_release(struct inode *inode, struct file *file)
{
	struct seq_file *m = file->private_data;
	struct trace_iterator *iter;
	int cpu;

	if (!(file->f_mode & FMODE_READ))
		return 0;

	iter = m->private;

	mutex_lock(&trace_types_lock);
	for_each_tracing_cpu(cpu) {
		if (iter->buffer_iter[cpu])
			ring_buffer_read_finish(iter->buffer_iter[cpu]);
	}

	if (iter->trace && iter->trace->close)
		iter->trace->close(iter);

	/* reenable tracing if it was previously enabled */
	tracing_start();
	mutex_unlock(&trace_types_lock);

	seq_release(inode, file);
	mutex_destroy(&iter->mutex);
	free_cpumask_var(iter->started);
	kfree(iter->trace);
	kfree(iter);
	return 0;
}

static int tracing_open(struct inode *inode, struct file *file)
{
	struct trace_iterator *iter;
	int ret = 0;

	/* If this file was open for write, then erase contents */
	if ((file->f_mode & FMODE_WRITE) &&
	    (file->f_flags & O_TRUNC)) {
		long cpu = (long) inode->i_private;

		if (cpu == TRACE_PIPE_ALL_CPU)
			tracing_reset_online_cpus(&global_trace);
		else
			tracing_reset(&global_trace, cpu);
	}

	if (file->f_mode & FMODE_READ) {
		iter = __tracing_open(inode, file);
		if (IS_ERR(iter))
			ret = PTR_ERR(iter);
		else if (trace_flags & TRACE_ITER_LATENCY_FMT)
			iter->iter_flags |= TRACE_FILE_LAT_FMT;
	}
	return ret;
}

static void *
t_next(struct seq_file *m, void *v, loff_t *pos)
{
	struct tracer *t = v;

	(*pos)++;

	if (t)
		t = t->next;

	return t;
}

static void *t_start(struct seq_file *m, loff_t *pos)
{
	struct tracer *t;
	loff_t l = 0;

	mutex_lock(&trace_types_lock);
	for (t = trace_types; t && l < *pos; t = t_next(m, t, &l))
		;

	return t;
}

static void t_stop(struct seq_file *m, void *p)
{
	mutex_unlock(&trace_types_lock);
}

static int t_show(struct seq_file *m, void *v)
{
	struct tracer *t = v;

	if (!t)
		return 0;

	seq_printf(m, "%s", t->name);
	if (t->next)
		seq_putc(m, ' ');
	else
		seq_putc(m, '\n');

	return 0;
}

static const struct seq_operations show_traces_seq_ops = {
	.start		= t_start,
	.next		= t_next,
	.stop		= t_stop,
	.show		= t_show,
};

static int show_traces_open(struct inode *inode, struct file *file)
{
	if (tracing_disabled)
		return -ENODEV;

	return seq_open(file, &show_traces_seq_ops);
}

static ssize_t
tracing_write_stub(struct file *filp, const char __user *ubuf,
		   size_t count, loff_t *ppos)
{
	return count;
}

static loff_t tracing_seek(struct file *file, loff_t offset, int origin)
{
	if (file->f_mode & FMODE_READ)
		return seq_lseek(file, offset, origin);
	else
		return 0;
}

static const struct file_operations tracing_fops = {
	.open		= tracing_open,
	.read		= seq_read,
	.write		= tracing_write_stub,
	.llseek		= tracing_seek,
	.release	= tracing_release,
};

static const struct file_operations show_traces_fops = {
	.open		= show_traces_open,
	.read		= seq_read,
	.release	= seq_release,
	.llseek		= seq_lseek,
};

/*
 * Only trace on a CPU if the bitmask is set:
 */
static cpumask_var_t tracing_cpumask;

/*
 * The tracer itself will not take this lock, but still we want
 * to provide a consistent cpumask to user-space:
 */
static DEFINE_MUTEX(tracing_cpumask_update_lock);

/*
 * Temporary storage for the character representation of the
 * CPU bitmask (and one more byte for the newline):
 */
static char mask_str[NR_CPUS + 1];

static ssize_t
tracing_cpumask_read(struct file *filp, char __user *ubuf,
		     size_t count, loff_t *ppos)
{
	int len;

	mutex_lock(&tracing_cpumask_update_lock);

	len = cpumask_scnprintf(mask_str, count, tracing_cpumask);
	if (count - len < 2) {
		count = -EINVAL;
		goto out_err;
	}
	len += sprintf(mask_str + len, "\n");
	count = simple_read_from_buffer(ubuf, count, ppos, mask_str, NR_CPUS+1);

out_err:
	mutex_unlock(&tracing_cpumask_update_lock);

	return count;
}

static ssize_t
tracing_cpumask_write(struct file *filp, const char __user *ubuf,
		      size_t count, loff_t *ppos)
{
	int err, cpu;
	cpumask_var_t tracing_cpumask_new;

	if (!alloc_cpumask_var(&tracing_cpumask_new, GFP_KERNEL))
		return -ENOMEM;

	err = cpumask_parse_user(ubuf, count, tracing_cpumask_new);
	if (err)
		goto err_unlock;

	mutex_lock(&tracing_cpumask_update_lock);

	local_irq_disable();
	arch_spin_lock(&ftrace_max_lock);
	for_each_tracing_cpu(cpu) {
		/*
		 * Increase/decrease the disabled counter if we are
		 * about to flip a bit in the cpumask:
		 */
		if (cpumask_test_cpu(cpu, tracing_cpumask) &&
				!cpumask_test_cpu(cpu, tracing_cpumask_new)) {
			atomic_inc(&global_trace.data[cpu]->disabled);
		}
		if (!cpumask_test_cpu(cpu, tracing_cpumask) &&
				cpumask_test_cpu(cpu, tracing_cpumask_new)) {
			atomic_dec(&global_trace.data[cpu]->disabled);
		}
	}
	arch_spin_unlock(&ftrace_max_lock);
	local_irq_enable();

	cpumask_copy(tracing_cpumask, tracing_cpumask_new);

	mutex_unlock(&tracing_cpumask_update_lock);
	free_cpumask_var(tracing_cpumask_new);

	return count;

err_unlock:
	free_cpumask_var(tracing_cpumask_new);

	return err;
}

static const struct file_operations tracing_cpumask_fops = {
	.open		= tracing_open_generic,
	.read		= tracing_cpumask_read,
	.write		= tracing_cpumask_write,
	.llseek		= generic_file_llseek,
};

static int tracing_trace_options_show(struct seq_file *m, void *v)
{
	struct tracer_opt *trace_opts;
	u32 tracer_flags;
	int i;

	mutex_lock(&trace_types_lock);
	tracer_flags = current_trace->flags->val;
	trace_opts = current_trace->flags->opts;

	for (i = 0; trace_options[i]; i++) {
		if (trace_flags & (1 << i))
			seq_printf(m, "%s\n", trace_options[i]);
		else
			seq_printf(m, "no%s\n", trace_options[i]);
	}

	for (i = 0; trace_opts[i].name; i++) {
		if (tracer_flags & trace_opts[i].bit)
			seq_printf(m, "%s\n", trace_opts[i].name);
		else
			seq_printf(m, "no%s\n", trace_opts[i].name);
	}
	mutex_unlock(&trace_types_lock);

	return 0;
}

static int __set_tracer_option(struct tracer *trace,
			       struct tracer_flags *tracer_flags,
			       struct tracer_opt *opts, int neg)
{
	int ret;

	ret = trace->set_flag(tracer_flags->val, opts->bit, !neg);
	if (ret)
		return ret;

	if (neg)
		tracer_flags->val &= ~opts->bit;
	else
		tracer_flags->val |= opts->bit;
	return 0;
}

/* Try to assign a tracer specific option */
static int set_tracer_option(struct tracer *trace, char *cmp, int neg)
{
	struct tracer_flags *tracer_flags = trace->flags;
	struct tracer_opt *opts = NULL;
	int i;

	for (i = 0; tracer_flags->opts[i].name; i++) {
		opts = &tracer_flags->opts[i];

		if (strcmp(cmp, opts->name) == 0)
			return __set_tracer_option(trace, trace->flags,
						   opts, neg);
	}

	return -EINVAL;
}

static void set_tracer_flags(unsigned int mask, int enabled)
{
	/* do nothing if flag is already set */
	if (!!(trace_flags & mask) == !!enabled)
		return;

	if (enabled)
		trace_flags |= mask;
	else
		trace_flags &= ~mask;

	if (mask == TRACE_ITER_RECORD_CMD)
		trace_event_enable_cmd_record(enabled);

	if (mask == TRACE_ITER_OVERWRITE)
		ring_buffer_change_overwrite(global_trace.buffer, enabled);
}

static ssize_t
tracing_trace_options_write(struct file *filp, const char __user *ubuf,
			size_t cnt, loff_t *ppos)
{
	char buf[64];
	char *cmp;
	int neg = 0;
	int ret;
	int i;

	if (cnt >= sizeof(buf))
		return -EINVAL;

	if (copy_from_user(&buf, ubuf, cnt))
		return -EFAULT;

	buf[cnt] = 0;
	cmp = strstrip(buf);

	if (strncmp(cmp, "no", 2) == 0) {
		neg = 1;
		cmp += 2;
	}

	for (i = 0; trace_options[i]; i++) {
		if (strcmp(cmp, trace_options[i]) == 0) {
			set_tracer_flags(1 << i, !neg);
			break;
		}
	}

	/* If no option could be set, test the specific tracer options */
	if (!trace_options[i]) {
		mutex_lock(&trace_types_lock);
		ret = set_tracer_option(current_trace, cmp, neg);
		mutex_unlock(&trace_types_lock);
		if (ret)
			return ret;
	}

	*ppos += cnt;

	return cnt;
}

static int tracing_trace_options_open(struct inode *inode, struct file *file)
{
	if (tracing_disabled)
		return -ENODEV;
	return single_open(file, tracing_trace_options_show, NULL);
}

static const struct file_operations tracing_iter_fops = {
	.open		= tracing_trace_options_open,
	.read		= seq_read,
	.llseek		= seq_lseek,
	.release	= single_release,
	.write		= tracing_trace_options_write,
};

static const char readme_msg[] =
	"tracing mini-HOWTO:\n\n"
	"# mount -t debugfs nodev /sys/kernel/debug\n\n"
	"# cat /sys/kernel/debug/tracing/available_tracers\n"
	"wakeup preemptirqsoff preemptoff irqsoff function sched_switch nop\n\n"
	"# cat /sys/kernel/debug/tracing/current_tracer\n"
	"nop\n"
	"# echo sched_switch > /sys/kernel/debug/tracing/current_tracer\n"
	"# cat /sys/kernel/debug/tracing/current_tracer\n"
	"sched_switch\n"
	"# cat /sys/kernel/debug/tracing/trace_options\n"
	"noprint-parent nosym-offset nosym-addr noverbose\n"
	"# echo print-parent > /sys/kernel/debug/tracing/trace_options\n"
	"# echo 1 > /sys/kernel/debug/tracing/tracing_on\n"
	"# cat /sys/kernel/debug/tracing/trace > /tmp/trace.txt\n"
	"# echo 0 > /sys/kernel/debug/tracing/tracing_on\n"
;

static ssize_t
tracing_readme_read(struct file *filp, char __user *ubuf,
		       size_t cnt, loff_t *ppos)
{
	return simple_read_from_buffer(ubuf, cnt, ppos,
					readme_msg, strlen(readme_msg));
}

static const struct file_operations tracing_readme_fops = {
	.open		= tracing_open_generic,
	.read		= tracing_readme_read,
	.llseek		= generic_file_llseek,
};

static ssize_t
tracing_saved_cmdlines_read(struct file *file, char __user *ubuf,
				size_t cnt, loff_t *ppos)
{
	char *buf_comm;
	char *file_buf;
	char *buf;
	int len = 0;
	int pid;
	int i;

	file_buf = kmalloc(SAVED_CMDLINES*(16+TASK_COMM_LEN), GFP_KERNEL);
	if (!file_buf)
		return -ENOMEM;

	buf_comm = kmalloc(TASK_COMM_LEN, GFP_KERNEL);
	if (!buf_comm) {
		kfree(file_buf);
		return -ENOMEM;
	}

	buf = file_buf;

	for (i = 0; i < SAVED_CMDLINES; i++) {
		int r;

		pid = map_cmdline_to_pid[i];
		if (pid == -1 || pid == NO_CMDLINE_MAP)
			continue;

		trace_find_cmdline(pid, buf_comm);
		r = sprintf(buf, "%d %s\n", pid, buf_comm);
		buf += r;
		len += r;
	}

	len = simple_read_from_buffer(ubuf, cnt, ppos,
				      file_buf, len);

	kfree(file_buf);
	kfree(buf_comm);

	return len;
}

static const struct file_operations tracing_saved_cmdlines_fops = {
    .open       = tracing_open_generic,
    .read       = tracing_saved_cmdlines_read,
    .llseek	= generic_file_llseek,
};

static ssize_t
tracing_ctrl_read(struct file *filp, char __user *ubuf,
		  size_t cnt, loff_t *ppos)
{
	char buf[64];
	int r;

	r = sprintf(buf, "%u\n", tracer_enabled);
	return simple_read_from_buffer(ubuf, cnt, ppos, buf, r);
}

static ssize_t
tracing_ctrl_write(struct file *filp, const char __user *ubuf,
		   size_t cnt, loff_t *ppos)
{
	struct trace_array *tr = filp->private_data;
	unsigned long val;
	int ret;

	ret = kstrtoul_from_user(ubuf, cnt, 10, &val);
	if (ret)
		return ret;

	val = !!val;

	mutex_lock(&trace_types_lock);
	if (tracer_enabled ^ val) {

		/* Only need to warn if this is used to change the state */
		WARN_ONCE(1, "tracing_enabled is deprecated. Use tracing_on");

		if (val) {
			tracer_enabled = 1;
			if (current_trace->start)
				current_trace->start(tr);
			tracing_start();
		} else {
			tracer_enabled = 0;
			tracing_stop();
			if (current_trace->stop)
				current_trace->stop(tr);
		}
	}
	mutex_unlock(&trace_types_lock);

	*ppos += cnt;

	return cnt;
}

static ssize_t
tracing_set_trace_read(struct file *filp, char __user *ubuf,
		       size_t cnt, loff_t *ppos)
{
	char buf[MAX_TRACER_SIZE+2];
	int r;

	mutex_lock(&trace_types_lock);
	if (current_trace)
		r = sprintf(buf, "%s\n", current_trace->name);
	else
		r = sprintf(buf, "\n");
	mutex_unlock(&trace_types_lock);

	return simple_read_from_buffer(ubuf, cnt, ppos, buf, r);
}

int tracer_init(struct tracer *t, struct trace_array *tr)
{
	tracing_reset_online_cpus(tr);
	return t->init(tr);
}

static int __tracing_resize_ring_buffer(unsigned long size)
{
	int ret;

	/*
	 * If kernel or user changes the size of the ring buffer
	 * we use the size that was given, and we can forget about
	 * expanding it later.
	 */
	ring_buffer_expanded = 1;

	ret = ring_buffer_resize(global_trace.buffer, size);
	if (ret < 0)
		return ret;

	if (!current_trace->use_max_tr)
		goto out;

	ret = ring_buffer_resize(max_tr.buffer, size);
	if (ret < 0) {
		int r;

		r = ring_buffer_resize(global_trace.buffer,
				       global_trace.entries);
		if (r < 0) {
			/*
			 * AARGH! We are left with different
			 * size max buffer!!!!
			 * The max buffer is our "snapshot" buffer.
			 * When a tracer needs a snapshot (one of the
			 * latency tracers), it swaps the max buffer
			 * with the saved snap shot. We succeeded to
			 * update the size of the main buffer, but failed to
			 * update the size of the max buffer. But when we tried
			 * to reset the main buffer to the original size, we
			 * failed there too. This is very unlikely to
			 * happen, but if it does, warn and kill all
			 * tracing.
			 */
			WARN_ON(1);
			tracing_disabled = 1;
		}
		return ret;
	}

	max_tr.entries = size;
 out:
	global_trace.entries = size;

	return ret;
}

static ssize_t tracing_resize_ring_buffer(unsigned long size)
{
	int cpu, ret = size;

	mutex_lock(&trace_types_lock);

	tracing_stop();

	/* disable all cpu buffers */
	for_each_tracing_cpu(cpu) {
		if (global_trace.data[cpu])
			atomic_inc(&global_trace.data[cpu]->disabled);
		if (max_tr.data[cpu])
			atomic_inc(&max_tr.data[cpu]->disabled);
	}

	if (size != global_trace.entries)
		ret = __tracing_resize_ring_buffer(size);

	if (ret < 0)
		ret = -ENOMEM;

	for_each_tracing_cpu(cpu) {
		if (global_trace.data[cpu])
			atomic_dec(&global_trace.data[cpu]->disabled);
		if (max_tr.data[cpu])
			atomic_dec(&max_tr.data[cpu]->disabled);
	}

	tracing_start();
	mutex_unlock(&trace_types_lock);

	return ret;
}


/**
 * tracing_update_buffers - used by tracing facility to expand ring buffers
 *
 * To save on memory when the tracing is never used on a system with it
 * configured in. The ring buffers are set to a minimum size. But once
 * a user starts to use the tracing facility, then they need to grow
 * to their default size.
 *
 * This function is to be called when a tracer is about to be used.
 */
int tracing_update_buffers(void)
{
	int ret = 0;

	mutex_lock(&trace_types_lock);
	if (!ring_buffer_expanded)
		ret = __tracing_resize_ring_buffer(trace_buf_size);
	mutex_unlock(&trace_types_lock);

	return ret;
}

struct trace_option_dentry;

static struct trace_option_dentry *
create_trace_option_files(struct tracer *tracer);

static void
destroy_trace_option_files(struct trace_option_dentry *topts);

static int tracing_set_tracer(const char *buf)
{
	static struct trace_option_dentry *topts;
	struct trace_array *tr = &global_trace;
	struct tracer *t;
	int ret = 0;

	mutex_lock(&trace_types_lock);

	if (!ring_buffer_expanded) {
		ret = __tracing_resize_ring_buffer(trace_buf_size);
		if (ret < 0)
			goto out;
		ret = 0;
	}

	for (t = trace_types; t; t = t->next) {
		if (strcmp(t->name, buf) == 0)
			break;
	}
	if (!t) {
		ret = -EINVAL;
		goto out;
	}
	if (t == current_trace)
		goto out;

	trace_branch_disable();
	if (current_trace && current_trace->reset)
		current_trace->reset(tr);
	if (current_trace && current_trace->use_max_tr) {
		/*
		 * We don't free the ring buffer. instead, resize it because
		 * The max_tr ring buffer has some state (e.g. ring->clock) and
		 * we want preserve it.
		 */
		ring_buffer_resize(max_tr.buffer, 1);
		max_tr.entries = 1;
	}
	destroy_trace_option_files(topts);

	current_trace = t;

	topts = create_trace_option_files(current_trace);
	if (current_trace->use_max_tr) {
		ret = ring_buffer_resize(max_tr.buffer, global_trace.entries);
		if (ret < 0)
			goto out;
		max_tr.entries = global_trace.entries;
	}

	if (t->init) {
		ret = tracer_init(t, tr);
		if (ret)
			goto out;
	}

	trace_branch_enable(tr);
 out:
	mutex_unlock(&trace_types_lock);

	return ret;
}

static ssize_t
tracing_set_trace_write(struct file *filp, const char __user *ubuf,
			size_t cnt, loff_t *ppos)
{
	char buf[MAX_TRACER_SIZE+1];
	int i;
	size_t ret;
	int err;

	ret = cnt;

	if (cnt > MAX_TRACER_SIZE)
		cnt = MAX_TRACER_SIZE;

	if (copy_from_user(&buf, ubuf, cnt))
		return -EFAULT;

	buf[cnt] = 0;

	/* strip ending whitespace. */
	for (i = cnt - 1; i > 0 && isspace(buf[i]); i--)
		buf[i] = 0;

	err = tracing_set_tracer(buf);
	if (err)
		return err;

	*ppos += ret;

	return ret;
}

static ssize_t
tracing_max_lat_read(struct file *filp, char __user *ubuf,
		     size_t cnt, loff_t *ppos)
{
	unsigned long *ptr = filp->private_data;
	char buf[64];
	int r;

	r = snprintf(buf, sizeof(buf), "%ld\n",
		     *ptr == (unsigned long)-1 ? -1 : nsecs_to_usecs(*ptr));
	if (r > sizeof(buf))
		r = sizeof(buf);
	return simple_read_from_buffer(ubuf, cnt, ppos, buf, r);
}

static ssize_t
tracing_max_lat_write(struct file *filp, const char __user *ubuf,
		      size_t cnt, loff_t *ppos)
{
	unsigned long *ptr = filp->private_data;
	unsigned long val;
	int ret;

	ret = kstrtoul_from_user(ubuf, cnt, 10, &val);
	if (ret)
		return ret;

	*ptr = val * 1000;

	return cnt;
}

static int tracing_open_pipe(struct inode *inode, struct file *filp)
{
	long cpu_file = (long) inode->i_private;
	struct trace_iterator *iter;
	int ret = 0;

	if (tracing_disabled)
		return -ENODEV;

	mutex_lock(&trace_types_lock);

	/* create a buffer to store the information to pass to userspace */
	iter = kzalloc(sizeof(*iter), GFP_KERNEL);
	if (!iter) {
		ret = -ENOMEM;
		goto out;
	}

	/*
	 * We make a copy of the current tracer to avoid concurrent
	 * changes on it while we are reading.
	 */
	iter->trace = kmalloc(sizeof(*iter->trace), GFP_KERNEL);
	if (!iter->trace) {
		ret = -ENOMEM;
		goto fail;
	}
	if (current_trace)
		*iter->trace = *current_trace;

	if (!alloc_cpumask_var(&iter->started, GFP_KERNEL)) {
		ret = -ENOMEM;
		goto fail;
	}

	/* trace pipe does not show start of buffer */
	cpumask_setall(iter->started);

	if (trace_flags & TRACE_ITER_LATENCY_FMT)
		iter->iter_flags |= TRACE_FILE_LAT_FMT;

	iter->cpu_file = cpu_file;
	iter->tr = &global_trace;
	mutex_init(&iter->mutex);
	filp->private_data = iter;

	if (iter->trace->pipe_open)
		iter->trace->pipe_open(iter);

	nonseekable_open(inode, filp);
out:
	mutex_unlock(&trace_types_lock);
	return ret;

fail:
	kfree(iter->trace);
	kfree(iter);
	mutex_unlock(&trace_types_lock);
	return ret;
}

static int tracing_release_pipe(struct inode *inode, struct file *file)
{
	struct trace_iterator *iter = file->private_data;

	mutex_lock(&trace_types_lock);

	if (iter->trace->pipe_close)
		iter->trace->pipe_close(iter);

	mutex_unlock(&trace_types_lock);

	free_cpumask_var(iter->started);
	mutex_destroy(&iter->mutex);
	kfree(iter->trace);
	kfree(iter);

	return 0;
}

static unsigned int
tracing_poll_pipe(struct file *filp, poll_table *poll_table)
{
	struct trace_iterator *iter = filp->private_data;

	if (trace_flags & TRACE_ITER_BLOCK) {
		/*
		 * Always select as readable when in blocking mode
		 */
		return POLLIN | POLLRDNORM;
	} else {
		if (!trace_empty(iter))
			return POLLIN | POLLRDNORM;
		poll_wait(filp, &trace_wait, poll_table);
		if (!trace_empty(iter))
			return POLLIN | POLLRDNORM;

		return 0;
	}
}


void default_wait_pipe(struct trace_iterator *iter)
{
	DEFINE_WAIT(wait);

	prepare_to_wait(&trace_wait, &wait, TASK_INTERRUPTIBLE);

	if (trace_empty(iter))
		schedule();

	finish_wait(&trace_wait, &wait);
}

/*
 * This is a make-shift waitqueue.
 * A tracer might use this callback on some rare cases:
 *
 *  1) the current tracer might hold the runqueue lock when it wakes up
 *     a reader, hence a deadlock (sched, function, and function graph tracers)
 *  2) the function tracers, trace all functions, we don't want
 *     the overhead of calling wake_up and friends
 *     (and tracing them too)
 *
 *     Anyway, this is really very primitive wakeup.
 */
void poll_wait_pipe(struct trace_iterator *iter)
{
	set_current_state(TASK_INTERRUPTIBLE);
	/* sleep for 100 msecs, and try again. */
	schedule_timeout(HZ / 10);
}

/* Must be called with trace_types_lock mutex held. */
static int tracing_wait_pipe(struct file *filp)
{
	struct trace_iterator *iter = filp->private_data;

	while (trace_empty(iter)) {

		if ((filp->f_flags & O_NONBLOCK)) {
			return -EAGAIN;
		}

		mutex_unlock(&iter->mutex);

		iter->trace->wait_pipe(iter);

		mutex_lock(&iter->mutex);

		if (signal_pending(current))
			return -EINTR;

		/*
		 * We block until we read something and tracing is disabled.
		 * We still block if tracing is disabled, but we have never
		 * read anything. This allows a user to cat this file, and
		 * then enable tracing. But after we have read something,
		 * we give an EOF when tracing is again disabled.
		 *
		 * iter->pos will be 0 if we haven't read anything.
		 */
		if (!tracer_enabled && iter->pos)
			break;
	}

	return 1;
}

/*
 * Consumer reader.
 */
static ssize_t
tracing_read_pipe(struct file *filp, char __user *ubuf,
		  size_t cnt, loff_t *ppos)
{
	struct trace_iterator *iter = filp->private_data;
	static struct tracer *old_tracer;
	ssize_t sret;

	/* return any leftover data */
	sret = trace_seq_to_user(&iter->seq, ubuf, cnt);
	if (sret != -EBUSY)
		return sret;

	trace_seq_init(&iter->seq);

	/* copy the tracer to avoid using a global lock all around */
	mutex_lock(&trace_types_lock);
	if (unlikely(old_tracer != current_trace && current_trace)) {
		old_tracer = current_trace;
		*iter->trace = *current_trace;
	}
	mutex_unlock(&trace_types_lock);

	/*
	 * Avoid more than one consumer on a single file descriptor
	 * This is just a matter of traces coherency, the ring buffer itself
	 * is protected.
	 */
	mutex_lock(&iter->mutex);
	if (iter->trace->read) {
		sret = iter->trace->read(iter, filp, ubuf, cnt, ppos);
		if (sret)
			goto out;
	}

waitagain:
	sret = tracing_wait_pipe(filp);
	if (sret <= 0)
		goto out;

	/* stop when tracing is finished */
	if (trace_empty(iter)) {
		sret = 0;
		goto out;
	}

	if (cnt >= PAGE_SIZE)
		cnt = PAGE_SIZE - 1;

	/* reset all but tr, trace, and overruns */
	memset(&iter->seq, 0,
	       sizeof(struct trace_iterator) -
	       offsetof(struct trace_iterator, seq));
	iter->pos = -1;

	trace_event_read_lock();
	trace_access_lock(iter->cpu_file);
	while (trace_find_next_entry_inc(iter) != NULL) {
		enum print_line_t ret;
		int len = iter->seq.len;

		ret = print_trace_line(iter);
		if (ret == TRACE_TYPE_PARTIAL_LINE) {
			/* don't print partial lines */
			iter->seq.len = len;
			break;
		}
		if (ret != TRACE_TYPE_NO_CONSUME)
			trace_consume(iter);

		if (iter->seq.len >= cnt)
			break;

		/*
		 * Setting the full flag means we reached the trace_seq buffer
		 * size and we should leave by partial output condition above.
		 * One of the trace_seq_* functions is not used properly.
		 */
		WARN_ONCE(iter->seq.full, "full flag set for trace type %d",
			  iter->ent->type);
	}
	trace_access_unlock(iter->cpu_file);
	trace_event_read_unlock();

	/* Now copy what we have to the user */
	sret = trace_seq_to_user(&iter->seq, ubuf, cnt);
	if (iter->seq.readpos >= iter->seq.len)
		trace_seq_init(&iter->seq);

	/*
	 * If there was nothing to send to user, in spite of consuming trace
	 * entries, go back to wait for more entries.
	 */
	if (sret == -EBUSY)
		goto waitagain;

out:
	mutex_unlock(&iter->mutex);

	return sret;
}

static void tracing_pipe_buf_release(struct pipe_inode_info *pipe,
				     struct pipe_buffer *buf)
{
	__free_page(buf->page);
}

static void tracing_spd_release_pipe(struct splice_pipe_desc *spd,
				     unsigned int idx)
{
	__free_page(spd->pages[idx]);
}

static const struct pipe_buf_operations tracing_pipe_buf_ops = {
	.can_merge		= 0,
	.map			= generic_pipe_buf_map,
	.unmap			= generic_pipe_buf_unmap,
	.confirm		= generic_pipe_buf_confirm,
	.release		= tracing_pipe_buf_release,
	.steal			= generic_pipe_buf_steal,
	.get			= generic_pipe_buf_get,
};

static size_t
tracing_fill_pipe_page(size_t rem, struct trace_iterator *iter)
{
	size_t count;
	int ret;

	/* Seq buffer is page-sized, exactly what we need. */
	for (;;) {
		count = iter->seq.len;
		ret = print_trace_line(iter);
		count = iter->seq.len - count;
		if (rem < count) {
			rem = 0;
			iter->seq.len -= count;
			break;
		}
		if (ret == TRACE_TYPE_PARTIAL_LINE) {
			iter->seq.len -= count;
			break;
		}

		if (ret != TRACE_TYPE_NO_CONSUME)
			trace_consume(iter);
		rem -= count;
		if (!trace_find_next_entry_inc(iter))	{
			rem = 0;
			iter->ent = NULL;
			break;
		}
	}

	return rem;
}

static ssize_t tracing_splice_read_pipe(struct file *filp,
					loff_t *ppos,
					struct pipe_inode_info *pipe,
					size_t len,
					unsigned int flags)
{
	struct page *pages_def[PIPE_DEF_BUFFERS];
	struct partial_page partial_def[PIPE_DEF_BUFFERS];
	struct trace_iterator *iter = filp->private_data;
	struct splice_pipe_desc spd = {
		.pages		= pages_def,
		.partial	= partial_def,
		.nr_pages	= 0, /* This gets updated below. */
		.flags		= flags,
		.ops		= &tracing_pipe_buf_ops,
		.spd_release	= tracing_spd_release_pipe,
	};
	static struct tracer *old_tracer;
	ssize_t ret;
	size_t rem;
	unsigned int i;

	if (splice_grow_spd(pipe, &spd))
		return -ENOMEM;

	/* copy the tracer to avoid using a global lock all around */
	mutex_lock(&trace_types_lock);
	if (unlikely(old_tracer != current_trace && current_trace)) {
		old_tracer = current_trace;
		*iter->trace = *current_trace;
	}
	mutex_unlock(&trace_types_lock);

	mutex_lock(&iter->mutex);

	if (iter->trace->splice_read) {
		ret = iter->trace->splice_read(iter, filp,
					       ppos, pipe, len, flags);
		if (ret)
			goto out_err;
	}

	ret = tracing_wait_pipe(filp);
	if (ret <= 0)
		goto out_err;

	if (!iter->ent && !trace_find_next_entry_inc(iter)) {
		ret = -EFAULT;
		goto out_err;
	}

	trace_event_read_lock();
	trace_access_lock(iter->cpu_file);

	/* Fill as many pages as possible. */
	for (i = 0, rem = len; i < pipe->buffers && rem; i++) {
		spd.pages[i] = alloc_page(GFP_KERNEL);
		if (!spd.pages[i])
			break;

		rem = tracing_fill_pipe_page(rem, iter);

		/* Copy the data into the page, so we can start over. */
		ret = trace_seq_to_buffer(&iter->seq,
					  page_address(spd.pages[i]),
					  iter->seq.len);
		if (ret < 0) {
			__free_page(spd.pages[i]);
			break;
		}
		spd.partial[i].offset = 0;
		spd.partial[i].len = iter->seq.len;

		trace_seq_init(&iter->seq);
	}

	trace_access_unlock(iter->cpu_file);
	trace_event_read_unlock();
	mutex_unlock(&iter->mutex);

	spd.nr_pages = i;

	ret = splice_to_pipe(pipe, &spd);
out:
	splice_shrink_spd(pipe, &spd);
	return ret;

out_err:
	mutex_unlock(&iter->mutex);
	goto out;
}

static ssize_t
tracing_entries_read(struct file *filp, char __user *ubuf,
		     size_t cnt, loff_t *ppos)
{
	struct trace_array *tr = filp->private_data;
	char buf[96];
	int r;

	mutex_lock(&trace_types_lock);
	if (!ring_buffer_expanded)
		r = sprintf(buf, "%lu (expanded: %lu)\n",
			    tr->entries >> 10,
			    trace_buf_size >> 10);
	else
		r = sprintf(buf, "%lu\n", tr->entries >> 10);
	mutex_unlock(&trace_types_lock);

	return simple_read_from_buffer(ubuf, cnt, ppos, buf, r);
}

static ssize_t
tracing_entries_write(struct file *filp, const char __user *ubuf,
		      size_t cnt, loff_t *ppos)
{
	unsigned long val;
	int ret;

	ret = kstrtoul_from_user(ubuf, cnt, 10, &val);
	if (ret)
		return ret;

	/* must have at least 1 entry */
	if (!val)
		return -EINVAL;

	/* value is in KB */
	val <<= 10;

	ret = tracing_resize_ring_buffer(val);
	if (ret < 0)
		return ret;

	*ppos += cnt;

	return cnt;
}

static ssize_t
tracing_total_entries_read(struct file *filp, char __user *ubuf,
				size_t cnt, loff_t *ppos)
{
	struct trace_array *tr = filp->private_data;
	char buf[64];
	int r, cpu;
	unsigned long size = 0, expanded_size = 0;

	mutex_lock(&trace_types_lock);
	for_each_tracing_cpu(cpu) {
		size += tr->entries >> 10;
		if (!ring_buffer_expanded)
			expanded_size += trace_buf_size >> 10;
	}
	if (ring_buffer_expanded)
		r = sprintf(buf, "%lu\n", size);
	else
		r = sprintf(buf, "%lu (expanded: %lu)\n", size, expanded_size);
	mutex_unlock(&trace_types_lock);

	return simple_read_from_buffer(ubuf, cnt, ppos, buf, r);
}

static ssize_t
tracing_free_buffer_write(struct file *filp, const char __user *ubuf,
			  size_t cnt, loff_t *ppos)
{
	/*
	 * There is no need to read what the user has written, this function
	 * is just to make sure that there is no error when "echo" is used
	 */

	*ppos += cnt;

	return cnt;
}

static int
tracing_free_buffer_release(struct inode *inode, struct file *filp)
{
	/* disable tracing ? */
	if (trace_flags & TRACE_ITER_STOP_ON_FREE)
		tracing_off();
	/* resize the ring buffer to 0 */
	tracing_resize_ring_buffer(0);

	return 0;
}

static ssize_t
tracing_mark_write(struct file *filp, const char __user *ubuf,
					size_t cnt, loff_t *fpos)
{
	unsigned long addr = (unsigned long)ubuf;
	struct ring_buffer_event *event;
	struct ring_buffer *buffer;
	struct print_entry *entry;
	unsigned long irq_flags;
	struct page *pages[2];
	int nr_pages = 1;
	ssize_t written;
	void *page1;
	void *page2;
	int offset;
	int size;
	int len;
	int ret;

	if (tracing_disabled)
		return -EINVAL;

	if (cnt > TRACE_BUF_SIZE)
		cnt = TRACE_BUF_SIZE;

	/*
	 * Userspace is injecting traces into the kernel trace buffer.
	 * We want to be as non intrusive as possible.
	 * To do so, we do not want to allocate any special buffers
	 * or take any locks, but instead write the userspace data
	 * straight into the ring buffer.
	 *
	 * First we need to pin the userspace buffer into memory,
	 * which, most likely it is, because it just referenced it.
	 * But there's no guarantee that it is. By using get_user_pages_fast()
	 * and kmap_atomic/kunmap_atomic() we can get access to the
	 * pages directly. We then write the data directly into the
	 * ring buffer.
	 */
	BUILD_BUG_ON(TRACE_BUF_SIZE >= PAGE_SIZE);

	/* check if we cross pages */
	if ((addr & PAGE_MASK) != ((addr + cnt) & PAGE_MASK))
		nr_pages = 2;

	offset = addr & (PAGE_SIZE - 1);
	addr &= PAGE_MASK;

	ret = get_user_pages_fast(addr, nr_pages, 0, pages);
	if (ret < nr_pages) {
		while (--ret >= 0)
			put_page(pages[ret]);
		written = -EFAULT;
		goto out;
<<<<<<< HEAD
	}

	page1 = kmap_atomic(pages[0]);
	if (nr_pages == 2)
		page2 = kmap_atomic(pages[1]);

	local_save_flags(irq_flags);
	size = sizeof(*entry) + cnt + 2; /* possible \n added */
	buffer = global_trace.buffer;
	event = trace_buffer_lock_reserve(buffer, TRACE_PRINT, size,
					  irq_flags, preempt_count());
	if (!event) {
		/* Ring buffer disabled, return as if not open for write */
		written = -EBADF;
		goto out_unlock;
	}

=======
	}

	page1 = kmap_atomic(pages[0]);
	if (nr_pages == 2)
		page2 = kmap_atomic(pages[1]);

	local_save_flags(irq_flags);
	size = sizeof(*entry) + cnt + 2; /* possible \n added */
	buffer = global_trace.buffer;
	event = trace_buffer_lock_reserve(buffer, TRACE_PRINT, size,
					  irq_flags, preempt_count());
	if (!event) {
		/* Ring buffer disabled, return as if not open for write */
		written = -EBADF;
		goto out_unlock;
	}

>>>>>>> dcd6c922
	entry = ring_buffer_event_data(event);
	entry->ip = _THIS_IP_;

	if (nr_pages == 2) {
		len = PAGE_SIZE - offset;
		memcpy(&entry->buf, page1 + offset, len);
		memcpy(&entry->buf[len], page2, cnt - len);
	} else
		memcpy(&entry->buf, page1 + offset, cnt);

	if (entry->buf[cnt - 1] != '\n') {
		entry->buf[cnt] = '\n';
		entry->buf[cnt + 1] = '\0';
	} else
		entry->buf[cnt] = '\0';

	ring_buffer_unlock_commit(buffer, event);
<<<<<<< HEAD

	written = cnt;

	*fpos += written;

=======

	written = cnt;

	*fpos += written;

>>>>>>> dcd6c922
 out_unlock:
	if (nr_pages == 2)
		kunmap_atomic(page2);
	kunmap_atomic(page1);
	while (nr_pages > 0)
		put_page(pages[--nr_pages]);
 out:
	return written;
}

static int tracing_clock_show(struct seq_file *m, void *v)
{
	int i;

	for (i = 0; i < ARRAY_SIZE(trace_clocks); i++)
		seq_printf(m,
			"%s%s%s%s", i ? " " : "",
			i == trace_clock_id ? "[" : "", trace_clocks[i].name,
			i == trace_clock_id ? "]" : "");
	seq_putc(m, '\n');

	return 0;
}

static ssize_t tracing_clock_write(struct file *filp, const char __user *ubuf,
				   size_t cnt, loff_t *fpos)
{
	char buf[64];
	const char *clockstr;
	int i;

	if (cnt >= sizeof(buf))
		return -EINVAL;

	if (copy_from_user(&buf, ubuf, cnt))
		return -EFAULT;

	buf[cnt] = 0;

	clockstr = strstrip(buf);

	for (i = 0; i < ARRAY_SIZE(trace_clocks); i++) {
		if (strcmp(trace_clocks[i].name, clockstr) == 0)
			break;
	}
	if (i == ARRAY_SIZE(trace_clocks))
		return -EINVAL;

	trace_clock_id = i;

	mutex_lock(&trace_types_lock);

	ring_buffer_set_clock(global_trace.buffer, trace_clocks[i].func);
	if (max_tr.buffer)
		ring_buffer_set_clock(max_tr.buffer, trace_clocks[i].func);

	mutex_unlock(&trace_types_lock);

	*fpos += cnt;

	return cnt;
}

static int tracing_clock_open(struct inode *inode, struct file *file)
{
	if (tracing_disabled)
		return -ENODEV;
	return single_open(file, tracing_clock_show, NULL);
}

static const struct file_operations tracing_max_lat_fops = {
	.open		= tracing_open_generic,
	.read		= tracing_max_lat_read,
	.write		= tracing_max_lat_write,
	.llseek		= generic_file_llseek,
};

static const struct file_operations tracing_ctrl_fops = {
	.open		= tracing_open_generic,
	.read		= tracing_ctrl_read,
	.write		= tracing_ctrl_write,
	.llseek		= generic_file_llseek,
};

static const struct file_operations set_tracer_fops = {
	.open		= tracing_open_generic,
	.read		= tracing_set_trace_read,
	.write		= tracing_set_trace_write,
	.llseek		= generic_file_llseek,
};

static const struct file_operations tracing_pipe_fops = {
	.open		= tracing_open_pipe,
	.poll		= tracing_poll_pipe,
	.read		= tracing_read_pipe,
	.splice_read	= tracing_splice_read_pipe,
	.release	= tracing_release_pipe,
	.llseek		= no_llseek,
};

static const struct file_operations tracing_entries_fops = {
	.open		= tracing_open_generic,
	.read		= tracing_entries_read,
	.write		= tracing_entries_write,
	.llseek		= generic_file_llseek,
};

static const struct file_operations tracing_total_entries_fops = {
	.open		= tracing_open_generic,
	.read		= tracing_total_entries_read,
	.llseek		= generic_file_llseek,
};

static const struct file_operations tracing_free_buffer_fops = {
	.write		= tracing_free_buffer_write,
	.release	= tracing_free_buffer_release,
};

static const struct file_operations tracing_mark_fops = {
	.open		= tracing_open_generic,
	.write		= tracing_mark_write,
	.llseek		= generic_file_llseek,
};

static const struct file_operations trace_clock_fops = {
	.open		= tracing_clock_open,
	.read		= seq_read,
	.llseek		= seq_lseek,
	.release	= single_release,
	.write		= tracing_clock_write,
};

struct ftrace_buffer_info {
	struct trace_array	*tr;
	void			*spare;
	int			cpu;
	unsigned int		read;
};

static int tracing_buffers_open(struct inode *inode, struct file *filp)
{
	int cpu = (int)(long)inode->i_private;
	struct ftrace_buffer_info *info;

	if (tracing_disabled)
		return -ENODEV;

	info = kzalloc(sizeof(*info), GFP_KERNEL);
	if (!info)
		return -ENOMEM;

	info->tr	= &global_trace;
	info->cpu	= cpu;
	info->spare	= NULL;
	/* Force reading ring buffer for first read */
	info->read	= (unsigned int)-1;

	filp->private_data = info;

	return nonseekable_open(inode, filp);
}

static ssize_t
tracing_buffers_read(struct file *filp, char __user *ubuf,
		     size_t count, loff_t *ppos)
{
	struct ftrace_buffer_info *info = filp->private_data;
	ssize_t ret;
	size_t size;

	if (!count)
		return 0;

	if (!info->spare)
		info->spare = ring_buffer_alloc_read_page(info->tr->buffer, info->cpu);
	if (!info->spare)
		return -ENOMEM;

	/* Do we have previous read data to read? */
	if (info->read < PAGE_SIZE)
		goto read;

	trace_access_lock(info->cpu);
	ret = ring_buffer_read_page(info->tr->buffer,
				    &info->spare,
				    count,
				    info->cpu, 0);
	trace_access_unlock(info->cpu);
	if (ret < 0)
		return 0;

	info->read = 0;

read:
	size = PAGE_SIZE - info->read;
	if (size > count)
		size = count;

	ret = copy_to_user(ubuf, info->spare + info->read, size);
	if (ret == size)
		return -EFAULT;
	size -= ret;

	*ppos += size;
	info->read += size;

	return size;
}

static int tracing_buffers_release(struct inode *inode, struct file *file)
{
	struct ftrace_buffer_info *info = file->private_data;

	if (info->spare)
		ring_buffer_free_read_page(info->tr->buffer, info->spare);
	kfree(info);

	return 0;
}

struct buffer_ref {
	struct ring_buffer	*buffer;
	void			*page;
	int			ref;
};

static void buffer_pipe_buf_release(struct pipe_inode_info *pipe,
				    struct pipe_buffer *buf)
{
	struct buffer_ref *ref = (struct buffer_ref *)buf->private;

	if (--ref->ref)
		return;

	ring_buffer_free_read_page(ref->buffer, ref->page);
	kfree(ref);
	buf->private = 0;
}

static int buffer_pipe_buf_steal(struct pipe_inode_info *pipe,
				 struct pipe_buffer *buf)
{
	return 1;
}

static void buffer_pipe_buf_get(struct pipe_inode_info *pipe,
				struct pipe_buffer *buf)
{
	struct buffer_ref *ref = (struct buffer_ref *)buf->private;

	ref->ref++;
}

/* Pipe buffer operations for a buffer. */
static const struct pipe_buf_operations buffer_pipe_buf_ops = {
	.can_merge		= 0,
	.map			= generic_pipe_buf_map,
	.unmap			= generic_pipe_buf_unmap,
	.confirm		= generic_pipe_buf_confirm,
	.release		= buffer_pipe_buf_release,
	.steal			= buffer_pipe_buf_steal,
	.get			= buffer_pipe_buf_get,
};

/*
 * Callback from splice_to_pipe(), if we need to release some pages
 * at the end of the spd in case we error'ed out in filling the pipe.
 */
static void buffer_spd_release(struct splice_pipe_desc *spd, unsigned int i)
{
	struct buffer_ref *ref =
		(struct buffer_ref *)spd->partial[i].private;

	if (--ref->ref)
		return;

	ring_buffer_free_read_page(ref->buffer, ref->page);
	kfree(ref);
	spd->partial[i].private = 0;
}

static ssize_t
tracing_buffers_splice_read(struct file *file, loff_t *ppos,
			    struct pipe_inode_info *pipe, size_t len,
			    unsigned int flags)
{
	struct ftrace_buffer_info *info = file->private_data;
	struct partial_page partial_def[PIPE_DEF_BUFFERS];
	struct page *pages_def[PIPE_DEF_BUFFERS];
	struct splice_pipe_desc spd = {
		.pages		= pages_def,
		.partial	= partial_def,
		.flags		= flags,
		.ops		= &buffer_pipe_buf_ops,
		.spd_release	= buffer_spd_release,
	};
	struct buffer_ref *ref;
	int entries, size, i;
	size_t ret;

	if (splice_grow_spd(pipe, &spd))
		return -ENOMEM;

	if (*ppos & (PAGE_SIZE - 1)) {
		WARN_ONCE(1, "Ftrace: previous read must page-align\n");
		ret = -EINVAL;
		goto out;
	}

	if (len & (PAGE_SIZE - 1)) {
		WARN_ONCE(1, "Ftrace: splice_read should page-align\n");
		if (len < PAGE_SIZE) {
			ret = -EINVAL;
			goto out;
		}
		len &= PAGE_MASK;
	}

	trace_access_lock(info->cpu);
	entries = ring_buffer_entries_cpu(info->tr->buffer, info->cpu);

	for (i = 0; i < pipe->buffers && len && entries; i++, len -= PAGE_SIZE) {
		struct page *page;
		int r;

		ref = kzalloc(sizeof(*ref), GFP_KERNEL);
		if (!ref)
			break;

		ref->ref = 1;
		ref->buffer = info->tr->buffer;
		ref->page = ring_buffer_alloc_read_page(ref->buffer, info->cpu);
		if (!ref->page) {
			kfree(ref);
			break;
		}

		r = ring_buffer_read_page(ref->buffer, &ref->page,
					  len, info->cpu, 1);
		if (r < 0) {
			ring_buffer_free_read_page(ref->buffer, ref->page);
			kfree(ref);
			break;
		}

		/*
		 * zero out any left over data, this is going to
		 * user land.
		 */
		size = ring_buffer_page_len(ref->page);
		if (size < PAGE_SIZE)
			memset(ref->page + size, 0, PAGE_SIZE - size);

		page = virt_to_page(ref->page);

		spd.pages[i] = page;
		spd.partial[i].len = PAGE_SIZE;
		spd.partial[i].offset = 0;
		spd.partial[i].private = (unsigned long)ref;
		spd.nr_pages++;
		*ppos += PAGE_SIZE;

		entries = ring_buffer_entries_cpu(info->tr->buffer, info->cpu);
	}

	trace_access_unlock(info->cpu);
	spd.nr_pages = i;

	/* did we read anything? */
	if (!spd.nr_pages) {
		if (flags & SPLICE_F_NONBLOCK)
			ret = -EAGAIN;
		else
			ret = 0;
		/* TODO: block */
		goto out;
	}

	ret = splice_to_pipe(pipe, &spd);
	splice_shrink_spd(pipe, &spd);
out:
	return ret;
}

static const struct file_operations tracing_buffers_fops = {
	.open		= tracing_buffers_open,
	.read		= tracing_buffers_read,
	.release	= tracing_buffers_release,
	.splice_read	= tracing_buffers_splice_read,
	.llseek		= no_llseek,
};

static ssize_t
tracing_stats_read(struct file *filp, char __user *ubuf,
		   size_t count, loff_t *ppos)
{
	unsigned long cpu = (unsigned long)filp->private_data;
	struct trace_array *tr = &global_trace;
	struct trace_seq *s;
	unsigned long cnt;
	unsigned long long t;
	unsigned long usec_rem;

	s = kmalloc(sizeof(*s), GFP_KERNEL);
	if (!s)
		return -ENOMEM;

	trace_seq_init(s);

	cnt = ring_buffer_entries_cpu(tr->buffer, cpu);
	trace_seq_printf(s, "entries: %ld\n", cnt);

	cnt = ring_buffer_overrun_cpu(tr->buffer, cpu);
	trace_seq_printf(s, "overrun: %ld\n", cnt);

	cnt = ring_buffer_commit_overrun_cpu(tr->buffer, cpu);
	trace_seq_printf(s, "commit overrun: %ld\n", cnt);

	cnt = ring_buffer_bytes_cpu(tr->buffer, cpu);
	trace_seq_printf(s, "bytes: %ld\n", cnt);

	t = ns2usecs(ring_buffer_oldest_event_ts(tr->buffer, cpu));
	usec_rem = do_div(t, USEC_PER_SEC);
	trace_seq_printf(s, "oldest event ts: %5llu.%06lu\n", t, usec_rem);

	t = ns2usecs(ring_buffer_time_stamp(tr->buffer, cpu));
	usec_rem = do_div(t, USEC_PER_SEC);
	trace_seq_printf(s, "now ts: %5llu.%06lu\n", t, usec_rem);

	count = simple_read_from_buffer(ubuf, count, ppos, s->buffer, s->len);

	kfree(s);

	return count;
}

static const struct file_operations tracing_stats_fops = {
	.open		= tracing_open_generic,
	.read		= tracing_stats_read,
	.llseek		= generic_file_llseek,
};

#ifdef CONFIG_DYNAMIC_FTRACE

int __weak ftrace_arch_read_dyn_info(char *buf, int size)
{
	return 0;
}

static ssize_t
tracing_read_dyn_info(struct file *filp, char __user *ubuf,
		  size_t cnt, loff_t *ppos)
{
	static char ftrace_dyn_info_buffer[1024];
	static DEFINE_MUTEX(dyn_info_mutex);
	unsigned long *p = filp->private_data;
	char *buf = ftrace_dyn_info_buffer;
	int size = ARRAY_SIZE(ftrace_dyn_info_buffer);
	int r;

	mutex_lock(&dyn_info_mutex);
	r = sprintf(buf, "%ld ", *p);

	r += ftrace_arch_read_dyn_info(buf+r, (size-1)-r);
	buf[r++] = '\n';

	r = simple_read_from_buffer(ubuf, cnt, ppos, buf, r);

	mutex_unlock(&dyn_info_mutex);

	return r;
}

static const struct file_operations tracing_dyn_info_fops = {
	.open		= tracing_open_generic,
	.read		= tracing_read_dyn_info,
	.llseek		= generic_file_llseek,
};
#endif

static struct dentry *d_tracer;

struct dentry *tracing_init_dentry(void)
{
	static int once;

	if (d_tracer)
		return d_tracer;

	if (!debugfs_initialized())
		return NULL;

	d_tracer = debugfs_create_dir("tracing", NULL);

	if (!d_tracer && !once) {
		once = 1;
		pr_warning("Could not create debugfs directory 'tracing'\n");
		return NULL;
	}

	return d_tracer;
}

static struct dentry *d_percpu;

struct dentry *tracing_dentry_percpu(void)
{
	static int once;
	struct dentry *d_tracer;

	if (d_percpu)
		return d_percpu;

	d_tracer = tracing_init_dentry();

	if (!d_tracer)
		return NULL;

	d_percpu = debugfs_create_dir("per_cpu", d_tracer);

	if (!d_percpu && !once) {
		once = 1;
		pr_warning("Could not create debugfs directory 'per_cpu'\n");
		return NULL;
	}

	return d_percpu;
}

static void tracing_init_debugfs_percpu(long cpu)
{
	struct dentry *d_percpu = tracing_dentry_percpu();
	struct dentry *d_cpu;
	char cpu_dir[30]; /* 30 characters should be more than enough */

	snprintf(cpu_dir, 30, "cpu%ld", cpu);
	d_cpu = debugfs_create_dir(cpu_dir, d_percpu);
	if (!d_cpu) {
		pr_warning("Could not create debugfs '%s' entry\n", cpu_dir);
		return;
	}

	/* per cpu trace_pipe */
	trace_create_file("trace_pipe", 0444, d_cpu,
			(void *) cpu, &tracing_pipe_fops);

	/* per cpu trace */
	trace_create_file("trace", 0644, d_cpu,
			(void *) cpu, &tracing_fops);

	trace_create_file("trace_pipe_raw", 0444, d_cpu,
			(void *) cpu, &tracing_buffers_fops);

	trace_create_file("stats", 0444, d_cpu,
			(void *) cpu, &tracing_stats_fops);
}

#ifdef CONFIG_FTRACE_SELFTEST
/* Let selftest have access to static functions in this file */
#include "trace_selftest.c"
#endif

struct trace_option_dentry {
	struct tracer_opt		*opt;
	struct tracer_flags		*flags;
	struct dentry			*entry;
};

static ssize_t
trace_options_read(struct file *filp, char __user *ubuf, size_t cnt,
			loff_t *ppos)
{
	struct trace_option_dentry *topt = filp->private_data;
	char *buf;

	if (topt->flags->val & topt->opt->bit)
		buf = "1\n";
	else
		buf = "0\n";

	return simple_read_from_buffer(ubuf, cnt, ppos, buf, 2);
}

static ssize_t
trace_options_write(struct file *filp, const char __user *ubuf, size_t cnt,
			 loff_t *ppos)
{
	struct trace_option_dentry *topt = filp->private_data;
	unsigned long val;
	int ret;

	ret = kstrtoul_from_user(ubuf, cnt, 10, &val);
	if (ret)
		return ret;

	if (val != 0 && val != 1)
		return -EINVAL;

	if (!!(topt->flags->val & topt->opt->bit) != val) {
		mutex_lock(&trace_types_lock);
		ret = __set_tracer_option(current_trace, topt->flags,
					  topt->opt, !val);
		mutex_unlock(&trace_types_lock);
		if (ret)
			return ret;
	}

	*ppos += cnt;

	return cnt;
}


static const struct file_operations trace_options_fops = {
	.open = tracing_open_generic,
	.read = trace_options_read,
	.write = trace_options_write,
	.llseek	= generic_file_llseek,
};

static ssize_t
trace_options_core_read(struct file *filp, char __user *ubuf, size_t cnt,
			loff_t *ppos)
{
	long index = (long)filp->private_data;
	char *buf;

	if (trace_flags & (1 << index))
		buf = "1\n";
	else
		buf = "0\n";

	return simple_read_from_buffer(ubuf, cnt, ppos, buf, 2);
}

static ssize_t
trace_options_core_write(struct file *filp, const char __user *ubuf, size_t cnt,
			 loff_t *ppos)
{
	long index = (long)filp->private_data;
	unsigned long val;
	int ret;

	ret = kstrtoul_from_user(ubuf, cnt, 10, &val);
	if (ret)
		return ret;

	if (val != 0 && val != 1)
		return -EINVAL;
	set_tracer_flags(1 << index, val);

	*ppos += cnt;

	return cnt;
}

static const struct file_operations trace_options_core_fops = {
	.open = tracing_open_generic,
	.read = trace_options_core_read,
	.write = trace_options_core_write,
	.llseek = generic_file_llseek,
};

struct dentry *trace_create_file(const char *name,
				 umode_t mode,
				 struct dentry *parent,
				 void *data,
				 const struct file_operations *fops)
{
	struct dentry *ret;

	ret = debugfs_create_file(name, mode, parent, data, fops);
	if (!ret)
		pr_warning("Could not create debugfs '%s' entry\n", name);

	return ret;
}


static struct dentry *trace_options_init_dentry(void)
{
	struct dentry *d_tracer;
	static struct dentry *t_options;

	if (t_options)
		return t_options;

	d_tracer = tracing_init_dentry();
	if (!d_tracer)
		return NULL;

	t_options = debugfs_create_dir("options", d_tracer);
	if (!t_options) {
		pr_warning("Could not create debugfs directory 'options'\n");
		return NULL;
	}

	return t_options;
}

static void
create_trace_option_file(struct trace_option_dentry *topt,
			 struct tracer_flags *flags,
			 struct tracer_opt *opt)
{
	struct dentry *t_options;

	t_options = trace_options_init_dentry();
	if (!t_options)
		return;

	topt->flags = flags;
	topt->opt = opt;

	topt->entry = trace_create_file(opt->name, 0644, t_options, topt,
				    &trace_options_fops);

}

static struct trace_option_dentry *
create_trace_option_files(struct tracer *tracer)
{
	struct trace_option_dentry *topts;
	struct tracer_flags *flags;
	struct tracer_opt *opts;
	int cnt;

	if (!tracer)
		return NULL;

	flags = tracer->flags;

	if (!flags || !flags->opts)
		return NULL;

	opts = flags->opts;

	for (cnt = 0; opts[cnt].name; cnt++)
		;

	topts = kcalloc(cnt + 1, sizeof(*topts), GFP_KERNEL);
	if (!topts)
		return NULL;

	for (cnt = 0; opts[cnt].name; cnt++)
		create_trace_option_file(&topts[cnt], flags,
					 &opts[cnt]);

	return topts;
}

static void
destroy_trace_option_files(struct trace_option_dentry *topts)
{
	int cnt;

	if (!topts)
		return;

	for (cnt = 0; topts[cnt].opt; cnt++) {
		if (topts[cnt].entry)
			debugfs_remove(topts[cnt].entry);
	}

	kfree(topts);
}

static struct dentry *
create_trace_option_core_file(const char *option, long index)
{
	struct dentry *t_options;

	t_options = trace_options_init_dentry();
	if (!t_options)
		return NULL;

	return trace_create_file(option, 0644, t_options, (void *)index,
				    &trace_options_core_fops);
}

static __init void create_trace_options_dir(void)
{
	struct dentry *t_options;
	int i;

	t_options = trace_options_init_dentry();
	if (!t_options)
		return;

	for (i = 0; trace_options[i]; i++)
		create_trace_option_core_file(trace_options[i], i);
}

static __init int tracer_init_debugfs(void)
{
	struct dentry *d_tracer;
	int cpu;

	trace_access_lock_init();

	d_tracer = tracing_init_dentry();

	trace_create_file("tracing_enabled", 0644, d_tracer,
			&global_trace, &tracing_ctrl_fops);

	trace_create_file("trace_options", 0644, d_tracer,
			NULL, &tracing_iter_fops);

	trace_create_file("tracing_cpumask", 0644, d_tracer,
			NULL, &tracing_cpumask_fops);

	trace_create_file("trace", 0644, d_tracer,
			(void *) TRACE_PIPE_ALL_CPU, &tracing_fops);

	trace_create_file("available_tracers", 0444, d_tracer,
			&global_trace, &show_traces_fops);

	trace_create_file("current_tracer", 0644, d_tracer,
			&global_trace, &set_tracer_fops);

#ifdef CONFIG_TRACER_MAX_TRACE
	trace_create_file("tracing_max_latency", 0644, d_tracer,
			&tracing_max_latency, &tracing_max_lat_fops);
#endif

	trace_create_file("tracing_thresh", 0644, d_tracer,
			&tracing_thresh, &tracing_max_lat_fops);

	trace_create_file("README", 0444, d_tracer,
			NULL, &tracing_readme_fops);

	trace_create_file("trace_pipe", 0444, d_tracer,
			(void *) TRACE_PIPE_ALL_CPU, &tracing_pipe_fops);

	trace_create_file("buffer_size_kb", 0644, d_tracer,
			&global_trace, &tracing_entries_fops);

	trace_create_file("buffer_total_size_kb", 0444, d_tracer,
			&global_trace, &tracing_total_entries_fops);

	trace_create_file("free_buffer", 0644, d_tracer,
			&global_trace, &tracing_free_buffer_fops);

	trace_create_file("trace_marker", 0220, d_tracer,
			NULL, &tracing_mark_fops);

	trace_create_file("saved_cmdlines", 0444, d_tracer,
			NULL, &tracing_saved_cmdlines_fops);

	trace_create_file("trace_clock", 0644, d_tracer, NULL,
			  &trace_clock_fops);

#ifdef CONFIG_DYNAMIC_FTRACE
	trace_create_file("dyn_ftrace_total_info", 0444, d_tracer,
			&ftrace_update_tot_cnt, &tracing_dyn_info_fops);
#endif

	create_trace_options_dir();

	for_each_tracing_cpu(cpu)
		tracing_init_debugfs_percpu(cpu);

	return 0;
}

static int trace_panic_handler(struct notifier_block *this,
			       unsigned long event, void *unused)
{
	if (ftrace_dump_on_oops)
		ftrace_dump(ftrace_dump_on_oops);
	return NOTIFY_OK;
}

static struct notifier_block trace_panic_notifier = {
	.notifier_call  = trace_panic_handler,
	.next           = NULL,
	.priority       = 150   /* priority: INT_MAX >= x >= 0 */
};

static int trace_die_handler(struct notifier_block *self,
			     unsigned long val,
			     void *data)
{
	switch (val) {
	case DIE_OOPS:
		if (ftrace_dump_on_oops)
			ftrace_dump(ftrace_dump_on_oops);
		break;
	default:
		break;
	}
	return NOTIFY_OK;
}

static struct notifier_block trace_die_notifier = {
	.notifier_call = trace_die_handler,
	.priority = 200
};

/*
 * printk is set to max of 1024, we really don't need it that big.
 * Nothing should be printing 1000 characters anyway.
 */
#define TRACE_MAX_PRINT		1000

/*
 * Define here KERN_TRACE so that we have one place to modify
 * it if we decide to change what log level the ftrace dump
 * should be at.
 */
#define KERN_TRACE		KERN_EMERG

void
trace_printk_seq(struct trace_seq *s)
{
	/* Probably should print a warning here. */
	if (s->len >= 1000)
		s->len = 1000;

	/* should be zero ended, but we are paranoid. */
	s->buffer[s->len] = 0;

	printk(KERN_TRACE "%s", s->buffer);

	trace_seq_init(s);
}

void trace_init_global_iter(struct trace_iterator *iter)
{
	iter->tr = &global_trace;
	iter->trace = current_trace;
	iter->cpu_file = TRACE_PIPE_ALL_CPU;
}

static void
__ftrace_dump(bool disable_tracing, enum ftrace_dump_mode oops_dump_mode)
{
	static arch_spinlock_t ftrace_dump_lock =
		(arch_spinlock_t)__ARCH_SPIN_LOCK_UNLOCKED;
	/* use static because iter can be a bit big for the stack */
	static struct trace_iterator iter;
	unsigned int old_userobj;
	static int dump_ran;
	unsigned long flags;
	int cnt = 0, cpu;

	/* only one dump */
	local_irq_save(flags);
	arch_spin_lock(&ftrace_dump_lock);
	if (dump_ran)
		goto out;

	dump_ran = 1;

	tracing_off();

	/* Did function tracer already get disabled? */
	if (ftrace_is_dead()) {
		printk("# WARNING: FUNCTION TRACING IS CORRUPTED\n");
		printk("#          MAY BE MISSING FUNCTION EVENTS\n");
	}

	if (disable_tracing)
		ftrace_kill();

	trace_init_global_iter(&iter);

	for_each_tracing_cpu(cpu) {
		atomic_inc(&iter.tr->data[cpu]->disabled);
	}

	old_userobj = trace_flags & TRACE_ITER_SYM_USEROBJ;

	/* don't look at user memory in panic mode */
	trace_flags &= ~TRACE_ITER_SYM_USEROBJ;

	/* Simulate the iterator */
	iter.tr = &global_trace;
	iter.trace = current_trace;

	switch (oops_dump_mode) {
	case DUMP_ALL:
		iter.cpu_file = TRACE_PIPE_ALL_CPU;
		break;
	case DUMP_ORIG:
		iter.cpu_file = raw_smp_processor_id();
		break;
	case DUMP_NONE:
		goto out_enable;
	default:
		printk(KERN_TRACE "Bad dumping mode, switching to all CPUs dump\n");
		iter.cpu_file = TRACE_PIPE_ALL_CPU;
	}

	printk(KERN_TRACE "Dumping ftrace buffer:\n");

	/*
	 * We need to stop all tracing on all CPUS to read the
	 * the next buffer. This is a bit expensive, but is
	 * not done often. We fill all what we can read,
	 * and then release the locks again.
	 */

	while (!trace_empty(&iter)) {

		if (!cnt)
			printk(KERN_TRACE "---------------------------------\n");

		cnt++;

		/* reset all but tr, trace, and overruns */
		memset(&iter.seq, 0,
		       sizeof(struct trace_iterator) -
		       offsetof(struct trace_iterator, seq));
		iter.iter_flags |= TRACE_FILE_LAT_FMT;
		iter.pos = -1;

		if (trace_find_next_entry_inc(&iter) != NULL) {
			int ret;

			ret = print_trace_line(&iter);
			if (ret != TRACE_TYPE_NO_CONSUME)
				trace_consume(&iter);
		}

		trace_printk_seq(&iter.seq);
	}

	if (!cnt)
		printk(KERN_TRACE "   (ftrace buffer empty)\n");
	else
		printk(KERN_TRACE "---------------------------------\n");

 out_enable:
	/* Re-enable tracing if requested */
	if (!disable_tracing) {
		trace_flags |= old_userobj;

		for_each_tracing_cpu(cpu) {
			atomic_dec(&iter.tr->data[cpu]->disabled);
		}
		tracing_on();
	}

 out:
	arch_spin_unlock(&ftrace_dump_lock);
	local_irq_restore(flags);
}

/* By default: disable tracing after the dump */
void ftrace_dump(enum ftrace_dump_mode oops_dump_mode)
{
	__ftrace_dump(true, oops_dump_mode);
}
EXPORT_SYMBOL_GPL(ftrace_dump);

__init static int tracer_alloc_buffers(void)
{
	int ring_buf_size;
	enum ring_buffer_flags rb_flags;
	int i;
	int ret = -ENOMEM;


	if (!alloc_cpumask_var(&tracing_buffer_mask, GFP_KERNEL))
		goto out;

	if (!alloc_cpumask_var(&tracing_cpumask, GFP_KERNEL))
		goto out_free_buffer_mask;

	/* To save memory, keep the ring buffer size to its minimum */
	if (ring_buffer_expanded)
		ring_buf_size = trace_buf_size;
	else
		ring_buf_size = 1;

	rb_flags = trace_flags & TRACE_ITER_OVERWRITE ? RB_FL_OVERWRITE : 0;

	cpumask_copy(tracing_buffer_mask, cpu_possible_mask);
	cpumask_copy(tracing_cpumask, cpu_all_mask);

	/* TODO: make the number of buffers hot pluggable with CPUS */
	global_trace.buffer = ring_buffer_alloc(ring_buf_size, rb_flags);
	if (!global_trace.buffer) {
		printk(KERN_ERR "tracer: failed to allocate ring buffer!\n");
		WARN_ON(1);
		goto out_free_cpumask;
	}
	global_trace.entries = ring_buffer_size(global_trace.buffer);


#ifdef CONFIG_TRACER_MAX_TRACE
	max_tr.buffer = ring_buffer_alloc(1, rb_flags);
	if (!max_tr.buffer) {
		printk(KERN_ERR "tracer: failed to allocate max ring buffer!\n");
		WARN_ON(1);
		ring_buffer_free(global_trace.buffer);
		goto out_free_cpumask;
	}
	max_tr.entries = 1;
#endif

	/* Allocate the first page for all buffers */
	for_each_tracing_cpu(i) {
		global_trace.data[i] = &per_cpu(global_trace_cpu, i);
		max_tr.data[i] = &per_cpu(max_tr_data, i);
	}

	trace_init_cmdlines();

	register_tracer(&nop_trace);
	current_trace = &nop_trace;
	/* All seems OK, enable tracing */
	tracing_disabled = 0;

	atomic_notifier_chain_register(&panic_notifier_list,
				       &trace_panic_notifier);

	register_die_notifier(&trace_die_notifier);

	return 0;

out_free_cpumask:
	free_cpumask_var(tracing_cpumask);
out_free_buffer_mask:
	free_cpumask_var(tracing_buffer_mask);
out:
	return ret;
}

__init static int clear_boot_tracer(void)
{
	/*
	 * The default tracer at boot buffer is an init section.
	 * This function is called in lateinit. If we did not
	 * find the boot tracer, then clear it out, to prevent
	 * later registration from accessing the buffer that is
	 * about to be freed.
	 */
	if (!default_bootup_tracer)
		return 0;

	printk(KERN_INFO "ftrace bootup tracer '%s' not registered.\n",
	       default_bootup_tracer);
	default_bootup_tracer = NULL;

	return 0;
}

early_initcall(tracer_alloc_buffers);
fs_initcall(tracer_init_debugfs);
late_initcall(clear_boot_tracer);<|MERGE_RESOLUTION|>--- conflicted
+++ resolved
@@ -3735,7 +3735,6 @@
 			put_page(pages[ret]);
 		written = -EFAULT;
 		goto out;
-<<<<<<< HEAD
 	}
 
 	page1 = kmap_atomic(pages[0]);
@@ -3753,25 +3752,6 @@
 		goto out_unlock;
 	}
 
-=======
-	}
-
-	page1 = kmap_atomic(pages[0]);
-	if (nr_pages == 2)
-		page2 = kmap_atomic(pages[1]);
-
-	local_save_flags(irq_flags);
-	size = sizeof(*entry) + cnt + 2; /* possible \n added */
-	buffer = global_trace.buffer;
-	event = trace_buffer_lock_reserve(buffer, TRACE_PRINT, size,
-					  irq_flags, preempt_count());
-	if (!event) {
-		/* Ring buffer disabled, return as if not open for write */
-		written = -EBADF;
-		goto out_unlock;
-	}
-
->>>>>>> dcd6c922
 	entry = ring_buffer_event_data(event);
 	entry->ip = _THIS_IP_;
 
@@ -3789,19 +3769,11 @@
 		entry->buf[cnt] = '\0';
 
 	ring_buffer_unlock_commit(buffer, event);
-<<<<<<< HEAD
 
 	written = cnt;
 
 	*fpos += written;
 
-=======
-
-	written = cnt;
-
-	*fpos += written;
-
->>>>>>> dcd6c922
  out_unlock:
 	if (nr_pages == 2)
 		kunmap_atomic(page2);
