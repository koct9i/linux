--- conflicted
+++ resolved
@@ -9,11 +9,7 @@
 #include <linux/kprobes.h>
 #include "trace.h"
 
-<<<<<<< HEAD
-static char *perf_trace_buf[4];
-=======
 static char __percpu *perf_trace_buf[PERF_NR_CONTEXTS];
->>>>>>> 45f53cc9
 
 /*
  * Force it to be aligned to unsigned long to avoid misaligned accesses
