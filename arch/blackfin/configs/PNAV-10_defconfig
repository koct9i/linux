CONFIG_EXPERIMENTAL=y
CONFIG_SYSVIPC=y
CONFIG_LOG_BUF_SHIFT=14
# CONFIG_CC_OPTIMIZE_FOR_SIZE is not set
CONFIG_EMBEDDED=y
# CONFIG_SYSCTL_SYSCALL is not set
# CONFIG_ELF_CORE is not set
# CONFIG_FUTEX is not set
# CONFIG_AIO is not set
CONFIG_SLAB=y
CONFIG_MMAP_ALLOW_UNINITIALIZED=y
CONFIG_MODULES=y
CONFIG_MODULE_UNLOAD=y
# CONFIG_LBDAF is not set
# CONFIG_BLK_DEV_BSG is not set
# CONFIG_IOSCHED_DEADLINE is not set
<<<<<<< HEAD
=======
# CONFIG_IOSCHED_CFQ is not set
>>>>>>> 45f53cc9
CONFIG_PREEMPT_VOLUNTARY=y
CONFIG_BF537=y
CONFIG_IRQ_TIMER0=12
CONFIG_PNAV10=y
# CONFIG_CYCLES_CLOCKSOURCE is not set
CONFIG_IP_CHECKSUM_L1=y
CONFIG_SYSCALL_TAB_L1=y
CONFIG_CPLB_SWITCH_TAB_L1=y
CONFIG_NOMMU_INITIAL_TRIM_EXCESS=0
CONFIG_BFIN_GPTIMERS=y
CONFIG_C_CDPRIO=y
CONFIG_BANK_1=0x33B0
CONFIG_BANK_2=0x33B0
CONFIG_BANK_3=0x99B2
CONFIG_BINFMT_FLAT=y
CONFIG_BINFMT_ZFLAT=y
CONFIG_NET=y
CONFIG_PACKET=y
CONFIG_UNIX=y
CONFIG_INET=y
CONFIG_IP_PNP=y
# CONFIG_INET_XFRM_MODE_TRANSPORT is not set
# CONFIG_INET_XFRM_MODE_TUNNEL is not set
# CONFIG_INET_XFRM_MODE_BEET is not set
# CONFIG_INET_LRO is not set
# CONFIG_INET_DIAG is not set
# CONFIG_IPV6 is not set
# CONFIG_WIRELESS is not set
CONFIG_UEVENT_HELPER_PATH="/sbin/hotplug"
# CONFIG_FW_LOADER is not set
CONFIG_MTD=y
CONFIG_MTD_PARTITIONS=y
CONFIG_MTD_CHAR=m
CONFIG_MTD_BLOCK=y
CONFIG_MTD_RAM=y
CONFIG_MTD_COMPLEX_MAPPINGS=y
CONFIG_MTD_UCLINUX=y
CONFIG_MTD_NAND=y
CONFIG_BLK_DEV_RAM=y
CONFIG_NETDEVICES=y
CONFIG_NET_ETHERNET=y
CONFIG_BFIN_MAC=y
# CONFIG_BFIN_MAC_USE_L1 is not set
CONFIG_BFIN_TX_DESC_NUM=100
CONFIG_BFIN_RX_DESC_NUM=100
# CONFIG_NETDEV_1000 is not set
# CONFIG_NETDEV_10000 is not set
# CONFIG_WLAN is not set
# CONFIG_INPUT_MOUSEDEV is not set
CONFIG_INPUT_EVDEV=y
# CONFIG_INPUT_KEYBOARD is not set
# CONFIG_INPUT_MOUSE is not set
CONFIG_INPUT_TOUCHSCREEN=y
CONFIG_TOUCHSCREEN_AD7877=y
CONFIG_INPUT_MISC=y
CONFIG_INPUT_UINPUT=y
# CONFIG_SERIO is not set
# CONFIG_VT is not set
CONFIG_SERIAL_BFIN=y
CONFIG_SERIAL_BFIN_CONSOLE=y
CONFIG_SERIAL_BFIN_UART0=y
CONFIG_SERIAL_BFIN_UART1=y
# CONFIG_LEGACY_PTYS is not set
CONFIG_HW_RANDOM=y
CONFIG_I2C=y
CONFIG_I2C_CHARDEV=y
CONFIG_I2C_BLACKFIN_TWI=y
CONFIG_I2C_BLACKFIN_TWI_CLK_KHZ=100
CONFIG_SPI=y
CONFIG_SPI_BFIN=y
CONFIG_FB=y
CONFIG_FIRMWARE_EDID=y
CONFIG_BACKLIGHT_LCD_SUPPORT=y
CONFIG_LCD_CLASS_DEVICE=y
CONFIG_BACKLIGHT_CLASS_DEVICE=y
CONFIG_SOUND=y
CONFIG_SND=m
# CONFIG_SND_SUPPORT_OLD_API is not set
# CONFIG_SND_VERBOSE_PROCFS is not set
CONFIG_SOUND_PRIME=y
# CONFIG_HID is not set
CONFIG_RTC_CLASS=y
CONFIG_RTC_DRV_BFIN=y
CONFIG_EXT2_FS=y
CONFIG_EXT2_FS_XATTR=y
# CONFIG_DNOTIFY is not set
CONFIG_NFS_FS=m
CONFIG_NFS_V3=y
CONFIG_SMB_FS=m
# CONFIG_RCU_CPU_STALL_DETECTOR is not set
# CONFIG_DEBUG_HUNT_FOR_ZERO is not set
# CONFIG_DEBUG_BFIN_NO_KERN_HWTRACE is not set
# CONFIG_ACCESS_CHECK is not set
<<<<<<< HEAD
CONFIG_SECURITY=y
=======
>>>>>>> 45f53cc9
CONFIG_CRYPTO=y
# CONFIG_CRYPTO_ANSI_CPRNG is not set
CONFIG_CRC_CCITT=m<|MERGE_RESOLUTION|>--- conflicted
+++ resolved
@@ -14,10 +14,7 @@
 # CONFIG_LBDAF is not set
 # CONFIG_BLK_DEV_BSG is not set
 # CONFIG_IOSCHED_DEADLINE is not set
-<<<<<<< HEAD
-=======
 # CONFIG_IOSCHED_CFQ is not set
->>>>>>> 45f53cc9
 CONFIG_PREEMPT_VOLUNTARY=y
 CONFIG_BF537=y
 CONFIG_IRQ_TIMER0=12
@@ -111,10 +108,6 @@
 # CONFIG_DEBUG_HUNT_FOR_ZERO is not set
 # CONFIG_DEBUG_BFIN_NO_KERN_HWTRACE is not set
 # CONFIG_ACCESS_CHECK is not set
-<<<<<<< HEAD
-CONFIG_SECURITY=y
-=======
->>>>>>> 45f53cc9
 CONFIG_CRYPTO=y
 # CONFIG_CRYPTO_ANSI_CPRNG is not set
 CONFIG_CRC_CCITT=m