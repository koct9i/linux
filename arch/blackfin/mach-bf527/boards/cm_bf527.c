/*
 * Copyright 2004-2009 Analog Devices Inc.
 *           2008-2009 Bluetechnix
 *                2005 National ICT Australia (NICTA)
 *                      Aidan Williams <aidan@nicta.com.au>
 *
 * Licensed under the GPL-2 or later.
 */

#include <linux/device.h>
#include <linux/platform_device.h>
#include <linux/mtd/mtd.h>
#include <linux/mtd/partitions.h>
#include <linux/mtd/physmap.h>
#include <linux/spi/spi.h>
#include <linux/spi/flash.h>
#include <linux/etherdevice.h>
#include <linux/i2c.h>
#include <linux/irq.h>
#include <linux/interrupt.h>
#include <linux/usb/musb.h>
#include <asm/dma.h>
#include <asm/bfin5xx_spi.h>
#include <asm/reboot.h>
#include <asm/nand.h>
#include <asm/portmux.h>
#include <asm/dpmc.h>
#include <linux/spi/ad7877.h>

/*
 * Name the Board for the /proc/cpuinfo
 */
const char bfin_board_name[] = "Bluetechnix CM-BF527";

/*
 *  Driver needs to know address, irq and flag pin.
 */

#if defined(CONFIG_USB_ISP1760_HCD) || defined(CONFIG_USB_ISP1760_HCD_MODULE)
#include <linux/usb/isp1760.h>
static struct resource bfin_isp1760_resources[] = {
	[0] = {
		.start  = 0x203C0000,
		.end    = 0x203C0000 + 0x000fffff,
		.flags  = IORESOURCE_MEM,
	},
	[1] = {
		.start  = IRQ_PF7,
		.end    = IRQ_PF7,
		.flags  = IORESOURCE_IRQ,
	},
};

static struct isp1760_platform_data isp1760_priv = {
	.is_isp1761 = 0,
	.bus_width_16 = 1,
	.port1_otg = 0,
	.analog_oc = 0,
	.dack_polarity_high = 0,
	.dreq_polarity_high = 0,
};

static struct platform_device bfin_isp1760_device = {
	.name           = "isp1760",
	.id             = 0,
	.dev = {
		.platform_data = &isp1760_priv,
	},
	.num_resources  = ARRAY_SIZE(bfin_isp1760_resources),
	.resource       = bfin_isp1760_resources,
};
#endif

#if defined(CONFIG_USB_MUSB_HDRC) || defined(CONFIG_USB_MUSB_HDRC_MODULE)
static struct resource musb_resources[] = {
	[0] = {
		.start	= 0xffc03800,
		.end	= 0xffc03cff,
		.flags	= IORESOURCE_MEM,
	},
	[1] = {	/* general IRQ */
		.start	= IRQ_USB_INT0,
		.end	= IRQ_USB_INT0,
		.flags	= IORESOURCE_IRQ | IORESOURCE_IRQ_HIGHLEVEL,
		.name	= "mc"
	},
	[2] = {	/* DMA IRQ */
		.start	= IRQ_USB_DMA,
		.end	= IRQ_USB_DMA,
		.flags	= IORESOURCE_IRQ | IORESOURCE_IRQ_HIGHLEVEL,
		.name	= "dma"
	},
};

static struct musb_hdrc_config musb_config = {
	.multipoint	= 0,
	.dyn_fifo	= 0,
	.soft_con	= 1,
	.dma		= 1,
	.num_eps	= 8,
	.dma_channels	= 8,
	.gpio_vrsel	= GPIO_PF11,
	/* Some custom boards need to be active low, just set it to "0"
	 * if it is the case.
	 */
	.gpio_vrsel_active	= 1,
<<<<<<< HEAD
=======
	.clkin          = 24,           /* musb CLKIN in MHZ */
>>>>>>> 3cbea436
};

static struct musb_hdrc_platform_data musb_plat = {
#if defined(CONFIG_USB_MUSB_OTG)
	.mode		= MUSB_OTG,
#elif defined(CONFIG_USB_MUSB_HDRC_HCD)
	.mode		= MUSB_HOST,
#elif defined(CONFIG_USB_GADGET_MUSB_HDRC)
	.mode		= MUSB_PERIPHERAL,
#endif
	.config		= &musb_config,
};

static u64 musb_dmamask = ~(u32)0;

static struct platform_device musb_device = {
	.name		= "musb-blackfin",
	.id		= 0,
	.dev = {
		.dma_mask		= &musb_dmamask,
		.coherent_dma_mask	= 0xffffffff,
		.platform_data		= &musb_plat,
	},
	.num_resources	= ARRAY_SIZE(musb_resources),
	.resource	= musb_resources,
};
#endif

#if defined(CONFIG_MTD_NAND_BF5XX) || defined(CONFIG_MTD_NAND_BF5XX_MODULE)
static struct mtd_partition partition_info[] = {
	{
		.name = "linux kernel(nand)",
		.offset = 0,
		.size = 4 * 1024 * 1024,
	},
	{
		.name = "file system(nand)",
		.offset = MTDPART_OFS_APPEND,
		.size = MTDPART_SIZ_FULL,
	},
};

static struct bf5xx_nand_platform bf5xx_nand_platform = {
	.data_width = NFC_NWIDTH_8,
	.partitions = partition_info,
	.nr_partitions = ARRAY_SIZE(partition_info),
	.rd_dly = 3,
	.wr_dly = 3,
};

static struct resource bf5xx_nand_resources[] = {
	{
		.start = NFC_CTL,
		.end = NFC_DATA_RD + 2,
		.flags = IORESOURCE_MEM,
	},
	{
		.start = CH_NFC,
		.end = CH_NFC,
		.flags = IORESOURCE_IRQ,
	},
};

static struct platform_device bf5xx_nand_device = {
	.name = "bf5xx-nand",
	.id = 0,
	.num_resources = ARRAY_SIZE(bf5xx_nand_resources),
	.resource = bf5xx_nand_resources,
	.dev = {
		.platform_data = &bf5xx_nand_platform,
	},
};
#endif

#if defined(CONFIG_BFIN_CFPCMCIA) || defined(CONFIG_BFIN_CFPCMCIA_MODULE)
static struct resource bfin_pcmcia_cf_resources[] = {
	{
		.start = 0x20310000, /* IO PORT */
		.end = 0x20312000,
		.flags = IORESOURCE_MEM,
	}, {
		.start = 0x20311000, /* Attribute Memory */
		.end = 0x20311FFF,
		.flags = IORESOURCE_MEM,
	}, {
		.start = IRQ_PF4,
		.end = IRQ_PF4,
		.flags = IORESOURCE_IRQ | IORESOURCE_IRQ_LOWLEVEL,
	}, {
		.start = 6, /* Card Detect PF6 */
		.end = 6,
		.flags = IORESOURCE_IRQ,
	},
};

static struct platform_device bfin_pcmcia_cf_device = {
	.name = "bfin_cf_pcmcia",
	.id = -1,
	.num_resources = ARRAY_SIZE(bfin_pcmcia_cf_resources),
	.resource = bfin_pcmcia_cf_resources,
};
#endif

#if defined(CONFIG_RTC_DRV_BFIN) || defined(CONFIG_RTC_DRV_BFIN_MODULE)
static struct platform_device rtc_device = {
	.name = "rtc-bfin",
	.id   = -1,
};
#endif

#if defined(CONFIG_SMC91X) || defined(CONFIG_SMC91X_MODULE)
#include <linux/smc91x.h>

static struct smc91x_platdata smc91x_info = {
	.flags = SMC91X_USE_16BIT | SMC91X_NOWAIT,
	.leda = RPC_LED_100_10,
	.ledb = RPC_LED_TX_RX,
};

static struct resource smc91x_resources[] = {
	{
		.name = "smc91x-regs",
		.start = 0x20300300,
		.end = 0x20300300 + 16,
		.flags = IORESOURCE_MEM,
	}, {

		.start = IRQ_PF7,
		.end = IRQ_PF7,
		.flags = IORESOURCE_IRQ | IORESOURCE_IRQ_HIGHLEVEL,
	},
};
static struct platform_device smc91x_device = {
	.name = "smc91x",
	.id = 0,
	.num_resources = ARRAY_SIZE(smc91x_resources),
	.resource = smc91x_resources,
	.dev	= {
		.platform_data	= &smc91x_info,
	},
};
#endif

#if defined(CONFIG_DM9000) || defined(CONFIG_DM9000_MODULE)
static struct resource dm9000_resources[] = {
	[0] = {
		.start	= 0x203FB800,
		.end	= 0x203FB800 + 1,
		.flags	= IORESOURCE_MEM,
	},
	[1] = {
		.start	= 0x203FB804,
		.end	= 0x203FB804 + 1,
		.flags	= IORESOURCE_MEM,
	},
	[2] = {
		.start	= IRQ_PF9,
		.end	= IRQ_PF9,
		.flags	= (IORESOURCE_IRQ | IORESOURCE_IRQ_HIGHEDGE),
	},
};

static struct platform_device dm9000_device = {
	.name		= "dm9000",
	.id		= -1,
	.num_resources	= ARRAY_SIZE(dm9000_resources),
	.resource	= dm9000_resources,
};
#endif

#if defined(CONFIG_BFIN_MAC) || defined(CONFIG_BFIN_MAC_MODULE)
#include <linux/bfin_mac.h>
static const unsigned short bfin_mac_peripherals[] = P_RMII0;

static struct bfin_phydev_platform_data bfin_phydev_data[] = {
	{
		.addr = 1,
		.irq = IRQ_MAC_PHYINT,
	},
};

static struct bfin_mii_bus_platform_data bfin_mii_bus_data = {
	.phydev_number = 1,
	.phydev_data = bfin_phydev_data,
	.phy_mode = PHY_INTERFACE_MODE_RMII,
	.mac_peripherals = bfin_mac_peripherals,
};

static struct platform_device bfin_mii_bus = {
	.name = "bfin_mii_bus",
	.dev = {
		.platform_data = &bfin_mii_bus_data,
	}
};

static struct platform_device bfin_mac_device = {
	.name = "bfin_mac",
	.dev = {
		.platform_data = &bfin_mii_bus,
	}
};
#endif

#if defined(CONFIG_USB_NET2272) || defined(CONFIG_USB_NET2272_MODULE)
static struct resource net2272_bfin_resources[] = {
	{
		.start = 0x20300000,
		.end = 0x20300000 + 0x100,
		.flags = IORESOURCE_MEM,
	}, {
		.start = IRQ_PF7,
		.end = IRQ_PF7,
		.flags = IORESOURCE_IRQ | IORESOURCE_IRQ_HIGHLEVEL,
	},
};

static struct platform_device net2272_bfin_device = {
	.name = "net2272",
	.id = -1,
	.num_resources = ARRAY_SIZE(net2272_bfin_resources),
	.resource = net2272_bfin_resources,
};
#endif

#if defined(CONFIG_MTD_M25P80) \
	|| defined(CONFIG_MTD_M25P80_MODULE)
static struct mtd_partition bfin_spi_flash_partitions[] = {
	{
		.name = "bootloader(spi)",
		.size = 0x00040000,
		.offset = 0,
		.mask_flags = MTD_CAP_ROM
	}, {
		.name = "linux kernel(spi)",
		.size = MTDPART_SIZ_FULL,
		.offset = MTDPART_OFS_APPEND,
	}
};

static struct flash_platform_data bfin_spi_flash_data = {
	.name = "m25p80",
	.parts = bfin_spi_flash_partitions,
	.nr_parts = ARRAY_SIZE(bfin_spi_flash_partitions),
	.type = "m25p16",
};

/* SPI flash chip (m25p64) */
static struct bfin5xx_spi_chip spi_flash_chip_info = {
	.enable_dma = 0,         /* use dma transfer with this chip*/
	.bits_per_word = 8,
};
#endif

#if defined(CONFIG_BFIN_SPI_ADC) \
	|| defined(CONFIG_BFIN_SPI_ADC_MODULE)
/* SPI ADC chip */
static struct bfin5xx_spi_chip spi_adc_chip_info = {
	.enable_dma = 1,         /* use dma transfer with this chip*/
	.bits_per_word = 16,
};
#endif

#if defined(CONFIG_SND_BF5XX_SOC_AD183X) \
	|| defined(CONFIG_SND_BF5XX_SOC_AD183X_MODULE)
static struct bfin5xx_spi_chip ad1836_spi_chip_info = {
	.enable_dma = 0,
	.bits_per_word = 16,
};
#endif

#if defined(CONFIG_MMC_SPI) || defined(CONFIG_MMC_SPI_MODULE)
static struct bfin5xx_spi_chip  mmc_spi_chip_info = {
	.enable_dma = 0,
	.bits_per_word = 8,
};
#endif

#if defined(CONFIG_TOUCHSCREEN_AD7877) || defined(CONFIG_TOUCHSCREEN_AD7877_MODULE)
static struct bfin5xx_spi_chip spi_ad7877_chip_info = {
	.enable_dma = 0,
	.bits_per_word = 16,
};

static const struct ad7877_platform_data bfin_ad7877_ts_info = {
	.model			= 7877,
	.vref_delay_usecs	= 50,	/* internal, no capacitor */
	.x_plate_ohms		= 419,
	.y_plate_ohms		= 486,
	.pressure_max		= 1000,
	.pressure_min		= 0,
	.stopacq_polarity 	= 1,
	.first_conversion_delay = 3,
	.acquisition_time 	= 1,
	.averaging 		= 1,
	.pen_down_acc_interval 	= 1,
};
#endif

#if defined(CONFIG_SND_SOC_WM8731) || defined(CONFIG_SND_SOC_WM8731_MODULE) \
	 && defined(CONFIG_SND_SOC_WM8731_SPI)
static struct bfin5xx_spi_chip spi_wm8731_chip_info = {
	.enable_dma = 0,
	.bits_per_word = 16,
};
#endif

#if defined(CONFIG_SPI_SPIDEV) || defined(CONFIG_SPI_SPIDEV_MODULE)
static struct bfin5xx_spi_chip spidev_chip_info = {
	.enable_dma = 0,
	.bits_per_word = 8,
};
#endif

static struct spi_board_info bfin_spi_board_info[] __initdata = {
#if defined(CONFIG_MTD_M25P80) \
	|| defined(CONFIG_MTD_M25P80_MODULE)
	{
		/* the modalias must be the same as spi device driver name */
		.modalias = "m25p80", /* Name of spi_driver for this device */
		.max_speed_hz = 25000000,     /* max spi clock (SCK) speed in HZ */
		.bus_num = 0, /* Framework bus number */
		.chip_select = 1, /* Framework chip select. On STAMP537 it is SPISSEL1*/
		.platform_data = &bfin_spi_flash_data,
		.controller_data = &spi_flash_chip_info,
		.mode = SPI_MODE_3,
	},
#endif

#if defined(CONFIG_BFIN_SPI_ADC) \
	|| defined(CONFIG_BFIN_SPI_ADC_MODULE)
	{
		.modalias = "bfin_spi_adc", /* Name of spi_driver for this device */
		.max_speed_hz = 6250000,     /* max spi clock (SCK) speed in HZ */
		.bus_num = 0, /* Framework bus number */
		.chip_select = 1, /* Framework chip select. */
		.platform_data = NULL, /* No spi_driver specific config */
		.controller_data = &spi_adc_chip_info,
	},
#endif

#if defined(CONFIG_SND_BF5XX_SOC_AD183X) \
	|| defined(CONFIG_SND_BF5XX_SOC_AD183X_MODULE)
	{
		.modalias = "ad183x",
		.max_speed_hz = 3125000,     /* max spi clock (SCK) speed in HZ */
		.bus_num = 0,
		.chip_select = 4,
		.controller_data = &ad1836_spi_chip_info,
	},
#endif
#if defined(CONFIG_MMC_SPI) || defined(CONFIG_MMC_SPI_MODULE)
	{
		.modalias = "mmc_spi",
		.max_speed_hz = 20000000,     /* max spi clock (SCK) speed in HZ */
		.bus_num = 0,
		.chip_select = 5,
		.controller_data = &mmc_spi_chip_info,
		.mode = SPI_MODE_3,
	},
#endif
#if defined(CONFIG_TOUCHSCREEN_AD7877) || defined(CONFIG_TOUCHSCREEN_AD7877_MODULE)
	{
		.modalias		= "ad7877",
		.platform_data		= &bfin_ad7877_ts_info,
		.irq			= IRQ_PF8,
		.max_speed_hz	= 12500000,     /* max spi clock (SCK) speed in HZ */
		.bus_num	= 0,
		.chip_select  = 2,
		.controller_data = &spi_ad7877_chip_info,
	},
#endif
#if defined(CONFIG_SND_SOC_WM8731) || defined(CONFIG_SND_SOC_WM8731_MODULE) \
	 && defined(CONFIG_SND_SOC_WM8731_SPI)
	{
		.modalias	= "wm8731",
		.max_speed_hz	= 3125000,     /* max spi clock (SCK) speed in HZ */
		.bus_num	= 0,
		.chip_select    = 5,
		.controller_data = &spi_wm8731_chip_info,
		.mode = SPI_MODE_0,
	},
#endif
#if defined(CONFIG_SPI_SPIDEV) || defined(CONFIG_SPI_SPIDEV_MODULE)
	{
		.modalias = "spidev",
		.max_speed_hz = 3125000,     /* max spi clock (SCK) speed in HZ */
		.bus_num = 0,
		.chip_select = 1,
		.controller_data = &spidev_chip_info,
	},
#endif
};

#if defined(CONFIG_SPI_BFIN) || defined(CONFIG_SPI_BFIN_MODULE)
/* SPI controller data */
static struct bfin5xx_spi_master bfin_spi0_info = {
	.num_chipselect = 8,
	.enable_dma = 1,  /* master has the ability to do dma transfer */
	.pin_req = {P_SPI0_SCK, P_SPI0_MISO, P_SPI0_MOSI, 0},
};

/* SPI (0) */
static struct resource bfin_spi0_resource[] = {
	[0] = {
		.start = SPI0_REGBASE,
		.end   = SPI0_REGBASE + 0xFF,
		.flags = IORESOURCE_MEM,
		},
	[1] = {
		.start = CH_SPI,
		.end   = CH_SPI,
		.flags = IORESOURCE_DMA,
	},
	[2] = {
		.start = IRQ_SPI,
		.end   = IRQ_SPI,
		.flags = IORESOURCE_IRQ,
	},
};

static struct platform_device bfin_spi0_device = {
	.name = "bfin-spi",
	.id = 0, /* Bus number */
	.num_resources = ARRAY_SIZE(bfin_spi0_resource),
	.resource = bfin_spi0_resource,
	.dev = {
		.platform_data = &bfin_spi0_info, /* Passed to driver */
	},
};
#endif  /* spi master and devices */

#if defined(CONFIG_MTD_GPIO_ADDR) || defined(CONFIG_MTD_GPIO_ADDR_MODULE)
static struct mtd_partition cm_partitions[] = {
	{
		.name   = "bootloader(nor)",
		.size   = 0x40000,
		.offset = 0,
	}, {
		.name   = "linux kernel(nor)",
		.size   = 0x100000,
		.offset = MTDPART_OFS_APPEND,
	}, {
		.name   = "file system(nor)",
		.size   = MTDPART_SIZ_FULL,
		.offset = MTDPART_OFS_APPEND,
	}
};

static struct physmap_flash_data cm_flash_data = {
	.width    = 2,
	.parts    = cm_partitions,
	.nr_parts = ARRAY_SIZE(cm_partitions),
};

static unsigned cm_flash_gpios[] = { GPIO_PH9, GPIO_PG11 };

static struct resource cm_flash_resource[] = {
	{
		.name  = "cfi_probe",
		.start = 0x20000000,
		.end   = 0x201fffff,
		.flags = IORESOURCE_MEM,
	}, {
		.start = (unsigned long)cm_flash_gpios,
		.end   = ARRAY_SIZE(cm_flash_gpios),
		.flags = IORESOURCE_IRQ,
	}
};

static struct platform_device cm_flash_device = {
	.name          = "gpio-addr-flash",
	.id            = 0,
	.dev = {
		.platform_data = &cm_flash_data,
	},
	.num_resources = ARRAY_SIZE(cm_flash_resource),
	.resource      = cm_flash_resource,
};
#endif

#if defined(CONFIG_SERIAL_BFIN) || defined(CONFIG_SERIAL_BFIN_MODULE)
#ifdef CONFIG_SERIAL_BFIN_UART0
static struct resource bfin_uart0_resources[] = {
	{
		.start = UART0_THR,
		.end = UART0_GCTL+2,
		.flags = IORESOURCE_MEM,
	},
	{
		.start = IRQ_UART0_RX,
		.end = IRQ_UART0_RX+1,
		.flags = IORESOURCE_IRQ,
	},
	{
		.start = IRQ_UART0_ERROR,
		.end = IRQ_UART0_ERROR,
		.flags = IORESOURCE_IRQ,
	},
	{
		.start = CH_UART0_TX,
		.end = CH_UART0_TX,
		.flags = IORESOURCE_DMA,
	},
	{
		.start = CH_UART0_RX,
		.end = CH_UART0_RX,
		.flags = IORESOURCE_DMA,
	},
};

<<<<<<< HEAD
unsigned short bfin_uart0_peripherals[] = {
=======
static unsigned short bfin_uart0_peripherals[] = {
>>>>>>> 3cbea436
	P_UART0_TX, P_UART0_RX, 0
};

static struct platform_device bfin_uart0_device = {
	.name = "bfin-uart",
	.id = 0,
	.num_resources = ARRAY_SIZE(bfin_uart0_resources),
	.resource = bfin_uart0_resources,
	.dev = {
		.platform_data = &bfin_uart0_peripherals, /* Passed to driver */
	},
};
#endif
#ifdef CONFIG_SERIAL_BFIN_UART1
static struct resource bfin_uart1_resources[] = {
	{
		.start = UART1_THR,
		.end = UART1_GCTL+2,
		.flags = IORESOURCE_MEM,
	},
	{
		.start = IRQ_UART1_RX,
		.end = IRQ_UART1_RX+1,
		.flags = IORESOURCE_IRQ,
	},
	{
		.start = IRQ_UART1_ERROR,
		.end = IRQ_UART1_ERROR,
		.flags = IORESOURCE_IRQ,
	},
	{
		.start = CH_UART1_TX,
		.end = CH_UART1_TX,
		.flags = IORESOURCE_DMA,
	},
	{
		.start = CH_UART1_RX,
		.end = CH_UART1_RX,
		.flags = IORESOURCE_DMA,
	},
#ifdef CONFIG_BFIN_UART1_CTSRTS
	{	/* CTS pin */
		.start = GPIO_PF9,
		.end = GPIO_PF9,
		.flags = IORESOURCE_IO,
	},
	{	/* RTS pin */
		.start = GPIO_PF10,
		.end = GPIO_PF10,
		.flags = IORESOURCE_IO,
	},
#endif
};

<<<<<<< HEAD
unsigned short bfin_uart1_peripherals[] = {
=======
static unsigned short bfin_uart1_peripherals[] = {
>>>>>>> 3cbea436
	P_UART1_TX, P_UART1_RX, 0
};

static struct platform_device bfin_uart1_device = {
	.name = "bfin-uart",
	.id = 1,
	.num_resources = ARRAY_SIZE(bfin_uart1_resources),
	.resource = bfin_uart1_resources,
	.dev = {
		.platform_data = &bfin_uart1_peripherals, /* Passed to driver */
	},
};
#endif
#endif

#if defined(CONFIG_BFIN_SIR) || defined(CONFIG_BFIN_SIR_MODULE)
#ifdef CONFIG_BFIN_SIR0
static struct resource bfin_sir0_resources[] = {
	{
		.start = 0xFFC00400,
		.end = 0xFFC004FF,
		.flags = IORESOURCE_MEM,
	},
	{
		.start = IRQ_UART0_RX,
		.end = IRQ_UART0_RX+1,
		.flags = IORESOURCE_IRQ,
	},
	{
		.start = CH_UART0_RX,
		.end = CH_UART0_RX+1,
		.flags = IORESOURCE_DMA,
	},
};

static struct platform_device bfin_sir0_device = {
	.name = "bfin_sir",
	.id = 0,
	.num_resources = ARRAY_SIZE(bfin_sir0_resources),
	.resource = bfin_sir0_resources,
};
#endif
#ifdef CONFIG_BFIN_SIR1
static struct resource bfin_sir1_resources[] = {
	{
		.start = 0xFFC02000,
		.end = 0xFFC020FF,
		.flags = IORESOURCE_MEM,
	},
	{
		.start = IRQ_UART1_RX,
		.end = IRQ_UART1_RX+1,
		.flags = IORESOURCE_IRQ,
	},
	{
		.start = CH_UART1_RX,
		.end = CH_UART1_RX+1,
		.flags = IORESOURCE_DMA,
	},
};

static struct platform_device bfin_sir1_device = {
	.name = "bfin_sir",
	.id = 1,
	.num_resources = ARRAY_SIZE(bfin_sir1_resources),
	.resource = bfin_sir1_resources,
};
#endif
#endif

#if defined(CONFIG_I2C_BLACKFIN_TWI) || defined(CONFIG_I2C_BLACKFIN_TWI_MODULE)
static struct resource bfin_twi0_resource[] = {
	[0] = {
		.start = TWI0_REGBASE,
		.end   = TWI0_REGBASE,
		.flags = IORESOURCE_MEM,
	},
	[1] = {
		.start = IRQ_TWI,
		.end   = IRQ_TWI,
		.flags = IORESOURCE_IRQ,
	},
};

static struct platform_device i2c_bfin_twi_device = {
	.name = "i2c-bfin-twi",
	.id = 0,
	.num_resources = ARRAY_SIZE(bfin_twi0_resource),
	.resource = bfin_twi0_resource,
};
#endif

static struct i2c_board_info __initdata bfin_i2c_board_info[] = {
#if defined(CONFIG_BFIN_TWI_LCD) || defined(CONFIG_BFIN_TWI_LCD_MODULE)
	{
		I2C_BOARD_INFO("pcf8574_lcd", 0x22),
	},
#endif
#if defined(CONFIG_INPUT_PCF8574) || defined(CONFIG_INPUT_PCF8574_MODULE)
	{
		I2C_BOARD_INFO("pcf8574_keypad", 0x27),
		.irq = IRQ_PF8,
	},
#endif
#if defined(CONFIG_FB_BFIN_7393) || defined(CONFIG_FB_BFIN_7393_MODULE)
	{
		I2C_BOARD_INFO("bfin-adv7393", 0x2B),
	},
#endif
};

#if defined(CONFIG_SERIAL_BFIN_SPORT) || defined(CONFIG_SERIAL_BFIN_SPORT_MODULE)
#ifdef CONFIG_SERIAL_BFIN_SPORT0_UART
static struct resource bfin_sport0_uart_resources[] = {
	{
		.start = SPORT0_TCR1,
		.end = SPORT0_MRCS3+4,
		.flags = IORESOURCE_MEM,
	},
	{
		.start = IRQ_SPORT0_RX,
		.end = IRQ_SPORT0_RX+1,
		.flags = IORESOURCE_IRQ,
	},
	{
		.start = IRQ_SPORT0_ERROR,
		.end = IRQ_SPORT0_ERROR,
		.flags = IORESOURCE_IRQ,
	},
};

<<<<<<< HEAD
unsigned short bfin_sport0_peripherals[] = {
	P_SPORT0_TFS, P_SPORT0_DTPRI, P_SPORT0_TSCLK, P_SPORT0_RFS,
	P_SPORT0_DRPRI, P_SPORT0_RSCLK, P_SPORT0_DRSEC, P_SPORT0_DTSEC, 0
=======
static unsigned short bfin_sport0_peripherals[] = {
	P_SPORT0_TFS, P_SPORT0_DTPRI, P_SPORT0_TSCLK, P_SPORT0_RFS,
	P_SPORT0_DRPRI, P_SPORT0_RSCLK, 0
>>>>>>> 3cbea436
};

static struct platform_device bfin_sport0_uart_device = {
	.name = "bfin-sport-uart",
	.id = 0,
	.num_resources = ARRAY_SIZE(bfin_sport0_uart_resources),
	.resource = bfin_sport0_uart_resources,
	.dev = {
		.platform_data = &bfin_sport0_peripherals, /* Passed to driver */
	},
};
#endif
#ifdef CONFIG_SERIAL_BFIN_SPORT1_UART
static struct resource bfin_sport1_uart_resources[] = {
	{
		.start = SPORT1_TCR1,
		.end = SPORT1_MRCS3+4,
		.flags = IORESOURCE_MEM,
	},
	{
		.start = IRQ_SPORT1_RX,
		.end = IRQ_SPORT1_RX+1,
		.flags = IORESOURCE_IRQ,
	},
	{
		.start = IRQ_SPORT1_ERROR,
		.end = IRQ_SPORT1_ERROR,
		.flags = IORESOURCE_IRQ,
	},
};

<<<<<<< HEAD
unsigned short bfin_sport1_peripherals[] = {
	P_SPORT1_TFS, P_SPORT1_DTPRI, P_SPORT1_TSCLK, P_SPORT1_RFS,
	P_SPORT1_DRPRI, P_SPORT1_RSCLK, P_SPORT1_DRSEC, P_SPORT1_DTSEC, 0
=======
static unsigned short bfin_sport1_peripherals[] = {
	P_SPORT1_TFS, P_SPORT1_DTPRI, P_SPORT1_TSCLK, P_SPORT1_RFS,
	P_SPORT1_DRPRI, P_SPORT1_RSCLK, 0
>>>>>>> 3cbea436
};

static struct platform_device bfin_sport1_uart_device = {
	.name = "bfin-sport-uart",
	.id = 1,
	.num_resources = ARRAY_SIZE(bfin_sport1_uart_resources),
	.resource = bfin_sport1_uart_resources,
	.dev = {
		.platform_data = &bfin_sport1_peripherals, /* Passed to driver */
	},
};
#endif
#endif

#if defined(CONFIG_KEYBOARD_GPIO) || defined(CONFIG_KEYBOARD_GPIO_MODULE)
#include <linux/input.h>
#include <linux/gpio_keys.h>

static struct gpio_keys_button bfin_gpio_keys_table[] = {
	{BTN_0, GPIO_PF14, 1, "gpio-keys: BTN0"},
};

static struct gpio_keys_platform_data bfin_gpio_keys_data = {
	.buttons        = bfin_gpio_keys_table,
	.nbuttons       = ARRAY_SIZE(bfin_gpio_keys_table),
};

static struct platform_device bfin_device_gpiokeys = {
	.name      = "gpio-keys",
	.dev = {
		.platform_data = &bfin_gpio_keys_data,
	},
};
#endif

static const unsigned int cclk_vlev_datasheet[] =
{
	VRPAIR(VLEV_100, 400000000),
	VRPAIR(VLEV_105, 426000000),
	VRPAIR(VLEV_110, 500000000),
	VRPAIR(VLEV_115, 533000000),
	VRPAIR(VLEV_120, 600000000),
};

static struct bfin_dpmc_platform_data bfin_dmpc_vreg_data = {
	.tuple_tab = cclk_vlev_datasheet,
	.tabsize = ARRAY_SIZE(cclk_vlev_datasheet),
	.vr_settling_time = 25 /* us */,
};

static struct platform_device bfin_dpmc = {
	.name = "bfin dpmc",
	.dev = {
		.platform_data = &bfin_dmpc_vreg_data,
	},
};

static struct platform_device *cmbf527_devices[] __initdata = {

	&bfin_dpmc,

#if defined(CONFIG_MTD_NAND_BF5XX) || defined(CONFIG_MTD_NAND_BF5XX_MODULE)
	&bf5xx_nand_device,
#endif

#if defined(CONFIG_BFIN_CFPCMCIA) || defined(CONFIG_BFIN_CFPCMCIA_MODULE)
	&bfin_pcmcia_cf_device,
#endif

#if defined(CONFIG_RTC_DRV_BFIN) || defined(CONFIG_RTC_DRV_BFIN_MODULE)
	&rtc_device,
#endif

#if defined(CONFIG_USB_ISP1760_HCD) || defined(CONFIG_USB_ISP1760_HCD_MODULE)
	&bfin_isp1760_device,
#endif

#if defined(CONFIG_USB_MUSB_HDRC) || defined(CONFIG_USB_MUSB_HDRC_MODULE)
	&musb_device,
#endif

#if defined(CONFIG_SMC91X) || defined(CONFIG_SMC91X_MODULE)
	&smc91x_device,
#endif

#if defined(CONFIG_DM9000) || defined(CONFIG_DM9000_MODULE)
	&dm9000_device,
#endif

#if defined(CONFIG_BFIN_MAC) || defined(CONFIG_BFIN_MAC_MODULE)
	&bfin_mii_bus,
	&bfin_mac_device,
#endif

#if defined(CONFIG_USB_NET2272) || defined(CONFIG_USB_NET2272_MODULE)
	&net2272_bfin_device,
#endif

#if defined(CONFIG_SPI_BFIN) || defined(CONFIG_SPI_BFIN_MODULE)
	&bfin_spi0_device,
#endif

#if defined(CONFIG_SERIAL_BFIN) || defined(CONFIG_SERIAL_BFIN_MODULE)
#ifdef CONFIG_SERIAL_BFIN_UART0
	&bfin_uart0_device,
#endif
#ifdef CONFIG_SERIAL_BFIN_UART1
	&bfin_uart1_device,
#endif
#endif

#if defined(CONFIG_BFIN_SIR) || defined(CONFIG_BFIN_SIR_MODULE)
#ifdef CONFIG_BFIN_SIR0
	&bfin_sir0_device,
#endif
#ifdef CONFIG_BFIN_SIR1
	&bfin_sir1_device,
#endif
#endif

#if defined(CONFIG_I2C_BLACKFIN_TWI) || defined(CONFIG_I2C_BLACKFIN_TWI_MODULE)
	&i2c_bfin_twi_device,
#endif

#if defined(CONFIG_SERIAL_BFIN_SPORT) || defined(CONFIG_SERIAL_BFIN_SPORT_MODULE)
#ifdef CONFIG_SERIAL_BFIN_SPORT0_UART
	&bfin_sport0_uart_device,
#endif
#ifdef CONFIG_SERIAL_BFIN_SPORT1_UART
	&bfin_sport1_uart_device,
#endif
#endif

#if defined(CONFIG_KEYBOARD_GPIO) || defined(CONFIG_KEYBOARD_GPIO_MODULE)
	&bfin_device_gpiokeys,
#endif

#if defined(CONFIG_MTD_GPIO_ADDR) || defined(CONFIG_MTD_GPIO_ADDR_MODULE)
	&cm_flash_device,
#endif
};

static int __init cm_init(void)
{
	printk(KERN_INFO "%s(): registering device resources\n", __func__);
	i2c_register_board_info(0, bfin_i2c_board_info,
				ARRAY_SIZE(bfin_i2c_board_info));
	platform_add_devices(cmbf527_devices, ARRAY_SIZE(cmbf527_devices));
	spi_register_board_info(bfin_spi_board_info, ARRAY_SIZE(bfin_spi_board_info));
	return 0;
}

arch_initcall(cm_init);

static struct platform_device *cmbf527_early_devices[] __initdata = {
#if defined(CONFIG_SERIAL_BFIN_CONSOLE) || defined(CONFIG_EARLY_PRINTK)
#ifdef CONFIG_SERIAL_BFIN_UART0
	&bfin_uart0_device,
#endif
#ifdef CONFIG_SERIAL_BFIN_UART1
	&bfin_uart1_device,
#endif
#endif

#if defined(CONFIG_SERIAL_BFIN_SPORT_CONSOLE)
#ifdef CONFIG_SERIAL_BFIN_SPORT0_UART
	&bfin_sport0_uart_device,
#endif
#ifdef CONFIG_SERIAL_BFIN_SPORT1_UART
	&bfin_sport1_uart_device,
#endif
#endif
};

void __init native_machine_early_platform_add_devices(void)
{
	printk(KERN_INFO "register early platform devices\n");
	early_platform_add_devices(cmbf527_early_devices,
		ARRAY_SIZE(cmbf527_early_devices));
}

void native_machine_restart(char *cmd)
{
	/* workaround reboot hang when booting from SPI */
	if ((bfin_read_SYSCR() & 0x7) == 0x3)
		bfin_reset_boot_spi_cs(P_DEFAULT_BOOT_SPI_CS);
}

void bfin_get_ether_addr(char *addr)
{
	random_ether_addr(addr);
	printk(KERN_WARNING "%s:%s: Setting Ethernet MAC to a random one\n", __FILE__, __func__);
}
EXPORT_SYMBOL(bfin_get_ether_addr);<|MERGE_RESOLUTION|>--- conflicted
+++ resolved
@@ -104,10 +104,7 @@
 	 * if it is the case.
 	 */
 	.gpio_vrsel_active	= 1,
-<<<<<<< HEAD
-=======
 	.clkin          = 24,           /* musb CLKIN in MHZ */
->>>>>>> 3cbea436
 };
 
 static struct musb_hdrc_platform_data musb_plat = {
@@ -618,11 +615,7 @@
 	},
 };
 
-<<<<<<< HEAD
-unsigned short bfin_uart0_peripherals[] = {
-=======
 static unsigned short bfin_uart0_peripherals[] = {
->>>>>>> 3cbea436
 	P_UART0_TX, P_UART0_RX, 0
 };
 
@@ -677,11 +670,7 @@
 #endif
 };
 
-<<<<<<< HEAD
-unsigned short bfin_uart1_peripherals[] = {
-=======
 static unsigned short bfin_uart1_peripherals[] = {
->>>>>>> 3cbea436
 	P_UART1_TX, P_UART1_RX, 0
 };
 
@@ -813,15 +802,9 @@
 	},
 };
 
-<<<<<<< HEAD
-unsigned short bfin_sport0_peripherals[] = {
-	P_SPORT0_TFS, P_SPORT0_DTPRI, P_SPORT0_TSCLK, P_SPORT0_RFS,
-	P_SPORT0_DRPRI, P_SPORT0_RSCLK, P_SPORT0_DRSEC, P_SPORT0_DTSEC, 0
-=======
 static unsigned short bfin_sport0_peripherals[] = {
 	P_SPORT0_TFS, P_SPORT0_DTPRI, P_SPORT0_TSCLK, P_SPORT0_RFS,
 	P_SPORT0_DRPRI, P_SPORT0_RSCLK, 0
->>>>>>> 3cbea436
 };
 
 static struct platform_device bfin_sport0_uart_device = {
@@ -853,15 +836,9 @@
 	},
 };
 
-<<<<<<< HEAD
-unsigned short bfin_sport1_peripherals[] = {
-	P_SPORT1_TFS, P_SPORT1_DTPRI, P_SPORT1_TSCLK, P_SPORT1_RFS,
-	P_SPORT1_DRPRI, P_SPORT1_RSCLK, P_SPORT1_DRSEC, P_SPORT1_DTSEC, 0
-=======
 static unsigned short bfin_sport1_peripherals[] = {
 	P_SPORT1_TFS, P_SPORT1_DTPRI, P_SPORT1_TSCLK, P_SPORT1_RFS,
 	P_SPORT1_DRPRI, P_SPORT1_RSCLK, 0
->>>>>>> 3cbea436
 };
 
 static struct platform_device bfin_sport1_uart_device = {
