--- conflicted
+++ resolved
@@ -156,11 +156,7 @@
 	int volatile temp;						\
 	BUG_ON(end - start <= 0);					\
 									\
-<<<<<<< HEAD
-	__asm__ __volatile__ (" 1:	" #op " %1, r0;			\
-=======
 	__asm__ __volatile__ (" 1:	" #op "	%1, r0;			\
->>>>>>> 93929ebc
 					cmpu	%0, %1, %2;		\
 					bgtid	%0, 1b;			\
 					addk	%1, %1, %3;		\
@@ -375,15 +371,12 @@
 #ifdef ASM_LOOP
 	CACHE_ALL_LOOP2(cpuinfo.dcache_size, cpuinfo.dcache_line_length,
 					wdc.clear)
-<<<<<<< HEAD
-=======
 #else
 	for (i = 0; i < cpuinfo.dcache_size;
 		 i += cpuinfo.dcache_line_length)
 			__asm__ __volatile__ ("wdc.clear	%0, r0;" \
 					: : "r" (i));
 #endif
->>>>>>> 93929ebc
 }
 
 static void __invalidate_dcache_range_wb(unsigned long start,
