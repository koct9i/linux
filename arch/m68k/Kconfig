--- conflicted
+++ resolved
@@ -38,24 +38,15 @@
 	bool
 	default y
 
-<<<<<<< HEAD
-config GENERIC_IOMAP
-	def_bool MMU
-=======
 config GENERIC_CSUM
 	bool
->>>>>>> dcd6c922
 
 config TIME_LOW_RES
 	bool
 	default y
 
 config ARCH_USES_GETTIMEOFFSET
-<<<<<<< HEAD
-	def_bool MMU
-=======
 	def_bool MMU && !COLDFIRE
->>>>>>> dcd6c922
 
 config NO_IOPORT
 	def_bool y
@@ -96,24 +87,6 @@
 config MMU_MOTOROLA
 	bool
 
-<<<<<<< HEAD
-config MMU_SUN3
-	bool
-	depends on MMU && !MMU_MOTOROLA
-
-menu "Platform setup"
-
-source arch/m68k/Kconfig.cpu
-
-source arch/m68k/Kconfig.machine
-
-source arch/m68k/Kconfig.bus
-
-endmenu
-
-menu "Kernel Features"
-
-=======
 config MMU_COLDFIRE
 	bool
 
@@ -133,7 +106,6 @@
 
 menu "Kernel Features"
 
->>>>>>> dcd6c922
 if COLDFIRE
 source "kernel/Kconfig.preempt"
 endif
