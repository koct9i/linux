#ifndef _M68KNOMMU_CACHEFLUSH_H
#define _M68KNOMMU_CACHEFLUSH_H

/*
 * (C) Copyright 2000-2010, Greg Ungerer <gerg@snapgear.com>
 */
#include <linux/mm.h>
#include <asm/mcfsim.h>

#define flush_cache_all()			__flush_cache_all()
#define flush_cache_mm(mm)			do { } while (0)
#define flush_cache_dup_mm(mm)			do { } while (0)
#define flush_cache_range(vma, start, end)	do { } while (0)
#define flush_cache_page(vma, vmaddr)		do { } while (0)
#define flush_dcache_range(start, len)		__flush_dcache_all()
#define ARCH_IMPLEMENTS_FLUSH_DCACHE_PAGE 0
#define flush_dcache_page(page)			do { } while (0)
#define flush_dcache_mmap_lock(mapping)		do { } while (0)
#define flush_dcache_mmap_unlock(mapping)	do { } while (0)
#define flush_icache_range(start, len)		__flush_icache_all()
#define flush_icache_page(vma,pg)		do { } while (0)
#define flush_icache_user_range(vma,pg,adr,len)	do { } while (0)
#define flush_cache_vmap(start, end)		do { } while (0)
#define flush_cache_vunmap(start, end)		do { } while (0)

#define copy_to_user_page(vma, page, vaddr, dst, src, len) \
	memcpy(dst, src, len)
#define copy_from_user_page(vma, page, vaddr, dst, src, len) \
	memcpy(dst, src, len)

void mcf_cache_push(void);

static inline void __flush_cache_all(void)
{
<<<<<<< HEAD
#if defined(CONFIG_M5407) || defined(CONFIG_M548x)
	/*
	 *	Use cpushl to push and invalidate all cache lines.
	 *	Gas doesn't seem to know how to generate the ColdFire
	 *	cpushl instruction... Oh well, bit stuff it for now.
	 */
	__asm__ __volatile__ (
		"nop\n\t"
		"clrl	%%d0\n\t"
		"1:\n\t"
		"movel	%%d0,%%a0\n\t"
		"2:\n\t"
		".word	0xf468\n\t"
		"addl	#0x10,%%a0\n\t"
		"cmpl	#0x00000800,%%a0\n\t"
		"blt	2b\n\t"
		"addql	#1,%%d0\n\t"
		"cmpil	#4,%%d0\n\t"
		"bne	1b\n\t"
		"movel	#0xb6088500,%%d0\n\t"
		"movec	%%d0,%%CACR\n\t"
		: : : "d0", "a0" );
#endif /* CONFIG_M5407 */
#if defined(CONFIG_M523x) || defined(CONFIG_M527x)
	__asm__ __volatile__ (
		"movel	#0x81400100, %%d0\n\t"
		"movec	%%d0, %%CACR\n\t"
		"nop\n\t"
		: : : "d0" );
#endif /* CONFIG_M523x || CONFIG_M527x */
#if defined(CONFIG_M528x)
	__asm__ __volatile__ (
		"movel	#0x81000200, %%d0\n\t"
		"movec	%%d0, %%CACR\n\t"
		"nop\n\t"
		: : : "d0" );
#endif /* CONFIG_M528x */
#if defined(CONFIG_M5206) || defined(CONFIG_M5206e) || defined(CONFIG_M5272)
=======
#ifdef CACHE_PUSH
	mcf_cache_push();
#endif
#ifdef CACHE_INVALIDATE
>>>>>>> 3cbea436
	__asm__ __volatile__ (
		"movel	%0, %%d0\n\t"
		"movec	%%d0, %%CACR\n\t"
		"nop\n\t"
		: : "i" (CACHE_INVALIDATE) : "d0" );
#endif
}

/*
 * Some ColdFire parts implement separate instruction and data caches,
 * on those we should just flush the appropriate cache. If we don't need
 * to do any specific flushing then this will be optimized away.
 */
static inline void __flush_icache_all(void)
{
#ifdef CACHE_INVALIDATEI
	__asm__ __volatile__ (
		"movel	%0, %%d0\n\t"
		"movec	%%d0, %%CACR\n\t"
		"nop\n\t"
		: : "i" (CACHE_INVALIDATEI) : "d0" );
#endif
}

static inline void __flush_dcache_all(void)
{
#ifdef CACHE_PUSH
	mcf_cache_push();
#endif
#ifdef CACHE_INVALIDATED
	__asm__ __volatile__ (
		"movel	%0, %%d0\n\t"
		"movec	%%d0, %%CACR\n\t"
		"nop\n\t"
		: : "i" (CACHE_INVALIDATED) : "d0" );
#else
	/* Flush the wrtite buffer */
	__asm__ __volatile__ ( "nop" );
#endif
}
#endif /* _M68KNOMMU_CACHEFLUSH_H */<|MERGE_RESOLUTION|>--- conflicted
+++ resolved
@@ -32,51 +32,10 @@
 
 static inline void __flush_cache_all(void)
 {
-<<<<<<< HEAD
-#if defined(CONFIG_M5407) || defined(CONFIG_M548x)
-	/*
-	 *	Use cpushl to push and invalidate all cache lines.
-	 *	Gas doesn't seem to know how to generate the ColdFire
-	 *	cpushl instruction... Oh well, bit stuff it for now.
-	 */
-	__asm__ __volatile__ (
-		"nop\n\t"
-		"clrl	%%d0\n\t"
-		"1:\n\t"
-		"movel	%%d0,%%a0\n\t"
-		"2:\n\t"
-		".word	0xf468\n\t"
-		"addl	#0x10,%%a0\n\t"
-		"cmpl	#0x00000800,%%a0\n\t"
-		"blt	2b\n\t"
-		"addql	#1,%%d0\n\t"
-		"cmpil	#4,%%d0\n\t"
-		"bne	1b\n\t"
-		"movel	#0xb6088500,%%d0\n\t"
-		"movec	%%d0,%%CACR\n\t"
-		: : : "d0", "a0" );
-#endif /* CONFIG_M5407 */
-#if defined(CONFIG_M523x) || defined(CONFIG_M527x)
-	__asm__ __volatile__ (
-		"movel	#0x81400100, %%d0\n\t"
-		"movec	%%d0, %%CACR\n\t"
-		"nop\n\t"
-		: : : "d0" );
-#endif /* CONFIG_M523x || CONFIG_M527x */
-#if defined(CONFIG_M528x)
-	__asm__ __volatile__ (
-		"movel	#0x81000200, %%d0\n\t"
-		"movec	%%d0, %%CACR\n\t"
-		"nop\n\t"
-		: : : "d0" );
-#endif /* CONFIG_M528x */
-#if defined(CONFIG_M5206) || defined(CONFIG_M5206e) || defined(CONFIG_M5272)
-=======
 #ifdef CACHE_PUSH
 	mcf_cache_push();
 #endif
 #ifdef CACHE_INVALIDATE
->>>>>>> 3cbea436
 	__asm__ __volatile__ (
 		"movel	%0, %%d0\n\t"
 		"movec	%%d0, %%CACR\n\t"
