--- conflicted
+++ resolved
@@ -2223,10 +2223,7 @@
 config COMPAT
 	def_bool y
 	depends on IA32_EMULATION || X86_X32
-<<<<<<< HEAD
-=======
 	select ARCH_WANT_OLD_COMPAT_IPC
->>>>>>> 4bde23f8
 
 config COMPAT_FOR_U64_ALIGNMENT
 	def_bool COMPAT
