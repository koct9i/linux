--- conflicted
+++ resolved
@@ -14,11 +14,8 @@
 	__compiletime_error("Bad argument size for cmpxchg");
 extern void __xadd_wrong_size(void)
 	__compiletime_error("Bad argument size for xadd");
-<<<<<<< HEAD
-=======
 extern void __add_wrong_size(void)
 	__compiletime_error("Bad argument size for add");
->>>>>>> dcd6c922
 
 /*
  * Constants for operation sizes. On 32-bit, the 64-bit size it set to
@@ -36,8 +33,6 @@
 #define	__X86_CASE_Q	-1		/* sizeof will never return -1 */
 #endif
 
-<<<<<<< HEAD
-=======
 /* 
  * An exchange-type operation, which takes a value and a pointer, and
  * returns a the old value.
@@ -72,65 +67,13 @@
 		__ret;							\
 	})
 
->>>>>>> dcd6c922
 /*
  * Note: no "lock" prefix even on SMP: xchg always implies lock anyway.
  * Since this is generally used to protect other memory information, we
  * use "asm volatile" and "memory" clobbers to prevent gcc from moving
  * information around.
  */
-<<<<<<< HEAD
-#define __xchg(x, ptr, size)						\
-({									\
-	__typeof(*(ptr)) __x = (x);					\
-	switch (size) {							\
-	case __X86_CASE_B:						\
-	{								\
-		volatile u8 *__ptr = (volatile u8 *)(ptr);		\
-		asm volatile("xchgb %0,%1"				\
-			     : "=q" (__x), "+m" (*__ptr)		\
-			     : "0" (__x)				\
-			     : "memory");				\
-		break;							\
-	}								\
-	case __X86_CASE_W:						\
-	{								\
-		volatile u16 *__ptr = (volatile u16 *)(ptr);		\
-		asm volatile("xchgw %0,%1"				\
-			     : "=r" (__x), "+m" (*__ptr)		\
-			     : "0" (__x)				\
-			     : "memory");				\
-		break;							\
-	}								\
-	case __X86_CASE_L:						\
-	{								\
-		volatile u32 *__ptr = (volatile u32 *)(ptr);		\
-		asm volatile("xchgl %0,%1"				\
-			     : "=r" (__x), "+m" (*__ptr)		\
-			     : "0" (__x)				\
-			     : "memory");				\
-		break;							\
-	}								\
-	case __X86_CASE_Q:						\
-	{								\
-		volatile u64 *__ptr = (volatile u64 *)(ptr);		\
-		asm volatile("xchgq %0,%1"				\
-			     : "=r" (__x), "+m" (*__ptr)		\
-			     : "0" (__x)				\
-			     : "memory");				\
-		break;							\
-	}								\
-	default:							\
-		__xchg_wrong_size();					\
-	}								\
-	__x;								\
-})
-
-#define xchg(ptr, v)							\
-	__xchg((v), (ptr), sizeof(*ptr))
-=======
 #define xchg(ptr, v)	__xchg_op((ptr), (v), xchg, "")
->>>>>>> dcd6c922
 
 /*
  * Atomic compare and exchange.  Compare OLD with MEM, if identical,
@@ -211,9 +154,6 @@
 	__cmpxchg_local((ptr), (old), (new), sizeof(*ptr))
 #endif
 
-<<<<<<< HEAD
-#define __xadd(ptr, inc, lock)						\
-=======
 /*
  * xadd() adds "inc" to "*ptr" and atomically returns the previous
  * value of "*ptr".
@@ -228,34 +168,10 @@
 #define xadd_local(ptr, inc)	__xadd((ptr), (inc), "")
 
 #define __add(ptr, inc, lock)						\
->>>>>>> dcd6c922
 	({								\
 	        __typeof__ (*(ptr)) __ret = (inc);			\
 		switch (sizeof(*(ptr))) {				\
 		case __X86_CASE_B:					\
-<<<<<<< HEAD
-			asm volatile (lock "xaddb %b0, %1\n"		\
-				      : "+r" (__ret), "+m" (*(ptr))	\
-				      : : "memory", "cc");		\
-			break;						\
-		case __X86_CASE_W:					\
-			asm volatile (lock "xaddw %w0, %1\n"		\
-				      : "+r" (__ret), "+m" (*(ptr))	\
-				      : : "memory", "cc");		\
-			break;						\
-		case __X86_CASE_L:					\
-			asm volatile (lock "xaddl %0, %1\n"		\
-				      : "+r" (__ret), "+m" (*(ptr))	\
-				      : : "memory", "cc");		\
-			break;						\
-		case __X86_CASE_Q:					\
-			asm volatile (lock "xaddq %q0, %1\n"		\
-				      : "+r" (__ret), "+m" (*(ptr))	\
-				      : : "memory", "cc");		\
-			break;						\
-		default:						\
-			__xadd_wrong_size();				\
-=======
 			asm volatile (lock "addb %b1, %0\n"		\
 				      : "+m" (*(ptr)) : "ri" (inc)	\
 				      : "memory", "cc");		\
@@ -277,24 +193,11 @@
 			break;						\
 		default:						\
 			__add_wrong_size();				\
->>>>>>> dcd6c922
 		}							\
 		__ret;							\
 	})
 
 /*
-<<<<<<< HEAD
- * xadd() adds "inc" to "*ptr" and atomically returns the previous
- * value of "*ptr".
- *
- * xadd() is locked when multiple CPUs are online
- * xadd_sync() is always locked
- * xadd_local() is never locked
- */
-#define xadd(ptr, inc)		__xadd((ptr), (inc), LOCK_PREFIX)
-#define xadd_sync(ptr, inc)	__xadd((ptr), (inc), "lock; ")
-#define xadd_local(ptr, inc)	__xadd((ptr), (inc), "")
-=======
  * add_*() adds "inc" to "*ptr"
  *
  * __add() takes a lock prefix
@@ -326,6 +229,5 @@
 
 #define cmpxchg_double_local(p1, p2, o1, o2, n1, n2) \
 	__cmpxchg_double(, p1, p2, o1, o2, n1, n2)
->>>>>>> dcd6c922
 
 #endif	/* ASM_X86_CMPXCHG_H */