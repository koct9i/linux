/*
 * Machine check injection support.
 * Copyright 2008 Intel Corporation.
 *
 * This program is free software; you can redistribute it and/or
 * modify it under the terms of the GNU General Public License
 * as published by the Free Software Foundation; version 2
 * of the License.
 *
 * Authors:
 * Andi Kleen
 * Ying Huang
 */
#include <linux/uaccess.h>
#include <linux/module.h>
#include <linux/timer.h>
#include <linux/kernel.h>
#include <linux/string.h>
#include <linux/fs.h>
#include <linux/smp.h>
#include <linux/notifier.h>
#include <linux/kdebug.h>
#include <linux/cpu.h>
#include <linux/sched.h>
#include <asm/mce.h>
#include <asm/apic.h>

/* Update fake mce registers on current CPU. */
static void inject_mce(struct mce *m)
{
	struct mce *i = &per_cpu(injectm, m->extcpu);

	/* Make sure noone reads partially written injectm */
	i->finished = 0;
	mb();
	m->finished = 0;
	/* First set the fields after finished */
	i->extcpu = m->extcpu;
	mb();
	/* Now write record in order, finished last (except above) */
	memcpy(i, m, sizeof(struct mce));
	/* Finally activate it */
	mb();
	i->finished = 1;
}

static void raise_poll(struct mce *m)
{
	unsigned long flags;
	mce_banks_t b;

	memset(&b, 0xff, sizeof(mce_banks_t));
	local_irq_save(flags);
	machine_check_poll(0, &b);
	local_irq_restore(flags);
	m->finished = 0;
}

static void raise_exception(struct mce *m, struct pt_regs *pregs)
{
	struct pt_regs regs;
	unsigned long flags;

	if (!pregs) {
		memset(&regs, 0, sizeof(struct pt_regs));
		regs.ip = m->ip;
		regs.cs = m->cs;
		pregs = &regs;
	}
	/* in mcheck exeception handler, irq will be disabled */
	local_irq_save(flags);
	do_machine_check(pregs, 0);
	local_irq_restore(flags);
	m->finished = 0;
}

static cpumask_t mce_inject_cpumask;

static int mce_raise_notify(struct notifier_block *self,
			    unsigned long val, void *data)
{
	struct die_args *args = (struct die_args *)data;
	int cpu = smp_processor_id();
	struct mce *m = &__get_cpu_var(injectm);
	if (val != DIE_NMI_IPI || !cpu_isset(cpu, mce_inject_cpumask))
		return NOTIFY_DONE;
	cpu_clear(cpu, mce_inject_cpumask);
	if (m->inject_flags & MCJ_EXCEPTION)
		raise_exception(m, args->regs);
	else if (m->status)
		raise_poll(m);
	return NOTIFY_STOP;
}

static struct notifier_block mce_raise_nb = {
	.notifier_call = mce_raise_notify,
	.priority = 1000,
};

/* Inject mce on current CPU */
<<<<<<< HEAD
static int raise_local(struct mce *m)
{
=======
static int raise_local(void)
{
	struct mce *m = &__get_cpu_var(injectm);
>>>>>>> 71623855
	int context = MCJ_CTX(m->inject_flags);
	int ret = 0;
	int cpu = m->extcpu;

	if (m->inject_flags & MCJ_EXCEPTION) {
		printk(KERN_INFO "Triggering MCE exception on CPU %d\n", cpu);
		switch (context) {
		case MCJ_CTX_IRQ:
			/*
			 * Could do more to fake interrupts like
			 * calling irq_enter, but the necessary
			 * machinery isn't exported currently.
			 */
			/*FALL THROUGH*/
		case MCJ_CTX_PROCESS:
			raise_exception(m, NULL);
			break;
		default:
			printk(KERN_INFO "Invalid MCE context\n");
			ret = -EINVAL;
		}
		printk(KERN_INFO "MCE exception done on CPU %d\n", cpu);
	} else if (m->status) {
		printk(KERN_INFO "Starting machine check poll CPU %d\n", cpu);
		raise_poll(m);
		mce_notify_irq();
		printk(KERN_INFO "Machine check poll done on CPU %d\n", cpu);
	} else
		m->finished = 0;

	return ret;
}

static void raise_mce(struct mce *m)
{
	int context = MCJ_CTX(m->inject_flags);

	inject_mce(m);

	if (context == MCJ_CTX_RANDOM)
		return;

#ifdef CONFIG_X86_LOCAL_APIC
	if (m->inject_flags & MCJ_NMI_BROADCAST) {
		unsigned long start;
		int cpu;
		get_online_cpus();
		mce_inject_cpumask = cpu_online_map;
		cpu_clear(get_cpu(), mce_inject_cpumask);
		for_each_online_cpu(cpu) {
			struct mce *mcpu = &per_cpu(injectm, cpu);
			if (!mcpu->finished ||
			    MCJ_CTX(mcpu->inject_flags) != MCJ_CTX_RANDOM)
				cpu_clear(cpu, mce_inject_cpumask);
		}
		if (!cpus_empty(mce_inject_cpumask))
			apic->send_IPI_mask(&mce_inject_cpumask, NMI_VECTOR);
		start = jiffies;
		while (!cpus_empty(mce_inject_cpumask)) {
			if (!time_before(jiffies, start + 2*HZ)) {
				printk(KERN_ERR
				"Timeout waiting for mce inject NMI %lx\n",
					*cpus_addr(mce_inject_cpumask));
				break;
			}
			cpu_relax();
		}
<<<<<<< HEAD
		raise_local(m);
=======
		raise_local();
>>>>>>> 71623855
		put_cpu();
		put_online_cpus();
	} else
#endif
<<<<<<< HEAD
		raise_local(m);
=======
		raise_local();
>>>>>>> 71623855
}

/* Error injection interface */
static ssize_t mce_write(struct file *filp, const char __user *ubuf,
			 size_t usize, loff_t *off)
{
	struct mce m;

	if (!capable(CAP_SYS_ADMIN))
		return -EPERM;
	/*
	 * There are some cases where real MSR reads could slip
	 * through.
	 */
	if (!boot_cpu_has(X86_FEATURE_MCE) || !boot_cpu_has(X86_FEATURE_MCA))
		return -EIO;

	if ((unsigned long)usize > sizeof(struct mce))
		usize = sizeof(struct mce);
	if (copy_from_user(&m, ubuf, usize))
		return -EFAULT;

	if (m.extcpu >= num_possible_cpus() || !cpu_online(m.extcpu))
		return -EINVAL;

	/*
	 * Need to give user space some time to set everything up,
	 * so do it a jiffie or two later everywhere.
	 */
	schedule_timeout(2);
	raise_mce(&m);
	return usize;
}

static int inject_init(void)
{
	printk(KERN_INFO "Machine check injector initialized\n");
	mce_chrdev_ops.write = mce_write;
	register_die_notifier(&mce_raise_nb);
	return 0;
}

module_init(inject_init);
/*
 * Cannot tolerate unloading currently because we cannot
 * guarantee all openers of mce_chrdev will get a reference to us.
 */
MODULE_LICENSE("GPL");<|MERGE_RESOLUTION|>--- conflicted
+++ resolved
@@ -98,14 +98,9 @@
 };
 
 /* Inject mce on current CPU */
-<<<<<<< HEAD
-static int raise_local(struct mce *m)
-{
-=======
 static int raise_local(void)
 {
 	struct mce *m = &__get_cpu_var(injectm);
->>>>>>> 71623855
 	int context = MCJ_CTX(m->inject_flags);
 	int ret = 0;
 	int cpu = m->extcpu;
@@ -173,20 +168,12 @@
 			}
 			cpu_relax();
 		}
-<<<<<<< HEAD
-		raise_local(m);
-=======
 		raise_local();
->>>>>>> 71623855
 		put_cpu();
 		put_online_cpus();
 	} else
 #endif
-<<<<<<< HEAD
-		raise_local(m);
-=======
 		raise_local();
->>>>>>> 71623855
 }
 
 /* Error injection interface */
