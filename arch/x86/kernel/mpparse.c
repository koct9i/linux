--- conflicted
+++ resolved
@@ -118,26 +118,8 @@
 
 static void __init MP_ioapic_info(struct mpc_ioapic *m)
 {
-<<<<<<< HEAD
-	if (!(m->flags & MPC_APIC_USABLE))
-		return;
-
-	printk(KERN_INFO "I/O APIC #%d Version %d at 0x%X.\n",
-	       m->apicid, m->apicver, m->apicaddr);
-
-	mp_register_ioapic(m->apicid, m->apicaddr, gsi_top);
-}
-
-static void print_MP_intsrc_info(struct mpc_intsrc *m)
-{
-	apic_printk(APIC_VERBOSE, "Int: type %d, pol %d, trig %d, bus %02x,"
-		" IRQ %02x, APIC ID %x, APIC INT %02x\n",
-		m->irqtype, m->irqflag & 3, (m->irqflag >> 2) & 3, m->srcbus,
-		m->srcbusirq, m->dstapic, m->dstirq);
-=======
 	if (m->flags & MPC_APIC_USABLE)
 		mp_register_ioapic(m->apicid, m->apicaddr, gsi_top);
->>>>>>> 3cbea436
 }
 
 static void __init print_mp_irq_info(struct mpc_intsrc *mp_irq)
@@ -217,18 +199,6 @@
 
 void __init default_smp_read_mpc_oem(struct mpc_table *mpc) { }
 
-static void __init smp_register_lapic_address(unsigned long address)
-{
-	mp_lapic_addr = address;
-
-	set_fixmap_nocache(FIX_APIC_BASE, address);
-	if (boot_cpu_physical_apicid == -1U) {
-		boot_cpu_physical_apicid  = read_apic_id();
-		apic_version[boot_cpu_physical_apicid] =
-			 GET_APIC_VERSION(apic_read(APIC_LVR));
-	}
-}
-
 static int __init smp_read_mpc(struct mpc_table *mpc, unsigned early)
 {
 	char str[16];
@@ -249,10 +219,6 @@
 
 	if (early)
 		return 1;
-
-	/* Initialize the lapic mapping */
-	if (!acpi_lapic)
-		smp_register_lapic_address(mpc->lapic);
 
 	if (mpc->oemptr)
 		x86_init.mpparse.smp_read_mpc_oem(mpc);
