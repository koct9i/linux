/*
 *	Copyright (C) 1992, 1998 Linus Torvalds, Ingo Molnar
 *
 * This file contains the lowest level x86_64-specific interrupt
 * entry and irq statistics code. All the remaining irq logic is
 * done by the generic kernel/irq/ code and in the
 * x86_64-specific irq controller code. (e.g. i8259.c and
 * io_apic.c.)
 */

#include <linux/kernel_stat.h>
#include <linux/interrupt.h>
#include <linux/seq_file.h>
#include <linux/module.h>
#include <linux/delay.h>
#include <linux/ftrace.h>
#include <linux/uaccess.h>
#include <linux/smp.h>
#include <asm/io_apic.h>
#include <asm/idle.h>
#include <asm/apic.h>

DEFINE_PER_CPU_SHARED_ALIGNED(irq_cpustat_t, irq_stat);
EXPORT_PER_CPU_SYMBOL(irq_stat);

DEFINE_PER_CPU(struct pt_regs *, irq_regs);
EXPORT_PER_CPU_SYMBOL(irq_regs);

int sysctl_panic_on_stackoverflow;

/*
 * Probabilistic stack overflow check:
 *
 * Only check the stack in process context, because everything else
 * runs on the big interrupt stacks. Checking reliably is too expensive,
 * so we just check from interrupts.
 */
static inline void stack_overflow_check(struct pt_regs *regs)
{
#ifdef CONFIG_DEBUG_STACKOVERFLOW
#define STACK_TOP_MARGIN	128
	struct orig_ist *oist;
	u64 irq_stack_top, irq_stack_bottom;
	u64 estack_top, estack_bottom;
	u64 curbase = (u64)task_stack_page(current);

	if (user_mode_vm(regs))
		return;

<<<<<<< HEAD
	WARN_ONCE(regs->sp >= curbase &&
		  regs->sp <= curbase + THREAD_SIZE &&
		  regs->sp <  curbase + sizeof(struct thread_info) +
					sizeof(struct pt_regs) + 128,
=======
	if (regs->sp >= curbase + sizeof(struct thread_info) +
				  sizeof(struct pt_regs) + STACK_TOP_MARGIN &&
	    regs->sp <= curbase + THREAD_SIZE)
		return;

	irq_stack_top = (u64)__get_cpu_var(irq_stack_union.irq_stack) +
			STACK_TOP_MARGIN;
	irq_stack_bottom = (u64)__get_cpu_var(irq_stack_ptr);
	if (regs->sp >= irq_stack_top && regs->sp <= irq_stack_bottom)
		return;

	oist = &__get_cpu_var(orig_ist);
	estack_top = (u64)oist->ist[0] - EXCEPTION_STKSZ + STACK_TOP_MARGIN;
	estack_bottom = (u64)oist->ist[N_EXCEPTION_STACKS - 1];
	if (regs->sp >= estack_top && regs->sp <= estack_bottom)
		return;

	WARN_ONCE(1, "do_IRQ(): %s has overflown the kernel stack (cur:%Lx,sp:%lx,irq stk top-bottom:%Lx-%Lx,exception stk top-bottom:%Lx-%Lx)\n",
		current->comm, curbase, regs->sp,
		irq_stack_top, irq_stack_bottom,
		estack_top, estack_bottom);
>>>>>>> dcd6c922

	if (sysctl_panic_on_stackoverflow)
		panic("low stack detected by irq handler - check messages\n");
#endif
}

bool handle_irq(unsigned irq, struct pt_regs *regs)
{
	struct irq_desc *desc;

	stack_overflow_check(regs);

	desc = irq_to_desc(irq);
	if (unlikely(!desc))
		return false;

	generic_handle_irq_desc(irq, desc);
	return true;
}


extern void call_softirq(void);

asmlinkage void do_softirq(void)
{
	__u32 pending;
	unsigned long flags;

	if (in_interrupt())
		return;

	local_irq_save(flags);
	pending = local_softirq_pending();
	/* Switch to interrupt stack */
	if (pending) {
		call_softirq();
		WARN_ON_ONCE(softirq_count());
	}
	local_irq_restore(flags);
}<|MERGE_RESOLUTION|>--- conflicted
+++ resolved
@@ -47,12 +47,6 @@
 	if (user_mode_vm(regs))
 		return;
 
-<<<<<<< HEAD
-	WARN_ONCE(regs->sp >= curbase &&
-		  regs->sp <= curbase + THREAD_SIZE &&
-		  regs->sp <  curbase + sizeof(struct thread_info) +
-					sizeof(struct pt_regs) + 128,
-=======
 	if (regs->sp >= curbase + sizeof(struct thread_info) +
 				  sizeof(struct pt_regs) + STACK_TOP_MARGIN &&
 	    regs->sp <= curbase + THREAD_SIZE)
@@ -74,7 +68,6 @@
 		current->comm, curbase, regs->sp,
 		irq_stack_top, irq_stack_bottom,
 		estack_top, estack_bottom);
->>>>>>> dcd6c922
 
 	if (sysctl_panic_on_stackoverflow)
 		panic("low stack detected by irq handler - check messages\n");
