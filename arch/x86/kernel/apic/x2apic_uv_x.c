/*
 * This file is subject to the terms and conditions of the GNU General Public
 * License.  See the file "COPYING" in the main directory of this archive
 * for more details.
 *
 * SGI UV APIC functions (note: not an Intel compatible APIC)
 *
 * Copyright (C) 2007-2008 Silicon Graphics, Inc. All rights reserved.
 */
#include <linux/cpumask.h>
#include <linux/hardirq.h>
#include <linux/proc_fs.h>
#include <linux/threads.h>
#include <linux/kernel.h>
#include <linux/module.h>
#include <linux/string.h>
#include <linux/ctype.h>
#include <linux/sched.h>
#include <linux/timer.h>
#include <linux/cpu.h>
#include <linux/init.h>
#include <linux/io.h>

#include <asm/uv/uv_mmrs.h>
#include <asm/uv/uv_hub.h>
#include <asm/current.h>
#include <asm/pgtable.h>
#include <asm/uv/bios.h>
#include <asm/uv/uv.h>
#include <asm/apic.h>
#include <asm/ipi.h>
#include <asm/smp.h>

DEFINE_PER_CPU(int, x2apic_extra_bits);

static enum uv_system_type uv_system_type;

static int early_get_nodeid(void)
{
	union uvh_node_id_u node_id;
	unsigned long *mmr;

	mmr = early_ioremap(UV_LOCAL_MMR_BASE | UVH_NODE_ID, sizeof(*mmr));
	node_id.v = *mmr;
	early_iounmap(mmr, sizeof(*mmr));
	return node_id.s.node_id;
}

static int __init uv_acpi_madt_oem_check(char *oem_id, char *oem_table_id)
{
	if (!strcmp(oem_id, "SGI")) {
		if (!strcmp(oem_table_id, "UVL"))
			uv_system_type = UV_LEGACY_APIC;
		else if (!strcmp(oem_table_id, "UVX"))
			uv_system_type = UV_X2APIC;
		else if (!strcmp(oem_table_id, "UVH")) {
			__get_cpu_var(x2apic_extra_bits) =
				early_get_nodeid() << (UV_APIC_PNODE_SHIFT - 1);
			uv_system_type = UV_NON_UNIQUE_APIC;
			return 1;
		}
	}
	return 0;
}

enum uv_system_type get_uv_system_type(void)
{
	return uv_system_type;
}

int is_uv_system(void)
{
	return uv_system_type != UV_NONE;
}
EXPORT_SYMBOL_GPL(is_uv_system);

DEFINE_PER_CPU(struct uv_hub_info_s, __uv_hub_info);
EXPORT_PER_CPU_SYMBOL_GPL(__uv_hub_info);

struct uv_blade_info *uv_blade_info;
EXPORT_SYMBOL_GPL(uv_blade_info);

short *uv_node_to_blade;
EXPORT_SYMBOL_GPL(uv_node_to_blade);

short *uv_cpu_to_blade;
EXPORT_SYMBOL_GPL(uv_cpu_to_blade);

short uv_possible_blades;
EXPORT_SYMBOL_GPL(uv_possible_blades);

unsigned long sn_rtc_cycles_per_second;
EXPORT_SYMBOL(sn_rtc_cycles_per_second);

/* Start with all IRQs pointing to boot CPU.  IRQ balancing will shift them. */

static const struct cpumask *uv_target_cpus(void)
{
	return cpumask_of(0);
}

static void uv_vector_allocation_domain(int cpu, struct cpumask *retmask)
{
	cpumask_clear(retmask);
	cpumask_set_cpu(cpu, retmask);
}

static int __cpuinit uv_wakeup_secondary(int phys_apicid, unsigned long start_rip)
{
#ifdef CONFIG_SMP
	unsigned long val;
	int pnode;

	pnode = uv_apicid_to_pnode(phys_apicid);
	val = (1UL << UVH_IPI_INT_SEND_SHFT) |
	    (phys_apicid << UVH_IPI_INT_APIC_ID_SHFT) |
	    ((start_rip << UVH_IPI_INT_VECTOR_SHFT) >> 12) |
	    APIC_DM_INIT;
	uv_write_global_mmr64(pnode, UVH_IPI_INT, val);
	mdelay(10);

	val = (1UL << UVH_IPI_INT_SEND_SHFT) |
	    (phys_apicid << UVH_IPI_INT_APIC_ID_SHFT) |
	    ((start_rip << UVH_IPI_INT_VECTOR_SHFT) >> 12) |
	    APIC_DM_STARTUP;
	uv_write_global_mmr64(pnode, UVH_IPI_INT, val);

	atomic_set(&init_deasserted, 1);
#endif
	return 0;
}

static void uv_send_IPI_one(int cpu, int vector)
{
	unsigned long apicid;
	int pnode;

	apicid = per_cpu(x86_cpu_to_apicid, cpu);
	pnode = uv_apicid_to_pnode(apicid);
	uv_hub_send_ipi(pnode, apicid, vector);
}

static void uv_send_IPI_mask(const struct cpumask *mask, int vector)
{
	unsigned int cpu;

	for_each_cpu(cpu, mask)
		uv_send_IPI_one(cpu, vector);
}

static void uv_send_IPI_mask_allbutself(const struct cpumask *mask, int vector)
{
	unsigned int this_cpu = smp_processor_id();
	unsigned int cpu;

	for_each_cpu(cpu, mask) {
		if (cpu != this_cpu)
			uv_send_IPI_one(cpu, vector);
	}
}

static void uv_send_IPI_allbutself(int vector)
{
	unsigned int this_cpu = smp_processor_id();
	unsigned int cpu;

	for_each_online_cpu(cpu) {
		if (cpu != this_cpu)
			uv_send_IPI_one(cpu, vector);
	}
}

static void uv_send_IPI_all(int vector)
{
	uv_send_IPI_mask(cpu_online_mask, vector);
}

static int uv_apic_id_registered(void)
{
	return 1;
}

static void uv_init_apic_ldr(void)
{
}

static unsigned int uv_cpu_mask_to_apicid(const struct cpumask *cpumask)
{
	/*
	 * We're using fixed IRQ delivery, can only return one phys APIC ID.
	 * May as well be the first.
	 */
	int cpu = cpumask_first(cpumask);

	if ((unsigned)cpu < nr_cpu_ids)
		return per_cpu(x86_cpu_to_apicid, cpu);
	else
		return BAD_APICID;
}

static unsigned int
uv_cpu_mask_to_apicid_and(const struct cpumask *cpumask,
			  const struct cpumask *andmask)
{
	int cpu;

	/*
	 * We're using fixed IRQ delivery, can only return one phys APIC ID.
	 * May as well be the first.
	 */
	for_each_cpu_and(cpu, cpumask, andmask) {
		if (cpumask_test_cpu(cpu, cpu_online_mask))
			break;
	}
	if (cpu < nr_cpu_ids)
		return per_cpu(x86_cpu_to_apicid, cpu);

	return BAD_APICID;
}

static unsigned int x2apic_get_apic_id(unsigned long x)
{
	unsigned int id;

	WARN_ON(preemptible() && num_online_cpus() > 1);
	id = x | __get_cpu_var(x2apic_extra_bits);

	return id;
}

static unsigned long set_apic_id(unsigned int id)
{
	unsigned long x;

	/* maskout x2apic_extra_bits ? */
	x = id;
	return x;
}

static unsigned int uv_read_apic_id(void)
{

	return x2apic_get_apic_id(apic_read(APIC_ID));
}

static int uv_phys_pkg_id(int initial_apicid, int index_msb)
{
	return uv_read_apic_id() >> index_msb;
}

static void uv_send_IPI_self(int vector)
{
	apic_write(APIC_SELF_IPI, vector);
}

struct apic __refdata apic_x2apic_uv_x = {

	.name				= "UV large system",
	.probe				= NULL,
	.acpi_madt_oem_check		= uv_acpi_madt_oem_check,
	.apic_id_registered		= uv_apic_id_registered,

	.irq_delivery_mode		= dest_Fixed,
	.irq_dest_mode			= 0, /* physical */

	.target_cpus			= uv_target_cpus,
	.disable_esr			= 0,
	.dest_logical			= APIC_DEST_LOGICAL,
	.check_apicid_used		= NULL,
	.check_apicid_present		= NULL,

	.vector_allocation_domain	= uv_vector_allocation_domain,
	.init_apic_ldr			= uv_init_apic_ldr,

	.ioapic_phys_id_map		= NULL,
	.setup_apic_routing		= NULL,
	.multi_timer_check		= NULL,
	.apicid_to_node			= NULL,
	.cpu_to_logical_apicid		= NULL,
	.cpu_present_to_apicid		= default_cpu_present_to_apicid,
	.apicid_to_cpu_present		= NULL,
	.setup_portio_remap		= NULL,
	.check_phys_apicid_present	= default_check_phys_apicid_present,
	.enable_apic_mode		= NULL,
	.phys_pkg_id			= uv_phys_pkg_id,
	.mps_oem_check			= NULL,

	.get_apic_id			= x2apic_get_apic_id,
	.set_apic_id			= set_apic_id,
	.apic_id_mask			= 0xFFFFFFFFu,

	.cpu_mask_to_apicid		= uv_cpu_mask_to_apicid,
	.cpu_mask_to_apicid_and		= uv_cpu_mask_to_apicid_and,

	.send_IPI_mask			= uv_send_IPI_mask,
	.send_IPI_mask_allbutself	= uv_send_IPI_mask_allbutself,
	.send_IPI_allbutself		= uv_send_IPI_allbutself,
	.send_IPI_all			= uv_send_IPI_all,
	.send_IPI_self			= uv_send_IPI_self,

	.wakeup_secondary_cpu		= uv_wakeup_secondary,
	.trampoline_phys_low		= DEFAULT_TRAMPOLINE_PHYS_LOW,
	.trampoline_phys_high		= DEFAULT_TRAMPOLINE_PHYS_HIGH,
	.wait_for_init_deassert		= NULL,
	.smp_callin_clear_local_apic	= NULL,
	.inquire_remote_apic		= NULL,

	.read				= native_apic_msr_read,
	.write				= native_apic_msr_write,
	.icr_read			= native_x2apic_icr_read,
	.icr_write			= native_x2apic_icr_write,
	.wait_icr_idle			= native_x2apic_wait_icr_idle,
	.safe_wait_icr_idle		= native_safe_x2apic_wait_icr_idle,
};

static __cpuinit void set_x2apic_extra_bits(int pnode)
{
	__get_cpu_var(x2apic_extra_bits) = (pnode << 6);
}

/*
 * Called on boot cpu.
 */
static __init int boot_pnode_to_blade(int pnode)
{
	int blade;

	for (blade = 0; blade < uv_num_possible_blades(); blade++)
		if (pnode == uv_blade_info[blade].pnode)
			return blade;
	BUG();
}

struct redir_addr {
	unsigned long redirect;
	unsigned long alias;
};

#define DEST_SHIFT UVH_RH_GAM_ALIAS210_REDIRECT_CONFIG_0_MMR_DEST_BASE_SHFT

static __initdata struct redir_addr redir_addrs[] = {
	{UVH_RH_GAM_ALIAS210_REDIRECT_CONFIG_0_MMR, UVH_SI_ALIAS0_OVERLAY_CONFIG},
	{UVH_RH_GAM_ALIAS210_REDIRECT_CONFIG_1_MMR, UVH_SI_ALIAS1_OVERLAY_CONFIG},
	{UVH_RH_GAM_ALIAS210_REDIRECT_CONFIG_2_MMR, UVH_SI_ALIAS2_OVERLAY_CONFIG},
};

static __init void get_lowmem_redirect(unsigned long *base, unsigned long *size)
{
	union uvh_si_alias0_overlay_config_u alias;
	union uvh_rh_gam_alias210_redirect_config_2_mmr_u redirect;
	int i;

	for (i = 0; i < ARRAY_SIZE(redir_addrs); i++) {
		alias.v = uv_read_local_mmr(redir_addrs[i].alias);
		if (alias.s.enable && alias.s.base == 0) {
			*size = (1UL << alias.s.m_alias);
			redirect.v = uv_read_local_mmr(redir_addrs[i].redirect);
			*base = (unsigned long)redirect.s.dest_base << DEST_SHIFT;
			return;
		}
	}
<<<<<<< HEAD
	BUG();
=======
	*base = *size = 0;
>>>>>>> 25d27ede
}

enum map_type {map_wb, map_uc};

static __init void map_high(char *id, unsigned long base, int shift,
			    int max_pnode, enum map_type map_type)
{
	unsigned long bytes, paddr;

	paddr = base << shift;
	bytes = (1UL << shift) * (max_pnode + 1);
	printk(KERN_INFO "UV: Map %s_HI 0x%lx - 0x%lx\n", id, paddr,
						paddr + bytes);
	if (map_type == map_uc)
		init_extra_mapping_uc(paddr, bytes);
	else
		init_extra_mapping_wb(paddr, bytes);

}
static __init void map_gru_high(int max_pnode)
{
	union uvh_rh_gam_gru_overlay_config_mmr_u gru;
	int shift = UVH_RH_GAM_GRU_OVERLAY_CONFIG_MMR_BASE_SHFT;

	gru.v = uv_read_local_mmr(UVH_RH_GAM_GRU_OVERLAY_CONFIG_MMR);
	if (gru.s.enable)
		map_high("GRU", gru.s.base, shift, max_pnode, map_wb);
}

static __init void map_mmr_high(int max_pnode)
{
	union uvh_rh_gam_mmr_overlay_config_mmr_u mmr;
	int shift = UVH_RH_GAM_MMR_OVERLAY_CONFIG_MMR_BASE_SHFT;

	mmr.v = uv_read_local_mmr(UVH_RH_GAM_MMR_OVERLAY_CONFIG_MMR);
	if (mmr.s.enable)
		map_high("MMR", mmr.s.base, shift, max_pnode, map_uc);
}

static __init void map_mmioh_high(int max_pnode)
{
	union uvh_rh_gam_mmioh_overlay_config_mmr_u mmioh;
	int shift = UVH_RH_GAM_MMIOH_OVERLAY_CONFIG_MMR_BASE_SHFT;

	mmioh.v = uv_read_local_mmr(UVH_RH_GAM_MMIOH_OVERLAY_CONFIG_MMR);
	if (mmioh.s.enable)
		map_high("MMIOH", mmioh.s.base, shift, max_pnode, map_uc);
}

static __init void uv_rtc_init(void)
{
	long status;
	u64 ticks_per_sec;

	status = uv_bios_freq_base(BIOS_FREQ_BASE_REALTIME_CLOCK,
					&ticks_per_sec);
	if (status != BIOS_STATUS_SUCCESS || ticks_per_sec < 100000) {
		printk(KERN_WARNING
			"unable to determine platform RTC clock frequency, "
			"guessing.\n");
		/* BIOS gives wrong value for clock freq. so guess */
		sn_rtc_cycles_per_second = 1000000000000UL / 30000UL;
	} else
		sn_rtc_cycles_per_second = ticks_per_sec;
}

/*
 * percpu heartbeat timer
 */
static void uv_heartbeat(unsigned long ignored)
{
	struct timer_list *timer = &uv_hub_info->scir.timer;
	unsigned char bits = uv_hub_info->scir.state;

	/* flip heartbeat bit */
	bits ^= SCIR_CPU_HEARTBEAT;

	/* is this cpu idle? */
	if (idle_cpu(raw_smp_processor_id()))
		bits &= ~SCIR_CPU_ACTIVITY;
	else
		bits |= SCIR_CPU_ACTIVITY;

	/* update system controller interface reg */
	uv_set_scir_bits(bits);

	/* enable next timer period */
	mod_timer_pinned(timer, jiffies + SCIR_CPU_HB_INTERVAL);
}

static void __cpuinit uv_heartbeat_enable(int cpu)
{
	if (!uv_cpu_hub_info(cpu)->scir.enabled) {
		struct timer_list *timer = &uv_cpu_hub_info(cpu)->scir.timer;

		uv_set_cpu_scir_bits(cpu, SCIR_CPU_HEARTBEAT|SCIR_CPU_ACTIVITY);
		setup_timer(timer, uv_heartbeat, cpu);
		timer->expires = jiffies + SCIR_CPU_HB_INTERVAL;
		add_timer_on(timer, cpu);
		uv_cpu_hub_info(cpu)->scir.enabled = 1;
	}

	/* check boot cpu */
	if (!uv_cpu_hub_info(0)->scir.enabled)
		uv_heartbeat_enable(0);
}

#ifdef CONFIG_HOTPLUG_CPU
static void __cpuinit uv_heartbeat_disable(int cpu)
{
	if (uv_cpu_hub_info(cpu)->scir.enabled) {
		uv_cpu_hub_info(cpu)->scir.enabled = 0;
		del_timer(&uv_cpu_hub_info(cpu)->scir.timer);
	}
	uv_set_cpu_scir_bits(cpu, 0xff);
}

/*
 * cpu hotplug notifier
 */
static __cpuinit int uv_scir_cpu_notify(struct notifier_block *self,
				       unsigned long action, void *hcpu)
{
	long cpu = (long)hcpu;

	switch (action) {
	case CPU_ONLINE:
		uv_heartbeat_enable(cpu);
		break;
	case CPU_DOWN_PREPARE:
		uv_heartbeat_disable(cpu);
		break;
	default:
		break;
	}
	return NOTIFY_OK;
}

static __init void uv_scir_register_cpu_notifier(void)
{
	hotcpu_notifier(uv_scir_cpu_notify, 0);
}

#else /* !CONFIG_HOTPLUG_CPU */

static __init void uv_scir_register_cpu_notifier(void)
{
}

static __init int uv_init_heartbeat(void)
{
	int cpu;

	if (is_uv_system())
		for_each_online_cpu(cpu)
			uv_heartbeat_enable(cpu);
	return 0;
}

late_initcall(uv_init_heartbeat);

#endif /* !CONFIG_HOTPLUG_CPU */

/*
 * Called on each cpu to initialize the per_cpu UV data area.
 * FIXME: hotplug not supported yet
 */
void __cpuinit uv_cpu_init(void)
{
	/* CPU 0 initilization will be done via uv_system_init. */
	if (!uv_blade_info)
		return;

	uv_blade_info[uv_numa_blade_id()].nr_online_cpus++;

	if (get_uv_system_type() == UV_NON_UNIQUE_APIC)
		set_x2apic_extra_bits(uv_hub_info->pnode);
}


void __init uv_system_init(void)
{
	union uvh_si_addr_map_config_u m_n_config;
	union uvh_node_id_u node_id;
	unsigned long gnode_upper, lowmem_redir_base, lowmem_redir_size;
	int bytes, nid, cpu, lcpu, pnode, blade, i, j, m_val, n_val;
	int gnode_extra, max_pnode = 0;
	unsigned long mmr_base, present, paddr;
	unsigned short pnode_mask;

	m_n_config.v = uv_read_local_mmr(UVH_SI_ADDR_MAP_CONFIG);
	m_val = m_n_config.s.m_skt;
	n_val = m_n_config.s.n_skt;
	mmr_base =
	    uv_read_local_mmr(UVH_RH_GAM_MMR_OVERLAY_CONFIG_MMR) &
	    ~UV_MMR_ENABLE;
	pnode_mask = (1 << n_val) - 1;
	node_id.v = uv_read_local_mmr(UVH_NODE_ID);
	gnode_extra = (node_id.s.node_id & ~((1 << n_val) - 1)) >> 1;
	gnode_upper = ((unsigned long)gnode_extra  << m_val);
	printk(KERN_DEBUG "UV: N %d, M %d, gnode_upper 0x%lx, gnode_extra 0x%x\n",
			n_val, m_val, gnode_upper, gnode_extra);

	printk(KERN_DEBUG "UV: global MMR base 0x%lx\n", mmr_base);

	for(i = 0; i < UVH_NODE_PRESENT_TABLE_DEPTH; i++)
		uv_possible_blades +=
		  hweight64(uv_read_local_mmr( UVH_NODE_PRESENT_TABLE + i * 8));
	printk(KERN_DEBUG "UV: Found %d blades\n", uv_num_possible_blades());

	bytes = sizeof(struct uv_blade_info) * uv_num_possible_blades();
	uv_blade_info = kmalloc(bytes, GFP_KERNEL);
	BUG_ON(!uv_blade_info);
	for (blade = 0; blade < uv_num_possible_blades(); blade++)
		uv_blade_info[blade].memory_nid = -1;

	get_lowmem_redirect(&lowmem_redir_base, &lowmem_redir_size);

	bytes = sizeof(uv_node_to_blade[0]) * num_possible_nodes();
	uv_node_to_blade = kmalloc(bytes, GFP_KERNEL);
	BUG_ON(!uv_node_to_blade);
	memset(uv_node_to_blade, 255, bytes);

	bytes = sizeof(uv_cpu_to_blade[0]) * num_possible_cpus();
	uv_cpu_to_blade = kmalloc(bytes, GFP_KERNEL);
	BUG_ON(!uv_cpu_to_blade);
	memset(uv_cpu_to_blade, 255, bytes);

	blade = 0;
	for (i = 0; i < UVH_NODE_PRESENT_TABLE_DEPTH; i++) {
		present = uv_read_local_mmr(UVH_NODE_PRESENT_TABLE + i * 8);
		for (j = 0; j < 64; j++) {
			if (!test_bit(j, &present))
				continue;
			uv_blade_info[blade].pnode = (i * 64 + j);
			uv_blade_info[blade].nr_possible_cpus = 0;
			uv_blade_info[blade].nr_online_cpus = 0;
			blade++;
		}
	}

	uv_bios_init();
	uv_bios_get_sn_info(0, &uv_type, &sn_partition_id,
			    &sn_coherency_id, &sn_region_size);
	uv_rtc_init();

	for_each_present_cpu(cpu) {
		nid = cpu_to_node(cpu);
		pnode = uv_apicid_to_pnode(per_cpu(x86_cpu_to_apicid, cpu));
		blade = boot_pnode_to_blade(pnode);
		lcpu = uv_blade_info[blade].nr_possible_cpus;
		uv_blade_info[blade].nr_possible_cpus++;

		/* Any node on the blade, else will contain -1. */
		uv_blade_info[blade].memory_nid = nid;

		uv_cpu_hub_info(cpu)->lowmem_remap_base = lowmem_redir_base;
		uv_cpu_hub_info(cpu)->lowmem_remap_top = lowmem_redir_size;
		uv_cpu_hub_info(cpu)->m_val = m_val;
		uv_cpu_hub_info(cpu)->n_val = n_val;
		uv_cpu_hub_info(cpu)->numa_blade_id = blade;
		uv_cpu_hub_info(cpu)->blade_processor_id = lcpu;
		uv_cpu_hub_info(cpu)->pnode = pnode;
		uv_cpu_hub_info(cpu)->pnode_mask = pnode_mask;
		uv_cpu_hub_info(cpu)->gpa_mask = (1UL << (m_val + n_val)) - 1;
		uv_cpu_hub_info(cpu)->gnode_upper = gnode_upper;
		uv_cpu_hub_info(cpu)->gnode_extra = gnode_extra;
		uv_cpu_hub_info(cpu)->global_mmr_base = mmr_base;
		uv_cpu_hub_info(cpu)->coherency_domain_number = sn_coherency_id;
		uv_cpu_hub_info(cpu)->scir.offset = SCIR_LOCAL_MMR_BASE + lcpu;
		uv_node_to_blade[nid] = blade;
		uv_cpu_to_blade[cpu] = blade;
		max_pnode = max(pnode, max_pnode);

		printk(KERN_DEBUG "UV: cpu %d, apicid 0x%x, pnode %d, nid %d, "
			"lcpu %d, blade %d\n",
			cpu, per_cpu(x86_cpu_to_apicid, cpu), pnode, nid,
			lcpu, blade);
	}

	/* Add blade/pnode info for nodes without cpus */
	for_each_online_node(nid) {
		if (uv_node_to_blade[nid] >= 0)
			continue;
		paddr = node_start_pfn(nid) << PAGE_SHIFT;
		paddr = uv_soc_phys_ram_to_gpa(paddr);
		pnode = (paddr >> m_val) & pnode_mask;
		blade = boot_pnode_to_blade(pnode);
		uv_node_to_blade[nid] = blade;
		max_pnode = max(pnode, max_pnode);
	}

	map_gru_high(max_pnode);
	map_mmr_high(max_pnode);
	map_mmioh_high(max_pnode);

	uv_cpu_init();
	uv_scir_register_cpu_notifier();
	proc_mkdir("sgi_uv", NULL);
}<|MERGE_RESOLUTION|>--- conflicted
+++ resolved
@@ -359,11 +359,7 @@
 			return;
 		}
 	}
-<<<<<<< HEAD
-	BUG();
-=======
 	*base = *size = 0;
->>>>>>> 25d27ede
 }
 
 enum map_type {map_wb, map_uc};
