--- conflicted
+++ resolved
@@ -239,12 +239,9 @@
 		apply_paravirt(pseg, pseg + para->sh_size);
 	}
 
-<<<<<<< HEAD
-=======
 	/* make jump label nops */
 	jump_label_apply_nops(me);
 
->>>>>>> 45f53cc9
 	return 0;
 }
 
