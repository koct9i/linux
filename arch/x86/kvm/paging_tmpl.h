/*
 * Kernel-based Virtual Machine driver for Linux
 *
 * This module enables machines with Intel VT-x extensions to run virtual
 * machines without emulation or binary translation.
 *
 * MMU support
 *
 * Copyright (C) 2006 Qumranet, Inc.
<<<<<<< HEAD
 * Copyright 2010 Red Hat, Inc. and/or its affilates.
=======
 * Copyright 2010 Red Hat, Inc. and/or its affiliates.
>>>>>>> 45f53cc9
 *
 * Authors:
 *   Yaniv Kamay  <yaniv@qumranet.com>
 *   Avi Kivity   <avi@qumranet.com>
 *
 * This work is licensed under the terms of the GNU GPL, version 2.  See
 * the COPYING file in the top-level directory.
 *
 */

/*
 * We need the mmu code to access both 32-bit and 64-bit guest ptes,
 * so the code in this file is compiled twice, once per pte size.
 */

#if PTTYPE == 64
	#define pt_element_t u64
	#define guest_walker guest_walker64
	#define FNAME(name) paging##64_##name
	#define PT_BASE_ADDR_MASK PT64_BASE_ADDR_MASK
	#define PT_LVL_ADDR_MASK(lvl) PT64_LVL_ADDR_MASK(lvl)
	#define PT_LVL_OFFSET_MASK(lvl) PT64_LVL_OFFSET_MASK(lvl)
	#define PT_INDEX(addr, level) PT64_INDEX(addr, level)
	#define PT_LEVEL_MASK(level) PT64_LEVEL_MASK(level)
	#define PT_LEVEL_BITS PT64_LEVEL_BITS
	#ifdef CONFIG_X86_64
	#define PT_MAX_FULL_LEVELS 4
	#define CMPXCHG cmpxchg
	#else
	#define CMPXCHG cmpxchg64
	#define PT_MAX_FULL_LEVELS 2
	#endif
#elif PTTYPE == 32
	#define pt_element_t u32
	#define guest_walker guest_walker32
	#define FNAME(name) paging##32_##name
	#define PT_BASE_ADDR_MASK PT32_BASE_ADDR_MASK
	#define PT_LVL_ADDR_MASK(lvl) PT32_LVL_ADDR_MASK(lvl)
	#define PT_LVL_OFFSET_MASK(lvl) PT32_LVL_OFFSET_MASK(lvl)
	#define PT_INDEX(addr, level) PT32_INDEX(addr, level)
	#define PT_LEVEL_MASK(level) PT32_LEVEL_MASK(level)
	#define PT_LEVEL_BITS PT32_LEVEL_BITS
	#define PT_MAX_FULL_LEVELS 2
	#define CMPXCHG cmpxchg
#else
	#error Invalid PTTYPE value
#endif

#define gpte_to_gfn_lvl FNAME(gpte_to_gfn_lvl)
#define gpte_to_gfn(pte) gpte_to_gfn_lvl((pte), PT_PAGE_TABLE_LEVEL)

/*
 * The guest_walker structure emulates the behavior of the hardware page
 * table walker.
 */
struct guest_walker {
	int level;
	gfn_t table_gfn[PT_MAX_FULL_LEVELS];
	pt_element_t ptes[PT_MAX_FULL_LEVELS];
	pt_element_t prefetch_ptes[PTE_PREFETCH_NUM];
	gpa_t pte_gpa[PT_MAX_FULL_LEVELS];
	unsigned pt_access;
	unsigned pte_access;
	gfn_t gfn;
	u32 error_code;
};

static gfn_t gpte_to_gfn_lvl(pt_element_t gpte, int lvl)
{
	return (gpte & PT_LVL_ADDR_MASK(lvl)) >> PAGE_SHIFT;
}

static bool FNAME(cmpxchg_gpte)(struct kvm *kvm,
			 gfn_t table_gfn, unsigned index,
			 pt_element_t orig_pte, pt_element_t new_pte)
{
	pt_element_t ret;
	pt_element_t *table;
	struct page *page;

	page = gfn_to_page(kvm, table_gfn);

	table = kmap_atomic(page, KM_USER0);
	ret = CMPXCHG(&table[index], orig_pte, new_pte);
	kunmap_atomic(table, KM_USER0);

	kvm_release_page_dirty(page);

	return (ret != orig_pte);
}

static unsigned FNAME(gpte_access)(struct kvm_vcpu *vcpu, pt_element_t gpte)
{
	unsigned access;

	access = (gpte & (PT_WRITABLE_MASK | PT_USER_MASK)) | ACC_EXEC_MASK;
#if PTTYPE == 64
	if (vcpu->arch.mmu.nx)
		access &= ~(gpte >> PT64_NX_SHIFT);
#endif
	return access;
}

/*
 * Fetch a guest pte for a guest virtual address
 */
static int FNAME(walk_addr_generic)(struct guest_walker *walker,
				    struct kvm_vcpu *vcpu, struct kvm_mmu *mmu,
				    gva_t addr, u32 access)
{
	pt_element_t pte;
	gfn_t table_gfn;
	unsigned index, pt_access, uninitialized_var(pte_access);
	gpa_t pte_gpa;
	bool eperm, present, rsvd_fault;
<<<<<<< HEAD
=======
	int offset, write_fault, user_fault, fetch_fault;

	write_fault = access & PFERR_WRITE_MASK;
	user_fault = access & PFERR_USER_MASK;
	fetch_fault = access & PFERR_FETCH_MASK;
>>>>>>> 45f53cc9

	trace_kvm_mmu_pagetable_walk(addr, write_fault, user_fault,
				     fetch_fault);
walk:
	present = true;
	eperm = rsvd_fault = false;
<<<<<<< HEAD
	walker->level = vcpu->arch.mmu.root_level;
	pte = vcpu->arch.cr3;
=======
	walker->level = mmu->root_level;
	pte           = mmu->get_cr3(vcpu);

>>>>>>> 45f53cc9
#if PTTYPE == 64
	if (walker->level == PT32E_ROOT_LEVEL) {
		pte = kvm_pdptr_read_mmu(vcpu, mmu, (addr >> 30) & 3);
		trace_kvm_mmu_paging_element(pte, walker->level);
		if (!is_present_gpte(pte)) {
			present = false;
			goto error;
		}
		--walker->level;
	}
#endif
	ASSERT((!is_long_mode(vcpu) && is_pae(vcpu)) ||
	       (mmu->get_cr3(vcpu) & CR3_NONPAE_RESERVED_BITS) == 0);

	pt_access = ACC_ALL;

	for (;;) {
		index = PT_INDEX(addr, walker->level);

		table_gfn = gpte_to_gfn(pte);
		offset    = index * sizeof(pt_element_t);
		pte_gpa   = gfn_to_gpa(table_gfn) + offset;
		walker->table_gfn[walker->level - 1] = table_gfn;
		walker->pte_gpa[walker->level - 1] = pte_gpa;

<<<<<<< HEAD
		if (kvm_read_guest(vcpu->kvm, pte_gpa, &pte, sizeof(pte))) {
=======
		if (kvm_read_guest_page_mmu(vcpu, mmu, table_gfn, &pte,
					    offset, sizeof(pte),
					    PFERR_USER_MASK|PFERR_WRITE_MASK)) {
>>>>>>> 45f53cc9
			present = false;
			break;
		}

		trace_kvm_mmu_paging_element(pte, walker->level);

		if (!is_present_gpte(pte)) {
			present = false;
			break;
		}

<<<<<<< HEAD
		if (is_rsvd_bits_set(vcpu, pte, walker->level)) {
=======
		if (is_rsvd_bits_set(&vcpu->arch.mmu, pte, walker->level)) {
>>>>>>> 45f53cc9
			rsvd_fault = true;
			break;
		}

		if (write_fault && !is_writable_pte(pte))
			if (user_fault || is_write_protection(vcpu))
				eperm = true;

		if (user_fault && !(pte & PT_USER_MASK))
			eperm = true;

#if PTTYPE == 64
		if (fetch_fault && (pte & PT64_NX_MASK))
			eperm = true;
#endif

		if (!eperm && !rsvd_fault && !(pte & PT_ACCESSED_MASK)) {
			trace_kvm_mmu_set_accessed_bit(table_gfn, index,
						       sizeof(pte));
			if (FNAME(cmpxchg_gpte)(vcpu->kvm, table_gfn,
			    index, pte, pte|PT_ACCESSED_MASK))
				goto walk;
			mark_page_dirty(vcpu->kvm, table_gfn);
			pte |= PT_ACCESSED_MASK;
		}

		pte_access = pt_access & FNAME(gpte_access)(vcpu, pte);

		walker->ptes[walker->level - 1] = pte;

		if ((walker->level == PT_PAGE_TABLE_LEVEL) ||
		    ((walker->level == PT_DIRECTORY_LEVEL) &&
				is_large_pte(pte) &&
				(PTTYPE == 64 || is_pse(vcpu))) ||
		    ((walker->level == PT_PDPE_LEVEL) &&
				is_large_pte(pte) &&
				mmu->root_level == PT64_ROOT_LEVEL)) {
			int lvl = walker->level;
			gpa_t real_gpa;
			gfn_t gfn;
			u32 ac;

			gfn = gpte_to_gfn_lvl(pte, lvl);
			gfn += (addr & PT_LVL_OFFSET_MASK(lvl)) >> PAGE_SHIFT;

			if (PTTYPE == 32 &&
			    walker->level == PT_DIRECTORY_LEVEL &&
			    is_cpuid_PSE36())
				gfn += pse36_gfn_delta(pte);

			ac = write_fault | fetch_fault | user_fault;

			real_gpa = mmu->translate_gpa(vcpu, gfn_to_gpa(gfn),
						      ac);
			if (real_gpa == UNMAPPED_GVA)
				return 0;

			walker->gfn = real_gpa >> PAGE_SHIFT;

			break;
		}

		pt_access = pte_access;
		--walker->level;
	}

	if (!present || eperm || rsvd_fault)
		goto error;

	if (write_fault && !is_dirty_gpte(pte)) {
		bool ret;

		trace_kvm_mmu_set_dirty_bit(table_gfn, index, sizeof(pte));
		ret = FNAME(cmpxchg_gpte)(vcpu->kvm, table_gfn, index, pte,
			    pte|PT_DIRTY_MASK);
		if (ret)
			goto walk;
		mark_page_dirty(vcpu->kvm, table_gfn);
		pte |= PT_DIRTY_MASK;
		walker->ptes[walker->level - 1] = pte;
	}

	walker->pt_access = pt_access;
	walker->pte_access = pte_access;
	pgprintk("%s: pte %llx pte_access %x pt_access %x\n",
		 __func__, (u64)pte, pte_access, pt_access);
	return 1;

error:
	walker->error_code = 0;
	if (present)
		walker->error_code |= PFERR_PRESENT_MASK;
<<<<<<< HEAD
	if (write_fault)
		walker->error_code |= PFERR_WRITE_MASK;
	if (user_fault)
		walker->error_code |= PFERR_USER_MASK;
	if (fetch_fault && is_nx(vcpu))
=======

	walker->error_code |= write_fault | user_fault;

	if (fetch_fault && mmu->nx)
>>>>>>> 45f53cc9
		walker->error_code |= PFERR_FETCH_MASK;
	if (rsvd_fault)
		walker->error_code |= PFERR_RSVD_MASK;

	vcpu->arch.fault.address    = addr;
	vcpu->arch.fault.error_code = walker->error_code;

	trace_kvm_mmu_walker_error(walker->error_code);
	return 0;
}

<<<<<<< HEAD
=======
static int FNAME(walk_addr)(struct guest_walker *walker,
			    struct kvm_vcpu *vcpu, gva_t addr, u32 access)
{
	return FNAME(walk_addr_generic)(walker, vcpu, &vcpu->arch.mmu, addr,
					access);
}

static int FNAME(walk_addr_nested)(struct guest_walker *walker,
				   struct kvm_vcpu *vcpu, gva_t addr,
				   u32 access)
{
	return FNAME(walk_addr_generic)(walker, vcpu, &vcpu->arch.nested_mmu,
					addr, access);
}

>>>>>>> 45f53cc9
static void FNAME(update_pte)(struct kvm_vcpu *vcpu, struct kvm_mmu_page *sp,
			      u64 *spte, const void *pte)
{
	pt_element_t gpte;
	unsigned pte_access;
	pfn_t pfn;
	u64 new_spte;

	gpte = *(const pt_element_t *)pte;
	if (~gpte & (PT_PRESENT_MASK | PT_ACCESSED_MASK)) {
		if (!is_present_gpte(gpte)) {
			if (sp->unsync)
				new_spte = shadow_trap_nonpresent_pte;
			else
				new_spte = shadow_notrap_nonpresent_pte;
			__set_spte(spte, new_spte);
		}
		return;
	}
	pgprintk("%s: gpte %llx spte %p\n", __func__, (u64)gpte, spte);
	pte_access = sp->role.access & FNAME(gpte_access)(vcpu, gpte);
	if (gpte_to_gfn(gpte) != vcpu->arch.update_pte.gfn)
		return;
	pfn = vcpu->arch.update_pte.pfn;
	if (is_error_pfn(pfn))
		return;
	if (mmu_notifier_retry(vcpu, vcpu->arch.update_pte.mmu_seq))
		return;
	kvm_get_pfn(pfn);
	/*
	 * we call mmu_set_spte() with reset_host_protection = true beacuse that
	 * vcpu->arch.update_pte.pfn was fetched from get_user_pages(write = 1).
	 */
	mmu_set_spte(vcpu, spte, sp->role.access, pte_access, 0, 0,
		     is_dirty_gpte(gpte), NULL, PT_PAGE_TABLE_LEVEL,
		     gpte_to_gfn(gpte), pfn, true, true);
}

static bool FNAME(gpte_changed)(struct kvm_vcpu *vcpu,
				struct guest_walker *gw, int level)
{
<<<<<<< HEAD
	int r;
	pt_element_t curr_pte;

	r = kvm_read_guest_atomic(vcpu->kvm, gw->pte_gpa[level - 1],
				  &curr_pte, sizeof(curr_pte));
	return r || curr_pte != gw->ptes[level - 1];
}

=======
	pt_element_t curr_pte;
	gpa_t base_gpa, pte_gpa = gw->pte_gpa[level - 1];
	u64 mask;
	int r, index;

	if (level == PT_PAGE_TABLE_LEVEL) {
		mask = PTE_PREFETCH_NUM * sizeof(pt_element_t) - 1;
		base_gpa = pte_gpa & ~mask;
		index = (pte_gpa - base_gpa) / sizeof(pt_element_t);

		r = kvm_read_guest_atomic(vcpu->kvm, base_gpa,
				gw->prefetch_ptes, sizeof(gw->prefetch_ptes));
		curr_pte = gw->prefetch_ptes[index];
	} else
		r = kvm_read_guest_atomic(vcpu->kvm, pte_gpa,
				  &curr_pte, sizeof(curr_pte));

	return r || curr_pte != gw->ptes[level - 1];
}

static void FNAME(pte_prefetch)(struct kvm_vcpu *vcpu, struct guest_walker *gw,
				u64 *sptep)
{
	struct kvm_mmu_page *sp;
	struct kvm_mmu *mmu = &vcpu->arch.mmu;
	pt_element_t *gptep = gw->prefetch_ptes;
	u64 *spte;
	int i;

	sp = page_header(__pa(sptep));

	if (sp->role.level > PT_PAGE_TABLE_LEVEL)
		return;

	if (sp->role.direct)
		return __direct_pte_prefetch(vcpu, sp, sptep);

	i = (sptep - sp->spt) & ~(PTE_PREFETCH_NUM - 1);
	spte = sp->spt + i;

	for (i = 0; i < PTE_PREFETCH_NUM; i++, spte++) {
		pt_element_t gpte;
		unsigned pte_access;
		gfn_t gfn;
		pfn_t pfn;
		bool dirty;

		if (spte == sptep)
			continue;

		if (*spte != shadow_trap_nonpresent_pte)
			continue;

		gpte = gptep[i];

		if (!is_present_gpte(gpte) ||
		      is_rsvd_bits_set(mmu, gpte, PT_PAGE_TABLE_LEVEL)) {
			if (!sp->unsync)
				__set_spte(spte, shadow_notrap_nonpresent_pte);
			continue;
		}

		if (!(gpte & PT_ACCESSED_MASK))
			continue;

		pte_access = sp->role.access & FNAME(gpte_access)(vcpu, gpte);
		gfn = gpte_to_gfn(gpte);
		dirty = is_dirty_gpte(gpte);
		pfn = pte_prefetch_gfn_to_pfn(vcpu, gfn,
				      (pte_access & ACC_WRITE_MASK) && dirty);
		if (is_error_pfn(pfn)) {
			kvm_release_pfn_clean(pfn);
			break;
		}

		mmu_set_spte(vcpu, spte, sp->role.access, pte_access, 0, 0,
			     dirty, NULL, PT_PAGE_TABLE_LEVEL, gfn,
			     pfn, true, true);
	}
}

>>>>>>> 45f53cc9
/*
 * Fetch a shadow pte for a specific level in the paging hierarchy.
 */
static u64 *FNAME(fetch)(struct kvm_vcpu *vcpu, gva_t addr,
			 struct guest_walker *gw,
			 int user_fault, int write_fault, int hlevel,
			 int *ptwrite, pfn_t pfn)
{
	unsigned access = gw->pt_access;
	struct kvm_mmu_page *sp = NULL;
	bool dirty = is_dirty_gpte(gw->ptes[gw->level - 1]);
	int top_level;
	unsigned direct_access;
	struct kvm_shadow_walk_iterator it;

	if (!is_present_gpte(gw->ptes[gw->level - 1]))
		return NULL;

	direct_access = gw->pt_access & gw->pte_access;
	if (!dirty)
		direct_access &= ~ACC_WRITE_MASK;

	top_level = vcpu->arch.mmu.root_level;
	if (top_level == PT32E_ROOT_LEVEL)
		top_level = PT32_ROOT_LEVEL;
	/*
	 * Verify that the top-level gpte is still there.  Since the page
	 * is a root page, it is either write protected (and cannot be
	 * changed from now on) or it is invalid (in which case, we don't
	 * really care if it changes underneath us after this point).
	 */
	if (FNAME(gpte_changed)(vcpu, gw, top_level))
		goto out_gpte_changed;

	for (shadow_walk_init(&it, vcpu, addr);
	     shadow_walk_okay(&it) && it.level > gw->level;
	     shadow_walk_next(&it)) {
		gfn_t table_gfn;

		drop_large_spte(vcpu, it.sptep);

		sp = NULL;
		if (!is_shadow_present_pte(*it.sptep)) {
			table_gfn = gw->table_gfn[it.level - 2];
			sp = kvm_mmu_get_page(vcpu, table_gfn, addr, it.level-1,
					      false, access, it.sptep);
		}

		/*
		 * Verify that the gpte in the page we've just write
		 * protected is still there.
		 */
		if (FNAME(gpte_changed)(vcpu, gw, it.level - 1))
			goto out_gpte_changed;

		if (sp)
			link_shadow_page(it.sptep, sp);
<<<<<<< HEAD
	}

	for (;
	     shadow_walk_okay(&it) && it.level > hlevel;
	     shadow_walk_next(&it)) {
		gfn_t direct_gfn;

		validate_direct_spte(vcpu, it.sptep, direct_access);

		drop_large_spte(vcpu, it.sptep);

		if (is_shadow_present_pte(*it.sptep))
			continue;

		direct_gfn = gw->gfn & ~(KVM_PAGES_PER_HPAGE(it.level) - 1);

		sp = kvm_mmu_get_page(vcpu, direct_gfn, addr, it.level-1,
				      true, direct_access, it.sptep);
		link_shadow_page(it.sptep, sp);
	}

	mmu_set_spte(vcpu, it.sptep, access, gw->pte_access & access,
		     user_fault, write_fault, dirty, ptwrite, it.level,
		     gw->gfn, pfn, false, true);
=======
	}

	for (;
	     shadow_walk_okay(&it) && it.level > hlevel;
	     shadow_walk_next(&it)) {
		gfn_t direct_gfn;

		validate_direct_spte(vcpu, it.sptep, direct_access);

		drop_large_spte(vcpu, it.sptep);

		if (is_shadow_present_pte(*it.sptep))
			continue;

		direct_gfn = gw->gfn & ~(KVM_PAGES_PER_HPAGE(it.level) - 1);

		sp = kvm_mmu_get_page(vcpu, direct_gfn, addr, it.level-1,
				      true, direct_access, it.sptep);
		link_shadow_page(it.sptep, sp);
	}

	mmu_set_spte(vcpu, it.sptep, access, gw->pte_access & access,
		     user_fault, write_fault, dirty, ptwrite, it.level,
		     gw->gfn, pfn, false, true);
	FNAME(pte_prefetch)(vcpu, gw, it.sptep);
>>>>>>> 45f53cc9

	return it.sptep;

out_gpte_changed:
	if (sp)
		kvm_mmu_put_page(sp, it.sptep);
	kvm_release_pfn_clean(pfn);
	return NULL;
}

/*
 * Page fault handler.  There are several causes for a page fault:
 *   - there is no shadow pte for the guest pte
 *   - write access through a shadow pte marked read only so that we can set
 *     the dirty bit
 *   - write access to a shadow pte marked read only so we can update the page
 *     dirty bitmap, when userspace requests it
 *   - mmio access; in this case we will never install a present shadow pte
 *   - normal guest page fault due to the guest pte marked not present, not
 *     writable, or not executable
 *
 *  Returns: 1 if we need to emulate the instruction, 0 otherwise, or
 *           a negative value on error.
 */
static int FNAME(page_fault)(struct kvm_vcpu *vcpu, gva_t addr,
			       u32 error_code)
{
	int write_fault = error_code & PFERR_WRITE_MASK;
	int user_fault = error_code & PFERR_USER_MASK;
	struct guest_walker walker;
	u64 *sptep;
	int write_pt = 0;
	int r;
	pfn_t pfn;
	int level = PT_PAGE_TABLE_LEVEL;
	unsigned long mmu_seq;

	pgprintk("%s: addr %lx err %x\n", __func__, addr, error_code);

	r = mmu_topup_memory_caches(vcpu);
	if (r)
		return r;

	/*
	 * Look up the guest pte for the faulting address.
	 */
	r = FNAME(walk_addr)(&walker, vcpu, addr, error_code);

	/*
	 * The page is not mapped by the guest.  Let the guest handle it.
	 */
	if (!r) {
		pgprintk("%s: guest page fault\n", __func__);
		inject_page_fault(vcpu);
		vcpu->arch.last_pt_write_count = 0; /* reset fork detector */
		return 0;
	}

	if (walker.level >= PT_DIRECTORY_LEVEL) {
		level = min(walker.level, mapping_level(vcpu, walker.gfn));
		walker.gfn = walker.gfn & ~(KVM_PAGES_PER_HPAGE(level) - 1);
	}

	mmu_seq = vcpu->kvm->mmu_notifier_seq;
	smp_rmb();
	pfn = gfn_to_pfn(vcpu->kvm, walker.gfn);

	/* mmio */
	if (is_error_pfn(pfn))
		return kvm_handle_bad_page(vcpu->kvm, walker.gfn, pfn);

	spin_lock(&vcpu->kvm->mmu_lock);
	if (mmu_notifier_retry(vcpu, mmu_seq))
		goto out_unlock;

	trace_kvm_mmu_audit(vcpu, AUDIT_PRE_PAGE_FAULT);
	kvm_mmu_free_some_pages(vcpu);
	sptep = FNAME(fetch)(vcpu, addr, &walker, user_fault, write_fault,
			     level, &write_pt, pfn);
	(void)sptep;
	pgprintk("%s: shadow pte %p %llx ptwrite %d\n", __func__,
		 sptep, *sptep, write_pt);

	if (!write_pt)
		vcpu->arch.last_pt_write_count = 0; /* reset fork detector */

	++vcpu->stat.pf_fixed;
	trace_kvm_mmu_audit(vcpu, AUDIT_POST_PAGE_FAULT);
	spin_unlock(&vcpu->kvm->mmu_lock);

	return write_pt;

out_unlock:
	spin_unlock(&vcpu->kvm->mmu_lock);
	kvm_release_pfn_clean(pfn);
	return 0;
}

static void FNAME(invlpg)(struct kvm_vcpu *vcpu, gva_t gva)
{
	struct kvm_shadow_walk_iterator iterator;
	struct kvm_mmu_page *sp;
	gpa_t pte_gpa = -1;
	int level;
	u64 *sptep;
	int need_flush = 0;

	spin_lock(&vcpu->kvm->mmu_lock);

	for_each_shadow_entry(vcpu, gva, iterator) {
		level = iterator.level;
		sptep = iterator.sptep;

		sp = page_header(__pa(sptep));
		if (is_last_spte(*sptep, level)) {
			int offset, shift;

			if (!sp->unsync)
				break;

			shift = PAGE_SHIFT -
				  (PT_LEVEL_BITS - PT64_LEVEL_BITS) * level;
			offset = sp->role.quadrant << shift;

			pte_gpa = (sp->gfn << PAGE_SHIFT) + offset;
			pte_gpa += (sptep - sp->spt) * sizeof(pt_element_t);

			if (is_shadow_present_pte(*sptep)) {
				if (is_large_pte(*sptep))
					--vcpu->kvm->stat.lpages;
				drop_spte(vcpu->kvm, sptep,
					  shadow_trap_nonpresent_pte);
				need_flush = 1;
			} else
				__set_spte(sptep, shadow_trap_nonpresent_pte);
			break;
		}

		if (!is_shadow_present_pte(*sptep) || !sp->unsync_children)
			break;
	}

	if (need_flush)
		kvm_flush_remote_tlbs(vcpu->kvm);

	atomic_inc(&vcpu->kvm->arch.invlpg_counter);

	spin_unlock(&vcpu->kvm->mmu_lock);

	if (pte_gpa == -1)
		return;

	if (mmu_topup_memory_caches(vcpu))
		return;
	kvm_mmu_pte_write(vcpu, pte_gpa, NULL, sizeof(pt_element_t), 0);
}

static gpa_t FNAME(gva_to_gpa)(struct kvm_vcpu *vcpu, gva_t vaddr, u32 access,
			       u32 *error)
{
	struct guest_walker walker;
	gpa_t gpa = UNMAPPED_GVA;
	int r;

	r = FNAME(walk_addr)(&walker, vcpu, vaddr, access);

	if (r) {
		gpa = gfn_to_gpa(walker.gfn);
		gpa |= vaddr & ~PAGE_MASK;
	} else if (error)
		*error = walker.error_code;

	return gpa;
}

static gpa_t FNAME(gva_to_gpa_nested)(struct kvm_vcpu *vcpu, gva_t vaddr,
				      u32 access, u32 *error)
{
	struct guest_walker walker;
	gpa_t gpa = UNMAPPED_GVA;
	int r;

	r = FNAME(walk_addr_nested)(&walker, vcpu, vaddr, access);

	if (r) {
		gpa = gfn_to_gpa(walker.gfn);
		gpa |= vaddr & ~PAGE_MASK;
	} else if (error)
		*error = walker.error_code;

	return gpa;
}

static void FNAME(prefetch_page)(struct kvm_vcpu *vcpu,
				 struct kvm_mmu_page *sp)
{
	int i, j, offset, r;
	pt_element_t pt[256 / sizeof(pt_element_t)];
	gpa_t pte_gpa;

	if (sp->role.direct
	    || (PTTYPE == 32 && sp->role.level > PT_PAGE_TABLE_LEVEL)) {
		nonpaging_prefetch_page(vcpu, sp);
		return;
	}

	pte_gpa = gfn_to_gpa(sp->gfn);
	if (PTTYPE == 32) {
		offset = sp->role.quadrant << PT64_LEVEL_BITS;
		pte_gpa += offset * sizeof(pt_element_t);
	}

	for (i = 0; i < PT64_ENT_PER_PAGE; i += ARRAY_SIZE(pt)) {
		r = kvm_read_guest_atomic(vcpu->kvm, pte_gpa, pt, sizeof pt);
		pte_gpa += ARRAY_SIZE(pt) * sizeof(pt_element_t);
		for (j = 0; j < ARRAY_SIZE(pt); ++j)
			if (r || is_present_gpte(pt[j]))
				sp->spt[i+j] = shadow_trap_nonpresent_pte;
			else
				sp->spt[i+j] = shadow_notrap_nonpresent_pte;
	}
}

/*
 * Using the cached information from sp->gfns is safe because:
 * - The spte has a reference to the struct page, so the pfn for a given gfn
 *   can't change unless all sptes pointing to it are nuked first.
 */
static int FNAME(sync_page)(struct kvm_vcpu *vcpu, struct kvm_mmu_page *sp,
			    bool clear_unsync)
{
	int i, offset, nr_present;
	bool reset_host_protection;
	gpa_t first_pte_gpa;

	offset = nr_present = 0;

	/* direct kvm_mmu_page can not be unsync. */
	BUG_ON(sp->role.direct);

	if (PTTYPE == 32)
		offset = sp->role.quadrant << PT64_LEVEL_BITS;

	first_pte_gpa = gfn_to_gpa(sp->gfn) + offset * sizeof(pt_element_t);

	for (i = 0; i < PT64_ENT_PER_PAGE; i++) {
		unsigned pte_access;
		pt_element_t gpte;
		gpa_t pte_gpa;
		gfn_t gfn;

		if (!is_shadow_present_pte(sp->spt[i]))
			continue;

		pte_gpa = first_pte_gpa + i * sizeof(pt_element_t);

		if (kvm_read_guest_atomic(vcpu->kvm, pte_gpa, &gpte,
					  sizeof(pt_element_t)))
			return -EINVAL;

		gfn = gpte_to_gfn(gpte);
<<<<<<< HEAD
		if (is_rsvd_bits_set(vcpu, gpte, PT_PAGE_TABLE_LEVEL)
=======
		if (is_rsvd_bits_set(&vcpu->arch.mmu, gpte, PT_PAGE_TABLE_LEVEL)
>>>>>>> 45f53cc9
		      || gfn != sp->gfns[i] || !is_present_gpte(gpte)
		      || !(gpte & PT_ACCESSED_MASK)) {
			u64 nonpresent;

			if (is_present_gpte(gpte) || !clear_unsync)
				nonpresent = shadow_trap_nonpresent_pte;
			else
				nonpresent = shadow_notrap_nonpresent_pte;
			drop_spte(vcpu->kvm, &sp->spt[i], nonpresent);
			continue;
		}

		nr_present++;
		pte_access = sp->role.access & FNAME(gpte_access)(vcpu, gpte);
		if (!(sp->spt[i] & SPTE_HOST_WRITEABLE)) {
			pte_access &= ~ACC_WRITE_MASK;
			reset_host_protection = 0;
		} else {
			reset_host_protection = 1;
		}
		set_spte(vcpu, &sp->spt[i], pte_access, 0, 0,
			 is_dirty_gpte(gpte), PT_PAGE_TABLE_LEVEL, gfn,
			 spte_to_pfn(sp->spt[i]), true, false,
			 reset_host_protection);
	}

	return !nr_present;
}

#undef pt_element_t
#undef guest_walker
#undef FNAME
#undef PT_BASE_ADDR_MASK
#undef PT_INDEX
#undef PT_LEVEL_MASK
#undef PT_LVL_ADDR_MASK
#undef PT_LVL_OFFSET_MASK
#undef PT_LEVEL_BITS
#undef PT_MAX_FULL_LEVELS
#undef gpte_to_gfn
#undef gpte_to_gfn_lvl
#undef CMPXCHG<|MERGE_RESOLUTION|>--- conflicted
+++ resolved
@@ -7,11 +7,7 @@
  * MMU support
  *
  * Copyright (C) 2006 Qumranet, Inc.
-<<<<<<< HEAD
- * Copyright 2010 Red Hat, Inc. and/or its affilates.
-=======
  * Copyright 2010 Red Hat, Inc. and/or its affiliates.
->>>>>>> 45f53cc9
  *
  * Authors:
  *   Yaniv Kamay  <yaniv@qumranet.com>
@@ -127,28 +123,20 @@
 	unsigned index, pt_access, uninitialized_var(pte_access);
 	gpa_t pte_gpa;
 	bool eperm, present, rsvd_fault;
-<<<<<<< HEAD
-=======
 	int offset, write_fault, user_fault, fetch_fault;
 
 	write_fault = access & PFERR_WRITE_MASK;
 	user_fault = access & PFERR_USER_MASK;
 	fetch_fault = access & PFERR_FETCH_MASK;
->>>>>>> 45f53cc9
 
 	trace_kvm_mmu_pagetable_walk(addr, write_fault, user_fault,
 				     fetch_fault);
 walk:
 	present = true;
 	eperm = rsvd_fault = false;
-<<<<<<< HEAD
-	walker->level = vcpu->arch.mmu.root_level;
-	pte = vcpu->arch.cr3;
-=======
 	walker->level = mmu->root_level;
 	pte           = mmu->get_cr3(vcpu);
 
->>>>>>> 45f53cc9
 #if PTTYPE == 64
 	if (walker->level == PT32E_ROOT_LEVEL) {
 		pte = kvm_pdptr_read_mmu(vcpu, mmu, (addr >> 30) & 3);
@@ -174,13 +162,9 @@
 		walker->table_gfn[walker->level - 1] = table_gfn;
 		walker->pte_gpa[walker->level - 1] = pte_gpa;
 
-<<<<<<< HEAD
-		if (kvm_read_guest(vcpu->kvm, pte_gpa, &pte, sizeof(pte))) {
-=======
 		if (kvm_read_guest_page_mmu(vcpu, mmu, table_gfn, &pte,
 					    offset, sizeof(pte),
 					    PFERR_USER_MASK|PFERR_WRITE_MASK)) {
->>>>>>> 45f53cc9
 			present = false;
 			break;
 		}
@@ -192,11 +176,7 @@
 			break;
 		}
 
-<<<<<<< HEAD
-		if (is_rsvd_bits_set(vcpu, pte, walker->level)) {
-=======
 		if (is_rsvd_bits_set(&vcpu->arch.mmu, pte, walker->level)) {
->>>>>>> 45f53cc9
 			rsvd_fault = true;
 			break;
 		}
@@ -289,18 +269,10 @@
 	walker->error_code = 0;
 	if (present)
 		walker->error_code |= PFERR_PRESENT_MASK;
-<<<<<<< HEAD
-	if (write_fault)
-		walker->error_code |= PFERR_WRITE_MASK;
-	if (user_fault)
-		walker->error_code |= PFERR_USER_MASK;
-	if (fetch_fault && is_nx(vcpu))
-=======
 
 	walker->error_code |= write_fault | user_fault;
 
 	if (fetch_fault && mmu->nx)
->>>>>>> 45f53cc9
 		walker->error_code |= PFERR_FETCH_MASK;
 	if (rsvd_fault)
 		walker->error_code |= PFERR_RSVD_MASK;
@@ -312,8 +284,6 @@
 	return 0;
 }
 
-<<<<<<< HEAD
-=======
 static int FNAME(walk_addr)(struct guest_walker *walker,
 			    struct kvm_vcpu *vcpu, gva_t addr, u32 access)
 {
@@ -329,7 +299,6 @@
 					addr, access);
 }
 
->>>>>>> 45f53cc9
 static void FNAME(update_pte)(struct kvm_vcpu *vcpu, struct kvm_mmu_page *sp,
 			      u64 *spte, const void *pte)
 {
@@ -371,16 +340,6 @@
 static bool FNAME(gpte_changed)(struct kvm_vcpu *vcpu,
 				struct guest_walker *gw, int level)
 {
-<<<<<<< HEAD
-	int r;
-	pt_element_t curr_pte;
-
-	r = kvm_read_guest_atomic(vcpu->kvm, gw->pte_gpa[level - 1],
-				  &curr_pte, sizeof(curr_pte));
-	return r || curr_pte != gw->ptes[level - 1];
-}
-
-=======
 	pt_element_t curr_pte;
 	gpa_t base_gpa, pte_gpa = gw->pte_gpa[level - 1];
 	u64 mask;
@@ -462,7 +421,6 @@
 	}
 }
 
->>>>>>> 45f53cc9
 /*
  * Fetch a shadow pte for a specific level in the paging hierarchy.
  */
@@ -520,7 +478,6 @@
 
 		if (sp)
 			link_shadow_page(it.sptep, sp);
-<<<<<<< HEAD
 	}
 
 	for (;
@@ -545,33 +502,7 @@
 	mmu_set_spte(vcpu, it.sptep, access, gw->pte_access & access,
 		     user_fault, write_fault, dirty, ptwrite, it.level,
 		     gw->gfn, pfn, false, true);
-=======
-	}
-
-	for (;
-	     shadow_walk_okay(&it) && it.level > hlevel;
-	     shadow_walk_next(&it)) {
-		gfn_t direct_gfn;
-
-		validate_direct_spte(vcpu, it.sptep, direct_access);
-
-		drop_large_spte(vcpu, it.sptep);
-
-		if (is_shadow_present_pte(*it.sptep))
-			continue;
-
-		direct_gfn = gw->gfn & ~(KVM_PAGES_PER_HPAGE(it.level) - 1);
-
-		sp = kvm_mmu_get_page(vcpu, direct_gfn, addr, it.level-1,
-				      true, direct_access, it.sptep);
-		link_shadow_page(it.sptep, sp);
-	}
-
-	mmu_set_spte(vcpu, it.sptep, access, gw->pte_access & access,
-		     user_fault, write_fault, dirty, ptwrite, it.level,
-		     gw->gfn, pfn, false, true);
 	FNAME(pte_prefetch)(vcpu, gw, it.sptep);
->>>>>>> 45f53cc9
 
 	return it.sptep;
 
@@ -833,11 +764,7 @@
 			return -EINVAL;
 
 		gfn = gpte_to_gfn(gpte);
-<<<<<<< HEAD
-		if (is_rsvd_bits_set(vcpu, gpte, PT_PAGE_TABLE_LEVEL)
-=======
 		if (is_rsvd_bits_set(&vcpu->arch.mmu, gpte, PT_PAGE_TABLE_LEVEL)
->>>>>>> 45f53cc9
 		      || gfn != sp->gfns[i] || !is_present_gpte(gpte)
 		      || !(gpte & PT_ACCESSED_MASK)) {
 			u64 nonpresent;
