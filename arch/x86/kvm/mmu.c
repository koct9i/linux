/*
 * Kernel-based Virtual Machine driver for Linux
 *
 * This module enables machines with Intel VT-x extensions to run virtual
 * machines without emulation or binary translation.
 *
 * MMU support
 *
 * Copyright (C) 2006 Qumranet, Inc.
 * Copyright 2010 Red Hat, Inc. and/or its affiliates.
 *
 * Authors:
 *   Yaniv Kamay  <yaniv@qumranet.com>
 *   Avi Kivity   <avi@qumranet.com>
 *
 * This work is licensed under the terms of the GNU GPL, version 2.  See
 * the COPYING file in the top-level directory.
 *
 */

#include "irq.h"
#include "mmu.h"
#include "x86.h"
#include "kvm_cache_regs.h"
#include "x86.h"

#include <linux/kvm_host.h>
#include <linux/types.h>
#include <linux/string.h>
#include <linux/mm.h>
#include <linux/highmem.h>
#include <linux/module.h>
#include <linux/swap.h>
#include <linux/hugetlb.h>
#include <linux/compiler.h>
#include <linux/srcu.h>
#include <linux/slab.h>
#include <linux/uaccess.h>

#include <asm/page.h>
#include <asm/cmpxchg.h>
#include <asm/io.h>
#include <asm/vmx.h>

/*
 * When setting this variable to true it enables Two-Dimensional-Paging
 * where the hardware walks 2 page tables:
 * 1. the guest-virtual to guest-physical
 * 2. while doing 1. it walks guest-physical to host-physical
 * If the hardware supports that we don't need to do shadow paging.
 */
bool tdp_enabled = false;

enum {
	AUDIT_PRE_PAGE_FAULT,
	AUDIT_POST_PAGE_FAULT,
	AUDIT_PRE_PTE_WRITE,
	AUDIT_POST_PTE_WRITE,
	AUDIT_PRE_SYNC,
	AUDIT_POST_SYNC
};

char *audit_point_name[] = {
	"pre page fault",
	"post page fault",
	"pre pte write",
	"post pte write",
	"pre sync",
	"post sync"
};

#undef MMU_DEBUG

#ifdef MMU_DEBUG

#define pgprintk(x...) do { if (dbg) printk(x); } while (0)
#define rmap_printk(x...) do { if (dbg) printk(x); } while (0)

#else

#define pgprintk(x...) do { } while (0)
#define rmap_printk(x...) do { } while (0)

#endif

#ifdef MMU_DEBUG
static int dbg = 0;
module_param(dbg, bool, 0644);
#endif

static int oos_shadow = 1;
module_param(oos_shadow, bool, 0644);

#ifndef MMU_DEBUG
#define ASSERT(x) do { } while (0)
#else
#define ASSERT(x)							\
	if (!(x)) {							\
		printk(KERN_WARNING "assertion failed %s:%d: %s\n",	\
		       __FILE__, __LINE__, #x);				\
	}
#endif

#define PTE_PREFETCH_NUM		8

#define PT_FIRST_AVAIL_BITS_SHIFT 9
#define PT64_SECOND_AVAIL_BITS_SHIFT 52

#define PT64_LEVEL_BITS 9

#define PT64_LEVEL_SHIFT(level) \
		(PAGE_SHIFT + (level - 1) * PT64_LEVEL_BITS)

#define PT64_LEVEL_MASK(level) \
		(((1ULL << PT64_LEVEL_BITS) - 1) << PT64_LEVEL_SHIFT(level))

#define PT64_INDEX(address, level)\
	(((address) >> PT64_LEVEL_SHIFT(level)) & ((1 << PT64_LEVEL_BITS) - 1))


#define PT32_LEVEL_BITS 10

#define PT32_LEVEL_SHIFT(level) \
		(PAGE_SHIFT + (level - 1) * PT32_LEVEL_BITS)

#define PT32_LEVEL_MASK(level) \
		(((1ULL << PT32_LEVEL_BITS) - 1) << PT32_LEVEL_SHIFT(level))
#define PT32_LVL_OFFSET_MASK(level) \
	(PT32_BASE_ADDR_MASK & ((1ULL << (PAGE_SHIFT + (((level) - 1) \
						* PT32_LEVEL_BITS))) - 1))

#define PT32_INDEX(address, level)\
	(((address) >> PT32_LEVEL_SHIFT(level)) & ((1 << PT32_LEVEL_BITS) - 1))


#define PT64_BASE_ADDR_MASK (((1ULL << 52) - 1) & ~(u64)(PAGE_SIZE-1))
#define PT64_DIR_BASE_ADDR_MASK \
	(PT64_BASE_ADDR_MASK & ~((1ULL << (PAGE_SHIFT + PT64_LEVEL_BITS)) - 1))
#define PT64_LVL_ADDR_MASK(level) \
	(PT64_BASE_ADDR_MASK & ~((1ULL << (PAGE_SHIFT + (((level) - 1) \
						* PT64_LEVEL_BITS))) - 1))
#define PT64_LVL_OFFSET_MASK(level) \
	(PT64_BASE_ADDR_MASK & ((1ULL << (PAGE_SHIFT + (((level) - 1) \
						* PT64_LEVEL_BITS))) - 1))

#define PT32_BASE_ADDR_MASK PAGE_MASK
#define PT32_DIR_BASE_ADDR_MASK \
	(PAGE_MASK & ~((1ULL << (PAGE_SHIFT + PT32_LEVEL_BITS)) - 1))
#define PT32_LVL_ADDR_MASK(level) \
	(PAGE_MASK & ~((1ULL << (PAGE_SHIFT + (((level) - 1) \
					    * PT32_LEVEL_BITS))) - 1))

#define PT64_PERM_MASK (PT_PRESENT_MASK | PT_WRITABLE_MASK | PT_USER_MASK \
			| PT64_NX_MASK)

#define RMAP_EXT 4

#define ACC_EXEC_MASK    1
#define ACC_WRITE_MASK   PT_WRITABLE_MASK
#define ACC_USER_MASK    PT_USER_MASK
#define ACC_ALL          (ACC_EXEC_MASK | ACC_WRITE_MASK | ACC_USER_MASK)

#include <trace/events/kvm.h>

#define CREATE_TRACE_POINTS
#include "mmutrace.h"

#define SPTE_HOST_WRITEABLE (1ULL << PT_FIRST_AVAIL_BITS_SHIFT)

#define SHADOW_PT_INDEX(addr, level) PT64_INDEX(addr, level)

struct kvm_rmap_desc {
	u64 *sptes[RMAP_EXT];
	struct kvm_rmap_desc *more;
};

struct kvm_shadow_walk_iterator {
	u64 addr;
	hpa_t shadow_addr;
	int level;
	u64 *sptep;
	unsigned index;
};

#define for_each_shadow_entry(_vcpu, _addr, _walker)    \
	for (shadow_walk_init(&(_walker), _vcpu, _addr);	\
	     shadow_walk_okay(&(_walker));			\
	     shadow_walk_next(&(_walker)))

typedef void (*mmu_parent_walk_fn) (struct kvm_mmu_page *sp, u64 *spte);

static struct kmem_cache *pte_chain_cache;
static struct kmem_cache *rmap_desc_cache;
static struct kmem_cache *mmu_page_header_cache;
static struct percpu_counter kvm_total_used_mmu_pages;

static u64 __read_mostly shadow_trap_nonpresent_pte;
static u64 __read_mostly shadow_notrap_nonpresent_pte;
static u64 __read_mostly shadow_nx_mask;
static u64 __read_mostly shadow_x_mask;	/* mutual exclusive with nx_mask */
static u64 __read_mostly shadow_user_mask;
static u64 __read_mostly shadow_accessed_mask;
static u64 __read_mostly shadow_dirty_mask;

static inline u64 rsvd_bits(int s, int e)
{
	return ((1ULL << (e - s + 1)) - 1) << s;
}

void kvm_mmu_set_nonpresent_ptes(u64 trap_pte, u64 notrap_pte)
{
	shadow_trap_nonpresent_pte = trap_pte;
	shadow_notrap_nonpresent_pte = notrap_pte;
}
EXPORT_SYMBOL_GPL(kvm_mmu_set_nonpresent_ptes);

void kvm_mmu_set_mask_ptes(u64 user_mask, u64 accessed_mask,
		u64 dirty_mask, u64 nx_mask, u64 x_mask)
{
	shadow_user_mask = user_mask;
	shadow_accessed_mask = accessed_mask;
	shadow_dirty_mask = dirty_mask;
	shadow_nx_mask = nx_mask;
	shadow_x_mask = x_mask;
}
EXPORT_SYMBOL_GPL(kvm_mmu_set_mask_ptes);

static bool is_write_protection(struct kvm_vcpu *vcpu)
{
	return kvm_read_cr0_bits(vcpu, X86_CR0_WP);
}

static int is_cpuid_PSE36(void)
{
	return 1;
}

static int is_nx(struct kvm_vcpu *vcpu)
{
	return vcpu->arch.efer & EFER_NX;
}

static int is_shadow_present_pte(u64 pte)
{
	return pte != shadow_trap_nonpresent_pte
		&& pte != shadow_notrap_nonpresent_pte;
}

static int is_large_pte(u64 pte)
{
	return pte & PT_PAGE_SIZE_MASK;
}

static int is_writable_pte(unsigned long pte)
{
	return pte & PT_WRITABLE_MASK;
}

static int is_dirty_gpte(unsigned long pte)
{
	return pte & PT_DIRTY_MASK;
}

static int is_rmap_spte(u64 pte)
{
	return is_shadow_present_pte(pte);
}

static int is_last_spte(u64 pte, int level)
{
	if (level == PT_PAGE_TABLE_LEVEL)
		return 1;
	if (is_large_pte(pte))
		return 1;
	return 0;
}

static pfn_t spte_to_pfn(u64 pte)
{
	return (pte & PT64_BASE_ADDR_MASK) >> PAGE_SHIFT;
}

static gfn_t pse36_gfn_delta(u32 gpte)
{
	int shift = 32 - PT32_DIR_PSE36_SHIFT - PAGE_SHIFT;

	return (gpte & PT32_DIR_PSE36_MASK) << shift;
}

static void __set_spte(u64 *sptep, u64 spte)
{
	set_64bit(sptep, spte);
}

static u64 __xchg_spte(u64 *sptep, u64 new_spte)
{
#ifdef CONFIG_X86_64
	return xchg(sptep, new_spte);
#else
	u64 old_spte;

	do {
		old_spte = *sptep;
	} while (cmpxchg64(sptep, old_spte, new_spte) != old_spte);

	return old_spte;
#endif
}

static bool spte_has_volatile_bits(u64 spte)
{
	if (!shadow_accessed_mask)
		return false;

	if (!is_shadow_present_pte(spte))
		return false;

	if ((spte & shadow_accessed_mask) &&
	      (!is_writable_pte(spte) || (spte & shadow_dirty_mask)))
		return false;

	return true;
}

static bool spte_is_bit_cleared(u64 old_spte, u64 new_spte, u64 bit_mask)
{
	return (old_spte & bit_mask) && !(new_spte & bit_mask);
}

static void update_spte(u64 *sptep, u64 new_spte)
{
	u64 mask, old_spte = *sptep;

	WARN_ON(!is_rmap_spte(new_spte));

	new_spte |= old_spte & shadow_dirty_mask;

	mask = shadow_accessed_mask;
	if (is_writable_pte(old_spte))
		mask |= shadow_dirty_mask;

	if (!spte_has_volatile_bits(old_spte) || (new_spte & mask) == mask)
		__set_spte(sptep, new_spte);
	else
		old_spte = __xchg_spte(sptep, new_spte);

	if (!shadow_accessed_mask)
		return;

	if (spte_is_bit_cleared(old_spte, new_spte, shadow_accessed_mask))
		kvm_set_pfn_accessed(spte_to_pfn(old_spte));
	if (spte_is_bit_cleared(old_spte, new_spte, shadow_dirty_mask))
		kvm_set_pfn_dirty(spte_to_pfn(old_spte));
}

static int mmu_topup_memory_cache(struct kvm_mmu_memory_cache *cache,
				  struct kmem_cache *base_cache, int min)
{
	void *obj;

	if (cache->nobjs >= min)
		return 0;
	while (cache->nobjs < ARRAY_SIZE(cache->objects)) {
		obj = kmem_cache_zalloc(base_cache, GFP_KERNEL);
		if (!obj)
			return -ENOMEM;
		cache->objects[cache->nobjs++] = obj;
	}
	return 0;
}

static void mmu_free_memory_cache(struct kvm_mmu_memory_cache *mc,
				  struct kmem_cache *cache)
{
	while (mc->nobjs)
		kmem_cache_free(cache, mc->objects[--mc->nobjs]);
}

static int mmu_topup_memory_cache_page(struct kvm_mmu_memory_cache *cache,
				       int min)
{
	struct page *page;

	if (cache->nobjs >= min)
		return 0;
	while (cache->nobjs < ARRAY_SIZE(cache->objects)) {
		page = alloc_page(GFP_KERNEL);
		if (!page)
			return -ENOMEM;
		cache->objects[cache->nobjs++] = page_address(page);
	}
	return 0;
}

static void mmu_free_memory_cache_page(struct kvm_mmu_memory_cache *mc)
{
	while (mc->nobjs)
		free_page((unsigned long)mc->objects[--mc->nobjs]);
}

static int mmu_topup_memory_caches(struct kvm_vcpu *vcpu)
{
	int r;

	r = mmu_topup_memory_cache(&vcpu->arch.mmu_pte_chain_cache,
				   pte_chain_cache, 4);
	if (r)
		goto out;
	r = mmu_topup_memory_cache(&vcpu->arch.mmu_rmap_desc_cache,
				   rmap_desc_cache, 4 + PTE_PREFETCH_NUM);
	if (r)
		goto out;
	r = mmu_topup_memory_cache_page(&vcpu->arch.mmu_page_cache, 8);
	if (r)
		goto out;
	r = mmu_topup_memory_cache(&vcpu->arch.mmu_page_header_cache,
				   mmu_page_header_cache, 4);
out:
	return r;
}

static void mmu_free_memory_caches(struct kvm_vcpu *vcpu)
{
	mmu_free_memory_cache(&vcpu->arch.mmu_pte_chain_cache, pte_chain_cache);
	mmu_free_memory_cache(&vcpu->arch.mmu_rmap_desc_cache, rmap_desc_cache);
	mmu_free_memory_cache_page(&vcpu->arch.mmu_page_cache);
	mmu_free_memory_cache(&vcpu->arch.mmu_page_header_cache,
				mmu_page_header_cache);
}

static void *mmu_memory_cache_alloc(struct kvm_mmu_memory_cache *mc,
				    size_t size)
{
	void *p;

	BUG_ON(!mc->nobjs);
	p = mc->objects[--mc->nobjs];
	return p;
}

static struct kvm_pte_chain *mmu_alloc_pte_chain(struct kvm_vcpu *vcpu)
{
	return mmu_memory_cache_alloc(&vcpu->arch.mmu_pte_chain_cache,
				      sizeof(struct kvm_pte_chain));
}

static void mmu_free_pte_chain(struct kvm_pte_chain *pc)
{
	kmem_cache_free(pte_chain_cache, pc);
}

static struct kvm_rmap_desc *mmu_alloc_rmap_desc(struct kvm_vcpu *vcpu)
{
	return mmu_memory_cache_alloc(&vcpu->arch.mmu_rmap_desc_cache,
				      sizeof(struct kvm_rmap_desc));
}

static void mmu_free_rmap_desc(struct kvm_rmap_desc *rd)
{
	kmem_cache_free(rmap_desc_cache, rd);
}

static gfn_t kvm_mmu_page_get_gfn(struct kvm_mmu_page *sp, int index)
{
	if (!sp->role.direct)
		return sp->gfns[index];

	return sp->gfn + (index << ((sp->role.level - 1) * PT64_LEVEL_BITS));
}

static void kvm_mmu_page_set_gfn(struct kvm_mmu_page *sp, int index, gfn_t gfn)
{
	if (sp->role.direct)
		BUG_ON(gfn != kvm_mmu_page_get_gfn(sp, index));
	else
		sp->gfns[index] = gfn;
}

/*
 * Return the pointer to the large page information for a given gfn,
 * handling slots that are not large page aligned.
 */
static struct kvm_lpage_info *lpage_info_slot(gfn_t gfn,
					      struct kvm_memory_slot *slot,
					      int level)
{
	unsigned long idx;

	idx = (gfn >> KVM_HPAGE_GFN_SHIFT(level)) -
	      (slot->base_gfn >> KVM_HPAGE_GFN_SHIFT(level));
<<<<<<< HEAD
	return &slot->lpage_info[level - 2][idx].write_count;
=======
	return &slot->lpage_info[level - 2][idx];
>>>>>>> 3cbea436
}

static void account_shadowed(struct kvm *kvm, gfn_t gfn)
{
	struct kvm_memory_slot *slot;
	struct kvm_lpage_info *linfo;
	int i;

	slot = gfn_to_memslot(kvm, gfn);
	for (i = PT_DIRECTORY_LEVEL;
	     i < PT_PAGE_TABLE_LEVEL + KVM_NR_PAGE_SIZES; ++i) {
		linfo = lpage_info_slot(gfn, slot, i);
		linfo->write_count += 1;
	}
}

static void unaccount_shadowed(struct kvm *kvm, gfn_t gfn)
{
	struct kvm_memory_slot *slot;
	struct kvm_lpage_info *linfo;
	int i;

	slot = gfn_to_memslot(kvm, gfn);
	for (i = PT_DIRECTORY_LEVEL;
	     i < PT_PAGE_TABLE_LEVEL + KVM_NR_PAGE_SIZES; ++i) {
<<<<<<< HEAD
		write_count   = slot_largepage_idx(gfn, slot, i);
		*write_count -= 1;
		WARN_ON(*write_count < 0);
=======
		linfo = lpage_info_slot(gfn, slot, i);
		linfo->write_count -= 1;
		WARN_ON(linfo->write_count < 0);
>>>>>>> 3cbea436
	}
}

static int has_wrprotected_page(struct kvm *kvm,
				gfn_t gfn,
				int level)
{
	struct kvm_memory_slot *slot;
	struct kvm_lpage_info *linfo;

	slot = gfn_to_memslot(kvm, gfn);
	if (slot) {
		linfo = lpage_info_slot(gfn, slot, level);
		return linfo->write_count;
	}

	return 1;
}

static int host_mapping_level(struct kvm *kvm, gfn_t gfn)
{
	unsigned long page_size;
	int i, ret = 0;

	page_size = kvm_host_page_size(kvm, gfn);

	for (i = PT_PAGE_TABLE_LEVEL;
	     i < (PT_PAGE_TABLE_LEVEL + KVM_NR_PAGE_SIZES); ++i) {
		if (page_size >= KVM_HPAGE_SIZE(i))
			ret = i;
		else
			break;
	}

	return ret;
}

static bool mapping_level_dirty_bitmap(struct kvm_vcpu *vcpu, gfn_t large_gfn)
{
	struct kvm_memory_slot *slot;
<<<<<<< HEAD
	int host_level, level, max_level;

=======
>>>>>>> 3cbea436
	slot = gfn_to_memslot(vcpu->kvm, large_gfn);
	if (slot && slot->dirty_bitmap)
		return true;
	return false;
}

static int mapping_level(struct kvm_vcpu *vcpu, gfn_t large_gfn)
{
	int host_level, level, max_level;

	host_level = host_mapping_level(vcpu->kvm, large_gfn);

	if (host_level == PT_PAGE_TABLE_LEVEL)
		return host_level;

	max_level = kvm_x86_ops->get_lpage_level() < host_level ?
		kvm_x86_ops->get_lpage_level() : host_level;

	for (level = PT_DIRECTORY_LEVEL; level <= max_level; ++level)
		if (has_wrprotected_page(vcpu->kvm, large_gfn, level))
			break;

	return level - 1;
}

/*
 * Take gfn and return the reverse mapping to it.
 */

static unsigned long *gfn_to_rmap(struct kvm *kvm, gfn_t gfn, int level)
{
	struct kvm_memory_slot *slot;
	struct kvm_lpage_info *linfo;

	slot = gfn_to_memslot(kvm, gfn);
	if (likely(level == PT_PAGE_TABLE_LEVEL))
		return &slot->rmap[gfn - slot->base_gfn];

<<<<<<< HEAD
	idx = (gfn >> KVM_HPAGE_GFN_SHIFT(level)) -
		(slot->base_gfn >> KVM_HPAGE_GFN_SHIFT(level));
=======
	linfo = lpage_info_slot(gfn, slot, level);
>>>>>>> 3cbea436

	return &linfo->rmap_pde;
}

/*
 * Reverse mapping data structures:
 *
 * If rmapp bit zero is zero, then rmapp point to the shadw page table entry
 * that points to page_address(page).
 *
 * If rmapp bit zero is one, (then rmap & ~1) points to a struct kvm_rmap_desc
 * containing more mappings.
 *
 * Returns the number of rmap entries before the spte was added or zero if
 * the spte was not added.
 *
 */
static int rmap_add(struct kvm_vcpu *vcpu, u64 *spte, gfn_t gfn)
{
	struct kvm_mmu_page *sp;
	struct kvm_rmap_desc *desc;
	unsigned long *rmapp;
	int i, count = 0;

	if (!is_rmap_spte(*spte))
		return count;
	sp = page_header(__pa(spte));
	kvm_mmu_page_set_gfn(sp, spte - sp->spt, gfn);
	rmapp = gfn_to_rmap(vcpu->kvm, gfn, sp->role.level);
	if (!*rmapp) {
		rmap_printk("rmap_add: %p %llx 0->1\n", spte, *spte);
		*rmapp = (unsigned long)spte;
	} else if (!(*rmapp & 1)) {
		rmap_printk("rmap_add: %p %llx 1->many\n", spte, *spte);
		desc = mmu_alloc_rmap_desc(vcpu);
		desc->sptes[0] = (u64 *)*rmapp;
		desc->sptes[1] = spte;
		*rmapp = (unsigned long)desc | 1;
		++count;
	} else {
		rmap_printk("rmap_add: %p %llx many->many\n", spte, *spte);
		desc = (struct kvm_rmap_desc *)(*rmapp & ~1ul);
		while (desc->sptes[RMAP_EXT-1] && desc->more) {
			desc = desc->more;
			count += RMAP_EXT;
		}
		if (desc->sptes[RMAP_EXT-1]) {
			desc->more = mmu_alloc_rmap_desc(vcpu);
			desc = desc->more;
		}
		for (i = 0; desc->sptes[i]; ++i)
			++count;
		desc->sptes[i] = spte;
	}
	return count;
}

static void rmap_desc_remove_entry(unsigned long *rmapp,
				   struct kvm_rmap_desc *desc,
				   int i,
				   struct kvm_rmap_desc *prev_desc)
{
	int j;

	for (j = RMAP_EXT - 1; !desc->sptes[j] && j > i; --j)
		;
	desc->sptes[i] = desc->sptes[j];
	desc->sptes[j] = NULL;
	if (j != 0)
		return;
	if (!prev_desc && !desc->more)
		*rmapp = (unsigned long)desc->sptes[0];
	else
		if (prev_desc)
			prev_desc->more = desc->more;
		else
			*rmapp = (unsigned long)desc->more | 1;
	mmu_free_rmap_desc(desc);
}

static void rmap_remove(struct kvm *kvm, u64 *spte)
{
	struct kvm_rmap_desc *desc;
	struct kvm_rmap_desc *prev_desc;
	struct kvm_mmu_page *sp;
	gfn_t gfn;
	unsigned long *rmapp;
	int i;

	sp = page_header(__pa(spte));
	gfn = kvm_mmu_page_get_gfn(sp, spte - sp->spt);
	rmapp = gfn_to_rmap(kvm, gfn, sp->role.level);
	if (!*rmapp) {
		printk(KERN_ERR "rmap_remove: %p 0->BUG\n", spte);
		BUG();
	} else if (!(*rmapp & 1)) {
		rmap_printk("rmap_remove:  %p 1->0\n", spte);
		if ((u64 *)*rmapp != spte) {
			printk(KERN_ERR "rmap_remove:  %p 1->BUG\n", spte);
			BUG();
		}
		*rmapp = 0;
	} else {
		rmap_printk("rmap_remove:  %p many->many\n", spte);
		desc = (struct kvm_rmap_desc *)(*rmapp & ~1ul);
		prev_desc = NULL;
		while (desc) {
			for (i = 0; i < RMAP_EXT && desc->sptes[i]; ++i)
				if (desc->sptes[i] == spte) {
					rmap_desc_remove_entry(rmapp,
							       desc, i,
							       prev_desc);
					return;
				}
			prev_desc = desc;
			desc = desc->more;
		}
		pr_err("rmap_remove: %p many->many\n", spte);
		BUG();
	}
}

static int set_spte_track_bits(u64 *sptep, u64 new_spte)
{
	pfn_t pfn;
	u64 old_spte = *sptep;

	if (!spte_has_volatile_bits(old_spte))
		__set_spte(sptep, new_spte);
	else
		old_spte = __xchg_spte(sptep, new_spte);

	if (!is_rmap_spte(old_spte))
		return 0;

	pfn = spte_to_pfn(old_spte);
	if (!shadow_accessed_mask || old_spte & shadow_accessed_mask)
		kvm_set_pfn_accessed(pfn);
	if (!shadow_dirty_mask || (old_spte & shadow_dirty_mask))
		kvm_set_pfn_dirty(pfn);
	return 1;
}

static void drop_spte(struct kvm *kvm, u64 *sptep, u64 new_spte)
{
	if (set_spte_track_bits(sptep, new_spte))
		rmap_remove(kvm, sptep);
}

static u64 *rmap_next(struct kvm *kvm, unsigned long *rmapp, u64 *spte)
{
	struct kvm_rmap_desc *desc;
	u64 *prev_spte;
	int i;

	if (!*rmapp)
		return NULL;
	else if (!(*rmapp & 1)) {
		if (!spte)
			return (u64 *)*rmapp;
		return NULL;
	}
	desc = (struct kvm_rmap_desc *)(*rmapp & ~1ul);
	prev_spte = NULL;
	while (desc) {
		for (i = 0; i < RMAP_EXT && desc->sptes[i]; ++i) {
			if (prev_spte == spte)
				return desc->sptes[i];
			prev_spte = desc->sptes[i];
		}
		desc = desc->more;
	}
	return NULL;
}

static int rmap_write_protect(struct kvm *kvm, u64 gfn)
{
	unsigned long *rmapp;
	u64 *spte;
	int i, write_protected = 0;

	rmapp = gfn_to_rmap(kvm, gfn, PT_PAGE_TABLE_LEVEL);

	spte = rmap_next(kvm, rmapp, NULL);
	while (spte) {
		BUG_ON(!spte);
		BUG_ON(!(*spte & PT_PRESENT_MASK));
		rmap_printk("rmap_write_protect: spte %p %llx\n", spte, *spte);
		if (is_writable_pte(*spte)) {
			update_spte(spte, *spte & ~PT_WRITABLE_MASK);
			write_protected = 1;
		}
		spte = rmap_next(kvm, rmapp, spte);
	}

	/* check for huge page mappings */
	for (i = PT_DIRECTORY_LEVEL;
	     i < PT_PAGE_TABLE_LEVEL + KVM_NR_PAGE_SIZES; ++i) {
		rmapp = gfn_to_rmap(kvm, gfn, i);
		spte = rmap_next(kvm, rmapp, NULL);
		while (spte) {
			BUG_ON(!spte);
			BUG_ON(!(*spte & PT_PRESENT_MASK));
			BUG_ON((*spte & (PT_PAGE_SIZE_MASK|PT_PRESENT_MASK)) != (PT_PAGE_SIZE_MASK|PT_PRESENT_MASK));
			pgprintk("rmap_write_protect(large): spte %p %llx %lld\n", spte, *spte, gfn);
			if (is_writable_pte(*spte)) {
				drop_spte(kvm, spte,
					  shadow_trap_nonpresent_pte);
				--kvm->stat.lpages;
				spte = NULL;
				write_protected = 1;
			}
			spte = rmap_next(kvm, rmapp, spte);
		}
	}

	return write_protected;
}

static int kvm_unmap_rmapp(struct kvm *kvm, unsigned long *rmapp,
			   unsigned long data)
{
	u64 *spte;
	int need_tlb_flush = 0;

	while ((spte = rmap_next(kvm, rmapp, NULL))) {
		BUG_ON(!(*spte & PT_PRESENT_MASK));
		rmap_printk("kvm_rmap_unmap_hva: spte %p %llx\n", spte, *spte);
		drop_spte(kvm, spte, shadow_trap_nonpresent_pte);
		need_tlb_flush = 1;
	}
	return need_tlb_flush;
}

static int kvm_set_pte_rmapp(struct kvm *kvm, unsigned long *rmapp,
			     unsigned long data)
{
	int need_flush = 0;
	u64 *spte, new_spte;
	pte_t *ptep = (pte_t *)data;
	pfn_t new_pfn;

	WARN_ON(pte_huge(*ptep));
	new_pfn = pte_pfn(*ptep);
	spte = rmap_next(kvm, rmapp, NULL);
	while (spte) {
		BUG_ON(!is_shadow_present_pte(*spte));
		rmap_printk("kvm_set_pte_rmapp: spte %p %llx\n", spte, *spte);
		need_flush = 1;
		if (pte_write(*ptep)) {
			drop_spte(kvm, spte, shadow_trap_nonpresent_pte);
			spte = rmap_next(kvm, rmapp, NULL);
		} else {
			new_spte = *spte &~ (PT64_BASE_ADDR_MASK);
			new_spte |= (u64)new_pfn << PAGE_SHIFT;

			new_spte &= ~PT_WRITABLE_MASK;
			new_spte &= ~SPTE_HOST_WRITEABLE;
			new_spte &= ~shadow_accessed_mask;
			set_spte_track_bits(spte, new_spte);
			spte = rmap_next(kvm, rmapp, spte);
		}
	}
	if (need_flush)
		kvm_flush_remote_tlbs(kvm);

	return 0;
}

static int kvm_handle_hva(struct kvm *kvm, unsigned long hva,
			  unsigned long data,
			  int (*handler)(struct kvm *kvm, unsigned long *rmapp,
					 unsigned long data))
{
	int i, j;
	int ret;
	int retval = 0;
	struct kvm_memslots *slots;

	slots = kvm_memslots(kvm);

	for (i = 0; i < slots->nmemslots; i++) {
		struct kvm_memory_slot *memslot = &slots->memslots[i];
		unsigned long start = memslot->userspace_addr;
		unsigned long end;

		end = start + (memslot->npages << PAGE_SHIFT);
		if (hva >= start && hva < end) {
			gfn_t gfn_offset = (hva - start) >> PAGE_SHIFT;
			gfn_t gfn = memslot->base_gfn + gfn_offset;

			ret = handler(kvm, &memslot->rmap[gfn_offset], data);

			for (j = 0; j < KVM_NR_PAGE_SIZES - 1; ++j) {
<<<<<<< HEAD
				unsigned long idx;
				int sh;

				sh = KVM_HPAGE_GFN_SHIFT(PT_DIRECTORY_LEVEL+j);
				idx = ((memslot->base_gfn+gfn_offset) >> sh) -
					(memslot->base_gfn >> sh);
				ret |= handler(kvm,
					&memslot->lpage_info[j][idx].rmap_pde,
					data);
=======
				struct kvm_lpage_info *linfo;

				linfo = lpage_info_slot(gfn, memslot,
							PT_DIRECTORY_LEVEL + j);
				ret |= handler(kvm, &linfo->rmap_pde, data);
>>>>>>> 3cbea436
			}
			trace_kvm_age_page(hva, memslot, ret);
			retval |= ret;
		}
	}

	return retval;
}

int kvm_unmap_hva(struct kvm *kvm, unsigned long hva)
{
	return kvm_handle_hva(kvm, hva, 0, kvm_unmap_rmapp);
}

void kvm_set_spte_hva(struct kvm *kvm, unsigned long hva, pte_t pte)
{
	kvm_handle_hva(kvm, hva, (unsigned long)&pte, kvm_set_pte_rmapp);
}

static int kvm_age_rmapp(struct kvm *kvm, unsigned long *rmapp,
			 unsigned long data)
{
	u64 *spte;
	int young = 0;

	/*
	 * Emulate the accessed bit for EPT, by checking if this page has
	 * an EPT mapping, and clearing it if it does. On the next access,
	 * a new EPT mapping will be established.
	 * This has some overhead, but not as much as the cost of swapping
	 * out actively used pages or breaking up actively used hugepages.
	 */
	if (!shadow_accessed_mask)
		return kvm_unmap_rmapp(kvm, rmapp, data);

	spte = rmap_next(kvm, rmapp, NULL);
	while (spte) {
		int _young;
		u64 _spte = *spte;
		BUG_ON(!(_spte & PT_PRESENT_MASK));
		_young = _spte & PT_ACCESSED_MASK;
		if (_young) {
			young = 1;
			clear_bit(PT_ACCESSED_SHIFT, (unsigned long *)spte);
		}
		spte = rmap_next(kvm, rmapp, spte);
	}
	return young;
}

static int kvm_test_age_rmapp(struct kvm *kvm, unsigned long *rmapp,
			      unsigned long data)
{
	u64 *spte;
	int young = 0;

	/*
	 * If there's no access bit in the secondary pte set by the
	 * hardware it's up to gup-fast/gup to set the access bit in
	 * the primary pte or in the page structure.
	 */
	if (!shadow_accessed_mask)
		goto out;

	spte = rmap_next(kvm, rmapp, NULL);
	while (spte) {
		u64 _spte = *spte;
		BUG_ON(!(_spte & PT_PRESENT_MASK));
		young = _spte & PT_ACCESSED_MASK;
		if (young) {
			young = 1;
			break;
		}
		spte = rmap_next(kvm, rmapp, spte);
	}
out:
	return young;
}

#define RMAP_RECYCLE_THRESHOLD 1000

static void rmap_recycle(struct kvm_vcpu *vcpu, u64 *spte, gfn_t gfn)
{
	unsigned long *rmapp;
	struct kvm_mmu_page *sp;

	sp = page_header(__pa(spte));

	rmapp = gfn_to_rmap(vcpu->kvm, gfn, sp->role.level);

	kvm_unmap_rmapp(vcpu->kvm, rmapp, 0);
	kvm_flush_remote_tlbs(vcpu->kvm);
}

int kvm_age_hva(struct kvm *kvm, unsigned long hva)
{
	return kvm_handle_hva(kvm, hva, 0, kvm_age_rmapp);
}

int kvm_test_age_hva(struct kvm *kvm, unsigned long hva)
{
	return kvm_handle_hva(kvm, hva, 0, kvm_test_age_rmapp);
}

#ifdef MMU_DEBUG
static int is_empty_shadow_page(u64 *spt)
{
	u64 *pos;
	u64 *end;

	for (pos = spt, end = pos + PAGE_SIZE / sizeof(u64); pos != end; pos++)
		if (is_shadow_present_pte(*pos)) {
			printk(KERN_ERR "%s: %p %llx\n", __func__,
			       pos, *pos);
			return 0;
		}
	return 1;
}
#endif

/*
 * This value is the sum of all of the kvm instances's
 * kvm->arch.n_used_mmu_pages values.  We need a global,
 * aggregate version in order to make the slab shrinker
 * faster
 */
static inline void kvm_mod_used_mmu_pages(struct kvm *kvm, int nr)
{
	kvm->arch.n_used_mmu_pages += nr;
	percpu_counter_add(&kvm_total_used_mmu_pages, nr);
}

static void kvm_mmu_free_page(struct kvm *kvm, struct kvm_mmu_page *sp)
{
	ASSERT(is_empty_shadow_page(sp->spt));
	hlist_del(&sp->hash_link);
	list_del(&sp->link);
	__free_page(virt_to_page(sp->spt));
	if (!sp->role.direct)
		__free_page(virt_to_page(sp->gfns));
	kmem_cache_free(mmu_page_header_cache, sp);
	kvm_mod_used_mmu_pages(kvm, -1);
}

static unsigned kvm_page_table_hashfn(gfn_t gfn)
{
	return gfn & ((1 << KVM_MMU_HASH_SHIFT) - 1);
}

static struct kvm_mmu_page *kvm_mmu_alloc_page(struct kvm_vcpu *vcpu,
					       u64 *parent_pte, int direct)
{
	struct kvm_mmu_page *sp;

	sp = mmu_memory_cache_alloc(&vcpu->arch.mmu_page_header_cache, sizeof *sp);
	sp->spt = mmu_memory_cache_alloc(&vcpu->arch.mmu_page_cache, PAGE_SIZE);
	if (!direct)
		sp->gfns = mmu_memory_cache_alloc(&vcpu->arch.mmu_page_cache,
						  PAGE_SIZE);
	set_page_private(virt_to_page(sp->spt), (unsigned long)sp);
	list_add(&sp->link, &vcpu->kvm->arch.active_mmu_pages);
	bitmap_zero(sp->slot_bitmap, KVM_MEMORY_SLOTS + KVM_PRIVATE_MEM_SLOTS);
	sp->multimapped = 0;
	sp->parent_pte = parent_pte;
	kvm_mod_used_mmu_pages(vcpu->kvm, +1);
	return sp;
}

static void mmu_page_add_parent_pte(struct kvm_vcpu *vcpu,
				    struct kvm_mmu_page *sp, u64 *parent_pte)
{
	struct kvm_pte_chain *pte_chain;
	struct hlist_node *node;
	int i;

	if (!parent_pte)
		return;
	if (!sp->multimapped) {
		u64 *old = sp->parent_pte;

		if (!old) {
			sp->parent_pte = parent_pte;
			return;
		}
		sp->multimapped = 1;
		pte_chain = mmu_alloc_pte_chain(vcpu);
		INIT_HLIST_HEAD(&sp->parent_ptes);
		hlist_add_head(&pte_chain->link, &sp->parent_ptes);
		pte_chain->parent_ptes[0] = old;
	}
	hlist_for_each_entry(pte_chain, node, &sp->parent_ptes, link) {
		if (pte_chain->parent_ptes[NR_PTE_CHAIN_ENTRIES-1])
			continue;
		for (i = 0; i < NR_PTE_CHAIN_ENTRIES; ++i)
			if (!pte_chain->parent_ptes[i]) {
				pte_chain->parent_ptes[i] = parent_pte;
				return;
			}
	}
	pte_chain = mmu_alloc_pte_chain(vcpu);
	BUG_ON(!pte_chain);
	hlist_add_head(&pte_chain->link, &sp->parent_ptes);
	pte_chain->parent_ptes[0] = parent_pte;
}

static void mmu_page_remove_parent_pte(struct kvm_mmu_page *sp,
				       u64 *parent_pte)
{
	struct kvm_pte_chain *pte_chain;
	struct hlist_node *node;
	int i;

	if (!sp->multimapped) {
		BUG_ON(sp->parent_pte != parent_pte);
		sp->parent_pte = NULL;
		return;
	}
	hlist_for_each_entry(pte_chain, node, &sp->parent_ptes, link)
		for (i = 0; i < NR_PTE_CHAIN_ENTRIES; ++i) {
			if (!pte_chain->parent_ptes[i])
				break;
			if (pte_chain->parent_ptes[i] != parent_pte)
				continue;
			while (i + 1 < NR_PTE_CHAIN_ENTRIES
				&& pte_chain->parent_ptes[i + 1]) {
				pte_chain->parent_ptes[i]
					= pte_chain->parent_ptes[i + 1];
				++i;
			}
			pte_chain->parent_ptes[i] = NULL;
			if (i == 0) {
				hlist_del(&pte_chain->link);
				mmu_free_pte_chain(pte_chain);
				if (hlist_empty(&sp->parent_ptes)) {
					sp->multimapped = 0;
					sp->parent_pte = NULL;
				}
			}
			return;
		}
	BUG();
}

static void mmu_parent_walk(struct kvm_mmu_page *sp, mmu_parent_walk_fn fn)
{
	struct kvm_pte_chain *pte_chain;
	struct hlist_node *node;
	struct kvm_mmu_page *parent_sp;
	int i;

	if (!sp->multimapped && sp->parent_pte) {
		parent_sp = page_header(__pa(sp->parent_pte));
		fn(parent_sp, sp->parent_pte);
		return;
	}

	hlist_for_each_entry(pte_chain, node, &sp->parent_ptes, link)
		for (i = 0; i < NR_PTE_CHAIN_ENTRIES; ++i) {
			u64 *spte = pte_chain->parent_ptes[i];

			if (!spte)
				break;
			parent_sp = page_header(__pa(spte));
			fn(parent_sp, spte);
		}
}

static void mark_unsync(struct kvm_mmu_page *sp, u64 *spte);
static void kvm_mmu_mark_parents_unsync(struct kvm_mmu_page *sp)
{
	mmu_parent_walk(sp, mark_unsync);
}

static void mark_unsync(struct kvm_mmu_page *sp, u64 *spte)
{
	unsigned int index;

	index = spte - sp->spt;
	if (__test_and_set_bit(index, sp->unsync_child_bitmap))
		return;
	if (sp->unsync_children++)
		return;
	kvm_mmu_mark_parents_unsync(sp);
}

static void nonpaging_prefetch_page(struct kvm_vcpu *vcpu,
				    struct kvm_mmu_page *sp)
{
	int i;

	for (i = 0; i < PT64_ENT_PER_PAGE; ++i)
		sp->spt[i] = shadow_trap_nonpresent_pte;
}

static int nonpaging_sync_page(struct kvm_vcpu *vcpu,
			       struct kvm_mmu_page *sp, bool clear_unsync)
{
	return 1;
}

static void nonpaging_invlpg(struct kvm_vcpu *vcpu, gva_t gva)
{
}

#define KVM_PAGE_ARRAY_NR 16

struct kvm_mmu_pages {
	struct mmu_page_and_offset {
		struct kvm_mmu_page *sp;
		unsigned int idx;
	} page[KVM_PAGE_ARRAY_NR];
	unsigned int nr;
};

#define for_each_unsync_children(bitmap, idx)		\
	for (idx = find_first_bit(bitmap, 512);		\
	     idx < 512;					\
	     idx = find_next_bit(bitmap, 512, idx+1))

static int mmu_pages_add(struct kvm_mmu_pages *pvec, struct kvm_mmu_page *sp,
			 int idx)
{
	int i;

	if (sp->unsync)
		for (i=0; i < pvec->nr; i++)
			if (pvec->page[i].sp == sp)
				return 0;

	pvec->page[pvec->nr].sp = sp;
	pvec->page[pvec->nr].idx = idx;
	pvec->nr++;
	return (pvec->nr == KVM_PAGE_ARRAY_NR);
}

static int __mmu_unsync_walk(struct kvm_mmu_page *sp,
			   struct kvm_mmu_pages *pvec)
{
	int i, ret, nr_unsync_leaf = 0;

	for_each_unsync_children(sp->unsync_child_bitmap, i) {
		struct kvm_mmu_page *child;
		u64 ent = sp->spt[i];

		if (!is_shadow_present_pte(ent) || is_large_pte(ent))
			goto clear_child_bitmap;

		child = page_header(ent & PT64_BASE_ADDR_MASK);

		if (child->unsync_children) {
			if (mmu_pages_add(pvec, child, i))
				return -ENOSPC;

			ret = __mmu_unsync_walk(child, pvec);
			if (!ret)
				goto clear_child_bitmap;
			else if (ret > 0)
				nr_unsync_leaf += ret;
			else
				return ret;
		} else if (child->unsync) {
			nr_unsync_leaf++;
			if (mmu_pages_add(pvec, child, i))
				return -ENOSPC;
		} else
			 goto clear_child_bitmap;

		continue;

clear_child_bitmap:
		__clear_bit(i, sp->unsync_child_bitmap);
		sp->unsync_children--;
		WARN_ON((int)sp->unsync_children < 0);
	}


	return nr_unsync_leaf;
}

static int mmu_unsync_walk(struct kvm_mmu_page *sp,
			   struct kvm_mmu_pages *pvec)
{
	if (!sp->unsync_children)
		return 0;

	mmu_pages_add(pvec, sp, 0);
	return __mmu_unsync_walk(sp, pvec);
}

static void kvm_unlink_unsync_page(struct kvm *kvm, struct kvm_mmu_page *sp)
{
	WARN_ON(!sp->unsync);
	trace_kvm_mmu_sync_page(sp);
	sp->unsync = 0;
	--kvm->stat.mmu_unsync;
}

static int kvm_mmu_prepare_zap_page(struct kvm *kvm, struct kvm_mmu_page *sp,
				    struct list_head *invalid_list);
static void kvm_mmu_commit_zap_page(struct kvm *kvm,
				    struct list_head *invalid_list);
<<<<<<< HEAD

#define for_each_gfn_sp(kvm, sp, gfn, pos)				\
  hlist_for_each_entry(sp, pos,						\
   &(kvm)->arch.mmu_page_hash[kvm_page_table_hashfn(gfn)], hash_link)	\
	if ((sp)->gfn != (gfn)) {} else

=======

#define for_each_gfn_sp(kvm, sp, gfn, pos)				\
  hlist_for_each_entry(sp, pos,						\
   &(kvm)->arch.mmu_page_hash[kvm_page_table_hashfn(gfn)], hash_link)	\
	if ((sp)->gfn != (gfn)) {} else

>>>>>>> 3cbea436
#define for_each_gfn_indirect_valid_sp(kvm, sp, gfn, pos)		\
  hlist_for_each_entry(sp, pos,						\
   &(kvm)->arch.mmu_page_hash[kvm_page_table_hashfn(gfn)], hash_link)	\
		if ((sp)->gfn != (gfn) || (sp)->role.direct ||		\
			(sp)->role.invalid) {} else

/* @sp->gfn should be write-protected at the call site */
static int __kvm_sync_page(struct kvm_vcpu *vcpu, struct kvm_mmu_page *sp,
			   struct list_head *invalid_list, bool clear_unsync)
{
	if (sp->role.cr4_pae != !!is_pae(vcpu)) {
		kvm_mmu_prepare_zap_page(vcpu->kvm, sp, invalid_list);
		return 1;
	}

	if (clear_unsync)
		kvm_unlink_unsync_page(vcpu->kvm, sp);

<<<<<<< HEAD
	if (vcpu->arch.mmu.sync_page(vcpu, sp, clear_unsync)) {
=======
	if (vcpu->arch.mmu.sync_page(vcpu, sp)) {
>>>>>>> 3cbea436
		kvm_mmu_prepare_zap_page(vcpu->kvm, sp, invalid_list);
		return 1;
	}

	kvm_mmu_flush_tlb(vcpu);
	return 0;
}

static int kvm_sync_page_transient(struct kvm_vcpu *vcpu,
				   struct kvm_mmu_page *sp)
{
	LIST_HEAD(invalid_list);
	int ret;

	ret = __kvm_sync_page(vcpu, sp, &invalid_list, false);
	if (ret)
		kvm_mmu_commit_zap_page(vcpu->kvm, &invalid_list);

	return ret;
}

static int kvm_sync_page(struct kvm_vcpu *vcpu, struct kvm_mmu_page *sp,
			 struct list_head *invalid_list)
{
	return __kvm_sync_page(vcpu, sp, invalid_list, true);
}

/* @gfn should be write-protected at the call site */
static void kvm_sync_pages(struct kvm_vcpu *vcpu,  gfn_t gfn)
{
	struct kvm_mmu_page *s;
	struct hlist_node *node;
	LIST_HEAD(invalid_list);
	bool flush = false;

	for_each_gfn_indirect_valid_sp(vcpu->kvm, s, gfn, node) {
		if (!s->unsync)
			continue;

		WARN_ON(s->role.level != PT_PAGE_TABLE_LEVEL);
<<<<<<< HEAD
		if ((s->role.cr4_pae != !!is_pae(vcpu)) ||
			(vcpu->arch.mmu.sync_page(vcpu, s, true))) {
			kvm_mmu_prepare_zap_page(vcpu->kvm, s, &invalid_list);
			continue;
		}
		kvm_unlink_unsync_page(vcpu->kvm, s);
=======
		kvm_unlink_unsync_page(vcpu->kvm, s);
		if ((s->role.cr4_pae != !!is_pae(vcpu)) ||
			(vcpu->arch.mmu.sync_page(vcpu, s))) {
			kvm_mmu_prepare_zap_page(vcpu->kvm, s, &invalid_list);
			continue;
		}
>>>>>>> 3cbea436
		flush = true;
	}

	kvm_mmu_commit_zap_page(vcpu->kvm, &invalid_list);
	if (flush)
		kvm_mmu_flush_tlb(vcpu);
}

struct mmu_page_path {
	struct kvm_mmu_page *parent[PT64_ROOT_LEVEL-1];
	unsigned int idx[PT64_ROOT_LEVEL-1];
};

#define for_each_sp(pvec, sp, parents, i)			\
		for (i = mmu_pages_next(&pvec, &parents, -1),	\
			sp = pvec.page[i].sp;			\
			i < pvec.nr && ({ sp = pvec.page[i].sp; 1;});	\
			i = mmu_pages_next(&pvec, &parents, i))

static int mmu_pages_next(struct kvm_mmu_pages *pvec,
			  struct mmu_page_path *parents,
			  int i)
{
	int n;

	for (n = i+1; n < pvec->nr; n++) {
		struct kvm_mmu_page *sp = pvec->page[n].sp;

		if (sp->role.level == PT_PAGE_TABLE_LEVEL) {
			parents->idx[0] = pvec->page[n].idx;
			return n;
		}

		parents->parent[sp->role.level-2] = sp;
		parents->idx[sp->role.level-1] = pvec->page[n].idx;
	}

	return n;
}

static void mmu_pages_clear_parents(struct mmu_page_path *parents)
{
	struct kvm_mmu_page *sp;
	unsigned int level = 0;

	do {
		unsigned int idx = parents->idx[level];

		sp = parents->parent[level];
		if (!sp)
			return;

		--sp->unsync_children;
		WARN_ON((int)sp->unsync_children < 0);
		__clear_bit(idx, sp->unsync_child_bitmap);
		level++;
	} while (level < PT64_ROOT_LEVEL-1 && !sp->unsync_children);
}

static void kvm_mmu_pages_init(struct kvm_mmu_page *parent,
			       struct mmu_page_path *parents,
			       struct kvm_mmu_pages *pvec)
{
	parents->parent[parent->role.level-1] = NULL;
	pvec->nr = 0;
}

static void mmu_sync_children(struct kvm_vcpu *vcpu,
			      struct kvm_mmu_page *parent)
{
	int i;
	struct kvm_mmu_page *sp;
	struct mmu_page_path parents;
	struct kvm_mmu_pages pages;
	LIST_HEAD(invalid_list);

	kvm_mmu_pages_init(parent, &parents, &pages);
	while (mmu_unsync_walk(parent, &pages)) {
		int protected = 0;

		for_each_sp(pages, sp, parents, i)
			protected |= rmap_write_protect(vcpu->kvm, sp->gfn);

		if (protected)
			kvm_flush_remote_tlbs(vcpu->kvm);

		for_each_sp(pages, sp, parents, i) {
			kvm_sync_page(vcpu, sp, &invalid_list);
			mmu_pages_clear_parents(&parents);
		}
		kvm_mmu_commit_zap_page(vcpu->kvm, &invalid_list);
		cond_resched_lock(&vcpu->kvm->mmu_lock);
		kvm_mmu_pages_init(parent, &parents, &pages);
	}
}

static struct kvm_mmu_page *kvm_mmu_get_page(struct kvm_vcpu *vcpu,
					     gfn_t gfn,
					     gva_t gaddr,
					     unsigned level,
					     int direct,
					     unsigned access,
					     u64 *parent_pte)
{
	union kvm_mmu_page_role role;
	unsigned quadrant;
	struct kvm_mmu_page *sp;
	struct hlist_node *node;
	bool need_sync = false;

	role = vcpu->arch.mmu.base_role;
	role.level = level;
	role.direct = direct;
	if (role.direct)
		role.cr4_pae = 0;
	role.access = access;
	if (!vcpu->arch.mmu.direct_map
	    && vcpu->arch.mmu.root_level <= PT32_ROOT_LEVEL) {
		quadrant = gaddr >> (PAGE_SHIFT + (PT64_PT_BITS * level));
		quadrant &= (1 << ((PT32_PT_BITS - PT64_PT_BITS) * level)) - 1;
		role.quadrant = quadrant;
	}
	for_each_gfn_sp(vcpu->kvm, sp, gfn, node) {
		if (!need_sync && sp->unsync)
			need_sync = true;

		if (sp->role.word != role.word)
			continue;

		if (sp->unsync && kvm_sync_page_transient(vcpu, sp))
			break;

		mmu_page_add_parent_pte(vcpu, sp, parent_pte);
		if (sp->unsync_children) {
			kvm_make_request(KVM_REQ_MMU_SYNC, vcpu);
			kvm_mmu_mark_parents_unsync(sp);
		} else if (sp->unsync)
			kvm_mmu_mark_parents_unsync(sp);

		trace_kvm_mmu_get_page(sp, false);
		return sp;
	}
	++vcpu->kvm->stat.mmu_cache_miss;
	sp = kvm_mmu_alloc_page(vcpu, parent_pte, direct);
	if (!sp)
		return sp;
	sp->gfn = gfn;
	sp->role = role;
	hlist_add_head(&sp->hash_link,
		&vcpu->kvm->arch.mmu_page_hash[kvm_page_table_hashfn(gfn)]);
	if (!direct) {
		if (rmap_write_protect(vcpu->kvm, gfn))
			kvm_flush_remote_tlbs(vcpu->kvm);
		if (level > PT_PAGE_TABLE_LEVEL && need_sync)
			kvm_sync_pages(vcpu, gfn);

		account_shadowed(vcpu->kvm, gfn);
	}
	if (shadow_trap_nonpresent_pte != shadow_notrap_nonpresent_pte)
		vcpu->arch.mmu.prefetch_page(vcpu, sp);
	else
		nonpaging_prefetch_page(vcpu, sp);
	trace_kvm_mmu_get_page(sp, true);
	return sp;
}

static void shadow_walk_init(struct kvm_shadow_walk_iterator *iterator,
			     struct kvm_vcpu *vcpu, u64 addr)
{
	iterator->addr = addr;
	iterator->shadow_addr = vcpu->arch.mmu.root_hpa;
	iterator->level = vcpu->arch.mmu.shadow_root_level;

	if (iterator->level == PT64_ROOT_LEVEL &&
	    vcpu->arch.mmu.root_level < PT64_ROOT_LEVEL &&
	    !vcpu->arch.mmu.direct_map)
		--iterator->level;

	if (iterator->level == PT32E_ROOT_LEVEL) {
		iterator->shadow_addr
			= vcpu->arch.mmu.pae_root[(addr >> 30) & 3];
		iterator->shadow_addr &= PT64_BASE_ADDR_MASK;
		--iterator->level;
		if (!iterator->shadow_addr)
			iterator->level = 0;
	}
}

static bool shadow_walk_okay(struct kvm_shadow_walk_iterator *iterator)
{
	if (iterator->level < PT_PAGE_TABLE_LEVEL)
		return false;

	if (iterator->level == PT_PAGE_TABLE_LEVEL)
		if (is_large_pte(*iterator->sptep))
			return false;

	iterator->index = SHADOW_PT_INDEX(iterator->addr, iterator->level);
	iterator->sptep	= ((u64 *)__va(iterator->shadow_addr)) + iterator->index;
	return true;
}

static void shadow_walk_next(struct kvm_shadow_walk_iterator *iterator)
{
	iterator->shadow_addr = *iterator->sptep & PT64_BASE_ADDR_MASK;
	--iterator->level;
}

static void link_shadow_page(u64 *sptep, struct kvm_mmu_page *sp)
{
	u64 spte;

	spte = __pa(sp->spt)
		| PT_PRESENT_MASK | PT_ACCESSED_MASK
		| PT_WRITABLE_MASK | PT_USER_MASK;
	__set_spte(sptep, spte);
}

static void drop_large_spte(struct kvm_vcpu *vcpu, u64 *sptep)
{
	if (is_large_pte(*sptep)) {
		drop_spte(vcpu->kvm, sptep, shadow_trap_nonpresent_pte);
		kvm_flush_remote_tlbs(vcpu->kvm);
	}
}

static void validate_direct_spte(struct kvm_vcpu *vcpu, u64 *sptep,
				   unsigned direct_access)
{
	if (is_shadow_present_pte(*sptep) && !is_large_pte(*sptep)) {
		struct kvm_mmu_page *child;

		/*
		 * For the direct sp, if the guest pte's dirty bit
		 * changed form clean to dirty, it will corrupt the
		 * sp's access: allow writable in the read-only sp,
		 * so we should update the spte at this point to get
		 * a new sp with the correct access.
		 */
		child = page_header(*sptep & PT64_BASE_ADDR_MASK);
		if (child->role.access == direct_access)
			return;

		mmu_page_remove_parent_pte(child, sptep);
		__set_spte(sptep, shadow_trap_nonpresent_pte);
		kvm_flush_remote_tlbs(vcpu->kvm);
	}
}

static void kvm_mmu_page_unlink_children(struct kvm *kvm,
					 struct kvm_mmu_page *sp)
{
	unsigned i;
	u64 *pt;
	u64 ent;

	pt = sp->spt;

	for (i = 0; i < PT64_ENT_PER_PAGE; ++i) {
		ent = pt[i];

		if (is_shadow_present_pte(ent)) {
			if (!is_last_spte(ent, sp->role.level)) {
				ent &= PT64_BASE_ADDR_MASK;
				mmu_page_remove_parent_pte(page_header(ent),
							   &pt[i]);
			} else {
				if (is_large_pte(ent))
					--kvm->stat.lpages;
				drop_spte(kvm, &pt[i],
					  shadow_trap_nonpresent_pte);
			}
		}
		pt[i] = shadow_trap_nonpresent_pte;
	}
}

static void kvm_mmu_put_page(struct kvm_mmu_page *sp, u64 *parent_pte)
{
	mmu_page_remove_parent_pte(sp, parent_pte);
}

static void kvm_mmu_reset_last_pte_updated(struct kvm *kvm)
{
	int i;
	struct kvm_vcpu *vcpu;

	kvm_for_each_vcpu(i, vcpu, kvm)
		vcpu->arch.last_pte_updated = NULL;
}

static void kvm_mmu_unlink_parents(struct kvm *kvm, struct kvm_mmu_page *sp)
{
	u64 *parent_pte;

	while (sp->multimapped || sp->parent_pte) {
		if (!sp->multimapped)
			parent_pte = sp->parent_pte;
		else {
			struct kvm_pte_chain *chain;

			chain = container_of(sp->parent_ptes.first,
					     struct kvm_pte_chain, link);
			parent_pte = chain->parent_ptes[0];
		}
		BUG_ON(!parent_pte);
		kvm_mmu_put_page(sp, parent_pte);
		__set_spte(parent_pte, shadow_trap_nonpresent_pte);
	}
}

static int mmu_zap_unsync_children(struct kvm *kvm,
				   struct kvm_mmu_page *parent,
				   struct list_head *invalid_list)
{
	int i, zapped = 0;
	struct mmu_page_path parents;
	struct kvm_mmu_pages pages;

	if (parent->role.level == PT_PAGE_TABLE_LEVEL)
		return 0;

	kvm_mmu_pages_init(parent, &parents, &pages);
	while (mmu_unsync_walk(parent, &pages)) {
		struct kvm_mmu_page *sp;

		for_each_sp(pages, sp, parents, i) {
			kvm_mmu_prepare_zap_page(kvm, sp, invalid_list);
			mmu_pages_clear_parents(&parents);
			zapped++;
		}
		kvm_mmu_pages_init(parent, &parents, &pages);
	}

	return zapped;
}

static int kvm_mmu_prepare_zap_page(struct kvm *kvm, struct kvm_mmu_page *sp,
				    struct list_head *invalid_list)
{
	int ret;

	trace_kvm_mmu_prepare_zap_page(sp);
	++kvm->stat.mmu_shadow_zapped;
	ret = mmu_zap_unsync_children(kvm, sp, invalid_list);
	kvm_mmu_page_unlink_children(kvm, sp);
	kvm_mmu_unlink_parents(kvm, sp);
	if (!sp->role.invalid && !sp->role.direct)
		unaccount_shadowed(kvm, sp->gfn);
	if (sp->unsync)
		kvm_unlink_unsync_page(kvm, sp);
	if (!sp->root_count) {
		/* Count self */
		ret++;
		list_move(&sp->link, invalid_list);
	} else {
		list_move(&sp->link, &kvm->arch.active_mmu_pages);
		kvm_reload_remote_mmus(kvm);
	}

	sp->role.invalid = 1;
	kvm_mmu_reset_last_pte_updated(kvm);
	return ret;
}

static void kvm_mmu_commit_zap_page(struct kvm *kvm,
				    struct list_head *invalid_list)
<<<<<<< HEAD
{
	struct kvm_mmu_page *sp;

	if (list_empty(invalid_list))
		return;

	kvm_flush_remote_tlbs(kvm);

	do {
		sp = list_first_entry(invalid_list, struct kvm_mmu_page, link);
		WARN_ON(!sp->role.invalid || sp->root_count);
		kvm_mmu_free_page(kvm, sp);
	} while (!list_empty(invalid_list));

}

/*
 * Changing the number of mmu pages allocated to the vm
 * Note: if goal_nr_mmu_pages is too small, you will get dead lock
 */
void kvm_mmu_change_mmu_pages(struct kvm *kvm, unsigned int goal_nr_mmu_pages)
{
=======
{
	struct kvm_mmu_page *sp;

	if (list_empty(invalid_list))
		return;

	kvm_flush_remote_tlbs(kvm);

	do {
		sp = list_first_entry(invalid_list, struct kvm_mmu_page, link);
		WARN_ON(!sp->role.invalid || sp->root_count);
		kvm_mmu_free_page(kvm, sp);
	} while (!list_empty(invalid_list));

}

/*
 * Changing the number of mmu pages allocated to the vm
 * Note: if goal_nr_mmu_pages is too small, you will get dead lock
 */
void kvm_mmu_change_mmu_pages(struct kvm *kvm, unsigned int goal_nr_mmu_pages)
{
>>>>>>> 3cbea436
	LIST_HEAD(invalid_list);
	/*
	 * If we set the number of mmu pages to be smaller be than the
	 * number of actived pages , we must to free some mmu pages before we
	 * change the value
	 */

	if (kvm->arch.n_used_mmu_pages > goal_nr_mmu_pages) {
		while (kvm->arch.n_used_mmu_pages > goal_nr_mmu_pages &&
			!list_empty(&kvm->arch.active_mmu_pages)) {
			struct kvm_mmu_page *page;

			page = container_of(kvm->arch.active_mmu_pages.prev,
					    struct kvm_mmu_page, link);
			kvm_mmu_prepare_zap_page(kvm, page, &invalid_list);
			kvm_mmu_commit_zap_page(kvm, &invalid_list);
		}
		goal_nr_mmu_pages = kvm->arch.n_used_mmu_pages;
	}

	kvm->arch.n_max_mmu_pages = goal_nr_mmu_pages;
}

static int kvm_mmu_unprotect_page(struct kvm *kvm, gfn_t gfn)
{
	struct kvm_mmu_page *sp;
	struct hlist_node *node;
	LIST_HEAD(invalid_list);
	int r;

	pgprintk("%s: looking for gfn %llx\n", __func__, gfn);
	r = 0;

	for_each_gfn_indirect_valid_sp(kvm, sp, gfn, node) {
		pgprintk("%s: gfn %llx role %x\n", __func__, gfn,
			 sp->role.word);
		r = 1;
		kvm_mmu_prepare_zap_page(kvm, sp, &invalid_list);
	}
	kvm_mmu_commit_zap_page(kvm, &invalid_list);
	return r;
}

static void mmu_unshadow(struct kvm *kvm, gfn_t gfn)
{
	struct kvm_mmu_page *sp;
	struct hlist_node *node;
	LIST_HEAD(invalid_list);

	for_each_gfn_indirect_valid_sp(kvm, sp, gfn, node) {
		pgprintk("%s: zap %llx %x\n",
			 __func__, gfn, sp->role.word);
		kvm_mmu_prepare_zap_page(kvm, sp, &invalid_list);
	}
	kvm_mmu_commit_zap_page(kvm, &invalid_list);
}

static void page_header_update_slot(struct kvm *kvm, void *pte, gfn_t gfn)
{
	int slot = memslot_id(kvm, gfn);
	struct kvm_mmu_page *sp = page_header(__pa(pte));

	__set_bit(slot, sp->slot_bitmap);
}

static void mmu_convert_notrap(struct kvm_mmu_page *sp)
{
	int i;
	u64 *pt = sp->spt;

	if (shadow_trap_nonpresent_pte == shadow_notrap_nonpresent_pte)
		return;

	for (i = 0; i < PT64_ENT_PER_PAGE; ++i) {
		if (pt[i] == shadow_notrap_nonpresent_pte)
			__set_spte(&pt[i], shadow_trap_nonpresent_pte);
	}
}

/*
 * The function is based on mtrr_type_lookup() in
 * arch/x86/kernel/cpu/mtrr/generic.c
 */
static int get_mtrr_type(struct mtrr_state_type *mtrr_state,
			 u64 start, u64 end)
{
	int i;
	u64 base, mask;
	u8 prev_match, curr_match;
	int num_var_ranges = KVM_NR_VAR_MTRR;

	if (!mtrr_state->enabled)
		return 0xFF;

	/* Make end inclusive end, instead of exclusive */
	end--;

	/* Look in fixed ranges. Just return the type as per start */
	if (mtrr_state->have_fixed && (start < 0x100000)) {
		int idx;

		if (start < 0x80000) {
			idx = 0;
			idx += (start >> 16);
			return mtrr_state->fixed_ranges[idx];
		} else if (start < 0xC0000) {
			idx = 1 * 8;
			idx += ((start - 0x80000) >> 14);
			return mtrr_state->fixed_ranges[idx];
		} else if (start < 0x1000000) {
			idx = 3 * 8;
			idx += ((start - 0xC0000) >> 12);
			return mtrr_state->fixed_ranges[idx];
		}
	}

	/*
	 * Look in variable ranges
	 * Look of multiple ranges matching this address and pick type
	 * as per MTRR precedence
	 */
	if (!(mtrr_state->enabled & 2))
		return mtrr_state->def_type;

	prev_match = 0xFF;
	for (i = 0; i < num_var_ranges; ++i) {
		unsigned short start_state, end_state;

		if (!(mtrr_state->var_ranges[i].mask_lo & (1 << 11)))
			continue;

		base = (((u64)mtrr_state->var_ranges[i].base_hi) << 32) +
		       (mtrr_state->var_ranges[i].base_lo & PAGE_MASK);
		mask = (((u64)mtrr_state->var_ranges[i].mask_hi) << 32) +
		       (mtrr_state->var_ranges[i].mask_lo & PAGE_MASK);

		start_state = ((start & mask) == (base & mask));
		end_state = ((end & mask) == (base & mask));
		if (start_state != end_state)
			return 0xFE;

		if ((start & mask) != (base & mask))
			continue;

		curr_match = mtrr_state->var_ranges[i].base_lo & 0xff;
		if (prev_match == 0xFF) {
			prev_match = curr_match;
			continue;
		}

		if (prev_match == MTRR_TYPE_UNCACHABLE ||
		    curr_match == MTRR_TYPE_UNCACHABLE)
			return MTRR_TYPE_UNCACHABLE;

		if ((prev_match == MTRR_TYPE_WRBACK &&
		     curr_match == MTRR_TYPE_WRTHROUGH) ||
		    (prev_match == MTRR_TYPE_WRTHROUGH &&
		     curr_match == MTRR_TYPE_WRBACK)) {
			prev_match = MTRR_TYPE_WRTHROUGH;
			curr_match = MTRR_TYPE_WRTHROUGH;
		}

		if (prev_match != curr_match)
			return MTRR_TYPE_UNCACHABLE;
	}

	if (prev_match != 0xFF)
		return prev_match;

	return mtrr_state->def_type;
}

u8 kvm_get_guest_memory_type(struct kvm_vcpu *vcpu, gfn_t gfn)
{
	u8 mtrr;

	mtrr = get_mtrr_type(&vcpu->arch.mtrr_state, gfn << PAGE_SHIFT,
			     (gfn << PAGE_SHIFT) + PAGE_SIZE);
	if (mtrr == 0xfe || mtrr == 0xff)
		mtrr = MTRR_TYPE_WRBACK;
	return mtrr;
}
EXPORT_SYMBOL_GPL(kvm_get_guest_memory_type);

static void __kvm_unsync_page(struct kvm_vcpu *vcpu, struct kvm_mmu_page *sp)
{
	trace_kvm_mmu_unsync_page(sp);
	++vcpu->kvm->stat.mmu_unsync;
	sp->unsync = 1;

	kvm_mmu_mark_parents_unsync(sp);
	mmu_convert_notrap(sp);
}

static void kvm_unsync_pages(struct kvm_vcpu *vcpu,  gfn_t gfn)
{
	struct kvm_mmu_page *s;
	struct hlist_node *node;

	for_each_gfn_indirect_valid_sp(vcpu->kvm, s, gfn, node) {
		if (s->unsync)
			continue;
		WARN_ON(s->role.level != PT_PAGE_TABLE_LEVEL);
		__kvm_unsync_page(vcpu, s);
	}
}

static int mmu_need_write_protect(struct kvm_vcpu *vcpu, gfn_t gfn,
				  bool can_unsync)
{
	struct kvm_mmu_page *s;
	struct hlist_node *node;
	bool need_unsync = false;

	for_each_gfn_indirect_valid_sp(vcpu->kvm, s, gfn, node) {
		if (!can_unsync)
			return 1;

		if (s->role.level != PT_PAGE_TABLE_LEVEL)
			return 1;

		if (!need_unsync && !s->unsync) {
			if (!oos_shadow)
				return 1;
			need_unsync = true;
		}
	}
	if (need_unsync)
		kvm_unsync_pages(vcpu, gfn);
	return 0;
}

static int set_spte(struct kvm_vcpu *vcpu, u64 *sptep,
		    unsigned pte_access, int user_fault,
		    int write_fault, int dirty, int level,
		    gfn_t gfn, pfn_t pfn, bool speculative,
		    bool can_unsync, bool host_writable)
{
	u64 spte, entry = *sptep;
	int ret = 0;

	/*
	 * We don't set the accessed bit, since we sometimes want to see
	 * whether the guest actually used the pte (in order to detect
	 * demand paging).
	 */
<<<<<<< HEAD
	spte = shadow_base_present_pte;
=======
	spte = PT_PRESENT_MASK;
>>>>>>> 3cbea436
	if (!speculative)
		spte |= shadow_accessed_mask;
	if (!dirty)
		pte_access &= ~ACC_WRITE_MASK;
	if (pte_access & ACC_EXEC_MASK)
		spte |= shadow_x_mask;
	else
		spte |= shadow_nx_mask;
	if (pte_access & ACC_USER_MASK)
		spte |= shadow_user_mask;
	if (level > PT_PAGE_TABLE_LEVEL)
		spte |= PT_PAGE_SIZE_MASK;
	if (tdp_enabled)
		spte |= kvm_x86_ops->get_mt_mask(vcpu, gfn,
			kvm_is_mmio_pfn(pfn));

	if (host_writable)
		spte |= SPTE_HOST_WRITEABLE;
	else
		pte_access &= ~ACC_WRITE_MASK;

	spte |= (u64)pfn << PAGE_SHIFT;

	if ((pte_access & ACC_WRITE_MASK)
	    || (!vcpu->arch.mmu.direct_map && write_fault
		&& !is_write_protection(vcpu) && !user_fault)) {

		if (level > PT_PAGE_TABLE_LEVEL &&
		    has_wrprotected_page(vcpu->kvm, gfn, level)) {
			ret = 1;
			drop_spte(vcpu->kvm, sptep, shadow_trap_nonpresent_pte);
			goto done;
		}

		spte |= PT_WRITABLE_MASK;

		if (!vcpu->arch.mmu.direct_map
		    && !(pte_access & ACC_WRITE_MASK))
			spte &= ~PT_USER_MASK;

		/*
		 * Optimization: for pte sync, if spte was writable the hash
		 * lookup is unnecessary (and expensive). Write protection
		 * is responsibility of mmu_get_page / kvm_sync_page.
		 * Same reasoning can be applied to dirty page accounting.
		 */
		if (!can_unsync && is_writable_pte(*sptep))
			goto set_pte;

		if (mmu_need_write_protect(vcpu, gfn, can_unsync)) {
			pgprintk("%s: found shadow page for %llx, marking ro\n",
				 __func__, gfn);
			ret = 1;
			pte_access &= ~ACC_WRITE_MASK;
			if (is_writable_pte(spte))
				spte &= ~PT_WRITABLE_MASK;
		}
	}

	if (pte_access & ACC_WRITE_MASK)
		mark_page_dirty(vcpu->kvm, gfn);

set_pte:
	update_spte(sptep, spte);
<<<<<<< HEAD
=======
	/*
	 * If we overwrite a writable spte with a read-only one we
	 * should flush remote TLBs. Otherwise rmap_write_protect
	 * will find a read-only spte, even though the writable spte
	 * might be cached on a CPU's TLB.
	 */
	if (is_writable_pte(entry) && !is_writable_pte(*sptep))
		kvm_flush_remote_tlbs(vcpu->kvm);
>>>>>>> 3cbea436
done:
	return ret;
}

static void mmu_set_spte(struct kvm_vcpu *vcpu, u64 *sptep,
			 unsigned pt_access, unsigned pte_access,
			 int user_fault, int write_fault, int dirty,
			 int *ptwrite, int level, gfn_t gfn,
			 pfn_t pfn, bool speculative,
			 bool host_writable)
{
	int was_rmapped = 0;
	int rmap_count;

	pgprintk("%s: spte %llx access %x write_fault %d"
		 " user_fault %d gfn %llx\n",
		 __func__, *sptep, pt_access,
		 write_fault, user_fault, gfn);

	if (is_rmap_spte(*sptep)) {
		/*
		 * If we overwrite a PTE page pointer with a 2MB PMD, unlink
		 * the parent of the now unreachable PTE.
		 */
		if (level > PT_PAGE_TABLE_LEVEL &&
		    !is_large_pte(*sptep)) {
			struct kvm_mmu_page *child;
			u64 pte = *sptep;

			child = page_header(pte & PT64_BASE_ADDR_MASK);
			mmu_page_remove_parent_pte(child, sptep);
			__set_spte(sptep, shadow_trap_nonpresent_pte);
			kvm_flush_remote_tlbs(vcpu->kvm);
		} else if (pfn != spte_to_pfn(*sptep)) {
			pgprintk("hfn old %llx new %llx\n",
				 spte_to_pfn(*sptep), pfn);
			drop_spte(vcpu->kvm, sptep, shadow_trap_nonpresent_pte);
			kvm_flush_remote_tlbs(vcpu->kvm);
		} else
			was_rmapped = 1;
	}

	if (set_spte(vcpu, sptep, pte_access, user_fault, write_fault,
		      dirty, level, gfn, pfn, speculative, true,
		      host_writable)) {
		if (write_fault)
			*ptwrite = 1;
		kvm_mmu_flush_tlb(vcpu);
	}

	pgprintk("%s: setting spte %llx\n", __func__, *sptep);
	pgprintk("instantiating %s PTE (%s) at %llx (%llx) addr %p\n",
		 is_large_pte(*sptep)? "2MB" : "4kB",
		 *sptep & PT_PRESENT_MASK ?"RW":"R", gfn,
		 *sptep, sptep);
	if (!was_rmapped && is_large_pte(*sptep))
		++vcpu->kvm->stat.lpages;

	page_header_update_slot(vcpu->kvm, sptep, gfn);
	if (!was_rmapped) {
		rmap_count = rmap_add(vcpu, sptep, gfn);
		if (rmap_count > RMAP_RECYCLE_THRESHOLD)
			rmap_recycle(vcpu, sptep, gfn);
	}
	kvm_release_pfn_clean(pfn);
	if (speculative) {
		vcpu->arch.last_pte_updated = sptep;
		vcpu->arch.last_pte_gfn = gfn;
	}
}

static void nonpaging_new_cr3(struct kvm_vcpu *vcpu)
{
}

static struct kvm_memory_slot *
pte_prefetch_gfn_to_memslot(struct kvm_vcpu *vcpu, gfn_t gfn, bool no_dirty_log)
{
	struct kvm_memory_slot *slot;

	slot = gfn_to_memslot(vcpu->kvm, gfn);
	if (!slot || slot->flags & KVM_MEMSLOT_INVALID ||
	      (no_dirty_log && slot->dirty_bitmap))
		slot = NULL;

	return slot;
}

static pfn_t pte_prefetch_gfn_to_pfn(struct kvm_vcpu *vcpu, gfn_t gfn,
				     bool no_dirty_log)
{
	struct kvm_memory_slot *slot;
	unsigned long hva;

	slot = pte_prefetch_gfn_to_memslot(vcpu, gfn, no_dirty_log);
	if (!slot) {
		get_page(bad_page);
		return page_to_pfn(bad_page);
	}

	hva = gfn_to_hva_memslot(slot, gfn);

	return hva_to_pfn_atomic(vcpu->kvm, hva);
}

static int direct_pte_prefetch_many(struct kvm_vcpu *vcpu,
				    struct kvm_mmu_page *sp,
				    u64 *start, u64 *end)
{
	struct page *pages[PTE_PREFETCH_NUM];
	unsigned access = sp->role.access;
	int i, ret;
	gfn_t gfn;

	gfn = kvm_mmu_page_get_gfn(sp, start - sp->spt);
	if (!pte_prefetch_gfn_to_memslot(vcpu, gfn, access & ACC_WRITE_MASK))
		return -1;

	ret = gfn_to_page_many_atomic(vcpu->kvm, gfn, pages, end - start);
	if (ret <= 0)
		return -1;

	for (i = 0; i < ret; i++, gfn++, start++)
		mmu_set_spte(vcpu, start, ACC_ALL,
			     access, 0, 0, 1, NULL,
			     sp->role.level, gfn,
			     page_to_pfn(pages[i]), true, true);

	return 0;
}

static void __direct_pte_prefetch(struct kvm_vcpu *vcpu,
				  struct kvm_mmu_page *sp, u64 *sptep)
{
	u64 *spte, *start = NULL;
	int i;

	WARN_ON(!sp->role.direct);

	i = (sptep - sp->spt) & ~(PTE_PREFETCH_NUM - 1);
	spte = sp->spt + i;

	for (i = 0; i < PTE_PREFETCH_NUM; i++, spte++) {
		if (*spte != shadow_trap_nonpresent_pte || spte == sptep) {
			if (!start)
				continue;
			if (direct_pte_prefetch_many(vcpu, sp, start, spte) < 0)
				break;
			start = NULL;
		} else if (!start)
			start = spte;
	}
}

static void direct_pte_prefetch(struct kvm_vcpu *vcpu, u64 *sptep)
{
	struct kvm_mmu_page *sp;

	/*
	 * Since it's no accessed bit on EPT, it's no way to
	 * distinguish between actually accessed translations
	 * and prefetched, so disable pte prefetch if EPT is
	 * enabled.
	 */
	if (!shadow_accessed_mask)
		return;

	sp = page_header(__pa(sptep));
	if (sp->role.level > PT_PAGE_TABLE_LEVEL)
		return;

	__direct_pte_prefetch(vcpu, sp, sptep);
}

static int __direct_map(struct kvm_vcpu *vcpu, gpa_t v, int write,
			int map_writable, int level, gfn_t gfn, pfn_t pfn,
			bool prefault)
{
	struct kvm_shadow_walk_iterator iterator;
	struct kvm_mmu_page *sp;
	int pt_write = 0;
	gfn_t pseudo_gfn;

	for_each_shadow_entry(vcpu, (u64)gfn << PAGE_SHIFT, iterator) {
		if (iterator.level == level) {
			unsigned pte_access = ACC_ALL;

			mmu_set_spte(vcpu, iterator.sptep, ACC_ALL, pte_access,
				     0, write, 1, &pt_write,
<<<<<<< HEAD
				     level, gfn, pfn, false, true);
=======
				     level, gfn, pfn, prefault, map_writable);
>>>>>>> 3cbea436
			direct_pte_prefetch(vcpu, iterator.sptep);
			++vcpu->stat.pf_fixed;
			break;
		}

		if (*iterator.sptep == shadow_trap_nonpresent_pte) {
			u64 base_addr = iterator.addr;

			base_addr &= PT64_LVL_ADDR_MASK(iterator.level);
			pseudo_gfn = base_addr >> PAGE_SHIFT;
			sp = kvm_mmu_get_page(vcpu, pseudo_gfn, iterator.addr,
					      iterator.level - 1,
					      1, ACC_ALL, iterator.sptep);
			if (!sp) {
				pgprintk("nonpaging_map: ENOMEM\n");
				kvm_release_pfn_clean(pfn);
				return -ENOMEM;
			}

			__set_spte(iterator.sptep,
				   __pa(sp->spt)
				   | PT_PRESENT_MASK | PT_WRITABLE_MASK
				   | shadow_user_mask | shadow_x_mask
				   | shadow_accessed_mask);
		}
	}
	return pt_write;
}

static void kvm_send_hwpoison_signal(unsigned long address, struct task_struct *tsk)
{
	siginfo_t info;

	info.si_signo	= SIGBUS;
	info.si_errno	= 0;
	info.si_code	= BUS_MCEERR_AR;
	info.si_addr	= (void __user *)address;
	info.si_addr_lsb = PAGE_SHIFT;

	send_sig_info(SIGBUS, &info, tsk);
}

static int kvm_handle_bad_page(struct kvm *kvm, gfn_t gfn, pfn_t pfn)
{
	kvm_release_pfn_clean(pfn);
	if (is_hwpoison_pfn(pfn)) {
		kvm_send_hwpoison_signal(gfn_to_hva(kvm, gfn), current);
		return 0;
	} else if (is_fault_pfn(pfn))
		return -EFAULT;

	return 1;
}

<<<<<<< HEAD
static int nonpaging_map(struct kvm_vcpu *vcpu, gva_t v, int write, gfn_t gfn)
=======
static void transparent_hugepage_adjust(struct kvm_vcpu *vcpu,
					gfn_t *gfnp, pfn_t *pfnp, int *levelp)
{
	pfn_t pfn = *pfnp;
	gfn_t gfn = *gfnp;
	int level = *levelp;

	/*
	 * Check if it's a transparent hugepage. If this would be an
	 * hugetlbfs page, level wouldn't be set to
	 * PT_PAGE_TABLE_LEVEL and there would be no adjustment done
	 * here.
	 */
	if (!is_error_pfn(pfn) && !kvm_is_mmio_pfn(pfn) &&
	    level == PT_PAGE_TABLE_LEVEL &&
	    PageTransCompound(pfn_to_page(pfn)) &&
	    !has_wrprotected_page(vcpu->kvm, gfn, PT_DIRECTORY_LEVEL)) {
		unsigned long mask;
		/*
		 * mmu_notifier_retry was successful and we hold the
		 * mmu_lock here, so the pmd can't become splitting
		 * from under us, and in turn
		 * __split_huge_page_refcount() can't run from under
		 * us and we can safely transfer the refcount from
		 * PG_tail to PG_head as we switch the pfn to tail to
		 * head.
		 */
		*levelp = level = PT_DIRECTORY_LEVEL;
		mask = KVM_PAGES_PER_HPAGE(level) - 1;
		VM_BUG_ON((gfn & mask) != (pfn & mask));
		if (pfn & mask) {
			gfn &= ~mask;
			*gfnp = gfn;
			kvm_release_pfn_clean(pfn);
			pfn &= ~mask;
			if (!get_page_unless_zero(pfn_to_page(pfn)))
				BUG();
			*pfnp = pfn;
		}
	}
}

static bool try_async_pf(struct kvm_vcpu *vcpu, bool prefault, gfn_t gfn,
			 gva_t gva, pfn_t *pfn, bool write, bool *writable);

static int nonpaging_map(struct kvm_vcpu *vcpu, gva_t v, int write, gfn_t gfn,
			 bool prefault)
>>>>>>> 3cbea436
{
	int r;
	int level;
	int force_pt_level;
	pfn_t pfn;
	unsigned long mmu_seq;
	bool map_writable;

	force_pt_level = mapping_level_dirty_bitmap(vcpu, gfn);
	if (likely(!force_pt_level)) {
		level = mapping_level(vcpu, gfn);
		/*
		 * This path builds a PAE pagetable - so we can map
		 * 2mb pages at maximum. Therefore check if the level
		 * is larger than that.
		 */
		if (level > PT_DIRECTORY_LEVEL)
			level = PT_DIRECTORY_LEVEL;

		gfn &= ~(KVM_PAGES_PER_HPAGE(level) - 1);
	} else
		level = PT_PAGE_TABLE_LEVEL;

	mmu_seq = vcpu->kvm->mmu_notifier_seq;
	smp_rmb();

	if (try_async_pf(vcpu, prefault, gfn, v, &pfn, write, &map_writable))
		return 0;

	/* mmio */
	if (is_error_pfn(pfn))
		return kvm_handle_bad_page(vcpu->kvm, gfn, pfn);

	spin_lock(&vcpu->kvm->mmu_lock);
	if (mmu_notifier_retry(vcpu, mmu_seq))
		goto out_unlock;
	kvm_mmu_free_some_pages(vcpu);
	if (likely(!force_pt_level))
		transparent_hugepage_adjust(vcpu, &gfn, &pfn, &level);
	r = __direct_map(vcpu, v, write, map_writable, level, gfn, pfn,
			 prefault);
	spin_unlock(&vcpu->kvm->mmu_lock);


	return r;

out_unlock:
	spin_unlock(&vcpu->kvm->mmu_lock);
	kvm_release_pfn_clean(pfn);
	return 0;
}


static void mmu_free_roots(struct kvm_vcpu *vcpu)
{
	int i;
	struct kvm_mmu_page *sp;
	LIST_HEAD(invalid_list);

	if (!VALID_PAGE(vcpu->arch.mmu.root_hpa))
		return;
	spin_lock(&vcpu->kvm->mmu_lock);
	if (vcpu->arch.mmu.shadow_root_level == PT64_ROOT_LEVEL &&
	    (vcpu->arch.mmu.root_level == PT64_ROOT_LEVEL ||
	     vcpu->arch.mmu.direct_map)) {
		hpa_t root = vcpu->arch.mmu.root_hpa;

		sp = page_header(root);
		--sp->root_count;
		if (!sp->root_count && sp->role.invalid) {
			kvm_mmu_prepare_zap_page(vcpu->kvm, sp, &invalid_list);
			kvm_mmu_commit_zap_page(vcpu->kvm, &invalid_list);
		}
		vcpu->arch.mmu.root_hpa = INVALID_PAGE;
		spin_unlock(&vcpu->kvm->mmu_lock);
		return;
	}
	for (i = 0; i < 4; ++i) {
		hpa_t root = vcpu->arch.mmu.pae_root[i];

		if (root) {
			root &= PT64_BASE_ADDR_MASK;
			sp = page_header(root);
			--sp->root_count;
			if (!sp->root_count && sp->role.invalid)
				kvm_mmu_prepare_zap_page(vcpu->kvm, sp,
							 &invalid_list);
		}
		vcpu->arch.mmu.pae_root[i] = INVALID_PAGE;
	}
	kvm_mmu_commit_zap_page(vcpu->kvm, &invalid_list);
	spin_unlock(&vcpu->kvm->mmu_lock);
	vcpu->arch.mmu.root_hpa = INVALID_PAGE;
}

static int mmu_check_root(struct kvm_vcpu *vcpu, gfn_t root_gfn)
{
	int ret = 0;

	if (!kvm_is_visible_gfn(vcpu->kvm, root_gfn)) {
		kvm_make_request(KVM_REQ_TRIPLE_FAULT, vcpu);
		ret = 1;
	}

	return ret;
}

static int mmu_alloc_direct_roots(struct kvm_vcpu *vcpu)
{
	struct kvm_mmu_page *sp;
	unsigned i;

	if (vcpu->arch.mmu.shadow_root_level == PT64_ROOT_LEVEL) {
		spin_lock(&vcpu->kvm->mmu_lock);
		kvm_mmu_free_some_pages(vcpu);
		sp = kvm_mmu_get_page(vcpu, 0, 0, PT64_ROOT_LEVEL,
				      1, ACC_ALL, NULL);
		++sp->root_count;
		spin_unlock(&vcpu->kvm->mmu_lock);
		vcpu->arch.mmu.root_hpa = __pa(sp->spt);
	} else if (vcpu->arch.mmu.shadow_root_level == PT32E_ROOT_LEVEL) {
		for (i = 0; i < 4; ++i) {
			hpa_t root = vcpu->arch.mmu.pae_root[i];

			ASSERT(!VALID_PAGE(root));
			spin_lock(&vcpu->kvm->mmu_lock);
			kvm_mmu_free_some_pages(vcpu);
<<<<<<< HEAD
			sp = kvm_mmu_get_page(vcpu, i << 30, i << 30,
=======
			sp = kvm_mmu_get_page(vcpu, i << (30 - PAGE_SHIFT),
					      i << 30,
>>>>>>> 3cbea436
					      PT32_ROOT_LEVEL, 1, ACC_ALL,
					      NULL);
			root = __pa(sp->spt);
			++sp->root_count;
			spin_unlock(&vcpu->kvm->mmu_lock);
			vcpu->arch.mmu.pae_root[i] = root | PT_PRESENT_MASK;
		}
		vcpu->arch.mmu.root_hpa = __pa(vcpu->arch.mmu.pae_root);
	} else
		BUG();

	return 0;
}

static int mmu_alloc_shadow_roots(struct kvm_vcpu *vcpu)
{
	struct kvm_mmu_page *sp;
	u64 pdptr, pm_mask;
	gfn_t root_gfn;
	int i;

	root_gfn = vcpu->arch.mmu.get_cr3(vcpu) >> PAGE_SHIFT;

	if (mmu_check_root(vcpu, root_gfn))
		return 1;

	/*
	 * Do we shadow a long mode page table? If so we need to
	 * write-protect the guests page table root.
	 */
	if (vcpu->arch.mmu.root_level == PT64_ROOT_LEVEL) {
		hpa_t root = vcpu->arch.mmu.root_hpa;

		ASSERT(!VALID_PAGE(root));

		spin_lock(&vcpu->kvm->mmu_lock);
		kvm_mmu_free_some_pages(vcpu);
		sp = kvm_mmu_get_page(vcpu, root_gfn, 0, PT64_ROOT_LEVEL,
				      0, ACC_ALL, NULL);
		root = __pa(sp->spt);
		++sp->root_count;
		spin_unlock(&vcpu->kvm->mmu_lock);
		vcpu->arch.mmu.root_hpa = root;
		return 0;
	}

	/*
	 * We shadow a 32 bit page table. This may be a legacy 2-level
	 * or a PAE 3-level page table. In either case we need to be aware that
	 * the shadow page table may be a PAE or a long mode page table.
	 */
	pm_mask = PT_PRESENT_MASK;
	if (vcpu->arch.mmu.shadow_root_level == PT64_ROOT_LEVEL)
		pm_mask |= PT_ACCESSED_MASK | PT_WRITABLE_MASK | PT_USER_MASK;

	for (i = 0; i < 4; ++i) {
		hpa_t root = vcpu->arch.mmu.pae_root[i];

		ASSERT(!VALID_PAGE(root));
		if (vcpu->arch.mmu.root_level == PT32E_ROOT_LEVEL) {
			pdptr = kvm_pdptr_read_mmu(vcpu, &vcpu->arch.mmu, i);
			if (!is_present_gpte(pdptr)) {
				vcpu->arch.mmu.pae_root[i] = 0;
				continue;
			}
			root_gfn = pdptr >> PAGE_SHIFT;
			if (mmu_check_root(vcpu, root_gfn))
				return 1;
		}
		spin_lock(&vcpu->kvm->mmu_lock);
		kvm_mmu_free_some_pages(vcpu);
		sp = kvm_mmu_get_page(vcpu, root_gfn, i << 30,
				      PT32_ROOT_LEVEL, 0,
				      ACC_ALL, NULL);
		root = __pa(sp->spt);
		++sp->root_count;
		spin_unlock(&vcpu->kvm->mmu_lock);

		vcpu->arch.mmu.pae_root[i] = root | pm_mask;
	}
	vcpu->arch.mmu.root_hpa = __pa(vcpu->arch.mmu.pae_root);

	/*
	 * If we shadow a 32 bit page table with a long mode page
	 * table we enter this path.
	 */
	if (vcpu->arch.mmu.shadow_root_level == PT64_ROOT_LEVEL) {
		if (vcpu->arch.mmu.lm_root == NULL) {
			/*
			 * The additional page necessary for this is only
			 * allocated on demand.
			 */

			u64 *lm_root;

			lm_root = (void*)get_zeroed_page(GFP_KERNEL);
			if (lm_root == NULL)
				return 1;

			lm_root[0] = __pa(vcpu->arch.mmu.pae_root) | pm_mask;

			vcpu->arch.mmu.lm_root = lm_root;
		}

		vcpu->arch.mmu.root_hpa = __pa(vcpu->arch.mmu.lm_root);
	}

	return 0;
}

static int mmu_alloc_roots(struct kvm_vcpu *vcpu)
{
	if (vcpu->arch.mmu.direct_map)
		return mmu_alloc_direct_roots(vcpu);
	else
		return mmu_alloc_shadow_roots(vcpu);
}

static void mmu_sync_roots(struct kvm_vcpu *vcpu)
{
	int i;
	struct kvm_mmu_page *sp;

	if (vcpu->arch.mmu.direct_map)
		return;

	if (!VALID_PAGE(vcpu->arch.mmu.root_hpa))
		return;

	trace_kvm_mmu_audit(vcpu, AUDIT_PRE_SYNC);
	if (vcpu->arch.mmu.root_level == PT64_ROOT_LEVEL) {
		hpa_t root = vcpu->arch.mmu.root_hpa;
		sp = page_header(root);
		mmu_sync_children(vcpu, sp);
		trace_kvm_mmu_audit(vcpu, AUDIT_POST_SYNC);
		return;
	}
	for (i = 0; i < 4; ++i) {
		hpa_t root = vcpu->arch.mmu.pae_root[i];

		if (root && VALID_PAGE(root)) {
			root &= PT64_BASE_ADDR_MASK;
			sp = page_header(root);
			mmu_sync_children(vcpu, sp);
		}
	}
	trace_kvm_mmu_audit(vcpu, AUDIT_POST_SYNC);
}

void kvm_mmu_sync_roots(struct kvm_vcpu *vcpu)
{
	spin_lock(&vcpu->kvm->mmu_lock);
	mmu_sync_roots(vcpu);
	spin_unlock(&vcpu->kvm->mmu_lock);
}

static gpa_t nonpaging_gva_to_gpa(struct kvm_vcpu *vcpu, gva_t vaddr,
<<<<<<< HEAD
				  u32 access, u32 *error)
{
	if (error)
		*error = 0;
=======
				  u32 access, struct x86_exception *exception)
{
	if (exception)
		exception->error_code = 0;
>>>>>>> 3cbea436
	return vaddr;
}

static gpa_t nonpaging_gva_to_gpa_nested(struct kvm_vcpu *vcpu, gva_t vaddr,
<<<<<<< HEAD
					 u32 access, u32 *error)
{
	if (error)
		*error = 0;
=======
					 u32 access,
					 struct x86_exception *exception)
{
	if (exception)
		exception->error_code = 0;
>>>>>>> 3cbea436
	return vcpu->arch.nested_mmu.translate_gpa(vcpu, vaddr, access);
}

static int nonpaging_page_fault(struct kvm_vcpu *vcpu, gva_t gva,
				u32 error_code, bool prefault)
{
	gfn_t gfn;
	int r;

	pgprintk("%s: gva %lx error %x\n", __func__, gva, error_code);
	r = mmu_topup_memory_caches(vcpu);
	if (r)
		return r;

	ASSERT(vcpu);
	ASSERT(VALID_PAGE(vcpu->arch.mmu.root_hpa));

	gfn = gva >> PAGE_SHIFT;

	return nonpaging_map(vcpu, gva & PAGE_MASK,
			     error_code & PFERR_WRITE_MASK, gfn, prefault);
}

static int kvm_arch_setup_async_pf(struct kvm_vcpu *vcpu, gva_t gva, gfn_t gfn)
{
	struct kvm_arch_async_pf arch;

	arch.token = (vcpu->arch.apf.id++ << 12) | vcpu->vcpu_id;
	arch.gfn = gfn;
	arch.direct_map = vcpu->arch.mmu.direct_map;
	arch.cr3 = vcpu->arch.mmu.get_cr3(vcpu);

	return kvm_setup_async_pf(vcpu, gva, gfn, &arch);
}

static bool can_do_async_pf(struct kvm_vcpu *vcpu)
{
	if (unlikely(!irqchip_in_kernel(vcpu->kvm) ||
		     kvm_event_needs_reinjection(vcpu)))
		return false;

	return kvm_x86_ops->interrupt_allowed(vcpu);
}

static bool try_async_pf(struct kvm_vcpu *vcpu, bool prefault, gfn_t gfn,
			 gva_t gva, pfn_t *pfn, bool write, bool *writable)
{
	bool async;

	*pfn = gfn_to_pfn_async(vcpu->kvm, gfn, &async, write, writable);

	if (!async)
		return false; /* *pfn has correct page already */

	put_page(pfn_to_page(*pfn));

	if (!prefault && can_do_async_pf(vcpu)) {
		trace_kvm_try_async_get_page(gva, gfn);
		if (kvm_find_async_pf_gfn(vcpu, gfn)) {
			trace_kvm_async_pf_doublefault(gva, gfn);
			kvm_make_request(KVM_REQ_APF_HALT, vcpu);
			return true;
		} else if (kvm_arch_setup_async_pf(vcpu, gva, gfn))
			return true;
	}

	*pfn = gfn_to_pfn_prot(vcpu->kvm, gfn, write, writable);

	return false;
}

static int tdp_page_fault(struct kvm_vcpu *vcpu, gva_t gpa, u32 error_code,
			  bool prefault)
{
	pfn_t pfn;
	int r;
	int level;
	int force_pt_level;
	gfn_t gfn = gpa >> PAGE_SHIFT;
	unsigned long mmu_seq;
	int write = error_code & PFERR_WRITE_MASK;
	bool map_writable;

	ASSERT(vcpu);
	ASSERT(VALID_PAGE(vcpu->arch.mmu.root_hpa));

	r = mmu_topup_memory_caches(vcpu);
	if (r)
		return r;

	force_pt_level = mapping_level_dirty_bitmap(vcpu, gfn);
	if (likely(!force_pt_level)) {
		level = mapping_level(vcpu, gfn);
		gfn &= ~(KVM_PAGES_PER_HPAGE(level) - 1);
	} else
		level = PT_PAGE_TABLE_LEVEL;

	mmu_seq = vcpu->kvm->mmu_notifier_seq;
	smp_rmb();
<<<<<<< HEAD
	pfn = gfn_to_pfn(vcpu->kvm, gfn);
=======

	if (try_async_pf(vcpu, prefault, gfn, gpa, &pfn, write, &map_writable))
		return 0;

	/* mmio */
>>>>>>> 3cbea436
	if (is_error_pfn(pfn))
		return kvm_handle_bad_page(vcpu->kvm, gfn, pfn);
	spin_lock(&vcpu->kvm->mmu_lock);
	if (mmu_notifier_retry(vcpu, mmu_seq))
		goto out_unlock;
	kvm_mmu_free_some_pages(vcpu);
	if (likely(!force_pt_level))
		transparent_hugepage_adjust(vcpu, &gfn, &pfn, &level);
	r = __direct_map(vcpu, gpa, write, map_writable,
			 level, gfn, pfn, prefault);
	spin_unlock(&vcpu->kvm->mmu_lock);

	return r;

out_unlock:
	spin_unlock(&vcpu->kvm->mmu_lock);
	kvm_release_pfn_clean(pfn);
	return 0;
}

static void nonpaging_free(struct kvm_vcpu *vcpu)
{
	mmu_free_roots(vcpu);
}

static int nonpaging_init_context(struct kvm_vcpu *vcpu,
				  struct kvm_mmu *context)
{
	context->new_cr3 = nonpaging_new_cr3;
	context->page_fault = nonpaging_page_fault;
	context->gva_to_gpa = nonpaging_gva_to_gpa;
	context->free = nonpaging_free;
	context->prefetch_page = nonpaging_prefetch_page;
	context->sync_page = nonpaging_sync_page;
	context->invlpg = nonpaging_invlpg;
	context->root_level = 0;
	context->shadow_root_level = PT32E_ROOT_LEVEL;
	context->root_hpa = INVALID_PAGE;
	context->direct_map = true;
	context->nx = false;
	return 0;
}

void kvm_mmu_flush_tlb(struct kvm_vcpu *vcpu)
{
	++vcpu->stat.tlb_flush;
	kvm_make_request(KVM_REQ_TLB_FLUSH, vcpu);
}

static void paging_new_cr3(struct kvm_vcpu *vcpu)
{
	pgprintk("%s: cr3 %lx\n", __func__, kvm_read_cr3(vcpu));
	mmu_free_roots(vcpu);
}

static unsigned long get_cr3(struct kvm_vcpu *vcpu)
{
<<<<<<< HEAD
	return vcpu->arch.cr3;
}

static void inject_page_fault(struct kvm_vcpu *vcpu)
{
	vcpu->arch.mmu.inject_page_fault(vcpu);
=======
	return kvm_read_cr3(vcpu);
}

static void inject_page_fault(struct kvm_vcpu *vcpu,
			      struct x86_exception *fault)
{
	vcpu->arch.mmu.inject_page_fault(vcpu, fault);
>>>>>>> 3cbea436
}

static void paging_free(struct kvm_vcpu *vcpu)
{
	nonpaging_free(vcpu);
}

static bool is_rsvd_bits_set(struct kvm_mmu *mmu, u64 gpte, int level)
{
	int bit7;

	bit7 = (gpte >> 7) & 1;
	return (gpte & mmu->rsvd_bits_mask[bit7][level-1]) != 0;
}

#define PTTYPE 64
#include "paging_tmpl.h"
#undef PTTYPE

#define PTTYPE 32
#include "paging_tmpl.h"
#undef PTTYPE

static void reset_rsvds_bits_mask(struct kvm_vcpu *vcpu,
				  struct kvm_mmu *context,
				  int level)
{
	int maxphyaddr = cpuid_maxphyaddr(vcpu);
	u64 exb_bit_rsvd = 0;

	if (!context->nx)
		exb_bit_rsvd = rsvd_bits(63, 63);
	switch (level) {
	case PT32_ROOT_LEVEL:
		/* no rsvd bits for 2 level 4K page table entries */
		context->rsvd_bits_mask[0][1] = 0;
		context->rsvd_bits_mask[0][0] = 0;
		context->rsvd_bits_mask[1][0] = context->rsvd_bits_mask[0][0];

		if (!is_pse(vcpu)) {
			context->rsvd_bits_mask[1][1] = 0;
			break;
		}

		if (is_cpuid_PSE36())
			/* 36bits PSE 4MB page */
			context->rsvd_bits_mask[1][1] = rsvd_bits(17, 21);
		else
			/* 32 bits PSE 4MB page */
			context->rsvd_bits_mask[1][1] = rsvd_bits(13, 21);
		break;
	case PT32E_ROOT_LEVEL:
		context->rsvd_bits_mask[0][2] =
			rsvd_bits(maxphyaddr, 63) |
			rsvd_bits(7, 8) | rsvd_bits(1, 2);	/* PDPTE */
		context->rsvd_bits_mask[0][1] = exb_bit_rsvd |
			rsvd_bits(maxphyaddr, 62);	/* PDE */
		context->rsvd_bits_mask[0][0] = exb_bit_rsvd |
			rsvd_bits(maxphyaddr, 62); 	/* PTE */
		context->rsvd_bits_mask[1][1] = exb_bit_rsvd |
			rsvd_bits(maxphyaddr, 62) |
			rsvd_bits(13, 20);		/* large page */
		context->rsvd_bits_mask[1][0] = context->rsvd_bits_mask[0][0];
		break;
	case PT64_ROOT_LEVEL:
		context->rsvd_bits_mask[0][3] = exb_bit_rsvd |
			rsvd_bits(maxphyaddr, 51) | rsvd_bits(7, 8);
		context->rsvd_bits_mask[0][2] = exb_bit_rsvd |
			rsvd_bits(maxphyaddr, 51) | rsvd_bits(7, 8);
		context->rsvd_bits_mask[0][1] = exb_bit_rsvd |
			rsvd_bits(maxphyaddr, 51);
		context->rsvd_bits_mask[0][0] = exb_bit_rsvd |
			rsvd_bits(maxphyaddr, 51);
		context->rsvd_bits_mask[1][3] = context->rsvd_bits_mask[0][3];
		context->rsvd_bits_mask[1][2] = exb_bit_rsvd |
			rsvd_bits(maxphyaddr, 51) |
			rsvd_bits(13, 29);
		context->rsvd_bits_mask[1][1] = exb_bit_rsvd |
			rsvd_bits(maxphyaddr, 51) |
			rsvd_bits(13, 20);		/* large page */
		context->rsvd_bits_mask[1][0] = context->rsvd_bits_mask[0][0];
		break;
	}
}

static int paging64_init_context_common(struct kvm_vcpu *vcpu,
					struct kvm_mmu *context,
					int level)
{
	context->nx = is_nx(vcpu);

	reset_rsvds_bits_mask(vcpu, context, level);

	ASSERT(is_pae(vcpu));
	context->new_cr3 = paging_new_cr3;
	context->page_fault = paging64_page_fault;
	context->gva_to_gpa = paging64_gva_to_gpa;
	context->prefetch_page = paging64_prefetch_page;
	context->sync_page = paging64_sync_page;
	context->invlpg = paging64_invlpg;
	context->free = paging_free;
	context->root_level = level;
	context->shadow_root_level = level;
	context->root_hpa = INVALID_PAGE;
	context->direct_map = false;
	return 0;
}

static int paging64_init_context(struct kvm_vcpu *vcpu,
				 struct kvm_mmu *context)
{
	return paging64_init_context_common(vcpu, context, PT64_ROOT_LEVEL);
}

static int paging32_init_context(struct kvm_vcpu *vcpu,
				 struct kvm_mmu *context)
{
	context->nx = false;

	reset_rsvds_bits_mask(vcpu, context, PT32_ROOT_LEVEL);

	context->new_cr3 = paging_new_cr3;
	context->page_fault = paging32_page_fault;
	context->gva_to_gpa = paging32_gva_to_gpa;
	context->free = paging_free;
	context->prefetch_page = paging32_prefetch_page;
	context->sync_page = paging32_sync_page;
	context->invlpg = paging32_invlpg;
	context->root_level = PT32_ROOT_LEVEL;
	context->shadow_root_level = PT32E_ROOT_LEVEL;
	context->root_hpa = INVALID_PAGE;
	context->direct_map = false;
	return 0;
}

static int paging32E_init_context(struct kvm_vcpu *vcpu,
				  struct kvm_mmu *context)
{
	return paging64_init_context_common(vcpu, context, PT32E_ROOT_LEVEL);
}

static int init_kvm_tdp_mmu(struct kvm_vcpu *vcpu)
{
	struct kvm_mmu *context = vcpu->arch.walk_mmu;

	context->base_role.word = 0;
	context->new_cr3 = nonpaging_new_cr3;
	context->page_fault = tdp_page_fault;
	context->free = nonpaging_free;
	context->prefetch_page = nonpaging_prefetch_page;
	context->sync_page = nonpaging_sync_page;
	context->invlpg = nonpaging_invlpg;
	context->shadow_root_level = kvm_x86_ops->get_tdp_level();
	context->root_hpa = INVALID_PAGE;
	context->direct_map = true;
	context->set_cr3 = kvm_x86_ops->set_tdp_cr3;
	context->get_cr3 = get_cr3;
	context->inject_page_fault = kvm_inject_page_fault;
	context->nx = is_nx(vcpu);

	if (!is_paging(vcpu)) {
		context->nx = false;
		context->gva_to_gpa = nonpaging_gva_to_gpa;
		context->root_level = 0;
	} else if (is_long_mode(vcpu)) {
		context->nx = is_nx(vcpu);
		reset_rsvds_bits_mask(vcpu, context, PT64_ROOT_LEVEL);
		context->gva_to_gpa = paging64_gva_to_gpa;
		context->root_level = PT64_ROOT_LEVEL;
	} else if (is_pae(vcpu)) {
		context->nx = is_nx(vcpu);
		reset_rsvds_bits_mask(vcpu, context, PT32E_ROOT_LEVEL);
		context->gva_to_gpa = paging64_gva_to_gpa;
		context->root_level = PT32E_ROOT_LEVEL;
	} else {
		context->nx = false;
		reset_rsvds_bits_mask(vcpu, context, PT32_ROOT_LEVEL);
		context->gva_to_gpa = paging32_gva_to_gpa;
		context->root_level = PT32_ROOT_LEVEL;
	}

	return 0;
}

int kvm_init_shadow_mmu(struct kvm_vcpu *vcpu, struct kvm_mmu *context)
{
	int r;
	ASSERT(vcpu);
	ASSERT(!VALID_PAGE(vcpu->arch.mmu.root_hpa));

	if (!is_paging(vcpu))
		r = nonpaging_init_context(vcpu, context);
	else if (is_long_mode(vcpu))
		r = paging64_init_context(vcpu, context);
	else if (is_pae(vcpu))
		r = paging32E_init_context(vcpu, context);
	else
		r = paging32_init_context(vcpu, context);
<<<<<<< HEAD

	vcpu->arch.mmu.base_role.cr4_pae = !!is_pae(vcpu);
	vcpu->arch.mmu.base_role.cr0_wp  = is_write_protection(vcpu);
=======

	vcpu->arch.mmu.base_role.cr4_pae = !!is_pae(vcpu);
	vcpu->arch.mmu.base_role.cr0_wp  = is_write_protection(vcpu);

	return r;
}
EXPORT_SYMBOL_GPL(kvm_init_shadow_mmu);

static int init_kvm_softmmu(struct kvm_vcpu *vcpu)
{
	int r = kvm_init_shadow_mmu(vcpu, vcpu->arch.walk_mmu);

	vcpu->arch.walk_mmu->set_cr3           = kvm_x86_ops->set_cr3;
	vcpu->arch.walk_mmu->get_cr3           = get_cr3;
	vcpu->arch.walk_mmu->inject_page_fault = kvm_inject_page_fault;
>>>>>>> 3cbea436

	return r;
}
EXPORT_SYMBOL_GPL(kvm_init_shadow_mmu);

static int init_kvm_softmmu(struct kvm_vcpu *vcpu)
{
	int r = kvm_init_shadow_mmu(vcpu, vcpu->arch.walk_mmu);

	vcpu->arch.walk_mmu->set_cr3           = kvm_x86_ops->set_cr3;
	vcpu->arch.walk_mmu->get_cr3           = get_cr3;
	vcpu->arch.walk_mmu->inject_page_fault = kvm_inject_page_fault;

	return r;
}

static int init_kvm_nested_mmu(struct kvm_vcpu *vcpu)
{
	struct kvm_mmu *g_context = &vcpu->arch.nested_mmu;

	g_context->get_cr3           = get_cr3;
	g_context->inject_page_fault = kvm_inject_page_fault;

	/*
	 * Note that arch.mmu.gva_to_gpa translates l2_gva to l1_gpa. The
	 * translation of l2_gpa to l1_gpa addresses is done using the
	 * arch.nested_mmu.gva_to_gpa function. Basically the gva_to_gpa
	 * functions between mmu and nested_mmu are swapped.
	 */
	if (!is_paging(vcpu)) {
		g_context->nx = false;
		g_context->root_level = 0;
		g_context->gva_to_gpa = nonpaging_gva_to_gpa_nested;
	} else if (is_long_mode(vcpu)) {
		g_context->nx = is_nx(vcpu);
		reset_rsvds_bits_mask(vcpu, g_context, PT64_ROOT_LEVEL);
		g_context->root_level = PT64_ROOT_LEVEL;
		g_context->gva_to_gpa = paging64_gva_to_gpa_nested;
	} else if (is_pae(vcpu)) {
		g_context->nx = is_nx(vcpu);
		reset_rsvds_bits_mask(vcpu, g_context, PT32E_ROOT_LEVEL);
		g_context->root_level = PT32E_ROOT_LEVEL;
		g_context->gva_to_gpa = paging64_gva_to_gpa_nested;
	} else {
		g_context->nx = false;
		reset_rsvds_bits_mask(vcpu, g_context, PT32_ROOT_LEVEL);
		g_context->root_level = PT32_ROOT_LEVEL;
		g_context->gva_to_gpa = paging32_gva_to_gpa_nested;
	}

	return 0;
}

static int init_kvm_nested_mmu(struct kvm_vcpu *vcpu)
{
	struct kvm_mmu *g_context = &vcpu->arch.nested_mmu;

	g_context->get_cr3           = get_cr3;
	g_context->inject_page_fault = kvm_inject_page_fault;

	/*
	 * Note that arch.mmu.gva_to_gpa translates l2_gva to l1_gpa. The
	 * translation of l2_gpa to l1_gpa addresses is done using the
	 * arch.nested_mmu.gva_to_gpa function. Basically the gva_to_gpa
	 * functions between mmu and nested_mmu are swapped.
	 */
	if (!is_paging(vcpu)) {
		g_context->nx = false;
		g_context->root_level = 0;
		g_context->gva_to_gpa = nonpaging_gva_to_gpa_nested;
	} else if (is_long_mode(vcpu)) {
		g_context->nx = is_nx(vcpu);
		reset_rsvds_bits_mask(vcpu, g_context, PT64_ROOT_LEVEL);
		g_context->root_level = PT64_ROOT_LEVEL;
		g_context->gva_to_gpa = paging64_gva_to_gpa_nested;
	} else if (is_pae(vcpu)) {
		g_context->nx = is_nx(vcpu);
		reset_rsvds_bits_mask(vcpu, g_context, PT32E_ROOT_LEVEL);
		g_context->root_level = PT32E_ROOT_LEVEL;
		g_context->gva_to_gpa = paging64_gva_to_gpa_nested;
	} else {
		g_context->nx = false;
		reset_rsvds_bits_mask(vcpu, g_context, PT32_ROOT_LEVEL);
		g_context->root_level = PT32_ROOT_LEVEL;
		g_context->gva_to_gpa = paging32_gva_to_gpa_nested;
	}

	return 0;
}

static int init_kvm_mmu(struct kvm_vcpu *vcpu)
{
	vcpu->arch.update_pte.pfn = bad_pfn;

	if (mmu_is_nested(vcpu))
		return init_kvm_nested_mmu(vcpu);
	else if (tdp_enabled)
		return init_kvm_tdp_mmu(vcpu);
	else
		return init_kvm_softmmu(vcpu);
}

static void destroy_kvm_mmu(struct kvm_vcpu *vcpu)
{
	ASSERT(vcpu);
	if (VALID_PAGE(vcpu->arch.mmu.root_hpa))
		/* mmu.free() should set root_hpa = INVALID_PAGE */
		vcpu->arch.mmu.free(vcpu);
}

int kvm_mmu_reset_context(struct kvm_vcpu *vcpu)
{
	destroy_kvm_mmu(vcpu);
	return init_kvm_mmu(vcpu);
}
EXPORT_SYMBOL_GPL(kvm_mmu_reset_context);

int kvm_mmu_load(struct kvm_vcpu *vcpu)
{
	int r;

	r = mmu_topup_memory_caches(vcpu);
	if (r)
		goto out;
	r = mmu_alloc_roots(vcpu);
	spin_lock(&vcpu->kvm->mmu_lock);
	mmu_sync_roots(vcpu);
	spin_unlock(&vcpu->kvm->mmu_lock);
	if (r)
		goto out;
	/* set_cr3() should ensure TLB has been flushed */
	vcpu->arch.mmu.set_cr3(vcpu, vcpu->arch.mmu.root_hpa);
out:
	return r;
}
EXPORT_SYMBOL_GPL(kvm_mmu_load);

void kvm_mmu_unload(struct kvm_vcpu *vcpu)
{
	mmu_free_roots(vcpu);
}
EXPORT_SYMBOL_GPL(kvm_mmu_unload);

static void mmu_pte_write_zap_pte(struct kvm_vcpu *vcpu,
				  struct kvm_mmu_page *sp,
				  u64 *spte)
{
	u64 pte;
	struct kvm_mmu_page *child;

	pte = *spte;
	if (is_shadow_present_pte(pte)) {
		if (is_last_spte(pte, sp->role.level))
			drop_spte(vcpu->kvm, spte, shadow_trap_nonpresent_pte);
		else {
			child = page_header(pte & PT64_BASE_ADDR_MASK);
			mmu_page_remove_parent_pte(child, spte);
		}
	}
	__set_spte(spte, shadow_trap_nonpresent_pte);
	if (is_large_pte(pte))
		--vcpu->kvm->stat.lpages;
}

static void mmu_pte_write_new_pte(struct kvm_vcpu *vcpu,
				  struct kvm_mmu_page *sp,
				  u64 *spte,
				  const void *new)
{
	if (sp->role.level != PT_PAGE_TABLE_LEVEL) {
		++vcpu->kvm->stat.mmu_pde_zapped;
		return;
        }

	if (is_rsvd_bits_set(&vcpu->arch.mmu, *(u64 *)new, PT_PAGE_TABLE_LEVEL))
		return;

	++vcpu->kvm->stat.mmu_pte_updated;
	if (!sp->role.cr4_pae)
		paging32_update_pte(vcpu, sp, spte, new);
	else
		paging64_update_pte(vcpu, sp, spte, new);
}

static bool need_remote_flush(u64 old, u64 new)
{
	if (!is_shadow_present_pte(old))
		return false;
	if (!is_shadow_present_pte(new))
		return true;
	if ((old ^ new) & PT64_BASE_ADDR_MASK)
		return true;
	old ^= PT64_NX_MASK;
	new ^= PT64_NX_MASK;
	return (old & ~new & PT64_PERM_MASK) != 0;
}

static void mmu_pte_write_flush_tlb(struct kvm_vcpu *vcpu, bool zap_page,
				    bool remote_flush, bool local_flush)
{
	if (zap_page)
		return;

	if (remote_flush)
		kvm_flush_remote_tlbs(vcpu->kvm);
	else if (local_flush)
		kvm_mmu_flush_tlb(vcpu);
}

static bool last_updated_pte_accessed(struct kvm_vcpu *vcpu)
{
	u64 *spte = vcpu->arch.last_pte_updated;

	return !!(spte && (*spte & shadow_accessed_mask));
}

static void mmu_guess_page_from_pte_write(struct kvm_vcpu *vcpu, gpa_t gpa,
					  u64 gpte)
{
	gfn_t gfn;
	pfn_t pfn;

	if (!is_present_gpte(gpte))
		return;
	gfn = (gpte & PT64_BASE_ADDR_MASK) >> PAGE_SHIFT;

	vcpu->arch.update_pte.mmu_seq = vcpu->kvm->mmu_notifier_seq;
	smp_rmb();
	pfn = gfn_to_pfn(vcpu->kvm, gfn);

	if (is_error_pfn(pfn)) {
		kvm_release_pfn_clean(pfn);
		return;
	}
	vcpu->arch.update_pte.gfn = gfn;
	vcpu->arch.update_pte.pfn = pfn;
}

static void kvm_mmu_access_page(struct kvm_vcpu *vcpu, gfn_t gfn)
{
	u64 *spte = vcpu->arch.last_pte_updated;

	if (spte
	    && vcpu->arch.last_pte_gfn == gfn
	    && shadow_accessed_mask
	    && !(*spte & shadow_accessed_mask)
	    && is_shadow_present_pte(*spte))
		set_bit(PT_ACCESSED_SHIFT, (unsigned long *)spte);
}

void kvm_mmu_pte_write(struct kvm_vcpu *vcpu, gpa_t gpa,
		       const u8 *new, int bytes,
		       bool guest_initiated)
{
	gfn_t gfn = gpa >> PAGE_SHIFT;
	union kvm_mmu_page_role mask = { .word = 0 };
	struct kvm_mmu_page *sp;
	struct hlist_node *node;
	LIST_HEAD(invalid_list);
	u64 entry, gentry;
	u64 *spte;
	unsigned offset = offset_in_page(gpa);
	unsigned pte_size;
	unsigned page_offset;
	unsigned misaligned;
	unsigned quadrant;
	int level;
	int flooded = 0;
	int npte;
	int r;
	int invlpg_counter;
	bool remote_flush, local_flush, zap_page;

	zap_page = remote_flush = local_flush = false;

	pgprintk("%s: gpa %llx bytes %d\n", __func__, gpa, bytes);

	invlpg_counter = atomic_read(&vcpu->kvm->arch.invlpg_counter);

	/*
	 * Assume that the pte write on a page table of the same type
	 * as the current vcpu paging mode.  This is nearly always true
	 * (might be false while changing modes).  Note it is verified later
	 * by update_pte().
	 */
	if ((is_pae(vcpu) && bytes == 4) || !new) {
		/* Handle a 32-bit guest writing two halves of a 64-bit gpte */
		if (is_pae(vcpu)) {
			gpa &= ~(gpa_t)7;
			bytes = 8;
		}
		r = kvm_read_guest(vcpu->kvm, gpa, &gentry, min(bytes, 8));
		if (r)
			gentry = 0;
		new = (const u8 *)&gentry;
	}

	switch (bytes) {
	case 4:
		gentry = *(const u32 *)new;
		break;
	case 8:
		gentry = *(const u64 *)new;
		break;
	default:
		gentry = 0;
		break;
	}

	mmu_guess_page_from_pte_write(vcpu, gpa, gentry);
	spin_lock(&vcpu->kvm->mmu_lock);
	if (atomic_read(&vcpu->kvm->arch.invlpg_counter) != invlpg_counter)
		gentry = 0;
	kvm_mmu_access_page(vcpu, gfn);
	kvm_mmu_free_some_pages(vcpu);
	++vcpu->kvm->stat.mmu_pte_write;
	trace_kvm_mmu_audit(vcpu, AUDIT_PRE_PTE_WRITE);
	if (guest_initiated) {
		if (gfn == vcpu->arch.last_pt_write_gfn
		    && !last_updated_pte_accessed(vcpu)) {
			++vcpu->arch.last_pt_write_count;
			if (vcpu->arch.last_pt_write_count >= 3)
				flooded = 1;
		} else {
			vcpu->arch.last_pt_write_gfn = gfn;
			vcpu->arch.last_pt_write_count = 1;
			vcpu->arch.last_pte_updated = NULL;
		}
	}

	mask.cr0_wp = mask.cr4_pae = mask.nxe = 1;
	for_each_gfn_indirect_valid_sp(vcpu->kvm, sp, gfn, node) {
		pte_size = sp->role.cr4_pae ? 8 : 4;
		misaligned = (offset ^ (offset + bytes - 1)) & ~(pte_size - 1);
		misaligned |= bytes < 4;
		if (misaligned || flooded) {
			/*
			 * Misaligned accesses are too much trouble to fix
			 * up; also, they usually indicate a page is not used
			 * as a page table.
			 *
			 * If we're seeing too many writes to a page,
			 * it may no longer be a page table, or we may be
			 * forking, in which case it is better to unmap the
			 * page.
			 */
			pgprintk("misaligned: gpa %llx bytes %d role %x\n",
				 gpa, bytes, sp->role.word);
			zap_page |= !!kvm_mmu_prepare_zap_page(vcpu->kvm, sp,
						     &invalid_list);
			++vcpu->kvm->stat.mmu_flooded;
			continue;
		}
		page_offset = offset;
		level = sp->role.level;
		npte = 1;
		if (!sp->role.cr4_pae) {
			page_offset <<= 1;	/* 32->64 */
			/*
			 * A 32-bit pde maps 4MB while the shadow pdes map
			 * only 2MB.  So we need to double the offset again
			 * and zap two pdes instead of one.
			 */
			if (level == PT32_ROOT_LEVEL) {
				page_offset &= ~7; /* kill rounding error */
				page_offset <<= 1;
				npte = 2;
			}
			quadrant = page_offset >> PAGE_SHIFT;
			page_offset &= ~PAGE_MASK;
			if (quadrant != sp->role.quadrant)
				continue;
		}
		local_flush = true;
		spte = &sp->spt[page_offset / sizeof(*spte)];
		while (npte--) {
			entry = *spte;
			mmu_pte_write_zap_pte(vcpu, sp, spte);
			if (gentry &&
			      !((sp->role.word ^ vcpu->arch.mmu.base_role.word)
			      & mask.word))
				mmu_pte_write_new_pte(vcpu, sp, spte, &gentry);
			if (!remote_flush && need_remote_flush(entry, *spte))
				remote_flush = true;
			++spte;
		}
	}
	mmu_pte_write_flush_tlb(vcpu, zap_page, remote_flush, local_flush);
	kvm_mmu_commit_zap_page(vcpu->kvm, &invalid_list);
	trace_kvm_mmu_audit(vcpu, AUDIT_POST_PTE_WRITE);
	spin_unlock(&vcpu->kvm->mmu_lock);
	if (!is_error_pfn(vcpu->arch.update_pte.pfn)) {
		kvm_release_pfn_clean(vcpu->arch.update_pte.pfn);
		vcpu->arch.update_pte.pfn = bad_pfn;
	}
}

int kvm_mmu_unprotect_page_virt(struct kvm_vcpu *vcpu, gva_t gva)
{
	gpa_t gpa;
	int r;

	if (vcpu->arch.mmu.direct_map)
		return 0;

	gpa = kvm_mmu_gva_to_gpa_read(vcpu, gva, NULL);

	spin_lock(&vcpu->kvm->mmu_lock);
	r = kvm_mmu_unprotect_page(vcpu->kvm, gpa >> PAGE_SHIFT);
	spin_unlock(&vcpu->kvm->mmu_lock);
	return r;
}
EXPORT_SYMBOL_GPL(kvm_mmu_unprotect_page_virt);

void __kvm_mmu_free_some_pages(struct kvm_vcpu *vcpu)
{
	LIST_HEAD(invalid_list);

	while (kvm_mmu_available_pages(vcpu->kvm) < KVM_REFILL_PAGES &&
	       !list_empty(&vcpu->kvm->arch.active_mmu_pages)) {
		struct kvm_mmu_page *sp;

		sp = container_of(vcpu->kvm->arch.active_mmu_pages.prev,
				  struct kvm_mmu_page, link);
		kvm_mmu_prepare_zap_page(vcpu->kvm, sp, &invalid_list);
		kvm_mmu_commit_zap_page(vcpu->kvm, &invalid_list);
		++vcpu->kvm->stat.mmu_recycled;
	}
}

int kvm_mmu_page_fault(struct kvm_vcpu *vcpu, gva_t cr2, u32 error_code,
		       void *insn, int insn_len)
{
	int r;
	enum emulation_result er;

	r = vcpu->arch.mmu.page_fault(vcpu, cr2, error_code, false);
	if (r < 0)
		goto out;

	if (!r) {
		r = 1;
		goto out;
	}

	r = mmu_topup_memory_caches(vcpu);
	if (r)
		goto out;

	er = x86_emulate_instruction(vcpu, cr2, 0, insn, insn_len);

	switch (er) {
	case EMULATE_DONE:
		return 1;
	case EMULATE_DO_MMIO:
		++vcpu->stat.mmio_exits;
		/* fall through */
	case EMULATE_FAIL:
		return 0;
	default:
		BUG();
	}
out:
	return r;
}
EXPORT_SYMBOL_GPL(kvm_mmu_page_fault);

void kvm_mmu_invlpg(struct kvm_vcpu *vcpu, gva_t gva)
{
	vcpu->arch.mmu.invlpg(vcpu, gva);
	kvm_mmu_flush_tlb(vcpu);
	++vcpu->stat.invlpg;
}
EXPORT_SYMBOL_GPL(kvm_mmu_invlpg);

void kvm_enable_tdp(void)
{
	tdp_enabled = true;
}
EXPORT_SYMBOL_GPL(kvm_enable_tdp);

void kvm_disable_tdp(void)
{
	tdp_enabled = false;
}
EXPORT_SYMBOL_GPL(kvm_disable_tdp);

static void free_mmu_pages(struct kvm_vcpu *vcpu)
{
	free_page((unsigned long)vcpu->arch.mmu.pae_root);
	if (vcpu->arch.mmu.lm_root != NULL)
		free_page((unsigned long)vcpu->arch.mmu.lm_root);
}

static int alloc_mmu_pages(struct kvm_vcpu *vcpu)
{
	struct page *page;
	int i;

	ASSERT(vcpu);

	/*
	 * When emulating 32-bit mode, cr3 is only 32 bits even on x86_64.
	 * Therefore we need to allocate shadow page tables in the first
	 * 4GB of memory, which happens to fit the DMA32 zone.
	 */
	page = alloc_page(GFP_KERNEL | __GFP_DMA32);
	if (!page)
		return -ENOMEM;

	vcpu->arch.mmu.pae_root = page_address(page);
	for (i = 0; i < 4; ++i)
		vcpu->arch.mmu.pae_root[i] = INVALID_PAGE;

	return 0;
}

int kvm_mmu_create(struct kvm_vcpu *vcpu)
{
	ASSERT(vcpu);
	ASSERT(!VALID_PAGE(vcpu->arch.mmu.root_hpa));

	return alloc_mmu_pages(vcpu);
}

int kvm_mmu_setup(struct kvm_vcpu *vcpu)
{
	ASSERT(vcpu);
	ASSERT(!VALID_PAGE(vcpu->arch.mmu.root_hpa));

	return init_kvm_mmu(vcpu);
}

void kvm_mmu_slot_remove_write_access(struct kvm *kvm, int slot)
{
	struct kvm_mmu_page *sp;

	list_for_each_entry(sp, &kvm->arch.active_mmu_pages, link) {
		int i;
		u64 *pt;

		if (!test_bit(slot, sp->slot_bitmap))
			continue;

		if (sp->role.level != PT_PAGE_TABLE_LEVEL)
			continue;

		pt = sp->spt;
		for (i = 0; i < PT64_ENT_PER_PAGE; ++i)
			/* avoid RMW */
			if (is_writable_pte(pt[i]))
<<<<<<< HEAD
				pt[i] &= ~PT_WRITABLE_MASK;
=======
				update_spte(&pt[i], pt[i] & ~PT_WRITABLE_MASK);
>>>>>>> 3cbea436
	}
	kvm_flush_remote_tlbs(kvm);
}

void kvm_mmu_zap_all(struct kvm *kvm)
{
	struct kvm_mmu_page *sp, *node;
	LIST_HEAD(invalid_list);

	spin_lock(&kvm->mmu_lock);
restart:
	list_for_each_entry_safe(sp, node, &kvm->arch.active_mmu_pages, link)
		if (kvm_mmu_prepare_zap_page(kvm, sp, &invalid_list))
			goto restart;

	kvm_mmu_commit_zap_page(kvm, &invalid_list);
	spin_unlock(&kvm->mmu_lock);
}

static int kvm_mmu_remove_some_alloc_mmu_pages(struct kvm *kvm,
					       struct list_head *invalid_list)
{
	struct kvm_mmu_page *page;

	page = container_of(kvm->arch.active_mmu_pages.prev,
			    struct kvm_mmu_page, link);
	return kvm_mmu_prepare_zap_page(kvm, page, invalid_list);
}

static int mmu_shrink(struct shrinker *shrink, int nr_to_scan, gfp_t gfp_mask)
{
	struct kvm *kvm;
	struct kvm *kvm_freed = NULL;

	if (nr_to_scan == 0)
		goto out;

	spin_lock(&kvm_lock);

	list_for_each_entry(kvm, &vm_list, vm_list) {
		int idx, freed_pages;
		LIST_HEAD(invalid_list);

		idx = srcu_read_lock(&kvm->srcu);
		spin_lock(&kvm->mmu_lock);
		if (!kvm_freed && nr_to_scan > 0 &&
		    kvm->arch.n_used_mmu_pages > 0) {
			freed_pages = kvm_mmu_remove_some_alloc_mmu_pages(kvm,
							  &invalid_list);
			kvm_freed = kvm;
		}
		nr_to_scan--;

		kvm_mmu_commit_zap_page(kvm, &invalid_list);
		spin_unlock(&kvm->mmu_lock);
		srcu_read_unlock(&kvm->srcu, idx);
	}
	if (kvm_freed)
		list_move_tail(&kvm_freed->vm_list, &vm_list);

	spin_unlock(&kvm_lock);

out:
	return percpu_counter_read_positive(&kvm_total_used_mmu_pages);
}

static struct shrinker mmu_shrinker = {
	.shrink = mmu_shrink,
	.seeks = DEFAULT_SEEKS * 10,
};

static void mmu_destroy_caches(void)
{
	if (pte_chain_cache)
		kmem_cache_destroy(pte_chain_cache);
	if (rmap_desc_cache)
		kmem_cache_destroy(rmap_desc_cache);
	if (mmu_page_header_cache)
		kmem_cache_destroy(mmu_page_header_cache);
}

<<<<<<< HEAD
void kvm_mmu_module_exit(void)
{
	mmu_destroy_caches();
	percpu_counter_destroy(&kvm_total_used_mmu_pages);
	unregister_shrinker(&mmu_shrinker);
}

=======
>>>>>>> 3cbea436
int kvm_mmu_module_init(void)
{
	pte_chain_cache = kmem_cache_create("kvm_pte_chain",
					    sizeof(struct kvm_pte_chain),
					    0, 0, NULL);
	if (!pte_chain_cache)
		goto nomem;
	rmap_desc_cache = kmem_cache_create("kvm_rmap_desc",
					    sizeof(struct kvm_rmap_desc),
					    0, 0, NULL);
	if (!rmap_desc_cache)
		goto nomem;

	mmu_page_header_cache = kmem_cache_create("kvm_mmu_page_header",
						  sizeof(struct kvm_mmu_page),
						  0, 0, NULL);
	if (!mmu_page_header_cache)
		goto nomem;

	if (percpu_counter_init(&kvm_total_used_mmu_pages, 0))
		goto nomem;

	register_shrinker(&mmu_shrinker);

	return 0;

nomem:
	mmu_destroy_caches();
	return -ENOMEM;
}

/*
 * Caculate mmu pages needed for kvm.
 */
unsigned int kvm_mmu_calculate_mmu_pages(struct kvm *kvm)
{
	int i;
	unsigned int nr_mmu_pages;
	unsigned int  nr_pages = 0;
	struct kvm_memslots *slots;
<<<<<<< HEAD

	slots = kvm_memslots(kvm);

=======

	slots = kvm_memslots(kvm);

>>>>>>> 3cbea436
	for (i = 0; i < slots->nmemslots; i++)
		nr_pages += slots->memslots[i].npages;

	nr_mmu_pages = nr_pages * KVM_PERMILLE_MMU_PAGES / 1000;
	nr_mmu_pages = max(nr_mmu_pages,
			(unsigned int) KVM_MIN_ALLOC_MMU_PAGES);

	return nr_mmu_pages;
}

static void *pv_mmu_peek_buffer(struct kvm_pv_mmu_op_buffer *buffer,
				unsigned len)
{
	if (len > buffer->len)
		return NULL;
	return buffer->ptr;
}

static void *pv_mmu_read_buffer(struct kvm_pv_mmu_op_buffer *buffer,
				unsigned len)
{
	void *ret;

	ret = pv_mmu_peek_buffer(buffer, len);
	if (!ret)
		return ret;
	buffer->ptr += len;
	buffer->len -= len;
	buffer->processed += len;
	return ret;
}

static int kvm_pv_mmu_write(struct kvm_vcpu *vcpu,
			     gpa_t addr, gpa_t value)
{
	int bytes = 8;
	int r;

	if (!is_long_mode(vcpu) && !is_pae(vcpu))
		bytes = 4;

	r = mmu_topup_memory_caches(vcpu);
	if (r)
		return r;

	if (!emulator_write_phys(vcpu, addr, &value, bytes))
		return -EFAULT;

	return 1;
}

static int kvm_pv_mmu_flush_tlb(struct kvm_vcpu *vcpu)
{
<<<<<<< HEAD
	(void)kvm_set_cr3(vcpu, vcpu->arch.cr3);
=======
	(void)kvm_set_cr3(vcpu, kvm_read_cr3(vcpu));
>>>>>>> 3cbea436
	return 1;
}

static int kvm_pv_mmu_release_pt(struct kvm_vcpu *vcpu, gpa_t addr)
{
	spin_lock(&vcpu->kvm->mmu_lock);
	mmu_unshadow(vcpu->kvm, addr >> PAGE_SHIFT);
	spin_unlock(&vcpu->kvm->mmu_lock);
	return 1;
}

static int kvm_pv_mmu_op_one(struct kvm_vcpu *vcpu,
			     struct kvm_pv_mmu_op_buffer *buffer)
{
	struct kvm_mmu_op_header *header;

	header = pv_mmu_peek_buffer(buffer, sizeof *header);
	if (!header)
		return 0;
	switch (header->op) {
	case KVM_MMU_OP_WRITE_PTE: {
		struct kvm_mmu_op_write_pte *wpte;

		wpte = pv_mmu_read_buffer(buffer, sizeof *wpte);
		if (!wpte)
			return 0;
		return kvm_pv_mmu_write(vcpu, wpte->pte_phys,
					wpte->pte_val);
	}
	case KVM_MMU_OP_FLUSH_TLB: {
		struct kvm_mmu_op_flush_tlb *ftlb;

		ftlb = pv_mmu_read_buffer(buffer, sizeof *ftlb);
		if (!ftlb)
			return 0;
		return kvm_pv_mmu_flush_tlb(vcpu);
	}
	case KVM_MMU_OP_RELEASE_PT: {
		struct kvm_mmu_op_release_pt *rpt;

		rpt = pv_mmu_read_buffer(buffer, sizeof *rpt);
		if (!rpt)
			return 0;
		return kvm_pv_mmu_release_pt(vcpu, rpt->pt_phys);
	}
	default: return 0;
	}
}

int kvm_pv_mmu_op(struct kvm_vcpu *vcpu, unsigned long bytes,
		  gpa_t addr, unsigned long *ret)
{
	int r;
	struct kvm_pv_mmu_op_buffer *buffer = &vcpu->arch.mmu_op_buffer;

	buffer->ptr = buffer->buf;
	buffer->len = min_t(unsigned long, bytes, sizeof buffer->buf);
	buffer->processed = 0;

	r = kvm_read_guest(vcpu->kvm, addr, buffer->buf, buffer->len);
	if (r)
		goto out;

	while (buffer->len) {
		r = kvm_pv_mmu_op_one(vcpu, buffer);
		if (r < 0)
			goto out;
		if (r == 0)
			break;
	}

	r = 1;
out:
	*ret = buffer->processed;
	return r;
}

int kvm_mmu_get_spte_hierarchy(struct kvm_vcpu *vcpu, u64 addr, u64 sptes[4])
{
	struct kvm_shadow_walk_iterator iterator;
	int nr_sptes = 0;

	spin_lock(&vcpu->kvm->mmu_lock);
	for_each_shadow_entry(vcpu, addr, iterator) {
		sptes[iterator.level-1] = *iterator.sptep;
		nr_sptes++;
		if (!is_shadow_present_pte(*iterator.sptep))
			break;
	}
	spin_unlock(&vcpu->kvm->mmu_lock);

	return nr_sptes;
}
EXPORT_SYMBOL_GPL(kvm_mmu_get_spte_hierarchy);

<<<<<<< HEAD
=======
void kvm_mmu_destroy(struct kvm_vcpu *vcpu)
{
	ASSERT(vcpu);

	destroy_kvm_mmu(vcpu);
	free_mmu_pages(vcpu);
	mmu_free_memory_caches(vcpu);
}

>>>>>>> 3cbea436
#ifdef CONFIG_KVM_MMU_AUDIT
#include "mmu_audit.c"
#else
static void mmu_audit_disable(void) { }
#endif

<<<<<<< HEAD
void kvm_mmu_destroy(struct kvm_vcpu *vcpu)
{
	ASSERT(vcpu);

	destroy_kvm_mmu(vcpu);
	free_mmu_pages(vcpu);
	mmu_free_memory_caches(vcpu);
=======
void kvm_mmu_module_exit(void)
{
	mmu_destroy_caches();
	percpu_counter_destroy(&kvm_total_used_mmu_pages);
	unregister_shrinker(&mmu_shrinker);
>>>>>>> 3cbea436
	mmu_audit_disable();
}<|MERGE_RESOLUTION|>--- conflicted
+++ resolved
@@ -488,11 +488,7 @@
 
 	idx = (gfn >> KVM_HPAGE_GFN_SHIFT(level)) -
 	      (slot->base_gfn >> KVM_HPAGE_GFN_SHIFT(level));
-<<<<<<< HEAD
-	return &slot->lpage_info[level - 2][idx].write_count;
-=======
 	return &slot->lpage_info[level - 2][idx];
->>>>>>> 3cbea436
 }
 
 static void account_shadowed(struct kvm *kvm, gfn_t gfn)
@@ -518,15 +514,9 @@
 	slot = gfn_to_memslot(kvm, gfn);
 	for (i = PT_DIRECTORY_LEVEL;
 	     i < PT_PAGE_TABLE_LEVEL + KVM_NR_PAGE_SIZES; ++i) {
-<<<<<<< HEAD
-		write_count   = slot_largepage_idx(gfn, slot, i);
-		*write_count -= 1;
-		WARN_ON(*write_count < 0);
-=======
 		linfo = lpage_info_slot(gfn, slot, i);
 		linfo->write_count -= 1;
 		WARN_ON(linfo->write_count < 0);
->>>>>>> 3cbea436
 	}
 }
 
@@ -567,11 +557,6 @@
 static bool mapping_level_dirty_bitmap(struct kvm_vcpu *vcpu, gfn_t large_gfn)
 {
 	struct kvm_memory_slot *slot;
-<<<<<<< HEAD
-	int host_level, level, max_level;
-
-=======
->>>>>>> 3cbea436
 	slot = gfn_to_memslot(vcpu->kvm, large_gfn);
 	if (slot && slot->dirty_bitmap)
 		return true;
@@ -610,12 +595,7 @@
 	if (likely(level == PT_PAGE_TABLE_LEVEL))
 		return &slot->rmap[gfn - slot->base_gfn];
 
-<<<<<<< HEAD
-	idx = (gfn >> KVM_HPAGE_GFN_SHIFT(level)) -
-		(slot->base_gfn >> KVM_HPAGE_GFN_SHIFT(level));
-=======
 	linfo = lpage_info_slot(gfn, slot, level);
->>>>>>> 3cbea436
 
 	return &linfo->rmap_pde;
 }
@@ -910,23 +890,11 @@
 			ret = handler(kvm, &memslot->rmap[gfn_offset], data);
 
 			for (j = 0; j < KVM_NR_PAGE_SIZES - 1; ++j) {
-<<<<<<< HEAD
-				unsigned long idx;
-				int sh;
-
-				sh = KVM_HPAGE_GFN_SHIFT(PT_DIRECTORY_LEVEL+j);
-				idx = ((memslot->base_gfn+gfn_offset) >> sh) -
-					(memslot->base_gfn >> sh);
-				ret |= handler(kvm,
-					&memslot->lpage_info[j][idx].rmap_pde,
-					data);
-=======
 				struct kvm_lpage_info *linfo;
 
 				linfo = lpage_info_slot(gfn, memslot,
 							PT_DIRECTORY_LEVEL + j);
 				ret |= handler(kvm, &linfo->rmap_pde, data);
->>>>>>> 3cbea436
 			}
 			trace_kvm_age_page(hva, memslot, ret);
 			retval |= ret;
@@ -1222,7 +1190,7 @@
 }
 
 static int nonpaging_sync_page(struct kvm_vcpu *vcpu,
-			       struct kvm_mmu_page *sp, bool clear_unsync)
+			       struct kvm_mmu_page *sp)
 {
 	return 1;
 }
@@ -1328,21 +1296,12 @@
 				    struct list_head *invalid_list);
 static void kvm_mmu_commit_zap_page(struct kvm *kvm,
 				    struct list_head *invalid_list);
-<<<<<<< HEAD
 
 #define for_each_gfn_sp(kvm, sp, gfn, pos)				\
   hlist_for_each_entry(sp, pos,						\
    &(kvm)->arch.mmu_page_hash[kvm_page_table_hashfn(gfn)], hash_link)	\
 	if ((sp)->gfn != (gfn)) {} else
 
-=======
-
-#define for_each_gfn_sp(kvm, sp, gfn, pos)				\
-  hlist_for_each_entry(sp, pos,						\
-   &(kvm)->arch.mmu_page_hash[kvm_page_table_hashfn(gfn)], hash_link)	\
-	if ((sp)->gfn != (gfn)) {} else
-
->>>>>>> 3cbea436
 #define for_each_gfn_indirect_valid_sp(kvm, sp, gfn, pos)		\
   hlist_for_each_entry(sp, pos,						\
    &(kvm)->arch.mmu_page_hash[kvm_page_table_hashfn(gfn)], hash_link)	\
@@ -1361,11 +1320,7 @@
 	if (clear_unsync)
 		kvm_unlink_unsync_page(vcpu->kvm, sp);
 
-<<<<<<< HEAD
-	if (vcpu->arch.mmu.sync_page(vcpu, sp, clear_unsync)) {
-=======
 	if (vcpu->arch.mmu.sync_page(vcpu, sp)) {
->>>>>>> 3cbea436
 		kvm_mmu_prepare_zap_page(vcpu->kvm, sp, invalid_list);
 		return 1;
 	}
@@ -1406,21 +1361,12 @@
 			continue;
 
 		WARN_ON(s->role.level != PT_PAGE_TABLE_LEVEL);
-<<<<<<< HEAD
-		if ((s->role.cr4_pae != !!is_pae(vcpu)) ||
-			(vcpu->arch.mmu.sync_page(vcpu, s, true))) {
-			kvm_mmu_prepare_zap_page(vcpu->kvm, s, &invalid_list);
-			continue;
-		}
-		kvm_unlink_unsync_page(vcpu->kvm, s);
-=======
 		kvm_unlink_unsync_page(vcpu->kvm, s);
 		if ((s->role.cr4_pae != !!is_pae(vcpu)) ||
 			(vcpu->arch.mmu.sync_page(vcpu, s))) {
 			kvm_mmu_prepare_zap_page(vcpu->kvm, s, &invalid_list);
 			continue;
 		}
->>>>>>> 3cbea436
 		flush = true;
 	}
 
@@ -1788,7 +1734,6 @@
 
 static void kvm_mmu_commit_zap_page(struct kvm *kvm,
 				    struct list_head *invalid_list)
-<<<<<<< HEAD
 {
 	struct kvm_mmu_page *sp;
 
@@ -1811,30 +1756,6 @@
  */
 void kvm_mmu_change_mmu_pages(struct kvm *kvm, unsigned int goal_nr_mmu_pages)
 {
-=======
-{
-	struct kvm_mmu_page *sp;
-
-	if (list_empty(invalid_list))
-		return;
-
-	kvm_flush_remote_tlbs(kvm);
-
-	do {
-		sp = list_first_entry(invalid_list, struct kvm_mmu_page, link);
-		WARN_ON(!sp->role.invalid || sp->root_count);
-		kvm_mmu_free_page(kvm, sp);
-	} while (!list_empty(invalid_list));
-
-}
-
-/*
- * Changing the number of mmu pages allocated to the vm
- * Note: if goal_nr_mmu_pages is too small, you will get dead lock
- */
-void kvm_mmu_change_mmu_pages(struct kvm *kvm, unsigned int goal_nr_mmu_pages)
-{
->>>>>>> 3cbea436
 	LIST_HEAD(invalid_list);
 	/*
 	 * If we set the number of mmu pages to be smaller be than the
@@ -2081,11 +2002,7 @@
 	 * whether the guest actually used the pte (in order to detect
 	 * demand paging).
 	 */
-<<<<<<< HEAD
-	spte = shadow_base_present_pte;
-=======
 	spte = PT_PRESENT_MASK;
->>>>>>> 3cbea436
 	if (!speculative)
 		spte |= shadow_accessed_mask;
 	if (!dirty)
@@ -2150,8 +2067,6 @@
 
 set_pte:
 	update_spte(sptep, spte);
-<<<<<<< HEAD
-=======
 	/*
 	 * If we overwrite a writable spte with a read-only one we
 	 * should flush remote TLBs. Otherwise rmap_write_protect
@@ -2160,7 +2075,6 @@
 	 */
 	if (is_writable_pte(entry) && !is_writable_pte(*sptep))
 		kvm_flush_remote_tlbs(vcpu->kvm);
->>>>>>> 3cbea436
 done:
 	return ret;
 }
@@ -2350,11 +2264,7 @@
 
 			mmu_set_spte(vcpu, iterator.sptep, ACC_ALL, pte_access,
 				     0, write, 1, &pt_write,
-<<<<<<< HEAD
-				     level, gfn, pfn, false, true);
-=======
 				     level, gfn, pfn, prefault, map_writable);
->>>>>>> 3cbea436
 			direct_pte_prefetch(vcpu, iterator.sptep);
 			++vcpu->stat.pf_fixed;
 			break;
@@ -2409,9 +2319,6 @@
 	return 1;
 }
 
-<<<<<<< HEAD
-static int nonpaging_map(struct kvm_vcpu *vcpu, gva_t v, int write, gfn_t gfn)
-=======
 static void transparent_hugepage_adjust(struct kvm_vcpu *vcpu,
 					gfn_t *gfnp, pfn_t *pfnp, int *levelp)
 {
@@ -2459,7 +2366,6 @@
 
 static int nonpaging_map(struct kvm_vcpu *vcpu, gva_t v, int write, gfn_t gfn,
 			 bool prefault)
->>>>>>> 3cbea436
 {
 	int r;
 	int level;
@@ -2587,12 +2493,8 @@
 			ASSERT(!VALID_PAGE(root));
 			spin_lock(&vcpu->kvm->mmu_lock);
 			kvm_mmu_free_some_pages(vcpu);
-<<<<<<< HEAD
-			sp = kvm_mmu_get_page(vcpu, i << 30, i << 30,
-=======
 			sp = kvm_mmu_get_page(vcpu, i << (30 - PAGE_SHIFT),
 					      i << 30,
->>>>>>> 3cbea436
 					      PT32_ROOT_LEVEL, 1, ACC_ALL,
 					      NULL);
 			root = __pa(sp->spt);
@@ -2750,33 +2652,19 @@
 }
 
 static gpa_t nonpaging_gva_to_gpa(struct kvm_vcpu *vcpu, gva_t vaddr,
-<<<<<<< HEAD
-				  u32 access, u32 *error)
-{
-	if (error)
-		*error = 0;
-=======
 				  u32 access, struct x86_exception *exception)
 {
 	if (exception)
 		exception->error_code = 0;
->>>>>>> 3cbea436
 	return vaddr;
 }
 
 static gpa_t nonpaging_gva_to_gpa_nested(struct kvm_vcpu *vcpu, gva_t vaddr,
-<<<<<<< HEAD
-					 u32 access, u32 *error)
-{
-	if (error)
-		*error = 0;
-=======
 					 u32 access,
 					 struct x86_exception *exception)
 {
 	if (exception)
 		exception->error_code = 0;
->>>>>>> 3cbea436
 	return vcpu->arch.nested_mmu.translate_gpa(vcpu, vaddr, access);
 }
 
@@ -2876,15 +2764,11 @@
 
 	mmu_seq = vcpu->kvm->mmu_notifier_seq;
 	smp_rmb();
-<<<<<<< HEAD
-	pfn = gfn_to_pfn(vcpu->kvm, gfn);
-=======
 
 	if (try_async_pf(vcpu, prefault, gfn, gpa, &pfn, write, &map_writable))
 		return 0;
 
 	/* mmio */
->>>>>>> 3cbea436
 	if (is_error_pfn(pfn))
 		return kvm_handle_bad_page(vcpu->kvm, gfn, pfn);
 	spin_lock(&vcpu->kvm->mmu_lock);
@@ -2942,14 +2826,6 @@
 
 static unsigned long get_cr3(struct kvm_vcpu *vcpu)
 {
-<<<<<<< HEAD
-	return vcpu->arch.cr3;
-}
-
-static void inject_page_fault(struct kvm_vcpu *vcpu)
-{
-	vcpu->arch.mmu.inject_page_fault(vcpu);
-=======
 	return kvm_read_cr3(vcpu);
 }
 
@@ -2957,7 +2833,6 @@
 			      struct x86_exception *fault)
 {
 	vcpu->arch.mmu.inject_page_fault(vcpu, fault);
->>>>>>> 3cbea436
 }
 
 static void paging_free(struct kvm_vcpu *vcpu)
@@ -3156,27 +3031,9 @@
 		r = paging32E_init_context(vcpu, context);
 	else
 		r = paging32_init_context(vcpu, context);
-<<<<<<< HEAD
 
 	vcpu->arch.mmu.base_role.cr4_pae = !!is_pae(vcpu);
 	vcpu->arch.mmu.base_role.cr0_wp  = is_write_protection(vcpu);
-=======
-
-	vcpu->arch.mmu.base_role.cr4_pae = !!is_pae(vcpu);
-	vcpu->arch.mmu.base_role.cr0_wp  = is_write_protection(vcpu);
-
-	return r;
-}
-EXPORT_SYMBOL_GPL(kvm_init_shadow_mmu);
-
-static int init_kvm_softmmu(struct kvm_vcpu *vcpu)
-{
-	int r = kvm_init_shadow_mmu(vcpu, vcpu->arch.walk_mmu);
-
-	vcpu->arch.walk_mmu->set_cr3           = kvm_x86_ops->set_cr3;
-	vcpu->arch.walk_mmu->get_cr3           = get_cr3;
-	vcpu->arch.walk_mmu->inject_page_fault = kvm_inject_page_fault;
->>>>>>> 3cbea436
 
 	return r;
 }
@@ -3230,43 +3087,6 @@
 	return 0;
 }
 
-static int init_kvm_nested_mmu(struct kvm_vcpu *vcpu)
-{
-	struct kvm_mmu *g_context = &vcpu->arch.nested_mmu;
-
-	g_context->get_cr3           = get_cr3;
-	g_context->inject_page_fault = kvm_inject_page_fault;
-
-	/*
-	 * Note that arch.mmu.gva_to_gpa translates l2_gva to l1_gpa. The
-	 * translation of l2_gpa to l1_gpa addresses is done using the
-	 * arch.nested_mmu.gva_to_gpa function. Basically the gva_to_gpa
-	 * functions between mmu and nested_mmu are swapped.
-	 */
-	if (!is_paging(vcpu)) {
-		g_context->nx = false;
-		g_context->root_level = 0;
-		g_context->gva_to_gpa = nonpaging_gva_to_gpa_nested;
-	} else if (is_long_mode(vcpu)) {
-		g_context->nx = is_nx(vcpu);
-		reset_rsvds_bits_mask(vcpu, g_context, PT64_ROOT_LEVEL);
-		g_context->root_level = PT64_ROOT_LEVEL;
-		g_context->gva_to_gpa = paging64_gva_to_gpa_nested;
-	} else if (is_pae(vcpu)) {
-		g_context->nx = is_nx(vcpu);
-		reset_rsvds_bits_mask(vcpu, g_context, PT32E_ROOT_LEVEL);
-		g_context->root_level = PT32E_ROOT_LEVEL;
-		g_context->gva_to_gpa = paging64_gva_to_gpa_nested;
-	} else {
-		g_context->nx = false;
-		reset_rsvds_bits_mask(vcpu, g_context, PT32_ROOT_LEVEL);
-		g_context->root_level = PT32_ROOT_LEVEL;
-		g_context->gva_to_gpa = paging32_gva_to_gpa_nested;
-	}
-
-	return 0;
-}
-
 static int init_kvm_mmu(struct kvm_vcpu *vcpu)
 {
 	vcpu->arch.update_pte.pfn = bad_pfn;
@@ -3350,9 +3170,6 @@
 		++vcpu->kvm->stat.mmu_pde_zapped;
 		return;
         }
-
-	if (is_rsvd_bits_set(&vcpu->arch.mmu, *(u64 *)new, PT_PAGE_TABLE_LEVEL))
-		return;
 
 	++vcpu->kvm->stat.mmu_pte_updated;
 	if (!sp->role.cr4_pae)
@@ -3728,11 +3545,7 @@
 		for (i = 0; i < PT64_ENT_PER_PAGE; ++i)
 			/* avoid RMW */
 			if (is_writable_pte(pt[i]))
-<<<<<<< HEAD
-				pt[i] &= ~PT_WRITABLE_MASK;
-=======
 				update_spte(&pt[i], pt[i] & ~PT_WRITABLE_MASK);
->>>>>>> 3cbea436
 	}
 	kvm_flush_remote_tlbs(kvm);
 }
@@ -3814,16 +3627,6 @@
 		kmem_cache_destroy(mmu_page_header_cache);
 }
 
-<<<<<<< HEAD
-void kvm_mmu_module_exit(void)
-{
-	mmu_destroy_caches();
-	percpu_counter_destroy(&kvm_total_used_mmu_pages);
-	unregister_shrinker(&mmu_shrinker);
-}
-
-=======
->>>>>>> 3cbea436
 int kvm_mmu_module_init(void)
 {
 	pte_chain_cache = kmem_cache_create("kvm_pte_chain",
@@ -3864,15 +3667,9 @@
 	unsigned int nr_mmu_pages;
 	unsigned int  nr_pages = 0;
 	struct kvm_memslots *slots;
-<<<<<<< HEAD
 
 	slots = kvm_memslots(kvm);
 
-=======
-
-	slots = kvm_memslots(kvm);
-
->>>>>>> 3cbea436
 	for (i = 0; i < slots->nmemslots; i++)
 		nr_pages += slots->memslots[i].npages;
 
@@ -3926,11 +3723,7 @@
 
 static int kvm_pv_mmu_flush_tlb(struct kvm_vcpu *vcpu)
 {
-<<<<<<< HEAD
-	(void)kvm_set_cr3(vcpu, vcpu->arch.cr3);
-=======
 	(void)kvm_set_cr3(vcpu, kvm_read_cr3(vcpu));
->>>>>>> 3cbea436
 	return 1;
 }
 
@@ -4026,8 +3819,6 @@
 }
 EXPORT_SYMBOL_GPL(kvm_mmu_get_spte_hierarchy);
 
-<<<<<<< HEAD
-=======
 void kvm_mmu_destroy(struct kvm_vcpu *vcpu)
 {
 	ASSERT(vcpu);
@@ -4037,27 +3828,16 @@
 	mmu_free_memory_caches(vcpu);
 }
 
->>>>>>> 3cbea436
 #ifdef CONFIG_KVM_MMU_AUDIT
 #include "mmu_audit.c"
 #else
 static void mmu_audit_disable(void) { }
 #endif
 
-<<<<<<< HEAD
-void kvm_mmu_destroy(struct kvm_vcpu *vcpu)
-{
-	ASSERT(vcpu);
-
-	destroy_kvm_mmu(vcpu);
-	free_mmu_pages(vcpu);
-	mmu_free_memory_caches(vcpu);
-=======
 void kvm_mmu_module_exit(void)
 {
 	mmu_destroy_caches();
 	percpu_counter_destroy(&kvm_total_used_mmu_pages);
 	unregister_shrinker(&mmu_shrinker);
->>>>>>> 3cbea436
 	mmu_audit_disable();
 }