--- conflicted
+++ resolved
@@ -461,19 +461,11 @@
 unsigned long gmap_fault(unsigned long address, struct gmap *gmap)
 {
 	unsigned long rc;
-<<<<<<< HEAD
 
 	down_read(&gmap->mm->mmap_sem);
 	rc = __gmap_fault(address, gmap);
 	up_read(&gmap->mm->mmap_sem);
 
-=======
-
-	down_read(&gmap->mm->mmap_sem);
-	rc = __gmap_fault(address, gmap);
-	up_read(&gmap->mm->mmap_sem);
-
->>>>>>> dcd6c922
 	return rc;
 }
 EXPORT_SYMBOL_GPL(gmap_fault);
