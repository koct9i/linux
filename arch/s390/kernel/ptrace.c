--- conflicted
+++ resolved
@@ -296,16 +296,6 @@
 		     ((data & PSW_MASK_EA) && !(data & PSW_MASK_BA))))
 			/* Invalid psw mask. */
 			return -EINVAL;
-<<<<<<< HEAD
-		if (addr == (addr_t) &dummy->regs.psw.addr)
-			/*
-			 * The debugger changed the instruction address,
-			 * reset system call restart, see signal.c:do_signal
-			 */
-			task_thread_info(child)->system_call = 0;
-
-=======
->>>>>>> dcd6c922
 		*(addr_t *)((addr_t) &task_pt_regs(child)->psw + addr) = data;
 
 	} else if (addr < (addr_t) (&dummy->regs.orig_gpr2)) {
@@ -617,14 +607,6 @@
 			/* Transfer 31 bit amode bit to psw mask. */
 			regs->psw.mask = (regs->psw.mask & ~PSW_MASK_BA) |
 				(__u64)(tmp & PSW32_ADDR_AMODE);
-<<<<<<< HEAD
-			/*
-			 * The debugger changed the instruction address,
-			 * reset system call restart, see signal.c:do_signal
-			 */
-			task_thread_info(child)->system_call = 0;
-=======
->>>>>>> dcd6c922
 		} else {
 			/* gpr 0-15 */
 			*(__u32*)((addr_t) &regs->psw + addr*2 + 4) = tmp;
@@ -1169,14 +1151,6 @@
 		.get = s390_system_call_get,
 		.set = s390_system_call_set,
 	},
-	[REGSET_SYSTEM_CALL] = {
-		.core_note_type = NT_S390_SYSTEM_CALL,
-		.n = 1,
-		.size = sizeof(compat_uint_t),
-		.align = sizeof(compat_uint_t),
-		.get = s390_system_call_get,
-		.set = s390_system_call_set,
-	},
 	[REGSET_GENERAL_EXTENDED] = {
 		.core_note_type = NT_S390_HIGH_GPRS,
 		.n = sizeof(s390_compat_regs_high) / sizeof(compat_long_t),
