--- conflicted
+++ resolved
@@ -361,10 +361,7 @@
 	qdio_handler_t *input_handler;
 	qdio_handler_t *output_handler;
 	void (*queue_start_poll) (struct ccw_device *, int, unsigned long);
-<<<<<<< HEAD
-=======
 	int scan_threshold;
->>>>>>> 3cbea436
 	unsigned long int_parm;
 	void **input_sbal_addr_array;
 	void **output_sbal_addr_array;
