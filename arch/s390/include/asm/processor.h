--- conflicted
+++ resolved
@@ -236,11 +236,7 @@
 /*
  * Function to drop a processor into disabled wait state
  */
-<<<<<<< HEAD
-static inline void ATTRIB_NORET disabled_wait(unsigned long code)
-=======
 static inline void __noreturn disabled_wait(unsigned long code)
->>>>>>> dcd6c922
 {
         unsigned long ctl_buf;
         psw_t dw_psw;
