--- conflicted
+++ resolved
@@ -74,11 +74,7 @@
 /* how to get the thread information struct from C */
 static inline struct thread_info *current_thread_info(void)
 {
-<<<<<<< HEAD
-	return (struct thread_info *)(S390_lowcore.kernel_stack - THREAD_SIZE);
-=======
 	return (struct thread_info *) S390_lowcore.thread_info;
->>>>>>> 3cbea436
 }
 
 #define THREAD_SIZE_ORDER THREAD_ORDER
