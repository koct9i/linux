/*
 *  Routines and structures for signalling other processors.
 *
 *    Copyright IBM Corp. 1999,2010
 *    Author(s): Denis Joseph Barrow,
 *		 Martin Schwidefsky <schwidefsky@de.ibm.com>,
 *		 Heiko Carstens <heiko.carstens@de.ibm.com>,
 */

#ifndef __ASM_SIGP_H
#define __ASM_SIGP_H

#include <asm/system.h>

<<<<<<< HEAD
/* get real cpu address from logical cpu number */
extern int __cpu_logical_map[];

static inline int cpu_logical_map(int cpu)
{
#ifdef CONFIG_SMP
	return __cpu_logical_map[cpu];
#else
	return stap();
#endif
}
=======
/* Get real cpu address from logical cpu number. */
extern unsigned short __cpu_logical_map[];
>>>>>>> 55c63bd2

static inline int cpu_logical_map(int cpu)
{
#ifdef CONFIG_SMP
	return __cpu_logical_map[cpu];
#else
	return stap();
#endif
}

enum {
	sigp_sense = 1,
	sigp_external_call = 2,
	sigp_emergency_signal = 3,
	sigp_start = 4,
	sigp_stop = 5,
	sigp_restart = 6,
	sigp_stop_and_store_status = 9,
	sigp_initial_cpu_reset = 11,
	sigp_cpu_reset = 12,
	sigp_set_prefix = 13,
	sigp_store_status_at_address = 14,
	sigp_store_extended_status_at_address = 15,
	sigp_set_architecture = 18,
	sigp_conditional_emergency_signal = 19,
	sigp_sense_running = 21,
};

enum {
	sigp_order_code_accepted = 0,
	sigp_status_stored = 1,
	sigp_busy = 2,
	sigp_not_operational = 3,
};

/*
 * Definitions for external call.
 */
enum {
	ec_schedule = 0,
	ec_call_function,
	ec_call_function_single,
};

/*
 * Signal processor.
 */
static inline int raw_sigp(u16 cpu, int order)
{
	register unsigned long reg1 asm ("1") = 0;
	int ccode;

	asm volatile(
		"	sigp	%1,%2,0(%3)\n"
		"	ipm	%0\n"
		"	srl	%0,28\n"
		:	"=d"	(ccode)
<<<<<<< HEAD
		: "d" (reg1), "d" (cpu_logical_map(cpu_addr)),
		  "a" (order_code) : "cc" , "memory");
=======
		: "d" (reg1), "d" (cpu),
		  "a" (order) : "cc" , "memory");
>>>>>>> 55c63bd2
	return ccode;
}

/*
 * Signal processor with parameter.
 */
static inline int raw_sigp_p(u32 parameter, u16 cpu, int order)
{
	register unsigned int reg1 asm ("1") = parameter;
	int ccode;

	asm volatile(
		"	sigp	%1,%2,0(%3)\n"
		"	ipm	%0\n"
		"	srl	%0,28\n"
		: "=d" (ccode)
<<<<<<< HEAD
		: "d" (reg1), "d" (cpu_logical_map(cpu_addr)),
		  "a" (order_code) : "cc" , "memory");
=======
		: "d" (reg1), "d" (cpu),
		  "a" (order) : "cc" , "memory");
>>>>>>> 55c63bd2
	return ccode;
}

/*
 * Signal processor with parameter and return status.
 */
static inline int raw_sigp_ps(u32 *status, u32 parm, u16 cpu, int order)
{
	register unsigned int reg1 asm ("1") = parm;
	int ccode;

	asm volatile(
		"	sigp	%1,%2,0(%3)\n"
		"	ipm	%0\n"
		"	srl	%0,28\n"
		: "=d" (ccode), "+d" (reg1)
<<<<<<< HEAD
		: "d" (cpu_logical_map(cpu_addr)), "a" (order_code)
=======
		: "d" (cpu), "a" (order)
>>>>>>> 55c63bd2
		: "cc" , "memory");
	*status = reg1;
	return ccode;
}

static inline int sigp(int cpu, int order)
{
	return raw_sigp(cpu_logical_map(cpu), order);
}

static inline int sigp_p(u32 parameter, int cpu, int order)
{
	return raw_sigp_p(parameter, cpu_logical_map(cpu), order);
}

static inline int sigp_ps(u32 *status, u32 parm, int cpu, int order)
{
	return raw_sigp_ps(status, parm, cpu_logical_map(cpu), order);
}

#endif /* __ASM_SIGP_H */<|MERGE_RESOLUTION|>--- conflicted
+++ resolved
@@ -12,22 +12,8 @@
 
 #include <asm/system.h>
 
-<<<<<<< HEAD
-/* get real cpu address from logical cpu number */
-extern int __cpu_logical_map[];
-
-static inline int cpu_logical_map(int cpu)
-{
-#ifdef CONFIG_SMP
-	return __cpu_logical_map[cpu];
-#else
-	return stap();
-#endif
-}
-=======
 /* Get real cpu address from logical cpu number. */
 extern unsigned short __cpu_logical_map[];
->>>>>>> 55c63bd2
 
 static inline int cpu_logical_map(int cpu)
 {
@@ -85,13 +71,8 @@
 		"	ipm	%0\n"
 		"	srl	%0,28\n"
 		:	"=d"	(ccode)
-<<<<<<< HEAD
-		: "d" (reg1), "d" (cpu_logical_map(cpu_addr)),
-		  "a" (order_code) : "cc" , "memory");
-=======
 		: "d" (reg1), "d" (cpu),
 		  "a" (order) : "cc" , "memory");
->>>>>>> 55c63bd2
 	return ccode;
 }
 
@@ -108,13 +89,8 @@
 		"	ipm	%0\n"
 		"	srl	%0,28\n"
 		: "=d" (ccode)
-<<<<<<< HEAD
-		: "d" (reg1), "d" (cpu_logical_map(cpu_addr)),
-		  "a" (order_code) : "cc" , "memory");
-=======
 		: "d" (reg1), "d" (cpu),
 		  "a" (order) : "cc" , "memory");
->>>>>>> 55c63bd2
 	return ccode;
 }
 
@@ -131,11 +107,7 @@
 		"	ipm	%0\n"
 		"	srl	%0,28\n"
 		: "=d" (ccode), "+d" (reg1)
-<<<<<<< HEAD
-		: "d" (cpu_logical_map(cpu_addr)), "a" (order_code)
-=======
 		: "d" (cpu), "a" (order)
->>>>>>> 55c63bd2
 		: "cc" , "memory");
 	*status = reg1;
 	return ccode;
