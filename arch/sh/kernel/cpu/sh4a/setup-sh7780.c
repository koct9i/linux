--- conflicted
+++ resolved
@@ -278,7 +278,6 @@
 	}, {
 		.offset = 0x60,
 	}
-<<<<<<< HEAD
 };
 
 static const unsigned int ts_shift[] = TS_SHIFT;
@@ -344,73 +343,6 @@
 	},
 };
 
-=======
-};
-
-static const unsigned int ts_shift[] = TS_SHIFT;
-
-static struct sh_dmae_pdata dma0_platform_data = {
-	.channel	= sh7780_dmae0_channels,
-	.channel_num	= ARRAY_SIZE(sh7780_dmae0_channels),
-	.ts_low_shift	= CHCR_TS_LOW_SHIFT,
-	.ts_low_mask	= CHCR_TS_LOW_MASK,
-	.ts_high_shift	= CHCR_TS_HIGH_SHIFT,
-	.ts_high_mask	= CHCR_TS_HIGH_MASK,
-	.ts_shift	= ts_shift,
-	.ts_shift_num	= ARRAY_SIZE(ts_shift),
-	.dmaor_init	= DMAOR_INIT,
-};
-
-static struct sh_dmae_pdata dma1_platform_data = {
-	.channel	= sh7780_dmae1_channels,
-	.channel_num	= ARRAY_SIZE(sh7780_dmae1_channels),
-	.ts_low_shift	= CHCR_TS_LOW_SHIFT,
-	.ts_low_mask	= CHCR_TS_LOW_MASK,
-	.ts_high_shift	= CHCR_TS_HIGH_SHIFT,
-	.ts_high_mask	= CHCR_TS_HIGH_MASK,
-	.ts_shift	= ts_shift,
-	.ts_shift_num	= ARRAY_SIZE(ts_shift),
-	.dmaor_init	= DMAOR_INIT,
-};
-
-static struct resource sh7780_dmae0_resources[] = {
-	[0] = {
-		/* Channel registers and DMAOR */
-		.start	= 0xfc808020,
-		.end	= 0xfc80808f,
-		.flags	= IORESOURCE_MEM,
-	},
-	[1] = {
-		/* DMARSx */
-		.start	= 0xfc809000,
-		.end	= 0xfc80900b,
-		.flags	= IORESOURCE_MEM,
-	},
-	{
-		/* Real DMA error IRQ is 38, and channel IRQs are 34-37, 44-45 */
-		.start	= 34,
-		.end	= 34,
-		.flags	= IORESOURCE_IRQ | IORESOURCE_IRQ_SHAREABLE,
-	},
-};
-
-static struct resource sh7780_dmae1_resources[] = {
-	[0] = {
-		/* Channel registers and DMAOR */
-		.start	= 0xfc818020,
-		.end	= 0xfc81808f,
-		.flags	= IORESOURCE_MEM,
-	},
-	/* DMAC1 has no DMARS */
-	{
-		/* Real DMA error IRQ is 38, and channel IRQs are 46-47, 92-95 */
-		.start	= 46,
-		.end	= 46,
-		.flags	= IORESOURCE_IRQ | IORESOURCE_IRQ_SHAREABLE,
-	},
-};
-
->>>>>>> 3cbea436
 static struct platform_device dma0_device = {
 	.name           = "sh-dma-engine",
 	.id             = 0,
