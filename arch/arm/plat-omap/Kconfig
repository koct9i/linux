if ARCH_OMAP

menu "TI OMAP Common Features"

config ARCH_OMAP_OTG
	bool

choice
	prompt "OMAP System Type"
	default ARCH_OMAP2PLUS

config ARCH_OMAP1
	bool "TI OMAP1"
	select COMMON_CLKDEV
	help
	  "Systems based on omap7xx, omap15xx or omap16xx"

config ARCH_OMAP2PLUS
	bool "TI OMAP2/3/4"
	select COMMON_CLKDEV
	help
	  "Systems based on omap24xx, omap34xx or omap44xx"

endchoice

comment "OMAP Feature Selections"

config OMAP_DEBUG_DEVICES
	bool
	help
	  For debug cards on TI reference boards.

config OMAP_DEBUG_LEDS
	bool
	depends on OMAP_DEBUG_DEVICES
<<<<<<< HEAD
	default y if LEDS
=======
	default y if LEDS_CLASS
>>>>>>> 062c1825

config OMAP_RESET_CLOCKS
	bool "Reset unused clocks during boot"
	depends on ARCH_OMAP
	help
	  Say Y if you want to reset unused clocks during boot.
	  This option saves power, but assumes all drivers are
	  using the clock framework. Broken drivers that do not
	  yet use clock framework may not work with this option.
	  If you are booting from another operating system, you
	  probably do not want this option enabled until your
	  device drivers work properly.

config OMAP_MUX
	bool "OMAP multiplexing support"
	depends on ARCH_OMAP
	default y
	help
	  Pin multiplexing support for OMAP boards. If your bootloader
	  sets the multiplexing correctly, say N. Otherwise, or if unsure,
	  say Y.

config OMAP_MUX_DEBUG
	bool "Multiplexing debug output"
	depends on OMAP_MUX
	help
	  Makes the multiplexing functions print out a lot of debug info.
	  This is useful if you want to find out the correct values of the
	  multiplexing registers.

config OMAP_MUX_WARNINGS
	bool "Warn about pins the bootloader didn't set up"
	depends on OMAP_MUX
	default y
	help
	  Choose Y here to warn whenever driver initialization logic needs
	  to change the pin multiplexing setup.	 When there are no warnings
	  printed, it's safe to deselect OMAP_MUX for your product.

config OMAP_MCBSP
	bool "McBSP support"
	depends on ARCH_OMAP
	default y
	help
	  Say Y here if you want support for the OMAP Multichannel
	  Buffered Serial Port.

config OMAP_MBOX_FWK
	tristate "Mailbox framework support"
	depends on ARCH_OMAP
	help
	  Say Y here if you want to use OMAP Mailbox framework support for
	  DSP, IVA1.0 and IVA2 in OMAP1/2/3.

config OMAP_MBOX_KFIFO_SIZE
	int "Mailbox kfifo default buffer size (bytes)"
	depends on OMAP_MBOX_FWK
	default 256
	help
	  Specify the default size of mailbox's kfifo buffers (bytes).
	  This can also be changed at runtime (via the mbox_kfifo_size
	  module parameter).

config OMAP_IOMMU
	tristate

config OMAP_IOMMU_DEBUG
       tristate "Export OMAP IOMMU internals in DebugFS"
       depends on OMAP_IOMMU && DEBUG_FS
       help
         Select this to see extensive information about
         the internal state of OMAP IOMMU in debugfs.

         Say N unless you know you need this.

choice
	prompt "System timer"
	default OMAP_32K_TIMER if !ARCH_OMAP15XX

config OMAP_MPU_TIMER
	bool "Use mpu timer"
	help
	  Select this option if you want to use the OMAP mpu timer. This
	  timer provides more intra-tick resolution than the 32KHz timer,
	  but consumes more power.

config OMAP_32K_TIMER
	bool "Use 32KHz timer"
	depends on ARCH_OMAP16XX || ARCH_OMAP2PLUS
	help
	  Select this option if you want to enable the OMAP 32KHz timer.
	  This timer saves power compared to the OMAP_MPU_TIMER, and has
	  support for no tick during idle. The 32KHz timer provides less
	  intra-tick resolution than OMAP_MPU_TIMER. The 32KHz timer is
	  currently only available for OMAP16XX, 24XX, 34XX and OMAP4.

endchoice

config OMAP3_L2_AUX_SECURE_SAVE_RESTORE
	bool "OMAP3 HS/EMU save and restore for L2 AUX control register"
	depends on ARCH_OMAP3 && PM
	default n
	help
	  Without this option, L2 Auxiliary control register contents are
	  lost during off-mode entry on HS/EMU devices. This feature
	  requires support from PPA / boot-loader in HS/EMU devices, which
	  currently does not exist by default.

config OMAP3_L2_AUX_SECURE_SERVICE_SET_ID
	int "Service ID for the support routine to set L2 AUX control"
	depends on OMAP3_L2_AUX_SECURE_SAVE_RESTORE
	default 43
	help
	  PPA routine service ID for setting L2 auxiliary control register.

config OMAP_32K_TIMER_HZ
	int "Kernel internal timer frequency for 32KHz timer"
	range 32 1024
	depends on OMAP_32K_TIMER
	default "128"
	help
	  Kernel internal timer frequency should be a divisor of 32768,
	  such as 64 or 128.

config OMAP_DM_TIMER
	bool "Use dual-mode timer"
	depends on ARCH_OMAP16XX || ARCH_OMAP2PLUS
	help
	 Select this option if you want to use OMAP Dual-Mode timers.

config OMAP_SERIAL_WAKE
	bool "Enable wake-up events for serial ports"
	depends on ARCH_OMAP1 && OMAP_MUX
	default y
	help
	  Select this option if you want to have your system wake up
	  to data on the serial RX line. This allows you to wake the
	  system from serial console.

choice
	prompt "OMAP PM layer selection"
	depends on ARCH_OMAP
	default OMAP_PM_NOOP

config OMAP_PM_NONE
	bool "No PM layer"

config OMAP_PM_NOOP
	bool "No-op/debug PM layer"

endchoice

endmenu

endif<|MERGE_RESOLUTION|>--- conflicted
+++ resolved
@@ -33,11 +33,7 @@
 config OMAP_DEBUG_LEDS
 	bool
 	depends on OMAP_DEBUG_DEVICES
-<<<<<<< HEAD
-	default y if LEDS
-=======
 	default y if LEDS_CLASS
->>>>>>> 062c1825
 
 config OMAP_RESET_CLOCKS
 	bool "Reset unused clocks during boot"
