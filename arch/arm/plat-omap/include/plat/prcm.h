/*
 * arch/arm/plat-omap/include/mach/prcm.h
 *
 * Access definations for use in OMAP24XX clock and power management
 *
 * Copyright (C) 2005 Texas Instruments, Inc.
 *
 * This program is free software; you can redistribute it and/or modify
 * it under the terms of the GNU General Public License as published by
 * the Free Software Foundation; either version 2 of the License, or
 * (at your option) any later version.
 *
 * This program is distributed in the hope that it will be useful,
 * but WITHOUT ANY WARRANTY; without even the implied warranty of
 * MERCHANTABILITY or FITNESS FOR A PARTICULAR PURPOSE. See the
 * GNU General Public License for more details.
 *
 * You should have received a copy of the GNU General Public License
 * along with this program; if not, write to the Free Software
 * Foundation, Inc., 59 Temple Place, Suite 330, Boston, MA 02111-1307 USA
 */

#ifndef __ASM_ARM_ARCH_OMAP_PRCM_H
#define __ASM_ARM_ARCH_OMAP_PRCM_H

u32 omap_prcm_get_reset_sources(void);
<<<<<<< HEAD
void omap_prcm_arch_reset(char mode);
=======
void omap_prcm_arch_reset(char mode, const char *cmd);
>>>>>>> 93929ebc
int omap2_cm_wait_idlest(void __iomem *reg, u32 mask, u8 idlest,
			 const char *name);

#define START_PADCONF_SAVE 0x2
#define PADCONF_SAVE_DONE  0x1

void omap3_prcm_save_context(void);
void omap3_prcm_restore_context(void);

u32 prm_read_mod_reg(s16 module, u16 idx);
void prm_write_mod_reg(u32 val, s16 module, u16 idx);
u32 prm_rmw_mod_reg_bits(u32 mask, u32 bits, s16 module, s16 idx);
u32 prm_read_mod_bits_shift(s16 domain, s16 idx, u32 mask);
u32 cm_read_mod_reg(s16 module, u16 idx);
void cm_write_mod_reg(u32 val, s16 module, u16 idx);
u32 cm_rmw_mod_reg_bits(u32 mask, u32 bits, s16 module, s16 idx);

#endif


<|MERGE_RESOLUTION|>--- conflicted
+++ resolved
@@ -24,11 +24,7 @@
 #define __ASM_ARM_ARCH_OMAP_PRCM_H
 
 u32 omap_prcm_get_reset_sources(void);
-<<<<<<< HEAD
-void omap_prcm_arch_reset(char mode);
-=======
 void omap_prcm_arch_reset(char mode, const char *cmd);
->>>>>>> 93929ebc
 int omap2_cm_wait_idlest(void __iomem *reg, u32 mask, u8 idlest,
 			 const char *name);
 
