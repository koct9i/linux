--- conflicted
+++ resolved
@@ -35,10 +35,7 @@
 #include <plat/common.h>
 #include <plat/usb.h>
 #include <plat/display.h>
-<<<<<<< HEAD
-=======
 #include <plat/panel-generic-dpi.h>
->>>>>>> 3cbea436
 
 #include "mux.h"
 #include "control.h"
@@ -307,15 +304,6 @@
 	lcd_enabled = 0;
 }
 
-<<<<<<< HEAD
-static struct omap_dss_device am3517_evm_lcd_device = {
-	.type			= OMAP_DISPLAY_TYPE_DPI,
-	.name			= "lcd",
-	.driver_name		= "sharp_lq_panel",
-	.phy.dpi.data_lines 	= 16,
-	.platform_enable	= am3517_evm_panel_enable_lcd,
-	.platform_disable	= am3517_evm_panel_disable_lcd,
-=======
 static struct panel_generic_dpi_data lcd_panel = {
 	.name			= "sharp_lq",
 	.platform_enable	= am3517_evm_panel_enable_lcd,
@@ -328,7 +316,6 @@
 	.driver_name		= "generic_dpi_panel",
 	.data			= &lcd_panel,
 	.phy.dpi.data_lines 	= 16,
->>>>>>> 3cbea436
 };
 
 static int am3517_evm_panel_enable_tv(struct omap_dss_device *dssdev)
@@ -365,15 +352,6 @@
 	dvi_enabled = 0;
 }
 
-<<<<<<< HEAD
-static struct omap_dss_device am3517_evm_dvi_device = {
-	.type			= OMAP_DISPLAY_TYPE_DPI,
-	.name			= "dvi",
-	.driver_name		= "generic_panel",
-	.phy.dpi.data_lines	= 24,
-	.platform_enable	= am3517_evm_panel_enable_dvi,
-	.platform_disable	= am3517_evm_panel_disable_dvi,
-=======
 static struct panel_generic_dpi_data dvi_panel = {
 	.name			= "generic",
 	.platform_enable	= am3517_evm_panel_enable_dvi,
@@ -386,7 +364,6 @@
 	.driver_name		= "generic_dpi_panel",
 	.data			= &dvi_panel,
 	.phy.dpi.data_lines	= 24,
->>>>>>> 3cbea436
 };
 
 static struct omap_dss_device *am3517_evm_dss_devices[] = {
