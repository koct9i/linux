--- conflicted
+++ resolved
@@ -31,17 +31,11 @@
 obj-$(CONFIG_MACH_SEABOARD)             += board-seaboard.o
 obj-$(CONFIG_MACH_SEABOARD)             += board-seaboard-pinmux.o
 
-<<<<<<< HEAD
-obj-${CONFIG_MACH_TEGRA_DT}             += board-dt.o
-obj-${CONFIG_MACH_TEGRA_DT}             += board-harmony-pinmux.o
-obj-${CONFIG_MACH_TEGRA_DT}             += board-seaboard-pinmux.o
-=======
 obj-$(CONFIG_MACH_TEGRA_DT)             += board-dt-tegra20.o
 obj-$(CONFIG_MACH_TEGRA_DT)             += board-harmony-pinmux.o
 obj-$(CONFIG_MACH_TEGRA_DT)             += board-seaboard-pinmux.o
 obj-$(CONFIG_MACH_TEGRA_DT)             += board-paz00-pinmux.o
 obj-$(CONFIG_MACH_TEGRA_DT)             += board-trimslice-pinmux.o
->>>>>>> dcd6c922
 
 obj-$(CONFIG_MACH_TRIMSLICE)            += board-trimslice.o
 obj-$(CONFIG_MACH_TRIMSLICE)            += board-trimslice-pinmux.o