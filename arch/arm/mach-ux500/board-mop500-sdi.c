--- conflicted
+++ resolved
@@ -248,27 +248,10 @@
 
 void __init mop500_sdi_init(void)
 {
-<<<<<<< HEAD
-	u32 periphid = 0;
-
-	/* v2 has a new version of this block that need to be forced */
-	if (cpu_is_u8500v2())
-		periphid = 0x10480180;
-	/* PoP:ed eMMC on top of DB8500 v1.0 has problems with high speed */
-	if (!cpu_is_u8500v10())
-		mop500_sdi2_data.capabilities |= MMC_CAP_MMC_HIGHSPEED;
-
-	db8500_add_sdi2(&mop500_sdi2_data, periphid);
-
-	/* On-board eMMC */
-	db8500_add_sdi4(&mop500_sdi4_data, periphid);
-
-=======
 	/* PoP:ed eMMC */
 	db8500_add_sdi2(&mop500_sdi2_data, U8500_SDI_V2_PERIPHID);
 	/* On-board eMMC */
 	db8500_add_sdi4(&mop500_sdi4_data, U8500_SDI_V2_PERIPHID);
->>>>>>> dcd6c922
 	/*
 	 * On boards with the TC35892 GPIO expander, sdi0 will finally
 	 * be added when the TC35892 initializes and calls
@@ -278,19 +261,9 @@
 
 void __init snowball_sdi_init(void)
 {
-<<<<<<< HEAD
-	u32 periphid = 0x10480180;
-
-	mop500_sdi2_data.capabilities |= MMC_CAP_MMC_HIGHSPEED;
-
-	/* On-board eMMC */
-	db8500_add_sdi4(&mop500_sdi4_data, periphid);
-
-=======
 	/* On-board eMMC */
 	db8500_add_sdi4(&mop500_sdi4_data, U8500_SDI_V2_PERIPHID);
 	/* External Micro SD slot */
->>>>>>> dcd6c922
 	mop500_sdi0_data.gpio_cd = SNOWBALL_SDMMC_CD_GPIO;
 	mop500_sdi0_data.cd_invert = true;
 	sdi0_en = SNOWBALL_SDMMC_EN_GPIO;
@@ -300,30 +273,15 @@
 
 void __init hrefv60_sdi_init(void)
 {
-<<<<<<< HEAD
-	u32 periphid = 0x10480180;
-
-	mop500_sdi2_data.capabilities |= MMC_CAP_MMC_HIGHSPEED;
-
-	db8500_add_sdi2(&mop500_sdi2_data, periphid);
-
-	/* On-board eMMC */
-	db8500_add_sdi4(&mop500_sdi4_data, periphid);
-
-=======
 	/* PoP:ed eMMC */
 	db8500_add_sdi2(&mop500_sdi2_data, U8500_SDI_V2_PERIPHID);
 	/* On-board eMMC */
 	db8500_add_sdi4(&mop500_sdi4_data, U8500_SDI_V2_PERIPHID);
 	/* External Micro SD slot */
->>>>>>> dcd6c922
 	mop500_sdi0_data.gpio_cd = HREFV60_SDMMC_CD_GPIO;
 	sdi0_en = HREFV60_SDMMC_EN_GPIO;
 	sdi0_vsel = HREFV60_SDMMC_1V8_3V_GPIO;
 	sdi0_configure();
-<<<<<<< HEAD
-=======
 	/* WLAN SDIO channel */
 	db8500_add_sdi1(&mop500_sdi1_data, U8500_SDI_V2_PERIPHID);
->>>>>>> dcd6c922
 }