/*
 * linux/arch/arm/mach-pxa/poodle.c
 *
 *  Support for the SHARP Poodle Board.
 *
 * Based on:
 *  linux/arch/arm/mach-pxa/lubbock.c Author:	Nicolas Pitre
 *
 *  This program is free software; you can redistribute it and/or modify
 *  it under the terms of the GNU General Public License version 2 as
 *  published by the Free Software Foundation.
 *
 * Change Log
 *  12-Dec-2002 Sharp Corporation for Poodle
 *  John Lenz <lenz@cs.wisc.edu> updates to 2.6
 */
#include <linux/kernel.h>
#include <linux/init.h>
#include <linux/platform_device.h>
#include <linux/fb.h>
#include <linux/pm.h>
#include <linux/delay.h>
#include <linux/mtd/physmap.h>
#include <linux/gpio.h>
#include <linux/i2c.h>
#include <linux/spi/spi.h>
#include <linux/spi/ads7846.h>
#include <linux/spi/pxa2xx_spi.h>
#include <linux/mtd/sharpsl.h>

#include <mach/hardware.h>
#include <asm/mach-types.h>
#include <asm/irq.h>
#include <asm/setup.h>
#include <asm/system.h>

#include <asm/mach/arch.h>
#include <asm/mach/map.h>
#include <asm/mach/irq.h>

#include <mach/pxa25x.h>
#include <mach/mmc.h>
#include <mach/udc.h>
#include <mach/irda.h>
#include <mach/poodle.h>
#include <mach/pxafb.h>
<<<<<<< HEAD
#include <mach/pxa2xx_spi.h>
=======
>>>>>>> 3cbea436
#include <plat/i2c.h>

#include <asm/hardware/scoop.h>
#include <asm/hardware/locomo.h>
#include <asm/mach/sharpsl_param.h>

#include "generic.h"
#include "devices.h"

static unsigned long poodle_pin_config[] __initdata = {
	/* I/O */
	GPIO79_nCS_3,
	GPIO80_nCS_4,
	GPIO18_RDY,

	/* Clock */
	GPIO12_32KHz,

	/* SSP1 */
	GPIO23_SSP1_SCLK,
	GPIO25_SSP1_TXD,
	GPIO26_SSP1_RXD,
	GPIO24_GPIO,	/* POODLE_GPIO_TP_CS - SFRM as chip select */

	/* I2S */
	GPIO28_I2S_BITCLK_OUT,
	GPIO29_I2S_SDATA_IN,
	GPIO30_I2S_SDATA_OUT,
	GPIO31_I2S_SYNC,
	GPIO32_I2S_SYSCLK,

	/* Infra-Red */
	GPIO47_FICP_TXD,
	GPIO46_FICP_RXD,

	/* FFUART */
	GPIO40_FFUART_DTR,
	GPIO41_FFUART_RTS,
	GPIO39_FFUART_TXD,
	GPIO37_FFUART_DSR,
	GPIO34_FFUART_RXD,
	GPIO35_FFUART_CTS,

	/* LCD */
	GPIOxx_LCD_TFT_16BPP,

	/* PC Card */
	GPIO48_nPOE,
	GPIO49_nPWE,
	GPIO50_nPIOR,
	GPIO51_nPIOW,
	GPIO52_nPCE_1,
	GPIO53_nPCE_2,
	GPIO54_nPSKTSEL,
	GPIO55_nPREG,
	GPIO56_nPWAIT,
	GPIO57_nIOIS16,

	/* MMC */
	GPIO6_MMC_CLK,
	GPIO8_MMC_CS0,

	/* GPIO */
	GPIO9_GPIO,	/* POODLE_GPIO_nSD_DETECT */
	GPIO7_GPIO,	/* POODLE_GPIO_nSD_WP */
	GPIO3_GPIO,	/* POODLE_GPIO_SD_PWR */
	GPIO33_GPIO,	/* POODLE_GPIO_SD_PWR1 */

	GPIO20_GPIO,	/* POODLE_GPIO_USB_PULLUP */
	GPIO22_GPIO,	/* POODLE_GPIO_IR_ON */
};

static struct resource poodle_scoop_resources[] = {
	[0] = {
		.start		= 0x10800000,
		.end		= 0x10800fff,
		.flags		= IORESOURCE_MEM,
	},
};

static struct scoop_config poodle_scoop_setup = {
	.io_dir		= POODLE_SCOOP_IO_DIR,
	.io_out		= POODLE_SCOOP_IO_OUT,
	.gpio_base	= POODLE_SCOOP_GPIO_BASE,
};

struct platform_device poodle_scoop_device = {
	.name		= "sharp-scoop",
	.id		= -1,
	.dev		= {
		.platform_data	= &poodle_scoop_setup,
	},
	.num_resources	= ARRAY_SIZE(poodle_scoop_resources),
	.resource	= poodle_scoop_resources,
};

static struct scoop_pcmcia_dev poodle_pcmcia_scoop[] = {
{
	.dev        = &poodle_scoop_device.dev,
	.irq        = POODLE_IRQ_GPIO_CF_IRQ,
	.cd_irq     = POODLE_IRQ_GPIO_CF_CD,
	.cd_irq_str = "PCMCIA0 CD",
},
};

static struct scoop_pcmcia_config poodle_pcmcia_config = {
	.devs         = &poodle_pcmcia_scoop[0],
	.num_devs     = 1,
};

EXPORT_SYMBOL(poodle_scoop_device);


/* LoCoMo device */
static struct resource locomo_resources[] = {
	[0] = {
		.start		= 0x10000000,
		.end		= 0x10001fff,
		.flags		= IORESOURCE_MEM,
	},
	[1] = {
		.start		= IRQ_GPIO(10),
		.end		= IRQ_GPIO(10),
		.flags		= IORESOURCE_IRQ,
	},
};

static struct locomo_platform_data locomo_info = {
	.irq_base	= IRQ_BOARD_START,
};

struct platform_device poodle_locomo_device = {
	.name		= "locomo",
	.id		= 0,
	.num_resources	= ARRAY_SIZE(locomo_resources),
	.resource	= locomo_resources,
	.dev		= {
		.platform_data	= &locomo_info,
	},
};

EXPORT_SYMBOL(poodle_locomo_device);

#if defined(CONFIG_SPI_PXA2XX) || defined(CONFIG_SPI_PXA2XX_MODULE)
static struct pxa2xx_spi_master poodle_spi_info = {
	.num_chipselect	= 1,
};

static struct ads7846_platform_data poodle_ads7846_info = {
	.model			= 7846,
	.vref_delay_usecs	= 100,
	.x_plate_ohms		= 419,
	.y_plate_ohms		= 486,
	.gpio_pendown		= POODLE_GPIO_TP_INT,
};

static struct pxa2xx_spi_chip poodle_ads7846_chip = {
	.gpio_cs		= POODLE_GPIO_TP_CS,
};

static struct spi_board_info poodle_spi_devices[] = {
	{
		.modalias	= "ads7846",
		.max_speed_hz	= 10000,
		.bus_num	= 1,
		.platform_data	= &poodle_ads7846_info,
		.controller_data= &poodle_ads7846_chip,
		.irq		= gpio_to_irq(POODLE_GPIO_TP_INT),
	},
};

static void __init poodle_init_spi(void)
{
	pxa2xx_set_spi_info(1, &poodle_spi_info);
	spi_register_board_info(ARRAY_AND_SIZE(poodle_spi_devices));
}
#else
static inline void poodle_init_spi(void) {}
#endif

/*
 * MMC/SD Device
 *
 * The card detect interrupt isn't debounced so we delay it by 250ms
 * to give the card a chance to fully insert/eject.
 */
static int poodle_mci_init(struct device *dev, irq_handler_t poodle_detect_int, void *data)
{
	int err;

	err = gpio_request(POODLE_GPIO_SD_PWR, "SD_PWR");
	if (err)
		goto err_free_2;

	err = gpio_request(POODLE_GPIO_SD_PWR1, "SD_PWR1");
	if (err)
		goto err_free_3;

	gpio_direction_output(POODLE_GPIO_SD_PWR, 0);
	gpio_direction_output(POODLE_GPIO_SD_PWR1, 0);

	return 0;

err_free_3:
	gpio_free(POODLE_GPIO_SD_PWR);
err_free_2:
	return err;
}

static void poodle_mci_setpower(struct device *dev, unsigned int vdd)
{
	struct pxamci_platform_data* p_d = dev->platform_data;

	if ((1 << vdd) & p_d->ocr_mask) {
		gpio_set_value(POODLE_GPIO_SD_PWR, 1);
		mdelay(2);
		gpio_set_value(POODLE_GPIO_SD_PWR1, 1);
	} else {
		gpio_set_value(POODLE_GPIO_SD_PWR1, 0);
		gpio_set_value(POODLE_GPIO_SD_PWR, 0);
	}
}

static void poodle_mci_exit(struct device *dev, void *data)
{
	gpio_free(POODLE_GPIO_SD_PWR1);
	gpio_free(POODLE_GPIO_SD_PWR);
}

static struct pxamci_platform_data poodle_mci_platform_data = {
	.detect_delay_ms	= 250,
	.ocr_mask		= MMC_VDD_32_33|MMC_VDD_33_34,
	.init 			= poodle_mci_init,
	.setpower 		= poodle_mci_setpower,
	.exit			= poodle_mci_exit,
	.gpio_card_detect	= POODLE_GPIO_nSD_DETECT,
	.gpio_card_ro		= POODLE_GPIO_nSD_WP,
	.gpio_power		= -1,
};


/*
 * Irda
 */
static struct pxaficp_platform_data poodle_ficp_platform_data = {
	.gpio_pwdown		= POODLE_GPIO_IR_ON,
	.transceiver_cap	= IR_SIRMODE | IR_OFF,
};


/*
 * USB Device Controller
 */
static struct pxa2xx_udc_mach_info udc_info __initdata = {
	/* no connect GPIO; poodle can't tell connection status */
	.gpio_pullup	= POODLE_GPIO_USB_PULLUP,
};


/* PXAFB device */
static struct pxafb_mode_info poodle_fb_mode = {
	.pixclock	= 144700,
	.xres		= 320,
	.yres		= 240,
	.bpp		= 16,
	.hsync_len	= 7,
	.left_margin	= 11,
	.right_margin	= 30,
	.vsync_len	= 2,
	.upper_margin	= 2,
	.lower_margin	= 0,
	.sync		= FB_SYNC_HOR_HIGH_ACT | FB_SYNC_VERT_HIGH_ACT,
};

static struct pxafb_mach_info poodle_fb_info = {
	.modes		= &poodle_fb_mode,
	.num_modes	= 1,
	.lcd_conn	= LCD_COLOR_TFT_16BPP,
};

static struct mtd_partition sharpsl_nand_partitions[] = {
	{
		.name = "System Area",
		.offset = 0,
		.size = 7 * 1024 * 1024,
	},
	{
		.name = "Root Filesystem",
		.offset = 7 * 1024 * 1024,
		.size = 22 * 1024 * 1024,
	},
	{
		.name = "Home Filesystem",
		.offset = MTDPART_OFS_APPEND,
		.size = MTDPART_SIZ_FULL,
	},
};

static uint8_t scan_ff_pattern[] = { 0xff, 0xff };

static struct nand_bbt_descr sharpsl_bbt = {
	.options = 0,
	.offs = 4,
	.len = 2,
	.pattern = scan_ff_pattern
};

static struct sharpsl_nand_platform_data sharpsl_nand_platform_data = {
	.badblock_pattern	= &sharpsl_bbt,
	.partitions		= sharpsl_nand_partitions,
	.nr_partitions		= ARRAY_SIZE(sharpsl_nand_partitions),
};

static struct resource sharpsl_nand_resources[] = {
	{
		.start	= 0x0C000000,
		.end	= 0x0C000FFF,
		.flags	= IORESOURCE_MEM,
	},
};

static struct platform_device sharpsl_nand_device = {
	.name		= "sharpsl-nand",
	.id		= -1,
	.resource	= sharpsl_nand_resources,
	.num_resources	= ARRAY_SIZE(sharpsl_nand_resources),
	.dev.platform_data	= &sharpsl_nand_platform_data,
};

static struct mtd_partition sharpsl_rom_parts[] = {
	{
		.name	="Boot PROM Filesystem",
		.offset	= 0x00120000,
		.size	= MTDPART_SIZ_FULL,
	},
};

static struct physmap_flash_data sharpsl_rom_data = {
	.width		= 2,
	.nr_parts	= ARRAY_SIZE(sharpsl_rom_parts),
	.parts		= sharpsl_rom_parts,
};

static struct resource sharpsl_rom_resources[] = {
	{
		.start	= 0x00000000,
		.end	= 0x007fffff,
		.flags	= IORESOURCE_MEM,
	},
};

static struct platform_device sharpsl_rom_device = {
	.name	= "physmap-flash",
	.id	= -1,
	.resource = sharpsl_rom_resources,
	.num_resources = ARRAY_SIZE(sharpsl_rom_resources),
	.dev.platform_data = &sharpsl_rom_data,
};

static struct platform_device *devices[] __initdata = {
	&poodle_locomo_device,
	&poodle_scoop_device,
	&sharpsl_nand_device,
	&sharpsl_rom_device,
};

static struct i2c_board_info __initdata poodle_i2c_devices[] = {
	{ I2C_BOARD_INFO("wm8731", 0x1b) },
};

static void poodle_poweroff(void)
{
	arm_machine_restart('h', NULL);
}

static void poodle_restart(char mode, const char *cmd)
{
	arm_machine_restart('h', cmd);
}

static void __init poodle_init(void)
{
	int ret = 0;

	pm_power_off = poodle_poweroff;
	arm_pm_restart = poodle_restart;

	PCFR |= PCFR_OPDE;

	pxa2xx_mfp_config(ARRAY_AND_SIZE(poodle_pin_config));

	pxa_set_ffuart_info(NULL);
	pxa_set_btuart_info(NULL);
	pxa_set_stuart_info(NULL);

	platform_scoop_config = &poodle_pcmcia_config;

	ret = platform_add_devices(devices, ARRAY_SIZE(devices));
	if (ret)
		pr_warning("poodle: Unable to register LoCoMo device\n");

	set_pxa_fb_parent(&poodle_locomo_device.dev);
	set_pxa_fb_info(&poodle_fb_info);
	pxa_set_udc_info(&udc_info);
	pxa_set_mci_info(&poodle_mci_platform_data);
	pxa_set_ficp_info(&poodle_ficp_platform_data);
	pxa_set_i2c_info(NULL);
	i2c_register_board_info(0, ARRAY_AND_SIZE(poodle_i2c_devices));
	poodle_init_spi();
}

static void __init fixup_poodle(struct machine_desc *desc,
		struct tag *tags, char **cmdline, struct meminfo *mi)
{
	sharpsl_save_param();
	mi->nr_banks=1;
	mi->bank[0].start = 0xa0000000;
	mi->bank[0].size = (32*1024*1024);
}

MACHINE_START(POODLE, "SHARP Poodle")
	.fixup		= fixup_poodle,
<<<<<<< HEAD
	.map_io		= pxa_map_io,
=======
	.map_io		= pxa25x_map_io,
>>>>>>> 3cbea436
	.nr_irqs	= POODLE_NR_IRQS,	/* 4 for LoCoMo */
	.init_irq	= pxa25x_init_irq,
	.timer		= &pxa_timer,
	.init_machine	= poodle_init,
MACHINE_END<|MERGE_RESOLUTION|>--- conflicted
+++ resolved
@@ -44,10 +44,6 @@
 #include <mach/irda.h>
 #include <mach/poodle.h>
 #include <mach/pxafb.h>
-<<<<<<< HEAD
-#include <mach/pxa2xx_spi.h>
-=======
->>>>>>> 3cbea436
 #include <plat/i2c.h>
 
 #include <asm/hardware/scoop.h>
@@ -470,11 +466,7 @@
 
 MACHINE_START(POODLE, "SHARP Poodle")
 	.fixup		= fixup_poodle,
-<<<<<<< HEAD
-	.map_io		= pxa_map_io,
-=======
 	.map_io		= pxa25x_map_io,
->>>>>>> 3cbea436
 	.nr_irqs	= POODLE_NR_IRQS,	/* 4 for LoCoMo */
 	.init_irq	= pxa25x_init_irq,
 	.timer		= &pxa_timer,
