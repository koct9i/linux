/*
 *  linux/arch/arm/mm/ioremap.c
 *
 * Re-map IO memory to kernel address space so that we can access it.
 *
 * (C) Copyright 1995 1996 Linus Torvalds
 *
 * Hacked for ARM by Phil Blundell <philb@gnu.org>
 * Hacked to allow all architectures to build, and various cleanups
 * by Russell King
 *
 * This allows a driver to remap an arbitrary region of bus memory into
 * virtual space.  One should *only* use readl, writel, memcpy_toio and
 * so on with such remapped areas.
 *
 * Because the ARM only has a 32-bit address space we can't address the
 * whole of the (physical) PCI space at once.  PCI huge-mode addressing
 * allows us to circumvent this restriction by splitting PCI space into
 * two 2GB chunks and mapping only one at a time into processor memory.
 * We use MMU protection domains to trap any attempt to access the bank
 * that is not currently mapped.  (This isn't fully implemented yet.)
 */
#include <linux/module.h>
#include <linux/errno.h>
#include <linux/mm.h>
#include <linux/vmalloc.h>
#include <linux/io.h>

#include <asm/cputype.h>
#include <asm/cacheflush.h>
#include <asm/mmu_context.h>
#include <asm/pgalloc.h>
#include <asm/tlbflush.h>
#include <asm/sizes.h>

#include <asm/mach/map.h>
#include "mm.h"

int ioremap_page(unsigned long virt, unsigned long phys,
		 const struct mem_type *mtype)
{
	return ioremap_page_range(virt, virt + PAGE_SIZE, phys,
				  __pgprot(mtype->prot_pte));
}
EXPORT_SYMBOL(ioremap_page);

void __check_kvm_seq(struct mm_struct *mm)
{
	unsigned int seq;

	do {
		seq = init_mm.context.kvm_seq;
		memcpy(pgd_offset(mm, VMALLOC_START),
		       pgd_offset_k(VMALLOC_START),
		       sizeof(pgd_t) * (pgd_index(VMALLOC_END) -
					pgd_index(VMALLOC_START)));
		mm->context.kvm_seq = seq;
	} while (seq != init_mm.context.kvm_seq);
}

#if !defined(CONFIG_SMP) && !defined(CONFIG_ARM_LPAE)
/*
 * Section support is unsafe on SMP - If you iounmap and ioremap a region,
 * the other CPUs will not see this change until their next context switch.
 * Meanwhile, (eg) if an interrupt comes in on one of those other CPUs
 * which requires the new ioremap'd region to be referenced, the CPU will
 * reference the _old_ region.
 *
 * Note that get_vm_area_caller() allocates a guard 4K page, so we need to
 * mask the size back to 1MB aligned or we will overflow in the loop below.
 */
static void unmap_area_sections(unsigned long virt, unsigned long size)
{
	unsigned long addr = virt, end = virt + (size & ~(SZ_1M - 1));
	pgd_t *pgd;
	pud_t *pud;
	pmd_t *pmdp;

	flush_cache_vunmap(addr, end);
	pgd = pgd_offset_k(addr);
	pud = pud_offset(pgd, addr);
	pmdp = pmd_offset(pud, addr);
	do {
		pmd_t pmd = *pmdp;

		if (!pmd_none(pmd)) {
			/*
			 * Clear the PMD from the page table, and
			 * increment the kvm sequence so others
			 * notice this change.
			 *
			 * Note: this is still racy on SMP machines.
			 */
			pmd_clear(pmdp);
			init_mm.context.kvm_seq++;

			/*
			 * Free the page table, if there was one.
			 */
			if ((pmd_val(pmd) & PMD_TYPE_MASK) == PMD_TYPE_TABLE)
				pte_free_kernel(&init_mm, pmd_page_vaddr(pmd));
		}

		addr += PMD_SIZE;
		pmdp += 2;
	} while (addr < end);

	/*
	 * Ensure that the active_mm is up to date - we want to
	 * catch any use-after-iounmap cases.
	 */
	if (current->active_mm->context.kvm_seq != init_mm.context.kvm_seq)
		__check_kvm_seq(current->active_mm);

	flush_tlb_kernel_range(virt, end);
}

static int
remap_area_sections(unsigned long virt, unsigned long pfn,
		    size_t size, const struct mem_type *type)
{
	unsigned long addr = virt, end = virt + size;
	pgd_t *pgd;
	pud_t *pud;
	pmd_t *pmd;

	/*
	 * Remove and free any PTE-based mapping, and
	 * sync the current kernel mapping.
	 */
	unmap_area_sections(virt, size);

	pgd = pgd_offset_k(addr);
	pud = pud_offset(pgd, addr);
	pmd = pmd_offset(pud, addr);
	do {
		pmd[0] = __pmd(__pfn_to_phys(pfn) | type->prot_sect);
		pfn += SZ_1M >> PAGE_SHIFT;
		pmd[1] = __pmd(__pfn_to_phys(pfn) | type->prot_sect);
		pfn += SZ_1M >> PAGE_SHIFT;
		flush_pmd_entry(pmd);

		addr += PMD_SIZE;
		pmd += 2;
	} while (addr < end);

	return 0;
}

static int
remap_area_supersections(unsigned long virt, unsigned long pfn,
			 size_t size, const struct mem_type *type)
{
	unsigned long addr = virt, end = virt + size;
	pgd_t *pgd;
	pud_t *pud;
	pmd_t *pmd;

	/*
	 * Remove and free any PTE-based mapping, and
	 * sync the current kernel mapping.
	 */
	unmap_area_sections(virt, size);

	pgd = pgd_offset_k(virt);
	pud = pud_offset(pgd, addr);
	pmd = pmd_offset(pud, addr);
	do {
		unsigned long super_pmd_val, i;

		super_pmd_val = __pfn_to_phys(pfn) | type->prot_sect |
				PMD_SECT_SUPER;
		super_pmd_val |= ((pfn >> (32 - PAGE_SHIFT)) & 0xf) << 20;

		for (i = 0; i < 8; i++) {
			pmd[0] = __pmd(super_pmd_val);
			pmd[1] = __pmd(super_pmd_val);
			flush_pmd_entry(pmd);

			addr += PMD_SIZE;
			pmd += 2;
		}

		pfn += SUPERSECTION_SIZE >> PAGE_SHIFT;
	} while (addr < end);

	return 0;
}
#endif

void __iomem * __arm_ioremap_pfn_caller(unsigned long pfn,
	unsigned long offset, size_t size, unsigned int mtype, void *caller)
{
	const struct mem_type *type;
	int err;
	unsigned long addr;
 	struct vm_struct * area;

#ifndef CONFIG_ARM_LPAE
	/*
	 * High mappings must be supersection aligned
	 */
	if (pfn >= 0x100000 && (__pfn_to_phys(pfn) & ~SUPERSECTION_MASK))
		return NULL;
#endif

	type = get_mem_type(mtype);
	if (!type)
		return NULL;

	/*
	 * Page align the mapping size, taking account of any offset.
	 */
	size = PAGE_ALIGN(offset + size);

	/*
	 * Try to reuse one of the static mapping whenever possible.
	 */
	read_lock(&vmlist_lock);
	for (area = vmlist; area; area = area->next) {
		if (!size || (sizeof(phys_addr_t) == 4 && pfn >= 0x100000))
			break;
		if (!(area->flags & VM_ARM_STATIC_MAPPING))
			continue;
		if ((area->flags & VM_ARM_MTYPE_MASK) != VM_ARM_MTYPE(mtype))
			continue;
		if (__phys_to_pfn(area->phys_addr) > pfn ||
<<<<<<< HEAD
		    __pfn_to_phys(pfn) + size-1 > area->phys_addr + area->size-1)
=======
		    __pfn_to_phys(pfn) + offset + size-1 >
		    area->phys_addr + area->size-1)
>>>>>>> 945e5038
			continue;
		/* we can drop the lock here as we know *area is static */
		read_unlock(&vmlist_lock);
		addr = (unsigned long)area->addr;
		addr += __pfn_to_phys(pfn) - area->phys_addr;
		return (void __iomem *) (offset + addr);
	}
	read_unlock(&vmlist_lock);

	/*
	 * Don't allow RAM to be mapped - this causes problems with ARMv6+
	 */
	if (WARN_ON(pfn_valid(pfn)))
		return NULL;

	area = get_vm_area_caller(size, VM_IOREMAP, caller);
 	if (!area)
 		return NULL;
 	addr = (unsigned long)area->addr;

#if !defined(CONFIG_SMP) && !defined(CONFIG_ARM_LPAE)
	if (DOMAIN_IO == 0 &&
	    (((cpu_architecture() >= CPU_ARCH_ARMv6) && (get_cr() & CR_XP)) ||
	       cpu_is_xsc3()) && pfn >= 0x100000 &&
	       !((__pfn_to_phys(pfn) | size | addr) & ~SUPERSECTION_MASK)) {
		area->flags |= VM_ARM_SECTION_MAPPING;
		err = remap_area_supersections(addr, pfn, size, type);
	} else if (!((__pfn_to_phys(pfn) | size | addr) & ~PMD_MASK)) {
		area->flags |= VM_ARM_SECTION_MAPPING;
		err = remap_area_sections(addr, pfn, size, type);
	} else
#endif
		err = ioremap_page_range(addr, addr + size, __pfn_to_phys(pfn),
					 __pgprot(type->prot_pte));

	if (err) {
 		vunmap((void *)addr);
 		return NULL;
 	}

	flush_cache_vmap(addr, addr + size);
	return (void __iomem *) (offset + addr);
}

void __iomem *__arm_ioremap_caller(unsigned long phys_addr, size_t size,
	unsigned int mtype, void *caller)
{
	unsigned long last_addr;
 	unsigned long offset = phys_addr & ~PAGE_MASK;
 	unsigned long pfn = __phys_to_pfn(phys_addr);

 	/*
 	 * Don't allow wraparound or zero size
	 */
	last_addr = phys_addr + size - 1;
	if (!size || last_addr < phys_addr)
		return NULL;

	return __arm_ioremap_pfn_caller(pfn, offset, size, mtype,
			caller);
}

/*
 * Remap an arbitrary physical address space into the kernel virtual
 * address space. Needed when the kernel wants to access high addresses
 * directly.
 *
 * NOTE! We need to allow non-page-aligned mappings too: we will obviously
 * have to convert them into an offset in a page-aligned mapping, but the
 * caller shouldn't need to know that small detail.
 */
void __iomem *
__arm_ioremap_pfn(unsigned long pfn, unsigned long offset, size_t size,
		  unsigned int mtype)
{
	return __arm_ioremap_pfn_caller(pfn, offset, size, mtype,
			__builtin_return_address(0));
}
EXPORT_SYMBOL(__arm_ioremap_pfn);

void __iomem *
__arm_ioremap(unsigned long phys_addr, size_t size, unsigned int mtype)
{
	return __arm_ioremap_caller(phys_addr, size, mtype,
			__builtin_return_address(0));
}
EXPORT_SYMBOL(__arm_ioremap);

/*
 * Remap an arbitrary physical address space into the kernel virtual
 * address space as memory. Needed when the kernel wants to execute
 * code in external memory. This is needed for reprogramming source
 * clocks that would affect normal memory for example. Please see
 * CONFIG_GENERIC_ALLOCATOR for allocating external memory.
 */
void __iomem *
__arm_ioremap_exec(unsigned long phys_addr, size_t size, bool cached)
{
	unsigned int mtype;

	if (cached)
		mtype = MT_MEMORY;
	else
		mtype = MT_MEMORY_NONCACHED;

	return __arm_ioremap_caller(phys_addr, size, mtype,
			__builtin_return_address(0));
}

void __iounmap(volatile void __iomem *io_addr)
{
	void *addr = (void *)(PAGE_MASK & (unsigned long)io_addr);
	struct vm_struct *vm;

	read_lock(&vmlist_lock);
	for (vm = vmlist; vm; vm = vm->next) {
		if (vm->addr > addr)
			break;
		if (!(vm->flags & VM_IOREMAP))
			continue;
		/* If this is a static mapping we must leave it alone */
		if ((vm->flags & VM_ARM_STATIC_MAPPING) &&
		    (vm->addr <= addr) && (vm->addr + vm->size > addr)) {
			read_unlock(&vmlist_lock);
			return;
		}
#if !defined(CONFIG_SMP) && !defined(CONFIG_ARM_LPAE)
		/*
		 * If this is a section based mapping we need to handle it
		 * specially as the VM subsystem does not know how to handle
		 * such a beast.
		 */
		if ((vm->addr == addr) &&
		    (vm->flags & VM_ARM_SECTION_MAPPING)) {
			unmap_area_sections((unsigned long)vm->addr, vm->size);
			break;
		}
#endif
	}
	read_unlock(&vmlist_lock);

	vunmap(addr);
}
EXPORT_SYMBOL(__iounmap);<|MERGE_RESOLUTION|>--- conflicted
+++ resolved
@@ -225,12 +225,8 @@
 		if ((area->flags & VM_ARM_MTYPE_MASK) != VM_ARM_MTYPE(mtype))
 			continue;
 		if (__phys_to_pfn(area->phys_addr) > pfn ||
-<<<<<<< HEAD
-		    __pfn_to_phys(pfn) + size-1 > area->phys_addr + area->size-1)
-=======
 		    __pfn_to_phys(pfn) + offset + size-1 >
 		    area->phys_addr + area->size-1)
->>>>>>> 945e5038
 			continue;
 		/* we can drop the lock here as we know *area is static */
 		read_unlock(&vmlist_lock);
