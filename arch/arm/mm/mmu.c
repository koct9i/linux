/*
 *  linux/arch/arm/mm/mmu.c
 *
 *  Copyright (C) 1995-2005 Russell King
 *
 * This program is free software; you can redistribute it and/or modify
 * it under the terms of the GNU General Public License version 2 as
 * published by the Free Software Foundation.
 */
#include <linux/module.h>
#include <linux/kernel.h>
#include <linux/errno.h>
#include <linux/init.h>
#include <linux/mman.h>
#include <linux/nodemask.h>
#include <linux/memblock.h>
#include <linux/fs.h>

#include <asm/cputype.h>
#include <asm/sections.h>
#include <asm/cachetype.h>
#include <asm/setup.h>
#include <asm/sizes.h>
#include <asm/smp_plat.h>
#include <asm/tlb.h>
#include <asm/highmem.h>
#include <asm/traps.h>

#include <asm/mach/arch.h>
#include <asm/mach/map.h>

#include "mm.h"

DEFINE_PER_CPU(struct mmu_gather, mmu_gathers);

/*
 * empty_zero_page is a special page that is used for
 * zero-initialized data and COW.
 */
struct page *empty_zero_page;
EXPORT_SYMBOL(empty_zero_page);

/*
 * The pmd table for the upper-most set of pages.
 */
pmd_t *top_pmd;

#define CPOLICY_UNCACHED	0
#define CPOLICY_BUFFERED	1
#define CPOLICY_WRITETHROUGH	2
#define CPOLICY_WRITEBACK	3
#define CPOLICY_WRITEALLOC	4

static unsigned int cachepolicy __initdata = CPOLICY_WRITEBACK;
static unsigned int ecc_mask __initdata = 0;
pgprot_t pgprot_user;
pgprot_t pgprot_kernel;

EXPORT_SYMBOL(pgprot_user);
EXPORT_SYMBOL(pgprot_kernel);

struct cachepolicy {
	const char	policy[16];
	unsigned int	cr_mask;
	unsigned int	pmd;
	pteval_t	pte;
};

static struct cachepolicy cache_policies[] __initdata = {
	{
		.policy		= "uncached",
		.cr_mask	= CR_W|CR_C,
		.pmd		= PMD_SECT_UNCACHED,
		.pte		= L_PTE_MT_UNCACHED,
	}, {
		.policy		= "buffered",
		.cr_mask	= CR_C,
		.pmd		= PMD_SECT_BUFFERED,
		.pte		= L_PTE_MT_BUFFERABLE,
	}, {
		.policy		= "writethrough",
		.cr_mask	= 0,
		.pmd		= PMD_SECT_WT,
		.pte		= L_PTE_MT_WRITETHROUGH,
	}, {
		.policy		= "writeback",
		.cr_mask	= 0,
		.pmd		= PMD_SECT_WB,
		.pte		= L_PTE_MT_WRITEBACK,
	}, {
		.policy		= "writealloc",
		.cr_mask	= 0,
		.pmd		= PMD_SECT_WBWA,
		.pte		= L_PTE_MT_WRITEALLOC,
	}
};

/*
 * These are useful for identifying cache coherency
 * problems by allowing the cache or the cache and
 * writebuffer to be turned off.  (Note: the write
 * buffer should not be on and the cache off).
 */
static int __init early_cachepolicy(char *p)
{
	int i;

	for (i = 0; i < ARRAY_SIZE(cache_policies); i++) {
		int len = strlen(cache_policies[i].policy);

		if (memcmp(p, cache_policies[i].policy, len) == 0) {
			cachepolicy = i;
			cr_alignment &= ~cache_policies[i].cr_mask;
			cr_no_alignment &= ~cache_policies[i].cr_mask;
			break;
		}
	}
	if (i == ARRAY_SIZE(cache_policies))
		printk(KERN_ERR "ERROR: unknown or unsupported cache policy\n");
	/*
	 * This restriction is partly to do with the way we boot; it is
	 * unpredictable to have memory mapped using two different sets of
	 * memory attributes (shared, type, and cache attribs).  We can not
	 * change these attributes once the initial assembly has setup the
	 * page tables.
	 */
	if (cpu_architecture() >= CPU_ARCH_ARMv6) {
		printk(KERN_WARNING "Only cachepolicy=writeback supported on ARMv6 and later\n");
		cachepolicy = CPOLICY_WRITEBACK;
	}
	flush_cache_all();
	set_cr(cr_alignment);
	return 0;
}
early_param("cachepolicy", early_cachepolicy);

static int __init early_nocache(char *__unused)
{
	char *p = "buffered";
	printk(KERN_WARNING "nocache is deprecated; use cachepolicy=%s\n", p);
	early_cachepolicy(p);
	return 0;
}
early_param("nocache", early_nocache);

static int __init early_nowrite(char *__unused)
{
	char *p = "uncached";
	printk(KERN_WARNING "nowb is deprecated; use cachepolicy=%s\n", p);
	early_cachepolicy(p);
	return 0;
}
early_param("nowb", early_nowrite);

static int __init early_ecc(char *p)
{
	if (memcmp(p, "on", 2) == 0)
		ecc_mask = PMD_PROTECTION;
	else if (memcmp(p, "off", 3) == 0)
		ecc_mask = 0;
	return 0;
}
early_param("ecc", early_ecc);

static int __init noalign_setup(char *__unused)
{
	cr_alignment &= ~CR_A;
	cr_no_alignment &= ~CR_A;
	set_cr(cr_alignment);
	return 1;
}
__setup("noalign", noalign_setup);

#ifndef CONFIG_SMP
void adjust_cr(unsigned long mask, unsigned long set)
{
	unsigned long flags;

	mask &= ~CR_A;

	set &= mask;

	local_irq_save(flags);

	cr_no_alignment = (cr_no_alignment & ~mask) | set;
	cr_alignment = (cr_alignment & ~mask) | set;

	set_cr((get_cr() & ~mask) | set);

	local_irq_restore(flags);
}
#endif

#define PROT_PTE_DEVICE		L_PTE_PRESENT|L_PTE_YOUNG|L_PTE_DIRTY|L_PTE_XN
#define PROT_SECT_DEVICE	PMD_TYPE_SECT|PMD_SECT_AP_WRITE

static struct mem_type mem_types[] = {
	[MT_DEVICE] = {		  /* Strongly ordered / ARMv6 shared device */
		.prot_pte	= PROT_PTE_DEVICE | L_PTE_MT_DEV_SHARED |
				  L_PTE_SHARED,
		.prot_l1	= PMD_TYPE_TABLE,
		.prot_sect	= PROT_SECT_DEVICE | PMD_SECT_S,
		.domain		= DOMAIN_IO,
	},
	[MT_DEVICE_NONSHARED] = { /* ARMv6 non-shared device */
		.prot_pte	= PROT_PTE_DEVICE | L_PTE_MT_DEV_NONSHARED,
		.prot_l1	= PMD_TYPE_TABLE,
		.prot_sect	= PROT_SECT_DEVICE,
		.domain		= DOMAIN_IO,
	},
	[MT_DEVICE_CACHED] = {	  /* ioremap_cached */
		.prot_pte	= PROT_PTE_DEVICE | L_PTE_MT_DEV_CACHED,
		.prot_l1	= PMD_TYPE_TABLE,
		.prot_sect	= PROT_SECT_DEVICE | PMD_SECT_WB,
		.domain		= DOMAIN_IO,
	},	
	[MT_DEVICE_WC] = {	/* ioremap_wc */
		.prot_pte	= PROT_PTE_DEVICE | L_PTE_MT_DEV_WC,
		.prot_l1	= PMD_TYPE_TABLE,
		.prot_sect	= PROT_SECT_DEVICE,
		.domain		= DOMAIN_IO,
	},
	[MT_UNCACHED] = {
		.prot_pte	= PROT_PTE_DEVICE,
		.prot_l1	= PMD_TYPE_TABLE,
		.prot_sect	= PMD_TYPE_SECT | PMD_SECT_XN,
		.domain		= DOMAIN_IO,
	},
	[MT_CACHECLEAN] = {
		.prot_sect = PMD_TYPE_SECT | PMD_SECT_XN,
		.domain    = DOMAIN_KERNEL,
	},
	[MT_MINICLEAN] = {
		.prot_sect = PMD_TYPE_SECT | PMD_SECT_XN | PMD_SECT_MINICACHE,
		.domain    = DOMAIN_KERNEL,
	},
	[MT_LOW_VECTORS] = {
		.prot_pte  = L_PTE_PRESENT | L_PTE_YOUNG | L_PTE_DIRTY |
				L_PTE_RDONLY,
		.prot_l1   = PMD_TYPE_TABLE,
		.domain    = DOMAIN_USER,
	},
	[MT_HIGH_VECTORS] = {
		.prot_pte  = L_PTE_PRESENT | L_PTE_YOUNG | L_PTE_DIRTY |
				L_PTE_USER | L_PTE_RDONLY,
		.prot_l1   = PMD_TYPE_TABLE,
		.domain    = DOMAIN_USER,
	},
	[MT_MEMORY] = {
<<<<<<< HEAD
		.prot_pte  = L_PTE_PRESENT | L_PTE_YOUNG | L_PTE_DIRTY |
				L_PTE_WRITE | L_PTE_EXEC,
=======
		.prot_pte  = L_PTE_PRESENT | L_PTE_YOUNG | L_PTE_DIRTY,
>>>>>>> 3cbea436
		.prot_l1   = PMD_TYPE_TABLE,
		.prot_sect = PMD_TYPE_SECT | PMD_SECT_AP_WRITE,
		.domain    = DOMAIN_KERNEL,
	},
	[MT_ROM] = {
		.prot_sect = PMD_TYPE_SECT,
		.domain    = DOMAIN_KERNEL,
	},
	[MT_MEMORY_NONCACHED] = {
		.prot_pte  = L_PTE_PRESENT | L_PTE_YOUNG | L_PTE_DIRTY |
<<<<<<< HEAD
				L_PTE_WRITE | L_PTE_EXEC | L_PTE_MT_BUFFERABLE,
=======
				L_PTE_MT_BUFFERABLE,
>>>>>>> 3cbea436
		.prot_l1   = PMD_TYPE_TABLE,
		.prot_sect = PMD_TYPE_SECT | PMD_SECT_AP_WRITE,
		.domain    = DOMAIN_KERNEL,
	},
	[MT_MEMORY_DTCM] = {
		.prot_pte  = L_PTE_PRESENT | L_PTE_YOUNG | L_PTE_DIRTY |
<<<<<<< HEAD
				L_PTE_WRITE,
=======
				L_PTE_XN,
>>>>>>> 3cbea436
		.prot_l1   = PMD_TYPE_TABLE,
		.prot_sect = PMD_TYPE_SECT | PMD_SECT_XN,
		.domain    = DOMAIN_KERNEL,
	},
	[MT_MEMORY_ITCM] = {
<<<<<<< HEAD
		.prot_pte  = L_PTE_PRESENT | L_PTE_YOUNG | L_PTE_DIRTY |
				L_PTE_WRITE | L_PTE_EXEC,
=======
		.prot_pte  = L_PTE_PRESENT | L_PTE_YOUNG | L_PTE_DIRTY,
>>>>>>> 3cbea436
		.prot_l1   = PMD_TYPE_TABLE,
		.domain    = DOMAIN_KERNEL,
	},
};

const struct mem_type *get_mem_type(unsigned int type)
{
	return type < ARRAY_SIZE(mem_types) ? &mem_types[type] : NULL;
}
EXPORT_SYMBOL(get_mem_type);

/*
 * Adjust the PMD section entries according to the CPU in use.
 */
static void __init build_mem_type_table(void)
{
	struct cachepolicy *cp;
	unsigned int cr = get_cr();
	unsigned int user_pgprot, kern_pgprot, vecs_pgprot;
	int cpu_arch = cpu_architecture();
	int i;

	if (cpu_arch < CPU_ARCH_ARMv6) {
#if defined(CONFIG_CPU_DCACHE_DISABLE)
		if (cachepolicy > CPOLICY_BUFFERED)
			cachepolicy = CPOLICY_BUFFERED;
#elif defined(CONFIG_CPU_DCACHE_WRITETHROUGH)
		if (cachepolicy > CPOLICY_WRITETHROUGH)
			cachepolicy = CPOLICY_WRITETHROUGH;
#endif
	}
	if (cpu_arch < CPU_ARCH_ARMv5) {
		if (cachepolicy >= CPOLICY_WRITEALLOC)
			cachepolicy = CPOLICY_WRITEBACK;
		ecc_mask = 0;
	}
	if (is_smp())
		cachepolicy = CPOLICY_WRITEALLOC;

	/*
	 * Strip out features not present on earlier architectures.
	 * Pre-ARMv5 CPUs don't have TEX bits.  Pre-ARMv6 CPUs or those
	 * without extended page tables don't have the 'Shared' bit.
	 */
	if (cpu_arch < CPU_ARCH_ARMv5)
		for (i = 0; i < ARRAY_SIZE(mem_types); i++)
			mem_types[i].prot_sect &= ~PMD_SECT_TEX(7);
	if ((cpu_arch < CPU_ARCH_ARMv6 || !(cr & CR_XP)) && !cpu_is_xsc3())
		for (i = 0; i < ARRAY_SIZE(mem_types); i++)
			mem_types[i].prot_sect &= ~PMD_SECT_S;

	/*
	 * ARMv5 and lower, bit 4 must be set for page tables (was: cache
	 * "update-able on write" bit on ARM610).  However, Xscale and
	 * Xscale3 require this bit to be cleared.
	 */
	if (cpu_is_xscale() || cpu_is_xsc3()) {
		for (i = 0; i < ARRAY_SIZE(mem_types); i++) {
			mem_types[i].prot_sect &= ~PMD_BIT4;
			mem_types[i].prot_l1 &= ~PMD_BIT4;
		}
	} else if (cpu_arch < CPU_ARCH_ARMv6) {
		for (i = 0; i < ARRAY_SIZE(mem_types); i++) {
			if (mem_types[i].prot_l1)
				mem_types[i].prot_l1 |= PMD_BIT4;
			if (mem_types[i].prot_sect)
				mem_types[i].prot_sect |= PMD_BIT4;
		}
	}

	/*
	 * Mark the device areas according to the CPU/architecture.
	 */
	if (cpu_is_xsc3() || (cpu_arch >= CPU_ARCH_ARMv6 && (cr & CR_XP))) {
		if (!cpu_is_xsc3()) {
			/*
			 * Mark device regions on ARMv6+ as execute-never
			 * to prevent speculative instruction fetches.
			 */
			mem_types[MT_DEVICE].prot_sect |= PMD_SECT_XN;
			mem_types[MT_DEVICE_NONSHARED].prot_sect |= PMD_SECT_XN;
			mem_types[MT_DEVICE_CACHED].prot_sect |= PMD_SECT_XN;
			mem_types[MT_DEVICE_WC].prot_sect |= PMD_SECT_XN;
		}
		if (cpu_arch >= CPU_ARCH_ARMv7 && (cr & CR_TRE)) {
			/*
			 * For ARMv7 with TEX remapping,
			 * - shared device is SXCB=1100
			 * - nonshared device is SXCB=0100
			 * - write combine device mem is SXCB=0001
			 * (Uncached Normal memory)
			 */
			mem_types[MT_DEVICE].prot_sect |= PMD_SECT_TEX(1);
			mem_types[MT_DEVICE_NONSHARED].prot_sect |= PMD_SECT_TEX(1);
			mem_types[MT_DEVICE_WC].prot_sect |= PMD_SECT_BUFFERABLE;
		} else if (cpu_is_xsc3()) {
			/*
			 * For Xscale3,
			 * - shared device is TEXCB=00101
			 * - nonshared device is TEXCB=01000
			 * - write combine device mem is TEXCB=00100
			 * (Inner/Outer Uncacheable in xsc3 parlance)
			 */
			mem_types[MT_DEVICE].prot_sect |= PMD_SECT_TEX(1) | PMD_SECT_BUFFERED;
			mem_types[MT_DEVICE_NONSHARED].prot_sect |= PMD_SECT_TEX(2);
			mem_types[MT_DEVICE_WC].prot_sect |= PMD_SECT_TEX(1);
		} else {
			/*
			 * For ARMv6 and ARMv7 without TEX remapping,
			 * - shared device is TEXCB=00001
			 * - nonshared device is TEXCB=01000
			 * - write combine device mem is TEXCB=00100
			 * (Uncached Normal in ARMv6 parlance).
			 */
			mem_types[MT_DEVICE].prot_sect |= PMD_SECT_BUFFERED;
			mem_types[MT_DEVICE_NONSHARED].prot_sect |= PMD_SECT_TEX(2);
			mem_types[MT_DEVICE_WC].prot_sect |= PMD_SECT_TEX(1);
		}
	} else {
		/*
		 * On others, write combining is "Uncached/Buffered"
		 */
		mem_types[MT_DEVICE_WC].prot_sect |= PMD_SECT_BUFFERABLE;
	}

	/*
	 * Now deal with the memory-type mappings
	 */
	cp = &cache_policies[cachepolicy];
	vecs_pgprot = kern_pgprot = user_pgprot = cp->pte;

	/*
	 * Only use write-through for non-SMP systems
	 */
	if (!is_smp() && cpu_arch >= CPU_ARCH_ARMv5 && cachepolicy > CPOLICY_WRITETHROUGH)
		vecs_pgprot = cache_policies[CPOLICY_WRITETHROUGH].pte;

	/*
	 * Enable CPU-specific coherency if supported.
	 * (Only available on XSC3 at the moment.)
	 */
	if (arch_is_coherent() && cpu_is_xsc3()) {
		mem_types[MT_MEMORY].prot_sect |= PMD_SECT_S;
		mem_types[MT_MEMORY].prot_pte |= L_PTE_SHARED;
		mem_types[MT_MEMORY_NONCACHED].prot_sect |= PMD_SECT_S;
		mem_types[MT_MEMORY_NONCACHED].prot_pte |= L_PTE_SHARED;
	}
	/*
	 * ARMv6 and above have extended page tables.
	 */
	if (cpu_arch >= CPU_ARCH_ARMv6 && (cr & CR_XP)) {
		/*
		 * Mark cache clean areas and XIP ROM read only
		 * from SVC mode and no access from userspace.
		 */
		mem_types[MT_ROM].prot_sect |= PMD_SECT_APX|PMD_SECT_AP_WRITE;
		mem_types[MT_MINICLEAN].prot_sect |= PMD_SECT_APX|PMD_SECT_AP_WRITE;
		mem_types[MT_CACHECLEAN].prot_sect |= PMD_SECT_APX|PMD_SECT_AP_WRITE;

		if (is_smp()) {
			/*
			 * Mark memory with the "shared" attribute
			 * for SMP systems
			 */
			user_pgprot |= L_PTE_SHARED;
			kern_pgprot |= L_PTE_SHARED;
			vecs_pgprot |= L_PTE_SHARED;
			mem_types[MT_DEVICE_WC].prot_sect |= PMD_SECT_S;
			mem_types[MT_DEVICE_WC].prot_pte |= L_PTE_SHARED;
			mem_types[MT_DEVICE_CACHED].prot_sect |= PMD_SECT_S;
			mem_types[MT_DEVICE_CACHED].prot_pte |= L_PTE_SHARED;
			mem_types[MT_MEMORY].prot_sect |= PMD_SECT_S;
			mem_types[MT_MEMORY].prot_pte |= L_PTE_SHARED;
			mem_types[MT_MEMORY_NONCACHED].prot_sect |= PMD_SECT_S;
			mem_types[MT_MEMORY_NONCACHED].prot_pte |= L_PTE_SHARED;
		}
	}

	/*
	 * Non-cacheable Normal - intended for memory areas that must
	 * not cause dirty cache line writebacks when used
	 */
	if (cpu_arch >= CPU_ARCH_ARMv6) {
		if (cpu_arch >= CPU_ARCH_ARMv7 && (cr & CR_TRE)) {
			/* Non-cacheable Normal is XCB = 001 */
			mem_types[MT_MEMORY_NONCACHED].prot_sect |=
				PMD_SECT_BUFFERED;
		} else {
			/* For both ARMv6 and non-TEX-remapping ARMv7 */
			mem_types[MT_MEMORY_NONCACHED].prot_sect |=
				PMD_SECT_TEX(1);
		}
	} else {
		mem_types[MT_MEMORY_NONCACHED].prot_sect |= PMD_SECT_BUFFERABLE;
	}

	for (i = 0; i < 16; i++) {
		unsigned long v = pgprot_val(protection_map[i]);
		protection_map[i] = __pgprot(v | user_pgprot);
	}

	mem_types[MT_LOW_VECTORS].prot_pte |= vecs_pgprot;
	mem_types[MT_HIGH_VECTORS].prot_pte |= vecs_pgprot;

	pgprot_user   = __pgprot(L_PTE_PRESENT | L_PTE_YOUNG | user_pgprot);
	pgprot_kernel = __pgprot(L_PTE_PRESENT | L_PTE_YOUNG |
				 L_PTE_DIRTY | kern_pgprot);

	mem_types[MT_LOW_VECTORS].prot_l1 |= ecc_mask;
	mem_types[MT_HIGH_VECTORS].prot_l1 |= ecc_mask;
	mem_types[MT_MEMORY].prot_sect |= ecc_mask | cp->pmd;
	mem_types[MT_MEMORY].prot_pte |= kern_pgprot;
	mem_types[MT_MEMORY_NONCACHED].prot_sect |= ecc_mask;
	mem_types[MT_ROM].prot_sect |= cp->pmd;

	switch (cp->pmd) {
	case PMD_SECT_WT:
		mem_types[MT_CACHECLEAN].prot_sect |= PMD_SECT_WT;
		break;
	case PMD_SECT_WB:
	case PMD_SECT_WBWA:
		mem_types[MT_CACHECLEAN].prot_sect |= PMD_SECT_WB;
		break;
	}
	printk("Memory policy: ECC %sabled, Data cache %s\n",
		ecc_mask ? "en" : "dis", cp->policy);

	for (i = 0; i < ARRAY_SIZE(mem_types); i++) {
		struct mem_type *t = &mem_types[i];
		if (t->prot_l1)
			t->prot_l1 |= PMD_DOMAIN(t->domain);
		if (t->prot_sect)
			t->prot_sect |= PMD_DOMAIN(t->domain);
	}
}

#ifdef CONFIG_ARM_DMA_MEM_BUFFERABLE
pgprot_t phys_mem_access_prot(struct file *file, unsigned long pfn,
			      unsigned long size, pgprot_t vma_prot)
{
	if (!pfn_valid(pfn))
		return pgprot_noncached(vma_prot);
	else if (file->f_flags & O_SYNC)
		return pgprot_writecombine(vma_prot);
	return vma_prot;
}
EXPORT_SYMBOL(phys_mem_access_prot);
#endif

#define vectors_base()	(vectors_high() ? 0xffff0000 : 0)

static void __init *early_alloc(unsigned long sz)
{
	void *ptr = __va(memblock_alloc(sz, sz));
	memset(ptr, 0, sz);
	return ptr;
}

static pte_t * __init early_pte_alloc(pmd_t *pmd, unsigned long addr, unsigned long prot)
{
	if (pmd_none(*pmd)) {
		pte_t *pte = early_alloc(2 * PTRS_PER_PTE * sizeof(pte_t));
<<<<<<< HEAD
		__pmd_populate(pmd, __pa(pte) | prot);
=======
		__pmd_populate(pmd, __pa(pte), prot);
>>>>>>> 3cbea436
	}
	BUG_ON(pmd_bad(*pmd));
	return pte_offset_kernel(pmd, addr);
}

static void __init alloc_init_pte(pmd_t *pmd, unsigned long addr,
				  unsigned long end, unsigned long pfn,
				  const struct mem_type *type)
{
	pte_t *pte = early_pte_alloc(pmd, addr, type->prot_l1);
	do {
		set_pte_ext(pte, pfn_pte(pfn, __pgprot(type->prot_pte)), 0);
		pfn++;
	} while (pte++, addr += PAGE_SIZE, addr != end);
}

static void __init alloc_init_section(pgd_t *pgd, unsigned long addr,
				      unsigned long end, phys_addr_t phys,
				      const struct mem_type *type)
{
	pmd_t *pmd = pmd_offset(pgd, addr);

	/*
	 * Try a section mapping - end, addr and phys must all be aligned
	 * to a section boundary.  Note that PMDs refer to the individual
	 * L1 entries, whereas PGDs refer to a group of L1 entries making
	 * up one logical pointer to an L2 table.
	 */
	if (((addr | end | phys) & ~SECTION_MASK) == 0) {
		pmd_t *p = pmd;

		if (addr & SECTION_SIZE)
			pmd++;

		do {
			*pmd = __pmd(phys | type->prot_sect);
			phys += SECTION_SIZE;
		} while (pmd++, addr += SECTION_SIZE, addr != end);

		flush_pmd_entry(p);
	} else {
		/*
		 * No need to loop; pte's aren't interested in the
		 * individual L1 entries.
		 */
		alloc_init_pte(pmd, addr, end, __phys_to_pfn(phys), type);
	}
}

static void __init create_36bit_mapping(struct map_desc *md,
					const struct mem_type *type)
{
	unsigned long addr, length, end;
	phys_addr_t phys;
	pgd_t *pgd;

	addr = md->virtual;
	phys = (unsigned long)__pfn_to_phys(md->pfn);
	length = PAGE_ALIGN(md->length);

	if (!(cpu_architecture() >= CPU_ARCH_ARMv6 || cpu_is_xsc3())) {
		printk(KERN_ERR "MM: CPU does not support supersection "
		       "mapping for 0x%08llx at 0x%08lx\n",
		       __pfn_to_phys((u64)md->pfn), addr);
		return;
	}

	/* N.B.	ARMv6 supersections are only defined to work with domain 0.
	 *	Since domain assignments can in fact be arbitrary, the
	 *	'domain == 0' check below is required to insure that ARMv6
	 *	supersections are only allocated for domain 0 regardless
	 *	of the actual domain assignments in use.
	 */
	if (type->domain) {
		printk(KERN_ERR "MM: invalid domain in supersection "
		       "mapping for 0x%08llx at 0x%08lx\n",
		       __pfn_to_phys((u64)md->pfn), addr);
		return;
	}

	if ((addr | length | __pfn_to_phys(md->pfn)) & ~SUPERSECTION_MASK) {
		printk(KERN_ERR "MM: cannot create mapping for "
		       "0x%08llx at 0x%08lx invalid alignment\n",
		       __pfn_to_phys((u64)md->pfn), addr);
		return;
	}

	/*
	 * Shift bits [35:32] of address into bits [23:20] of PMD
	 * (See ARMv6 spec).
	 */
	phys |= (((md->pfn >> (32 - PAGE_SHIFT)) & 0xF) << 20);

	pgd = pgd_offset_k(addr);
	end = addr + length;
	do {
		pmd_t *pmd = pmd_offset(pgd, addr);
		int i;

		for (i = 0; i < 16; i++)
			*pmd++ = __pmd(phys | type->prot_sect | PMD_SECT_SUPER);

		addr += SUPERSECTION_SIZE;
		phys += SUPERSECTION_SIZE;
		pgd += SUPERSECTION_SIZE >> PGDIR_SHIFT;
	} while (addr != end);
}

/*
 * Create the page directory entries and any necessary
 * page tables for the mapping specified by `md'.  We
 * are able to cope here with varying sizes and address
 * offsets, and we take full advantage of sections and
 * supersections.
 */
static void __init create_mapping(struct map_desc *md)
{
	unsigned long phys, addr, length, end;
	const struct mem_type *type;
	pgd_t *pgd;

	if (md->virtual != vectors_base() && md->virtual < TASK_SIZE) {
		printk(KERN_WARNING "BUG: not creating mapping for "
		       "0x%08llx at 0x%08lx in user region\n",
		       __pfn_to_phys((u64)md->pfn), md->virtual);
		return;
	}

	if ((md->type == MT_DEVICE || md->type == MT_ROM) &&
	    md->virtual >= PAGE_OFFSET && md->virtual < VMALLOC_END) {
		printk(KERN_WARNING "BUG: mapping for 0x%08llx at 0x%08lx "
		       "overlaps vmalloc space\n",
		       __pfn_to_phys((u64)md->pfn), md->virtual);
	}

	type = &mem_types[md->type];

	/*
	 * Catch 36-bit addresses
	 */
	if (md->pfn >= 0x100000) {
		create_36bit_mapping(md, type);
		return;
	}

	addr = md->virtual & PAGE_MASK;
	phys = (unsigned long)__pfn_to_phys(md->pfn);
	length = PAGE_ALIGN(md->length + (md->virtual & ~PAGE_MASK));

	if (type->prot_l1 == 0 && ((addr | phys | length) & ~SECTION_MASK)) {
		printk(KERN_WARNING "BUG: map for 0x%08lx at 0x%08lx can not "
		       "be mapped using pages, ignoring.\n",
		       __pfn_to_phys(md->pfn), addr);
		return;
	}

	pgd = pgd_offset_k(addr);
	end = addr + length;
	do {
		unsigned long next = pgd_addr_end(addr, end);

		alloc_init_section(pgd, addr, next, phys, type);

		phys += next - addr;
		addr = next;
	} while (pgd++, addr != end);
}

/*
 * Create the architecture specific mappings
 */
void __init iotable_init(struct map_desc *io_desc, int nr)
{
	int i;

	for (i = 0; i < nr; i++)
		create_mapping(io_desc + i);
}

static void * __initdata vmalloc_min = (void *)(VMALLOC_END - SZ_128M);

/*
 * vmalloc=size forces the vmalloc area to be exactly 'size'
 * bytes. This can be used to increase (or decrease) the vmalloc
 * area - the default is 128m.
 */
static int __init early_vmalloc(char *arg)
{
	unsigned long vmalloc_reserve = memparse(arg, NULL);

	if (vmalloc_reserve < SZ_16M) {
		vmalloc_reserve = SZ_16M;
		printk(KERN_WARNING
			"vmalloc area too small, limiting to %luMB\n",
			vmalloc_reserve >> 20);
	}

	if (vmalloc_reserve > VMALLOC_END - (PAGE_OFFSET + SZ_32M)) {
		vmalloc_reserve = VMALLOC_END - (PAGE_OFFSET + SZ_32M);
		printk(KERN_WARNING
			"vmalloc area is too big, limiting to %luMB\n",
			vmalloc_reserve >> 20);
	}

	vmalloc_min = (void *)(VMALLOC_END - vmalloc_reserve);
	return 0;
}
early_param("vmalloc", early_vmalloc);

static phys_addr_t lowmem_limit __initdata = 0;

static void __init sanity_check_meminfo(void)
{
	int i, j, highmem = 0;

	lowmem_limit = __pa(vmalloc_min - 1) + 1;
	memblock_set_current_limit(lowmem_limit);

	for (i = 0, j = 0; i < meminfo.nr_banks; i++) {
		struct membank *bank = &meminfo.bank[j];
		*bank = meminfo.bank[i];

#ifdef CONFIG_HIGHMEM
		if (__va(bank->start) > vmalloc_min ||
		    __va(bank->start) < (void *)PAGE_OFFSET)
			highmem = 1;

		bank->highmem = highmem;

		/*
		 * Split those memory banks which are partially overlapping
		 * the vmalloc area greatly simplifying things later.
		 */
		if (__va(bank->start) < vmalloc_min &&
		    bank->size > vmalloc_min - __va(bank->start)) {
			if (meminfo.nr_banks >= NR_BANKS) {
				printk(KERN_CRIT "NR_BANKS too low, "
						 "ignoring high memory\n");
			} else {
				memmove(bank + 1, bank,
					(meminfo.nr_banks - i) * sizeof(*bank));
				meminfo.nr_banks++;
				i++;
				bank[1].size -= vmalloc_min - __va(bank->start);
				bank[1].start = __pa(vmalloc_min - 1) + 1;
				bank[1].highmem = highmem = 1;
				j++;
			}
			bank->size = vmalloc_min - __va(bank->start);
		}
#else
		bank->highmem = highmem;

		/*
		 * Check whether this memory bank would entirely overlap
		 * the vmalloc area.
		 */
		if (__va(bank->start) >= vmalloc_min ||
		    __va(bank->start) < (void *)PAGE_OFFSET) {
			printk(KERN_NOTICE "Ignoring RAM at %.8lx-%.8lx "
			       "(vmalloc region overlap).\n",
			       bank->start, bank->start + bank->size - 1);
			continue;
		}

		/*
		 * Check whether this memory bank would partially overlap
		 * the vmalloc area.
		 */
		if (__va(bank->start + bank->size) > vmalloc_min ||
		    __va(bank->start + bank->size) < __va(bank->start)) {
			unsigned long newsize = vmalloc_min - __va(bank->start);
			printk(KERN_NOTICE "Truncating RAM at %.8lx-%.8lx "
			       "to -%.8lx (vmalloc region overlap).\n",
			       bank->start, bank->start + bank->size - 1,
			       bank->start + newsize - 1);
			bank->size = newsize;
		}
#endif
		j++;
	}
#ifdef CONFIG_HIGHMEM
	if (highmem) {
		const char *reason = NULL;

		if (cache_is_vipt_aliasing()) {
			/*
			 * Interactions between kmap and other mappings
			 * make highmem support with aliasing VIPT caches
			 * rather difficult.
			 */
			reason = "with VIPT aliasing cache";
		} else if (is_smp() && tlb_ops_need_broadcast()) {
			/*
			 * kmap_high needs to occasionally flush TLB entries,
			 * however, if the TLB entries need to be broadcast
			 * we may deadlock:
			 *  kmap_high(irqs off)->flush_all_zero_pkmaps->
			 *  flush_tlb_kernel_range->smp_call_function_many
			 *   (must not be called with irqs off)
			 */
			reason = "without hardware TLB ops broadcasting";
		}
		if (reason) {
			printk(KERN_CRIT "HIGHMEM is not supported %s, ignoring high memory\n",
				reason);
			while (j > 0 && meminfo.bank[j - 1].highmem)
				j--;
		}
	}
#endif
	meminfo.nr_banks = j;
}

static inline void prepare_page_table(void)
{
	unsigned long addr;
	phys_addr_t end;

	/*
	 * Clear out all the mappings below the kernel image.
	 */
	for (addr = 0; addr < MODULES_VADDR; addr += PGDIR_SIZE)
		pmd_clear(pmd_off_k(addr));

#ifdef CONFIG_XIP_KERNEL
	/* The XIP kernel is mapped in the module area -- skip over it */
	addr = ((unsigned long)_etext + PGDIR_SIZE - 1) & PGDIR_MASK;
#endif
	for ( ; addr < PAGE_OFFSET; addr += PGDIR_SIZE)
		pmd_clear(pmd_off_k(addr));

	/*
	 * Find the end of the first block of lowmem.
	 */
	end = memblock.memory.regions[0].base + memblock.memory.regions[0].size;
	if (end >= lowmem_limit)
		end = lowmem_limit;

	/*
	 * Clear out all the kernel space mappings, except for the first
	 * memory bank, up to the end of the vmalloc region.
	 */
	for (addr = __phys_to_virt(end);
	     addr < VMALLOC_END; addr += PGDIR_SIZE)
		pmd_clear(pmd_off_k(addr));
}

/*
 * Reserve the special regions of memory
 */
void __init arm_mm_memblock_reserve(void)
{
	/*
	 * Reserve the page tables.  These are already in use,
	 * and can only be in node 0.
	 */
	memblock_reserve(__pa(swapper_pg_dir), PTRS_PER_PGD * sizeof(pgd_t));

#ifdef CONFIG_SA1111
	/*
	 * Because of the SA1111 DMA bug, we want to preserve our
	 * precious DMA-able memory...
	 */
	memblock_reserve(PHYS_OFFSET, __pa(swapper_pg_dir) - PHYS_OFFSET);
#endif
}

/*
 * Set up device the mappings.  Since we clear out the page tables for all
 * mappings above VMALLOC_END, we will remove any debug device mappings.
 * This means you have to be careful how you debug this function, or any
 * called function.  This means you can't use any function or debugging
 * method which may touch any device, otherwise the kernel _will_ crash.
 */
static void __init devicemaps_init(struct machine_desc *mdesc)
{
	struct map_desc map;
	unsigned long addr;

	/*
	 * Allocate the vector page early.
	 */
<<<<<<< HEAD
	vectors = early_alloc(PAGE_SIZE);
=======
	vectors_page = early_alloc(PAGE_SIZE);
>>>>>>> 3cbea436

	for (addr = VMALLOC_END; addr; addr += PGDIR_SIZE)
		pmd_clear(pmd_off_k(addr));

	/*
	 * Map the kernel if it is XIP.
	 * It is always first in the modulearea.
	 */
#ifdef CONFIG_XIP_KERNEL
	map.pfn = __phys_to_pfn(CONFIG_XIP_PHYS_ADDR & SECTION_MASK);
	map.virtual = MODULES_VADDR;
	map.length = ((unsigned long)_etext - map.virtual + ~SECTION_MASK) & SECTION_MASK;
	map.type = MT_ROM;
	create_mapping(&map);
#endif

	/*
	 * Map the cache flushing regions.
	 */
#ifdef FLUSH_BASE
	map.pfn = __phys_to_pfn(FLUSH_BASE_PHYS);
	map.virtual = FLUSH_BASE;
	map.length = SZ_1M;
	map.type = MT_CACHECLEAN;
	create_mapping(&map);
#endif
#ifdef FLUSH_BASE_MINICACHE
	map.pfn = __phys_to_pfn(FLUSH_BASE_PHYS + SZ_1M);
	map.virtual = FLUSH_BASE_MINICACHE;
	map.length = SZ_1M;
	map.type = MT_MINICLEAN;
	create_mapping(&map);
#endif

	/*
	 * Create a mapping for the machine vectors at the high-vectors
	 * location (0xffff0000).  If we aren't using high-vectors, also
	 * create a mapping at the low-vectors virtual address.
	 */
	map.pfn = __phys_to_pfn(virt_to_phys(vectors_page));
	map.virtual = 0xffff0000;
	map.length = PAGE_SIZE;
	map.type = MT_HIGH_VECTORS;
	create_mapping(&map);

	if (!vectors_high()) {
		map.virtual = 0;
		map.type = MT_LOW_VECTORS;
		create_mapping(&map);
	}

	/*
	 * Ask the machine support to map in the statically mapped devices.
	 */
	if (mdesc->map_io)
		mdesc->map_io();

	/*
	 * Finally flush the caches and tlb to ensure that we're in a
	 * consistent state wrt the writebuffer.  This also ensures that
	 * any write-allocated cache lines in the vector page are written
	 * back.  After this point, we can start to touch devices again.
	 */
	local_flush_tlb_all();
	flush_cache_all();
}

static void __init kmap_init(void)
{
#ifdef CONFIG_HIGHMEM
	pkmap_page_table = early_pte_alloc(pmd_off_k(PKMAP_BASE),
		PKMAP_BASE, _PAGE_KERNEL_TABLE);
#endif
}

static void __init map_lowmem(void)
{
	struct memblock_region *reg;

	/* Map all the lowmem memory banks. */
	for_each_memblock(memory, reg) {
		phys_addr_t start = reg->base;
		phys_addr_t end = start + reg->size;
		struct map_desc map;

		if (end > lowmem_limit)
			end = lowmem_limit;
		if (start >= end)
			break;

		map.pfn = __phys_to_pfn(start);
		map.virtual = __phys_to_virt(start);
		map.length = end - start;
		map.type = MT_MEMORY;

		create_mapping(&map);
	}
}

/*
 * paging_init() sets up the page tables, initialises the zone memory
 * maps, and sets up the zero page, bad page and bad page tables.
 */
void __init paging_init(struct machine_desc *mdesc)
{
	void *zero_page;

	build_mem_type_table();
	sanity_check_meminfo();
	prepare_page_table();
	map_lowmem();
	devicemaps_init(mdesc);
	kmap_init();

	top_pmd = pmd_off_k(0xffff0000);

	/* allocate the zero page. */
	zero_page = early_alloc(PAGE_SIZE);
<<<<<<< HEAD

	bootmem_init();

	empty_zero_page = virt_to_page(zero_page);
	__flush_dcache_page(NULL, empty_zero_page);
}

/*
 * In order to soft-boot, we need to insert a 1:1 mapping in place of
 * the user-mode pages.  This will then ensure that we have predictable
 * results when turning the mmu off
 */
void setup_mm_for_reboot(char mode)
{
	unsigned long base_pmdval;
	pgd_t *pgd;
	int i;

	/*
	 * We need to access to user-mode page tables here. For kernel threads
	 * we don't have any user-mode mappings so we use the context that we
	 * "borrowed".
	 */
	pgd = current->active_mm->pgd;

	base_pmdval = PMD_SECT_AP_WRITE | PMD_SECT_AP_READ | PMD_TYPE_SECT;
	if (cpu_architecture() <= CPU_ARCH_ARMv5TEJ && !cpu_is_xscale())
		base_pmdval |= PMD_BIT4;

	for (i = 0; i < FIRST_USER_PGD_NR + USER_PTRS_PER_PGD; i++, pgd++) {
		unsigned long pmdval = (i << PGDIR_SHIFT) | base_pmdval;
		pmd_t *pmd;

		pmd = pmd_off(pgd, i << PGDIR_SHIFT);
		pmd[0] = __pmd(pmdval);
		pmd[1] = __pmd(pmdval + (1 << (PGDIR_SHIFT - 1)));
		flush_pmd_entry(pmd);
	}
=======

	bootmem_init();
>>>>>>> 3cbea436

	empty_zero_page = virt_to_page(zero_page);
	__flush_dcache_page(NULL, empty_zero_page);
}<|MERGE_RESOLUTION|>--- conflicted
+++ resolved
@@ -247,12 +247,7 @@
 		.domain    = DOMAIN_USER,
 	},
 	[MT_MEMORY] = {
-<<<<<<< HEAD
-		.prot_pte  = L_PTE_PRESENT | L_PTE_YOUNG | L_PTE_DIRTY |
-				L_PTE_WRITE | L_PTE_EXEC,
-=======
 		.prot_pte  = L_PTE_PRESENT | L_PTE_YOUNG | L_PTE_DIRTY,
->>>>>>> 3cbea436
 		.prot_l1   = PMD_TYPE_TABLE,
 		.prot_sect = PMD_TYPE_SECT | PMD_SECT_AP_WRITE,
 		.domain    = DOMAIN_KERNEL,
@@ -263,33 +258,20 @@
 	},
 	[MT_MEMORY_NONCACHED] = {
 		.prot_pte  = L_PTE_PRESENT | L_PTE_YOUNG | L_PTE_DIRTY |
-<<<<<<< HEAD
-				L_PTE_WRITE | L_PTE_EXEC | L_PTE_MT_BUFFERABLE,
-=======
 				L_PTE_MT_BUFFERABLE,
->>>>>>> 3cbea436
 		.prot_l1   = PMD_TYPE_TABLE,
 		.prot_sect = PMD_TYPE_SECT | PMD_SECT_AP_WRITE,
 		.domain    = DOMAIN_KERNEL,
 	},
 	[MT_MEMORY_DTCM] = {
 		.prot_pte  = L_PTE_PRESENT | L_PTE_YOUNG | L_PTE_DIRTY |
-<<<<<<< HEAD
-				L_PTE_WRITE,
-=======
 				L_PTE_XN,
->>>>>>> 3cbea436
 		.prot_l1   = PMD_TYPE_TABLE,
 		.prot_sect = PMD_TYPE_SECT | PMD_SECT_XN,
 		.domain    = DOMAIN_KERNEL,
 	},
 	[MT_MEMORY_ITCM] = {
-<<<<<<< HEAD
-		.prot_pte  = L_PTE_PRESENT | L_PTE_YOUNG | L_PTE_DIRTY |
-				L_PTE_WRITE | L_PTE_EXEC,
-=======
 		.prot_pte  = L_PTE_PRESENT | L_PTE_YOUNG | L_PTE_DIRTY,
->>>>>>> 3cbea436
 		.prot_l1   = PMD_TYPE_TABLE,
 		.domain    = DOMAIN_KERNEL,
 	},
@@ -552,11 +534,7 @@
 {
 	if (pmd_none(*pmd)) {
 		pte_t *pte = early_alloc(2 * PTRS_PER_PTE * sizeof(pte_t));
-<<<<<<< HEAD
-		__pmd_populate(pmd, __pa(pte) | prot);
-=======
 		__pmd_populate(pmd, __pa(pte), prot);
->>>>>>> 3cbea436
 	}
 	BUG_ON(pmd_bad(*pmd));
 	return pte_offset_kernel(pmd, addr);
@@ -940,11 +918,7 @@
 	/*
 	 * Allocate the vector page early.
 	 */
-<<<<<<< HEAD
-	vectors = early_alloc(PAGE_SIZE);
-=======
 	vectors_page = early_alloc(PAGE_SIZE);
->>>>>>> 3cbea436
 
 	for (addr = VMALLOC_END; addr; addr += PGDIR_SIZE)
 		pmd_clear(pmd_off_k(addr));
@@ -1063,49 +1037,8 @@
 
 	/* allocate the zero page. */
 	zero_page = early_alloc(PAGE_SIZE);
-<<<<<<< HEAD
 
 	bootmem_init();
-
-	empty_zero_page = virt_to_page(zero_page);
-	__flush_dcache_page(NULL, empty_zero_page);
-}
-
-/*
- * In order to soft-boot, we need to insert a 1:1 mapping in place of
- * the user-mode pages.  This will then ensure that we have predictable
- * results when turning the mmu off
- */
-void setup_mm_for_reboot(char mode)
-{
-	unsigned long base_pmdval;
-	pgd_t *pgd;
-	int i;
-
-	/*
-	 * We need to access to user-mode page tables here. For kernel threads
-	 * we don't have any user-mode mappings so we use the context that we
-	 * "borrowed".
-	 */
-	pgd = current->active_mm->pgd;
-
-	base_pmdval = PMD_SECT_AP_WRITE | PMD_SECT_AP_READ | PMD_TYPE_SECT;
-	if (cpu_architecture() <= CPU_ARCH_ARMv5TEJ && !cpu_is_xscale())
-		base_pmdval |= PMD_BIT4;
-
-	for (i = 0; i < FIRST_USER_PGD_NR + USER_PTRS_PER_PGD; i++, pgd++) {
-		unsigned long pmdval = (i << PGDIR_SHIFT) | base_pmdval;
-		pmd_t *pmd;
-
-		pmd = pmd_off(pgd, i << PGDIR_SHIFT);
-		pmd[0] = __pmd(pmdval);
-		pmd[1] = __pmd(pmdval + (1 << (PGDIR_SHIFT - 1)));
-		flush_pmd_entry(pmd);
-	}
-=======
-
-	bootmem_init();
->>>>>>> 3cbea436
 
 	empty_zero_page = virt_to_page(zero_page);
 	__flush_dcache_page(NULL, empty_zero_page);
