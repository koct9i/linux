comment "Processor Type"

# Select CPU types depending on the architecture selected.  This selects
# which CPUs we support in the kernel image, and the compiler instruction
# optimiser behaviour.

# ARM610
config CPU_ARM610
	bool "Support ARM610 processor" if ARCH_RPC
	select CPU_32v3
	select CPU_CACHE_V3
	select CPU_CACHE_VIVT
	select CPU_CP15_MMU
	select CPU_COPY_V3 if MMU
	select CPU_TLB_V3 if MMU
	select CPU_PABRT_LEGACY
	help
	  The ARM610 is the successor to the ARM3 processor
	  and was produced by VLSI Technology Inc.

	  Say Y if you want support for the ARM610 processor.
	  Otherwise, say N.

# ARM7TDMI
config CPU_ARM7TDMI
	bool "Support ARM7TDMI processor"
	depends on !MMU
	select CPU_32v4T
	select CPU_ABRT_LV4T
	select CPU_PABRT_LEGACY
	select CPU_CACHE_V4
	help
	  A 32-bit RISC microprocessor based on the ARM7 processor core
	  which has no memory control unit and cache.

	  Say Y if you want support for the ARM7TDMI processor.
	  Otherwise, say N.

# ARM710
config CPU_ARM710
	bool "Support ARM710 processor" if ARCH_RPC
	select CPU_32v3
	select CPU_CACHE_V3
	select CPU_CACHE_VIVT
	select CPU_CP15_MMU
	select CPU_COPY_V3 if MMU
	select CPU_TLB_V3 if MMU
	select CPU_PABRT_LEGACY
	help
	  A 32-bit RISC microprocessor based on the ARM7 processor core
	  designed by Advanced RISC Machines Ltd. The ARM710 is the
	  successor to the ARM610 processor. It was released in
	  July 1994 by VLSI Technology Inc.

	  Say Y if you want support for the ARM710 processor.
	  Otherwise, say N.

# ARM720T
config CPU_ARM720T
	bool "Support ARM720T processor" if ARCH_INTEGRATOR
	select CPU_32v4T
	select CPU_ABRT_LV4T
	select CPU_PABRT_LEGACY
	select CPU_CACHE_V4
	select CPU_CACHE_VIVT
	select CPU_CP15_MMU
	select CPU_COPY_V4WT if MMU
	select CPU_TLB_V4WT if MMU
	help
	  A 32-bit RISC processor with 8kByte Cache, Write Buffer and
	  MMU built around an ARM7TDMI core.

	  Say Y if you want support for the ARM720T processor.
	  Otherwise, say N.

# ARM740T
config CPU_ARM740T
	bool "Support ARM740T processor" if ARCH_INTEGRATOR
	depends on !MMU
	select CPU_32v4T
	select CPU_ABRT_LV4T
	select CPU_PABRT_LEGACY
	select CPU_CACHE_V3	# although the core is v4t
	select CPU_CP15_MPU
	help
	  A 32-bit RISC processor with 8KB cache or 4KB variants,
	  write buffer and MPU(Protection Unit) built around
	  an ARM7TDMI core.

	  Say Y if you want support for the ARM740T processor.
	  Otherwise, say N.

# ARM9TDMI
config CPU_ARM9TDMI
	bool "Support ARM9TDMI processor"
	depends on !MMU
	select CPU_32v4T
	select CPU_ABRT_NOMMU
	select CPU_PABRT_LEGACY
	select CPU_CACHE_V4
	help
	  A 32-bit RISC microprocessor based on the ARM9 processor core
	  which has no memory control unit and cache.

	  Say Y if you want support for the ARM9TDMI processor.
	  Otherwise, say N.

# ARM920T
config CPU_ARM920T
	bool "Support ARM920T processor" if ARCH_INTEGRATOR
	select CPU_32v4T
	select CPU_ABRT_EV4T
	select CPU_PABRT_LEGACY
	select CPU_CACHE_V4WT
	select CPU_CACHE_VIVT
	select CPU_CP15_MMU
	select CPU_COPY_V4WB if MMU
	select CPU_TLB_V4WBI if MMU
	help
	  The ARM920T is licensed to be produced by numerous vendors,
	  and is used in the Cirrus EP93xx and the Samsung S3C2410.

	  Say Y if you want support for the ARM920T processor.
	  Otherwise, say N.

# ARM922T
config CPU_ARM922T
	bool "Support ARM922T processor" if ARCH_INTEGRATOR
	select CPU_32v4T
	select CPU_ABRT_EV4T
	select CPU_PABRT_LEGACY
	select CPU_CACHE_V4WT
	select CPU_CACHE_VIVT
	select CPU_CP15_MMU
	select CPU_COPY_V4WB if MMU
	select CPU_TLB_V4WBI if MMU
	help
	  The ARM922T is a version of the ARM920T, but with smaller
	  instruction and data caches. It is used in Altera's
	  Excalibur XA device family and Micrel's KS8695 Centaur.

	  Say Y if you want support for the ARM922T processor.
	  Otherwise, say N.

# ARM925T
config CPU_ARM925T
 	bool "Support ARM925T processor" if ARCH_OMAP1
	select CPU_32v4T
	select CPU_ABRT_EV4T
	select CPU_PABRT_LEGACY
	select CPU_CACHE_V4WT
	select CPU_CACHE_VIVT
	select CPU_CP15_MMU
	select CPU_COPY_V4WB if MMU
	select CPU_TLB_V4WBI if MMU
 	help
 	  The ARM925T is a mix between the ARM920T and ARM926T, but with
	  different instruction and data caches. It is used in TI's OMAP
 	  device family.

 	  Say Y if you want support for the ARM925T processor.
 	  Otherwise, say N.

# ARM926T
config CPU_ARM926T
	bool "Support ARM926T processor" if ARCH_INTEGRATOR || MACH_REALVIEW_EB
	select CPU_32v5
	select CPU_ABRT_EV5TJ
	select CPU_PABRT_LEGACY
	select CPU_CACHE_VIVT
	select CPU_CP15_MMU
	select CPU_COPY_V4WB if MMU
	select CPU_TLB_V4WBI if MMU
	help
	  This is a variant of the ARM920.  It has slightly different
	  instruction sequences for cache and TLB operations.  Curiously,
	  there is no documentation on it at the ARM corporate website.

	  Say Y if you want support for the ARM926T processor.
	  Otherwise, say N.

# FA526
config CPU_FA526
	bool
	select CPU_32v4
	select CPU_ABRT_EV4
	select CPU_PABRT_LEGACY
	select CPU_CACHE_VIVT
	select CPU_CP15_MMU
	select CPU_CACHE_FA
	select CPU_COPY_FA if MMU
	select CPU_TLB_FA if MMU
	help
	  The FA526 is a version of the ARMv4 compatible processor with
	  Branch Target Buffer, Unified TLB and cache line size 16.

	  Say Y if you want support for the FA526 processor.
	  Otherwise, say N.

# ARM940T
config CPU_ARM940T
	bool "Support ARM940T processor" if ARCH_INTEGRATOR
	depends on !MMU
	select CPU_32v4T
	select CPU_ABRT_NOMMU
	select CPU_PABRT_LEGACY
	select CPU_CACHE_VIVT
	select CPU_CP15_MPU
	help
	  ARM940T is a member of the ARM9TDMI family of general-
	  purpose microprocessors with MPU and separate 4KB
	  instruction and 4KB data cases, each with a 4-word line
	  length.

	  Say Y if you want support for the ARM940T processor.
	  Otherwise, say N.

# ARM946E-S
config CPU_ARM946E
	bool "Support ARM946E-S processor" if ARCH_INTEGRATOR
	depends on !MMU
	select CPU_32v5
	select CPU_ABRT_NOMMU
	select CPU_PABRT_LEGACY
	select CPU_CACHE_VIVT
	select CPU_CP15_MPU
	help
	  ARM946E-S is a member of the ARM9E-S family of high-
	  performance, 32-bit system-on-chip processor solutions.
	  The TCM and ARMv5TE 32-bit instruction set is supported.

	  Say Y if you want support for the ARM946E-S processor.
	  Otherwise, say N.

# ARM1020 - needs validating
config CPU_ARM1020
	bool "Support ARM1020T (rev 0) processor" if ARCH_INTEGRATOR
	select CPU_32v5
	select CPU_ABRT_EV4T
	select CPU_PABRT_LEGACY
	select CPU_CACHE_V4WT
	select CPU_CACHE_VIVT
	select CPU_CP15_MMU
	select CPU_COPY_V4WB if MMU
	select CPU_TLB_V4WBI if MMU
	help
	  The ARM1020 is the 32K cached version of the ARM10 processor,
	  with an addition of a floating-point unit.

	  Say Y if you want support for the ARM1020 processor.
	  Otherwise, say N.

# ARM1020E - needs validating
config CPU_ARM1020E
	bool "Support ARM1020E processor" if ARCH_INTEGRATOR
	select CPU_32v5
	select CPU_ABRT_EV4T
	select CPU_PABRT_LEGACY
	select CPU_CACHE_V4WT
	select CPU_CACHE_VIVT
	select CPU_CP15_MMU
	select CPU_COPY_V4WB if MMU
	select CPU_TLB_V4WBI if MMU
	depends on n

# ARM1022E
config CPU_ARM1022
	bool "Support ARM1022E processor" if ARCH_INTEGRATOR
	select CPU_32v5
	select CPU_ABRT_EV4T
	select CPU_PABRT_LEGACY
	select CPU_CACHE_VIVT
	select CPU_CP15_MMU
	select CPU_COPY_V4WB if MMU # can probably do better
	select CPU_TLB_V4WBI if MMU
	help
	  The ARM1022E is an implementation of the ARMv5TE architecture
	  based upon the ARM10 integer core with a 16KiB L1 Harvard cache,
	  embedded trace macrocell, and a floating-point unit.

	  Say Y if you want support for the ARM1022E processor.
	  Otherwise, say N.

# ARM1026EJ-S
config CPU_ARM1026
	bool "Support ARM1026EJ-S processor" if ARCH_INTEGRATOR
	select CPU_32v5
	select CPU_ABRT_EV5T # But need Jazelle, but EV5TJ ignores bit 10
	select CPU_PABRT_LEGACY
	select CPU_CACHE_VIVT
	select CPU_CP15_MMU
	select CPU_COPY_V4WB if MMU # can probably do better
	select CPU_TLB_V4WBI if MMU
	help
	  The ARM1026EJ-S is an implementation of the ARMv5TEJ architecture
	  based upon the ARM10 integer core.

	  Say Y if you want support for the ARM1026EJ-S processor.
	  Otherwise, say N.

# SA110
config CPU_SA110
	bool "Support StrongARM(R) SA-110 processor" if ARCH_RPC
	select CPU_32v3 if ARCH_RPC
	select CPU_32v4 if !ARCH_RPC
	select CPU_ABRT_EV4
	select CPU_PABRT_LEGACY
	select CPU_CACHE_V4WB
	select CPU_CACHE_VIVT
	select CPU_CP15_MMU
	select CPU_COPY_V4WB if MMU
	select CPU_TLB_V4WB if MMU
	help
	  The Intel StrongARM(R) SA-110 is a 32-bit microprocessor and
	  is available at five speeds ranging from 100 MHz to 233 MHz.
	  More information is available at
	  <http://developer.intel.com/design/strong/sa110.htm>.

	  Say Y if you want support for the SA-110 processor.
	  Otherwise, say N.

# SA1100
config CPU_SA1100
	bool
	select CPU_32v4
	select CPU_ABRT_EV4
	select CPU_PABRT_LEGACY
	select CPU_CACHE_V4WB
	select CPU_CACHE_VIVT
	select CPU_CP15_MMU
	select CPU_TLB_V4WB if MMU

# XScale
config CPU_XSCALE
	bool
	select CPU_32v5
	select CPU_ABRT_EV5T
	select CPU_PABRT_LEGACY
	select CPU_CACHE_VIVT
	select CPU_CP15_MMU
	select CPU_TLB_V4WBI if MMU

# XScale Core Version 3
config CPU_XSC3
	bool
	select CPU_32v5
	select CPU_ABRT_EV5T
	select CPU_PABRT_LEGACY
	select CPU_CACHE_VIVT
	select CPU_CP15_MMU
	select CPU_TLB_V4WBI if MMU
	select IO_36

# Marvell PJ1 (Mohawk)
config CPU_MOHAWK
	bool
	select CPU_32v5
	select CPU_ABRT_EV5T
	select CPU_PABRT_LEGACY
	select CPU_CACHE_VIVT
	select CPU_CP15_MMU
	select CPU_TLB_V4WBI if MMU
	select CPU_COPY_V4WB if MMU

# Feroceon
config CPU_FEROCEON
	bool
	select CPU_32v5
	select CPU_ABRT_EV5T
	select CPU_PABRT_LEGACY
	select CPU_CACHE_VIVT
	select CPU_CP15_MMU
	select CPU_COPY_FEROCEON if MMU
	select CPU_TLB_FEROCEON if MMU

config CPU_FEROCEON_OLD_ID
	bool "Accept early Feroceon cores with an ARM926 ID"
	depends on CPU_FEROCEON && !CPU_ARM926T
	default y
	help
	  This enables the usage of some old Feroceon cores
	  for which the CPU ID is equal to the ARM926 ID.
	  Relevant for Feroceon-1850 and early Feroceon-2850.

# Marvell PJ4
config CPU_PJ4
	bool
	select CPU_V7
	select ARM_THUMBEE

# ARMv6
config CPU_V6
	bool "Support ARM V6 processor" if ARCH_INTEGRATOR || MACH_REALVIEW_EB || MACH_REALVIEW_PBX || ARCH_DOVE
	select CPU_32v6
	select CPU_ABRT_EV6
	select CPU_PABRT_V6
	select CPU_CACHE_V6
	select CPU_CACHE_VIPT
	select CPU_CP15_MMU
	select CPU_HAS_ASID if MMU
	select CPU_COPY_V6 if MMU
	select CPU_TLB_V6 if MMU

# ARMv6k
config CPU_32v6K
	bool "Support ARM V6K processor extensions" if !SMP
	depends on CPU_V6 || CPU_V7
	default y if SMP && !(ARCH_MX3 || ARCH_OMAP2)
	help
	  Say Y here if your ARMv6 processor supports the 'K' extension.
	  This enables the kernel to use some instructions not present
	  on previous processors, and as such a kernel build with this
	  enabled will not boot on processors with do not support these
	  instructions.

# ARMv7
config CPU_V7
	bool "Support ARM V7 processor" if ARCH_INTEGRATOR || MACH_REALVIEW_EB || MACH_REALVIEW_PBX
	select CPU_32v6K if !ARCH_OMAP2
	select CPU_32v7
	select CPU_ABRT_EV7
	select CPU_PABRT_V7
	select CPU_CACHE_V7
	select CPU_CACHE_VIPT
	select CPU_CP15_MMU
	select CPU_HAS_ASID if MMU
	select CPU_COPY_V6 if MMU
	select CPU_TLB_V7 if MMU

# Figure out what processor architecture version we should be using.
# This defines the compiler instruction set which depends on the machine type.
config CPU_32v3
	bool
	select TLS_REG_EMUL if SMP || !MMU
	select NEEDS_SYSCALL_FOR_CMPXCHG if SMP

config CPU_32v4
	bool
	select TLS_REG_EMUL if SMP || !MMU
	select NEEDS_SYSCALL_FOR_CMPXCHG if SMP

config CPU_32v4T
	bool
	select TLS_REG_EMUL if SMP || !MMU
	select NEEDS_SYSCALL_FOR_CMPXCHG if SMP

config CPU_32v5
	bool
	select TLS_REG_EMUL if SMP || !MMU
	select NEEDS_SYSCALL_FOR_CMPXCHG if SMP

config CPU_32v6
	bool
	select TLS_REG_EMUL if !CPU_32v6K && !MMU

config CPU_32v7
	bool

# The abort model
config CPU_ABRT_NOMMU
	bool

config CPU_ABRT_EV4
	bool

config CPU_ABRT_EV4T
	bool

config CPU_ABRT_LV4T
	bool

config CPU_ABRT_EV5T
	bool

config CPU_ABRT_EV5TJ
	bool

config CPU_ABRT_EV6
	bool

config CPU_ABRT_EV7
	bool

config CPU_PABRT_LEGACY
	bool

config CPU_PABRT_V6
	bool

config CPU_PABRT_V7
	bool

# The cache model
config CPU_CACHE_V3
	bool

config CPU_CACHE_V4
	bool

config CPU_CACHE_V4WT
	bool

config CPU_CACHE_V4WB
	bool

config CPU_CACHE_V6
	bool

config CPU_CACHE_V7
	bool

config CPU_CACHE_VIVT
	bool

config CPU_CACHE_VIPT
	bool

config CPU_CACHE_FA
	bool

if MMU
# The copy-page model
config CPU_COPY_V3
	bool

config CPU_COPY_V4WT
	bool

config CPU_COPY_V4WB
	bool

config CPU_COPY_FEROCEON
	bool

config CPU_COPY_FA
	bool

config CPU_COPY_V6
	bool

# This selects the TLB model
config CPU_TLB_V3
	bool
	help
	  ARM Architecture Version 3 TLB.

config CPU_TLB_V4WT
	bool
	help
	  ARM Architecture Version 4 TLB with writethrough cache.

config CPU_TLB_V4WB
	bool
	help
	  ARM Architecture Version 4 TLB with writeback cache.

config CPU_TLB_V4WBI
	bool
	help
	  ARM Architecture Version 4 TLB with writeback cache and invalidate
	  instruction cache entry.

config CPU_TLB_FEROCEON
	bool
	help
	  Feroceon TLB (v4wbi with non-outer-cachable page table walks).

config CPU_TLB_FA
	bool
	help
	  Faraday ARM FA526 architecture, unified TLB with writeback cache
	  and invalidate instruction cache entry. Branch target buffer is
	  also supported.

config CPU_TLB_V6
	bool

config CPU_TLB_V7
	bool

config VERIFY_PERMISSION_FAULT
	bool
endif

config CPU_HAS_ASID
	bool
	help
	  This indicates whether the CPU has the ASID register; used to
	  tag TLB and possibly cache entries.

config CPU_CP15
	bool
	help
	  Processor has the CP15 register.

config CPU_CP15_MMU
	bool
	select CPU_CP15
	help
	  Processor has the CP15 register, which has MMU related registers.

config CPU_CP15_MPU
	bool
	select CPU_CP15
	help
	  Processor has the CP15 register, which has MPU related registers.

config CPU_USE_DOMAINS
	bool
	depends on MMU
	default y if !CPU_32v6K
	help
	  This option enables or disables the use of domain switching
	  via the set_fs() function.

#
# CPU supports 36-bit I/O
#
config IO_36
	bool

comment "Processor Features"

config ARM_THUMB
	bool "Support Thumb user binaries"
	depends on CPU_ARM720T || CPU_ARM740T || CPU_ARM920T || CPU_ARM922T || CPU_ARM925T || CPU_ARM926T || CPU_ARM940T || CPU_ARM946E || CPU_ARM1020 || CPU_ARM1020E || CPU_ARM1022 || CPU_ARM1026 || CPU_XSCALE || CPU_XSC3 || CPU_MOHAWK || CPU_V6 || CPU_V7 || CPU_FEROCEON
	default y
	help
	  Say Y if you want to include kernel support for running user space
	  Thumb binaries.

	  The Thumb instruction set is a compressed form of the standard ARM
	  instruction set resulting in smaller binaries at the expense of
	  slightly less efficient code.

	  If you don't know what this all is, saying Y is a safe choice.

config ARM_THUMBEE
	bool "Enable ThumbEE CPU extension"
	depends on CPU_V7
	help
	  Say Y here if you have a CPU with the ThumbEE extension and code to
	  make use of it. Say N for code that can run on CPUs without ThumbEE.

config SWP_EMULATE
	bool "Emulate SWP/SWPB instructions"
	depends on CPU_V7 && !CPU_V6
	select HAVE_PROC_CPU if PROC_FS
	default y if SMP
	help
	  ARMv6 architecture deprecates use of the SWP/SWPB instructions.
	  ARMv7 multiprocessing extensions introduce the ability to disable
	  these instructions, triggering an undefined instruction exception
	  when executed. Say Y here to enable software emulation of these
	  instructions for userspace (not kernel) using LDREX/STREX.
	  Also creates /proc/cpu/swp_emulation for statistics.

	  In some older versions of glibc [<=2.8] SWP is used during futex
	  trylock() operations with the assumption that the code will not
	  be preempted. This invalid assumption may be more likely to fail
	  with SWP emulation enabled, leading to deadlock of the user
	  application.

	  NOTE: when accessing uncached shared regions, LDREX/STREX rely
	  on an external transaction monitoring block called a global
	  monitor to maintain update atomicity. If your system does not
	  implement a global monitor, this option can cause programs that
	  perform SWP operations to uncached memory to deadlock.

	  If unsure, say Y.

config CPU_BIG_ENDIAN
	bool "Build big-endian kernel"
	depends on ARCH_SUPPORTS_BIG_ENDIAN
	help
	  Say Y if you plan on running a kernel in big-endian mode.
	  Note that your board must be properly built and your board
	  port must properly enable any big-endian related features
	  of your chipset/board/processor.

config CPU_ENDIAN_BE8
	bool
	depends on CPU_BIG_ENDIAN
	default CPU_V6 || CPU_V7
	help
	  Support for the BE-8 (big-endian) mode on ARMv6 and ARMv7 processors.

config CPU_ENDIAN_BE32
	bool
	depends on CPU_BIG_ENDIAN
	default !CPU_ENDIAN_BE8
	help
	  Support for the BE-32 (big-endian) mode on pre-ARMv6 processors.

config CPU_HIGH_VECTOR
	depends on !MMU && CPU_CP15 && !CPU_ARM740T
	bool "Select the High exception vector"
	help
	  Say Y here to select high exception vector(0xFFFF0000~).
	  The exception vector can be vary depending on the platform
	  design in nommu mode. If your platform needs to select
	  high exception vector, say Y.
	  Otherwise or if you are unsure, say N, and the low exception
	  vector (0x00000000~) will be used.

config CPU_ICACHE_DISABLE
	bool "Disable I-Cache (I-bit)"
	depends on CPU_CP15 && !(CPU_ARM610 || CPU_ARM710 || CPU_ARM720T || CPU_ARM740T || CPU_XSCALE || CPU_XSC3)
	help
	  Say Y here to disable the processor instruction cache. Unless
	  you have a reason not to or are unsure, say N.

config CPU_DCACHE_DISABLE
	bool "Disable D-Cache (C-bit)"
	depends on CPU_CP15
	help
	  Say Y here to disable the processor data cache. Unless
	  you have a reason not to or are unsure, say N.

config CPU_DCACHE_SIZE
	hex
	depends on CPU_ARM740T || CPU_ARM946E
	default 0x00001000 if CPU_ARM740T
	default 0x00002000 # default size for ARM946E-S
	help
	  Some cores are synthesizable to have various sized cache. For
	  ARM946E-S case, it can vary from 0KB to 1MB.
	  To support such cache operations, it is efficient to know the size
	  before compile time.
	  If your SoC is configured to have a different size, define the value
	  here with proper conditions.

config CPU_DCACHE_WRITETHROUGH
	bool "Force write through D-cache"
	depends on (CPU_ARM740T || CPU_ARM920T || CPU_ARM922T || CPU_ARM925T || CPU_ARM926T || CPU_ARM940T || CPU_ARM946E || CPU_ARM1020 || CPU_FA526) && !CPU_DCACHE_DISABLE
	default y if CPU_ARM925T
	help
	  Say Y here to use the data cache in writethrough mode. Unless you
	  specifically require this or are unsure, say N.

config CPU_CACHE_ROUND_ROBIN
	bool "Round robin I and D cache replacement algorithm"
	depends on (CPU_ARM926T || CPU_ARM946E || CPU_ARM1020) && (!CPU_ICACHE_DISABLE || !CPU_DCACHE_DISABLE)
	help
	  Say Y here to use the predictable round-robin cache replacement
	  policy.  Unless you specifically require this or are unsure, say N.

config CPU_BPREDICT_DISABLE
	bool "Disable branch prediction"
	depends on CPU_ARM1020 || CPU_V6 || CPU_MOHAWK || CPU_XSC3 || CPU_V7 || CPU_FA526
	help
	  Say Y here to disable branch prediction.  If unsure, say N.

config TLS_REG_EMUL
	bool
	help
	  An SMP system using a pre-ARMv6 processor (there are apparently
	  a few prototypes like that in existence) and therefore access to
	  that required register must be emulated.

config NEEDS_SYSCALL_FOR_CMPXCHG
	bool
	help
	  SMP on a pre-ARMv6 processor?  Well OK then.
	  Forget about fast user space cmpxchg support.
	  It is just not possible.

config DMA_CACHE_RWFO
	bool "Enable read/write for ownership DMA cache maintenance"
	depends on CPU_V6 && SMP
	default y
	help
	  The Snoop Control Unit on ARM11MPCore does not detect the
	  cache maintenance operations and the dma_{map,unmap}_area()
	  functions may leave stale cache entries on other CPUs. By
	  enabling this option, Read or Write For Ownership in the ARMv6
	  DMA cache maintenance functions is performed. These LDR/STR
	  instructions change the cache line state to shared or modified
	  so that the cache operation has the desired effect.

	  Note that the workaround is only valid on processors that do
	  not perform speculative loads into the D-cache. For such
	  processors, if cache maintenance operations are not broadcast
	  in hardware, other workarounds are needed (e.g. cache
	  maintenance broadcasting in software via FIQ).

config OUTER_CACHE
	bool

config OUTER_CACHE_SYNC
	bool
	help
	  The outer cache has a outer_cache_fns.sync function pointer
	  that can be used to drain the write buffer of the outer cache.

config CACHE_FEROCEON_L2
	bool "Enable the Feroceon L2 cache controller"
	depends on ARCH_KIRKWOOD || ARCH_MV78XX0
	default y
	select OUTER_CACHE
	help
	  This option enables the Feroceon L2 cache controller.

config CACHE_FEROCEON_L2_WRITETHROUGH
	bool "Force Feroceon L2 cache write through"
	depends on CACHE_FEROCEON_L2
	help
	  Say Y here to use the Feroceon L2 cache in writethrough mode.
	  Unless you specifically require this, say N for writeback mode.

config CACHE_L2X0
	bool "Enable the L2x0 outer cache controller"
	depends on REALVIEW_EB_ARM11MP || MACH_REALVIEW_PB11MP || MACH_REALVIEW_PB1176 || \
		   REALVIEW_EB_A9MP || ARCH_MX35 || ARCH_MX31 || MACH_REALVIEW_PBX || \
		   ARCH_NOMADIK || ARCH_OMAP4 || ARCH_S5PV310 || ARCH_TEGRA || \
<<<<<<< HEAD
		   ARCH_U8500 || ARCH_VEXPRESS_CA9X4
=======
		   ARCH_U8500 || ARCH_VEXPRESS_CA9X4 || ARCH_SHMOBILE
>>>>>>> 3cbea436
	default y
	select OUTER_CACHE
	select OUTER_CACHE_SYNC
	help
	  This option enables the L2x0 PrimeCell.

config CACHE_PL310
	bool
	depends on CACHE_L2X0
	default y if CPU_V7 && !CPU_V6
	help
	  This option enables optimisations for the PL310 cache
	  controller.

config CACHE_TAUROS2
	bool "Enable the Tauros2 L2 cache controller"
<<<<<<< HEAD
	depends on (ARCH_DOVE || ARCH_MMP)
=======
	depends on (ARCH_DOVE || ARCH_MMP || CPU_PJ4)
>>>>>>> 3cbea436
	default y
	select OUTER_CACHE
	help
	  This option enables the Tauros2 L2 cache controller (as
	  found on PJ1/PJ4).

config CACHE_XSC3L2
	bool "Enable the L2 cache on XScale3"
	depends on CPU_XSC3
	default y
	select OUTER_CACHE
	help
	  This option enables the L2 cache on XScale3.

config ARM_L1_CACHE_SHIFT
	int
	default 6 if ARM_L1_CACHE_SHIFT_6
	default 5

config ARM_DMA_MEM_BUFFERABLE
	bool "Use non-cacheable memory for DMA" if CPU_V6 && !CPU_V7
	depends on !(MACH_REALVIEW_PB1176 || REALVIEW_EB_ARM11MP || \
		     MACH_REALVIEW_PB11MP)
	default y if CPU_V6 || CPU_V7
	help
	  Historically, the kernel has used strongly ordered mappings to
	  provide DMA coherent memory.  With the advent of ARMv7, mapping
	  memory with differing types results in unpredictable behaviour,
	  so on these CPUs, this option is forced on.

	  Multiple mappings with differing attributes is also unpredictable
	  on ARMv6 CPUs, but since they do not have aggressive speculative
	  prefetch, no harm appears to occur.

	  However, drivers may be missing the necessary barriers for ARMv6,
	  and therefore turning this on may result in unpredictable driver
	  behaviour.  Therefore, we offer this as an option.

	  You are recommended say 'Y' here and debug any affected drivers.

config ARCH_HAS_BARRIERS
	bool
	help
	  This option allows the use of custom mandatory barriers
	  included via the mach/barriers.h file.<|MERGE_RESOLUTION|>--- conflicted
+++ resolved
@@ -813,11 +813,7 @@
 	depends on REALVIEW_EB_ARM11MP || MACH_REALVIEW_PB11MP || MACH_REALVIEW_PB1176 || \
 		   REALVIEW_EB_A9MP || ARCH_MX35 || ARCH_MX31 || MACH_REALVIEW_PBX || \
 		   ARCH_NOMADIK || ARCH_OMAP4 || ARCH_S5PV310 || ARCH_TEGRA || \
-<<<<<<< HEAD
-		   ARCH_U8500 || ARCH_VEXPRESS_CA9X4
-=======
 		   ARCH_U8500 || ARCH_VEXPRESS_CA9X4 || ARCH_SHMOBILE
->>>>>>> 3cbea436
 	default y
 	select OUTER_CACHE
 	select OUTER_CACHE_SYNC
@@ -834,11 +830,7 @@
 
 config CACHE_TAUROS2
 	bool "Enable the Tauros2 L2 cache controller"
-<<<<<<< HEAD
-	depends on (ARCH_DOVE || ARCH_MMP)
-=======
 	depends on (ARCH_DOVE || ARCH_MMP || CPU_PJ4)
->>>>>>> 3cbea436
 	default y
 	select OUTER_CACHE
 	help
