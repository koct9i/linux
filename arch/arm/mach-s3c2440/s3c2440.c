--- conflicted
+++ resolved
@@ -73,8 +73,6 @@
 
 	s3c24xx_gpiocfg_default.set_pull = s3c24xx_gpio_setpull_1up;
 	s3c24xx_gpiocfg_default.get_pull = s3c24xx_gpio_getpull_1up;
-<<<<<<< HEAD
-=======
 }
 
 void s3c2440_restart(char mode, const char *cmd)
@@ -87,5 +85,4 @@
 
 	/* we'll take a jump through zero as a poor second */
 	soft_restart(0);
->>>>>>> dcd6c922
 }