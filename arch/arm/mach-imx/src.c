/*
 * Copyright 2011 Freescale Semiconductor, Inc.
 * Copyright 2011 Linaro Ltd.
 *
 * The code contained herein is licensed under the GNU General Public
 * License. You may obtain a copy of the GNU General Public License
 * Version 2 or later at the following locations:
 *
 * http://www.opensource.org/licenses/gpl-license.html
 * http://www.gnu.org/copyleft/gpl.html
 */

#include <linux/init.h>
#include <linux/io.h>
#include <linux/of.h>
#include <linux/of_address.h>
#include <linux/smp.h>
<<<<<<< HEAD
=======
#include <asm/smp_plat.h>
>>>>>>> 945e5038

#define SRC_SCR				0x000
#define SRC_GPR1			0x020
#define BP_SRC_SCR_WARM_RESET_ENABLE	0
#define BP_SRC_SCR_CORE1_RST		14
#define BP_SRC_SCR_CORE1_ENABLE		22

static void __iomem *src_base;

#ifndef CONFIG_SMP
#define cpu_logical_map(cpu)		0
#endif

void imx_enable_cpu(int cpu, bool enable)
{
	u32 mask, val;

	cpu = cpu_logical_map(cpu);
	mask = 1 << (BP_SRC_SCR_CORE1_ENABLE + cpu - 1);
	val = readl_relaxed(src_base + SRC_SCR);
	val = enable ? val | mask : val & ~mask;
	writel_relaxed(val, src_base + SRC_SCR);
}

void imx_set_cpu_jump(int cpu, void *jump_addr)
{
	cpu = cpu_logical_map(cpu);
	writel_relaxed(virt_to_phys(jump_addr),
		       src_base + SRC_GPR1 + cpu * 8);
}

void imx_src_prepare_restart(void)
{
	u32 val;

	/* clear enable bits of secondary cores */
	val = readl_relaxed(src_base + SRC_SCR);
	val &= ~(0x7 << BP_SRC_SCR_CORE1_ENABLE);
	writel_relaxed(val, src_base + SRC_SCR);

	/* clear persistent entry register of primary core */
	writel_relaxed(0, src_base + SRC_GPR1);
}

void __init imx_src_init(void)
{
	struct device_node *np;
	u32 val;

	np = of_find_compatible_node(NULL, NULL, "fsl,imx6q-src");
	src_base = of_iomap(np, 0);
	WARN_ON(!src_base);

	/*
	 * force warm reset sources to generate cold reset
	 * for a more reliable restart
	 */
	val = readl_relaxed(src_base + SRC_SCR);
	val &= ~(1 << BP_SRC_SCR_WARM_RESET_ENABLE);
	writel_relaxed(val, src_base + SRC_SCR);
}<|MERGE_RESOLUTION|>--- conflicted
+++ resolved
@@ -15,10 +15,7 @@
 #include <linux/of.h>
 #include <linux/of_address.h>
 #include <linux/smp.h>
-<<<<<<< HEAD
-=======
 #include <asm/smp_plat.h>
->>>>>>> 945e5038
 
 #define SRC_SCR				0x000
 #define SRC_GPR1			0x020
@@ -27,10 +24,6 @@
 #define BP_SRC_SCR_CORE1_ENABLE		22
 
 static void __iomem *src_base;
-
-#ifndef CONFIG_SMP
-#define cpu_logical_map(cpu)		0
-#endif
 
 void imx_enable_cpu(int cpu, bool enable)
 {
