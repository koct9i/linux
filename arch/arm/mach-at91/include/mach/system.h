--- conflicted
+++ resolved
@@ -32,15 +32,11 @@
 	 * Disable the processor clock.  The processor will be automatically
 	 * re-enabled by an interrupt or by a reset.
 	 */
-<<<<<<< HEAD
-	at91_sys_write(AT91_PMC_SCDR, AT91_PMC_PCK);
-=======
 #ifdef AT91_PS
 	at91_sys_write(AT91_PS_CR, AT91_PS_CR_CPU);
 #else
 	at91_sys_write(AT91_PMC_SCDR, AT91_PMC_PCK);
 #endif
->>>>>>> 45f53cc9
 #ifndef CONFIG_CPU_ARM920T
 	/*
 	 * Set the processor (CP15) into 'Wait for Interrupt' mode.
