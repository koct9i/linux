/*
 * sh7372 processor support
 *
 * Copyright (C) 2010  Magnus Damm
 * Copyright (C) 2008  Yoshihiro Shimoda
 *
 * This program is free software; you can redistribute it and/or modify
 * it under the terms of the GNU General Public License as published by
 * the Free Software Foundation; version 2 of the License.
 *
 * This program is distributed in the hope that it will be useful,
 * but WITHOUT ANY WARRANTY; without even the implied warranty of
 * MERCHANTABILITY or FITNESS FOR A PARTICULAR PURPOSE.  See the
 * GNU General Public License for more details.
 *
 * You should have received a copy of the GNU General Public License
 * along with this program; if not, write to the Free Software
 * Foundation, Inc., 51 Franklin St, Fifth Floor, Boston, MA  02110-1301  USA
 */
#include <linux/kernel.h>
#include <linux/init.h>
#include <linux/interrupt.h>
#include <linux/irq.h>
#include <linux/platform_device.h>
#include <linux/delay.h>
#include <linux/input.h>
#include <linux/io.h>
#include <linux/serial_sci.h>
#include <linux/sh_dma.h>
#include <linux/sh_intc.h>
#include <linux/sh_timer.h>
#include <mach/hardware.h>
#include <mach/sh7372.h>
#include <asm/mach-types.h>
#include <asm/mach/arch.h>

/* SCIFA0 */
static struct plat_sci_port scif0_platform_data = {
	.mapbase	= 0xe6c40000,
	.flags		= UPF_BOOT_AUTOCONF,
	.type		= PORT_SCIFA,
	.irqs		= { evt2irq(0x0c00), evt2irq(0x0c00),
			    evt2irq(0x0c00), evt2irq(0x0c00) },
};

static struct platform_device scif0_device = {
	.name		= "sh-sci",
	.id		= 0,
	.dev		= {
		.platform_data	= &scif0_platform_data,
	},
};

/* SCIFA1 */
static struct plat_sci_port scif1_platform_data = {
	.mapbase	= 0xe6c50000,
	.flags		= UPF_BOOT_AUTOCONF,
	.type		= PORT_SCIFA,
	.irqs		= { evt2irq(0x0c20), evt2irq(0x0c20),
			    evt2irq(0x0c20), evt2irq(0x0c20) },
};

static struct platform_device scif1_device = {
	.name		= "sh-sci",
	.id		= 1,
	.dev		= {
		.platform_data	= &scif1_platform_data,
	},
};

/* SCIFA2 */
static struct plat_sci_port scif2_platform_data = {
	.mapbase	= 0xe6c60000,
	.flags		= UPF_BOOT_AUTOCONF,
	.type		= PORT_SCIFA,
	.irqs		= { evt2irq(0x0c40), evt2irq(0x0c40),
			    evt2irq(0x0c40), evt2irq(0x0c40) },
};

static struct platform_device scif2_device = {
	.name		= "sh-sci",
	.id		= 2,
	.dev		= {
		.platform_data	= &scif2_platform_data,
	},
};

/* SCIFA3 */
static struct plat_sci_port scif3_platform_data = {
	.mapbase	= 0xe6c70000,
	.flags		= UPF_BOOT_AUTOCONF,
	.type		= PORT_SCIFA,
	.irqs		= { evt2irq(0x0c60), evt2irq(0x0c60),
			    evt2irq(0x0c60), evt2irq(0x0c60) },
};

static struct platform_device scif3_device = {
	.name		= "sh-sci",
	.id		= 3,
	.dev		= {
		.platform_data	= &scif3_platform_data,
	},
};

/* SCIFA4 */
static struct plat_sci_port scif4_platform_data = {
	.mapbase	= 0xe6c80000,
	.flags		= UPF_BOOT_AUTOCONF,
	.type		= PORT_SCIFA,
	.irqs		= { evt2irq(0x0d20), evt2irq(0x0d20),
			    evt2irq(0x0d20), evt2irq(0x0d20) },
};

static struct platform_device scif4_device = {
	.name		= "sh-sci",
	.id		= 4,
	.dev		= {
		.platform_data	= &scif4_platform_data,
	},
};

/* SCIFA5 */
static struct plat_sci_port scif5_platform_data = {
	.mapbase	= 0xe6cb0000,
	.flags		= UPF_BOOT_AUTOCONF,
	.type		= PORT_SCIFA,
	.irqs		= { evt2irq(0x0d40), evt2irq(0x0d40),
			    evt2irq(0x0d40), evt2irq(0x0d40) },
};

static struct platform_device scif5_device = {
	.name		= "sh-sci",
	.id		= 5,
	.dev		= {
		.platform_data	= &scif5_platform_data,
	},
};

/* SCIFB */
static struct plat_sci_port scif6_platform_data = {
	.mapbase	= 0xe6c30000,
	.flags		= UPF_BOOT_AUTOCONF,
	.type		= PORT_SCIFB,
	.irqs		= { evt2irq(0x0d60), evt2irq(0x0d60),
			    evt2irq(0x0d60), evt2irq(0x0d60) },
};

static struct platform_device scif6_device = {
	.name		= "sh-sci",
	.id		= 6,
	.dev		= {
		.platform_data	= &scif6_platform_data,
	},
};

/* CMT */
static struct sh_timer_config cmt10_platform_data = {
	.name = "CMT10",
	.channel_offset = 0x10,
	.timer_bit = 0,
<<<<<<< HEAD
	.clk = "cmt1",
=======
>>>>>>> 45f53cc9
	.clockevent_rating = 125,
	.clocksource_rating = 125,
};

static struct resource cmt10_resources[] = {
	[0] = {
		.name	= "CMT10",
		.start	= 0xe6138010,
		.end	= 0xe613801b,
		.flags	= IORESOURCE_MEM,
	},
	[1] = {
		.start	= evt2irq(0x0b00), /* CMT1_CMT10 */
		.flags	= IORESOURCE_IRQ,
	},
};

static struct platform_device cmt10_device = {
	.name		= "sh_cmt",
	.id		= 10,
	.dev = {
		.platform_data	= &cmt10_platform_data,
	},
	.resource	= cmt10_resources,
	.num_resources	= ARRAY_SIZE(cmt10_resources),
};

<<<<<<< HEAD
=======
/* TMU */
static struct sh_timer_config tmu00_platform_data = {
	.name = "TMU00",
	.channel_offset = 0x4,
	.timer_bit = 0,
	.clockevent_rating = 200,
};

static struct resource tmu00_resources[] = {
	[0] = {
		.name	= "TMU00",
		.start	= 0xfff60008,
		.end	= 0xfff60013,
		.flags	= IORESOURCE_MEM,
	},
	[1] = {
		.start	= intcs_evt2irq(0xe80), /* TMU_TUNI0 */
		.flags	= IORESOURCE_IRQ,
	},
};

static struct platform_device tmu00_device = {
	.name		= "sh_tmu",
	.id		= 0,
	.dev = {
		.platform_data	= &tmu00_platform_data,
	},
	.resource	= tmu00_resources,
	.num_resources	= ARRAY_SIZE(tmu00_resources),
};

static struct sh_timer_config tmu01_platform_data = {
	.name = "TMU01",
	.channel_offset = 0x10,
	.timer_bit = 1,
	.clocksource_rating = 200,
};

static struct resource tmu01_resources[] = {
	[0] = {
		.name	= "TMU01",
		.start	= 0xfff60014,
		.end	= 0xfff6001f,
		.flags	= IORESOURCE_MEM,
	},
	[1] = {
		.start	= intcs_evt2irq(0xea0), /* TMU_TUNI1 */
		.flags	= IORESOURCE_IRQ,
	},
};

static struct platform_device tmu01_device = {
	.name		= "sh_tmu",
	.id		= 1,
	.dev = {
		.platform_data	= &tmu01_platform_data,
	},
	.resource	= tmu01_resources,
	.num_resources	= ARRAY_SIZE(tmu01_resources),
};

>>>>>>> 45f53cc9
/* I2C */
static struct resource iic0_resources[] = {
	[0] = {
		.name	= "IIC0",
		.start  = 0xFFF20000,
		.end    = 0xFFF20425 - 1,
		.flags  = IORESOURCE_MEM,
	},
	[1] = {
		.start  = intcs_evt2irq(0xe00), /* IIC0_ALI0 */
		.end    = intcs_evt2irq(0xe60), /* IIC0_DTEI0 */
		.flags  = IORESOURCE_IRQ,
	},
};

static struct platform_device iic0_device = {
	.name           = "i2c-sh_mobile",
	.id             = 0, /* "i2c0" clock */
	.num_resources  = ARRAY_SIZE(iic0_resources),
	.resource       = iic0_resources,
};

static struct resource iic1_resources[] = {
	[0] = {
		.name	= "IIC1",
		.start  = 0xE6C20000,
		.end    = 0xE6C20425 - 1,
		.flags  = IORESOURCE_MEM,
	},
	[1] = {
		.start  = evt2irq(0x780), /* IIC1_ALI1 */
		.end    = evt2irq(0x7e0), /* IIC1_DTEI1 */
		.flags  = IORESOURCE_IRQ,
	},
};

static struct platform_device iic1_device = {
	.name           = "i2c-sh_mobile",
	.id             = 1, /* "i2c1" clock */
	.num_resources  = ARRAY_SIZE(iic1_resources),
	.resource       = iic1_resources,
};

/* DMA */
/* Transmit sizes and respective CHCR register values */
enum {
	XMIT_SZ_8BIT		= 0,
	XMIT_SZ_16BIT		= 1,
	XMIT_SZ_32BIT		= 2,
	XMIT_SZ_64BIT		= 7,
	XMIT_SZ_128BIT		= 3,
	XMIT_SZ_256BIT		= 4,
	XMIT_SZ_512BIT		= 5,
};

/* log2(size / 8) - used to calculate number of transfers */
#define TS_SHIFT {			\
	[XMIT_SZ_8BIT]		= 0,	\
	[XMIT_SZ_16BIT]		= 1,	\
	[XMIT_SZ_32BIT]		= 2,	\
	[XMIT_SZ_64BIT]		= 3,	\
	[XMIT_SZ_128BIT]	= 4,	\
	[XMIT_SZ_256BIT]	= 5,	\
	[XMIT_SZ_512BIT]	= 6,	\
}

#define TS_INDEX2VAL(i) ((((i) & 3) << 3) | \
			 (((i) & 0xc) << (20 - 2)))

static const struct sh_dmae_slave_config sh7372_dmae_slaves[] = {
	{
		.slave_id	= SHDMA_SLAVE_SCIF0_TX,
		.addr		= 0xe6c40020,
		.chcr		= DM_FIX | SM_INC | 0x800 | TS_INDEX2VAL(XMIT_SZ_8BIT),
		.mid_rid	= 0x21,
	}, {
		.slave_id	= SHDMA_SLAVE_SCIF0_RX,
		.addr		= 0xe6c40024,
		.chcr		= DM_INC | SM_FIX | 0x800 | TS_INDEX2VAL(XMIT_SZ_8BIT),
		.mid_rid	= 0x22,
	}, {
		.slave_id	= SHDMA_SLAVE_SCIF1_TX,
		.addr		= 0xe6c50020,
		.chcr		= DM_FIX | SM_INC | 0x800 | TS_INDEX2VAL(XMIT_SZ_8BIT),
		.mid_rid	= 0x25,
	}, {
		.slave_id	= SHDMA_SLAVE_SCIF1_RX,
		.addr		= 0xe6c50024,
		.chcr		= DM_INC | SM_FIX | 0x800 | TS_INDEX2VAL(XMIT_SZ_8BIT),
		.mid_rid	= 0x26,
	}, {
		.slave_id	= SHDMA_SLAVE_SCIF2_TX,
		.addr		= 0xe6c60020,
		.chcr		= DM_FIX | SM_INC | 0x800 | TS_INDEX2VAL(XMIT_SZ_8BIT),
		.mid_rid	= 0x29,
	}, {
		.slave_id	= SHDMA_SLAVE_SCIF2_RX,
		.addr		= 0xe6c60024,
		.chcr		= DM_INC | SM_FIX | 0x800 | TS_INDEX2VAL(XMIT_SZ_8BIT),
		.mid_rid	= 0x2a,
	}, {
		.slave_id	= SHDMA_SLAVE_SCIF3_TX,
		.addr		= 0xe6c70020,
		.chcr		= DM_FIX | SM_INC | 0x800 | TS_INDEX2VAL(XMIT_SZ_8BIT),
		.mid_rid	= 0x2d,
	}, {
		.slave_id	= SHDMA_SLAVE_SCIF3_RX,
		.addr		= 0xe6c70024,
		.chcr		= DM_INC | SM_FIX | 0x800 | TS_INDEX2VAL(XMIT_SZ_8BIT),
		.mid_rid	= 0x2e,
	}, {
		.slave_id	= SHDMA_SLAVE_SCIF4_TX,
		.addr		= 0xe6c80020,
		.chcr		= DM_FIX | SM_INC | 0x800 | TS_INDEX2VAL(XMIT_SZ_8BIT),
		.mid_rid	= 0x39,
	}, {
		.slave_id	= SHDMA_SLAVE_SCIF4_RX,
		.addr		= 0xe6c80024,
		.chcr		= DM_INC | SM_FIX | 0x800 | TS_INDEX2VAL(XMIT_SZ_8BIT),
		.mid_rid	= 0x3a,
	}, {
		.slave_id	= SHDMA_SLAVE_SCIF5_TX,
		.addr		= 0xe6cb0020,
		.chcr		= DM_FIX | SM_INC | 0x800 | TS_INDEX2VAL(XMIT_SZ_8BIT),
		.mid_rid	= 0x35,
	}, {
		.slave_id	= SHDMA_SLAVE_SCIF5_RX,
		.addr		= 0xe6cb0024,
		.chcr		= DM_INC | SM_FIX | 0x800 | TS_INDEX2VAL(XMIT_SZ_8BIT),
		.mid_rid	= 0x36,
	}, {
		.slave_id	= SHDMA_SLAVE_SCIF6_TX,
		.addr		= 0xe6c30040,
		.chcr		= DM_FIX | SM_INC | 0x800 | TS_INDEX2VAL(XMIT_SZ_8BIT),
		.mid_rid	= 0x3d,
	}, {
		.slave_id	= SHDMA_SLAVE_SCIF6_RX,
		.addr		= 0xe6c30060,
		.chcr		= DM_INC | SM_FIX | 0x800 | TS_INDEX2VAL(XMIT_SZ_8BIT),
		.mid_rid	= 0x3e,
	}, {
		.slave_id	= SHDMA_SLAVE_SDHI0_TX,
		.addr		= 0xe6850030,
		.chcr		= DM_FIX | SM_INC | 0x800 | TS_INDEX2VAL(XMIT_SZ_16BIT),
		.mid_rid	= 0xc1,
	}, {
		.slave_id	= SHDMA_SLAVE_SDHI0_RX,
		.addr		= 0xe6850030,
		.chcr		= DM_INC | SM_FIX | 0x800 | TS_INDEX2VAL(XMIT_SZ_16BIT),
		.mid_rid	= 0xc2,
	}, {
		.slave_id	= SHDMA_SLAVE_SDHI1_TX,
		.addr		= 0xe6860030,
		.chcr		= DM_FIX | SM_INC | 0x800 | TS_INDEX2VAL(XMIT_SZ_16BIT),
		.mid_rid	= 0xc9,
	}, {
		.slave_id	= SHDMA_SLAVE_SDHI1_RX,
		.addr		= 0xe6860030,
		.chcr		= DM_INC | SM_FIX | 0x800 | TS_INDEX2VAL(XMIT_SZ_16BIT),
		.mid_rid	= 0xca,
	}, {
		.slave_id	= SHDMA_SLAVE_SDHI2_TX,
		.addr		= 0xe6870030,
		.chcr		= DM_FIX | SM_INC | 0x800 | TS_INDEX2VAL(XMIT_SZ_16BIT),
		.mid_rid	= 0xcd,
	}, {
		.slave_id	= SHDMA_SLAVE_SDHI2_RX,
		.addr		= 0xe6870030,
		.chcr		= DM_INC | SM_FIX | 0x800 | TS_INDEX2VAL(XMIT_SZ_16BIT),
		.mid_rid	= 0xce,
	},
};

static const struct sh_dmae_channel sh7372_dmae_channels[] = {
	{
		.offset = 0,
		.dmars = 0,
		.dmars_bit = 0,
	}, {
		.offset = 0x10,
		.dmars = 0,
		.dmars_bit = 8,
	}, {
		.offset = 0x20,
		.dmars = 4,
		.dmars_bit = 0,
	}, {
		.offset = 0x30,
		.dmars = 4,
		.dmars_bit = 8,
	}, {
		.offset = 0x50,
		.dmars = 8,
		.dmars_bit = 0,
	}, {
		.offset = 0x60,
		.dmars = 8,
		.dmars_bit = 8,
	}
};

static const unsigned int ts_shift[] = TS_SHIFT;

static struct sh_dmae_pdata dma_platform_data = {
	.slave		= sh7372_dmae_slaves,
	.slave_num	= ARRAY_SIZE(sh7372_dmae_slaves),
	.channel	= sh7372_dmae_channels,
	.channel_num	= ARRAY_SIZE(sh7372_dmae_channels),
	.ts_low_shift	= 3,
	.ts_low_mask	= 0x18,
	.ts_high_shift	= (20 - 2),	/* 2 bits for shifted low TS */
	.ts_high_mask	= 0x00300000,
	.ts_shift	= ts_shift,
	.ts_shift_num	= ARRAY_SIZE(ts_shift),
	.dmaor_init	= DMAOR_DME,
};

/* Resource order important! */
static struct resource sh7372_dmae0_resources[] = {
	{
		/* Channel registers and DMAOR */
		.start	= 0xfe008020,
		.end	= 0xfe00808f,
		.flags	= IORESOURCE_MEM,
	},
	{
		/* DMARSx */
		.start	= 0xfe009000,
		.end	= 0xfe00900b,
		.flags	= IORESOURCE_MEM,
	},
	{
		/* DMA error IRQ */
<<<<<<< HEAD
		.start	= 246,
		.end	= 246,
=======
		.start	= evt2irq(0x20c0),
		.end	= evt2irq(0x20c0),
>>>>>>> 45f53cc9
		.flags	= IORESOURCE_IRQ,
	},
	{
		/* IRQ for channels 0-5 */
<<<<<<< HEAD
		.start	= 240,
		.end	= 245,
=======
		.start	= evt2irq(0x2000),
		.end	= evt2irq(0x20a0),
>>>>>>> 45f53cc9
		.flags	= IORESOURCE_IRQ,
	},
};

/* Resource order important! */
static struct resource sh7372_dmae1_resources[] = {
	{
		/* Channel registers and DMAOR */
		.start	= 0xfe018020,
		.end	= 0xfe01808f,
		.flags	= IORESOURCE_MEM,
	},
	{
		/* DMARSx */
		.start	= 0xfe019000,
		.end	= 0xfe01900b,
		.flags	= IORESOURCE_MEM,
	},
	{
		/* DMA error IRQ */
<<<<<<< HEAD
		.start	= 254,
		.end	= 254,
=======
		.start	= evt2irq(0x21c0),
		.end	= evt2irq(0x21c0),
>>>>>>> 45f53cc9
		.flags	= IORESOURCE_IRQ,
	},
	{
		/* IRQ for channels 0-5 */
<<<<<<< HEAD
		.start	= 248,
		.end	= 253,
=======
		.start	= evt2irq(0x2100),
		.end	= evt2irq(0x21a0),
>>>>>>> 45f53cc9
		.flags	= IORESOURCE_IRQ,
	},
};

/* Resource order important! */
static struct resource sh7372_dmae2_resources[] = {
	{
		/* Channel registers and DMAOR */
		.start	= 0xfe028020,
		.end	= 0xfe02808f,
		.flags	= IORESOURCE_MEM,
	},
	{
		/* DMARSx */
		.start	= 0xfe029000,
		.end	= 0xfe02900b,
		.flags	= IORESOURCE_MEM,
	},
	{
		/* DMA error IRQ */
<<<<<<< HEAD
		.start	= 262,
		.end	= 262,
=======
		.start	= evt2irq(0x22c0),
		.end	= evt2irq(0x22c0),
>>>>>>> 45f53cc9
		.flags	= IORESOURCE_IRQ,
	},
	{
		/* IRQ for channels 0-5 */
<<<<<<< HEAD
		.start	= 256,
		.end	= 261,
=======
		.start	= evt2irq(0x2200),
		.end	= evt2irq(0x22a0),
>>>>>>> 45f53cc9
		.flags	= IORESOURCE_IRQ,
	},
};

static struct platform_device dma0_device = {
	.name		= "sh-dma-engine",
	.id		= 0,
	.resource	= sh7372_dmae0_resources,
	.num_resources	= ARRAY_SIZE(sh7372_dmae0_resources),
	.dev		= {
		.platform_data	= &dma_platform_data,
	},
};

static struct platform_device dma1_device = {
	.name		= "sh-dma-engine",
	.id		= 1,
	.resource	= sh7372_dmae1_resources,
	.num_resources	= ARRAY_SIZE(sh7372_dmae1_resources),
	.dev		= {
		.platform_data	= &dma_platform_data,
	},
};

static struct platform_device dma2_device = {
	.name		= "sh-dma-engine",
	.id		= 2,
	.resource	= sh7372_dmae2_resources,
	.num_resources	= ARRAY_SIZE(sh7372_dmae2_resources),
	.dev		= {
		.platform_data	= &dma_platform_data,
	},
};

static struct platform_device *sh7372_early_devices[] __initdata = {
	&scif0_device,
	&scif1_device,
	&scif2_device,
	&scif3_device,
	&scif4_device,
	&scif5_device,
	&scif6_device,
	&cmt10_device,
<<<<<<< HEAD
=======
	&tmu00_device,
	&tmu01_device,
};

static struct platform_device *sh7372_late_devices[] __initdata = {
>>>>>>> 45f53cc9
	&iic0_device,
	&iic1_device,
	&dma0_device,
	&dma1_device,
	&dma2_device,
};

void __init sh7372_add_standard_devices(void)
{
	platform_add_devices(sh7372_early_devices,
			    ARRAY_SIZE(sh7372_early_devices));

<<<<<<< HEAD
=======
	platform_add_devices(sh7372_late_devices,
			    ARRAY_SIZE(sh7372_late_devices));
}

>>>>>>> 45f53cc9
void __init sh7372_add_early_devices(void)
{
	early_platform_add_devices(sh7372_early_devices,
				   ARRAY_SIZE(sh7372_early_devices));
}<|MERGE_RESOLUTION|>--- conflicted
+++ resolved
@@ -158,10 +158,6 @@
 	.name = "CMT10",
 	.channel_offset = 0x10,
 	.timer_bit = 0,
-<<<<<<< HEAD
-	.clk = "cmt1",
-=======
->>>>>>> 45f53cc9
 	.clockevent_rating = 125,
 	.clocksource_rating = 125,
 };
@@ -189,8 +185,6 @@
 	.num_resources	= ARRAY_SIZE(cmt10_resources),
 };
 
-<<<<<<< HEAD
-=======
 /* TMU */
 static struct sh_timer_config tmu00_platform_data = {
 	.name = "TMU00",
@@ -252,7 +246,6 @@
 	.num_resources	= ARRAY_SIZE(tmu01_resources),
 };
 
->>>>>>> 45f53cc9
 /* I2C */
 static struct resource iic0_resources[] = {
 	[0] = {
@@ -486,24 +479,14 @@
 	},
 	{
 		/* DMA error IRQ */
-<<<<<<< HEAD
-		.start	= 246,
-		.end	= 246,
-=======
 		.start	= evt2irq(0x20c0),
 		.end	= evt2irq(0x20c0),
->>>>>>> 45f53cc9
 		.flags	= IORESOURCE_IRQ,
 	},
 	{
 		/* IRQ for channels 0-5 */
-<<<<<<< HEAD
-		.start	= 240,
-		.end	= 245,
-=======
 		.start	= evt2irq(0x2000),
 		.end	= evt2irq(0x20a0),
->>>>>>> 45f53cc9
 		.flags	= IORESOURCE_IRQ,
 	},
 };
@@ -524,24 +507,14 @@
 	},
 	{
 		/* DMA error IRQ */
-<<<<<<< HEAD
-		.start	= 254,
-		.end	= 254,
-=======
 		.start	= evt2irq(0x21c0),
 		.end	= evt2irq(0x21c0),
->>>>>>> 45f53cc9
 		.flags	= IORESOURCE_IRQ,
 	},
 	{
 		/* IRQ for channels 0-5 */
-<<<<<<< HEAD
-		.start	= 248,
-		.end	= 253,
-=======
 		.start	= evt2irq(0x2100),
 		.end	= evt2irq(0x21a0),
->>>>>>> 45f53cc9
 		.flags	= IORESOURCE_IRQ,
 	},
 };
@@ -562,24 +535,14 @@
 	},
 	{
 		/* DMA error IRQ */
-<<<<<<< HEAD
-		.start	= 262,
-		.end	= 262,
-=======
 		.start	= evt2irq(0x22c0),
 		.end	= evt2irq(0x22c0),
->>>>>>> 45f53cc9
 		.flags	= IORESOURCE_IRQ,
 	},
 	{
 		/* IRQ for channels 0-5 */
-<<<<<<< HEAD
-		.start	= 256,
-		.end	= 261,
-=======
 		.start	= evt2irq(0x2200),
 		.end	= evt2irq(0x22a0),
->>>>>>> 45f53cc9
 		.flags	= IORESOURCE_IRQ,
 	},
 };
@@ -623,14 +586,11 @@
 	&scif5_device,
 	&scif6_device,
 	&cmt10_device,
-<<<<<<< HEAD
-=======
 	&tmu00_device,
 	&tmu01_device,
 };
 
 static struct platform_device *sh7372_late_devices[] __initdata = {
->>>>>>> 45f53cc9
 	&iic0_device,
 	&iic1_device,
 	&dma0_device,
@@ -643,13 +603,10 @@
 	platform_add_devices(sh7372_early_devices,
 			    ARRAY_SIZE(sh7372_early_devices));
 
-<<<<<<< HEAD
-=======
 	platform_add_devices(sh7372_late_devices,
 			    ARRAY_SIZE(sh7372_late_devices));
 }
 
->>>>>>> 45f53cc9
 void __init sh7372_add_early_devices(void)
 {
 	early_platform_add_devices(sh7372_early_devices,
