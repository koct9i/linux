--- conflicted
+++ resolved
@@ -1779,10 +1779,7 @@
 	data8 sys_sendmmsg
 	data8 sys_process_vm_readv
 	data8 sys_process_vm_writev
-<<<<<<< HEAD
-=======
 	data8 sys_accept4
->>>>>>> dcd6c922
 
 	.org sys_call_table + 8*NR_syscalls	// guard against failures to increase NR_syscalls
 #endif /* __IA64_ASM_PARAVIRTUALIZED_NATIVE */