/* 
 * Code to handle x86 style IRQs plus some generic interrupt stuff.
 *
 * Copyright (C) 1992 Linus Torvalds
 * Copyright (C) 1994, 1995, 1996, 1997, 1998 Ralf Baechle
 * Copyright (C) 1999 SuSE GmbH (Philipp Rumpf, prumpf@tux.org)
 * Copyright (C) 1999-2000 Grant Grundler
 * Copyright (c) 2005 Matthew Wilcox
 *
 *    This program is free software; you can redistribute it and/or modify
 *    it under the terms of the GNU General Public License as published by
 *    the Free Software Foundation; either version 2, or (at your option)
 *    any later version.
 *
 *    This program is distributed in the hope that it will be useful,
 *    but WITHOUT ANY WARRANTY; without even the implied warranty of
 *    MERCHANTABILITY or FITNESS FOR A PARTICULAR PURPOSE.  See the
 *    GNU General Public License for more details.
 *
 *    You should have received a copy of the GNU General Public License
 *    along with this program; if not, write to the Free Software
 *    Foundation, Inc., 675 Mass Ave, Cambridge, MA 02139, USA.
 */
#include <linux/bitops.h>
#include <linux/errno.h>
#include <linux/init.h>
#include <linux/interrupt.h>
#include <linux/kernel_stat.h>
#include <linux/seq_file.h>
#include <linux/spinlock.h>
#include <linux/types.h>
#include <asm/io.h>

#include <asm/smp.h>

#undef PARISC_IRQ_CR16_COUNTS

extern irqreturn_t timer_interrupt(int, void *);
extern irqreturn_t ipi_interrupt(int, void *);

#define EIEM_MASK(irq)       (1UL<<(CPU_IRQ_MAX - irq))

/* Bits in EIEM correlate with cpu_irq_action[].
** Numbered *Big Endian*! (ie bit 0 is MSB)
*/
static volatile unsigned long cpu_eiem = 0;

/*
** local ACK bitmap ... habitually set to 1, but reset to zero
** between ->ack() and ->end() of the interrupt to prevent
** re-interruption of a processing interrupt.
*/
static DEFINE_PER_CPU(unsigned long, local_ack_eiem) = ~0UL;

static void cpu_mask_irq(struct irq_data *d)
{
	unsigned long eirr_bit = EIEM_MASK(d->irq);

	cpu_eiem &= ~eirr_bit;
	/* Do nothing on the other CPUs.  If they get this interrupt,
	 * The & cpu_eiem in the do_cpu_irq_mask() ensures they won't
	 * handle it, and the set_eiem() at the bottom will ensure it
	 * then gets disabled */
}

static void __cpu_unmask_irq(unsigned int irq)
{
	unsigned long eirr_bit = EIEM_MASK(irq);

	cpu_eiem |= eirr_bit;

	/* This is just a simple NOP IPI.  But what it does is cause
	 * all the other CPUs to do a set_eiem(cpu_eiem) at the end
	 * of the interrupt handler */
	smp_send_all_nop();
}

static void cpu_unmask_irq(struct irq_data *d)
<<<<<<< HEAD
{
	__cpu_unmask_irq(d->irq);
}

void cpu_ack_irq(struct irq_data *d)
{
=======
{
	__cpu_unmask_irq(d->irq);
}

void cpu_ack_irq(struct irq_data *d)
{
>>>>>>> 00b317a4
	unsigned long mask = EIEM_MASK(d->irq);
	int cpu = smp_processor_id();

	/* Clear in EIEM so we can no longer process */
	per_cpu(local_ack_eiem, cpu) &= ~mask;

	/* disable the interrupt */
	set_eiem(cpu_eiem & per_cpu(local_ack_eiem, cpu));

	/* and now ack it */
	mtctl(mask, 23);
}

void cpu_eoi_irq(struct irq_data *d)
{
	unsigned long mask = EIEM_MASK(d->irq);
	int cpu = smp_processor_id();

	/* set it in the eiems---it's no longer in process */
	per_cpu(local_ack_eiem, cpu) |= mask;

	/* enable the interrupt */
	set_eiem(cpu_eiem & per_cpu(local_ack_eiem, cpu));
}

#ifdef CONFIG_SMP
int cpu_check_affinity(struct irq_data *d, const struct cpumask *dest)
{
	int cpu_dest;

	/* timer and ipi have to always be received on all CPUs */
<<<<<<< HEAD
	if (CHECK_IRQ_PER_CPU(irq_to_desc(d->irq)->status)) {
		/* Bad linux design decision.  The mask has already
		 * been set; we must reset it. Will fix - tglx
		 */
		cpumask_setall(d->affinity);
=======
	if (irqd_is_per_cpu(d))
>>>>>>> 00b317a4
		return -EINVAL;

	/* whatever mask they set, we just allow one CPU */
	cpu_dest = first_cpu(*dest);

	return cpu_dest;
}

static int cpu_set_affinity_irq(struct irq_data *d, const struct cpumask *dest,
				bool force)
{
	int cpu_dest;

	cpu_dest = cpu_check_affinity(d, dest);
	if (cpu_dest < 0)
		return -1;

	cpumask_copy(d->affinity, dest);

	return 0;
}
#endif

static struct irq_chip cpu_interrupt_type = {
	.name			= "CPU",
	.irq_mask		= cpu_mask_irq,
	.irq_unmask		= cpu_unmask_irq,
	.irq_ack		= cpu_ack_irq,
	.irq_eoi		= cpu_eoi_irq,
#ifdef CONFIG_SMP
	.irq_set_affinity	= cpu_set_affinity_irq,
#endif
	/* XXX: Needs to be written.  We managed without it so far, but
	 * we really ought to write it.
	 */
	.irq_retrigger	= NULL,
};

int show_interrupts(struct seq_file *p, void *v)
{
	int i = *(loff_t *) v, j;
	unsigned long flags;

	if (i == 0) {
		seq_puts(p, "    ");
		for_each_online_cpu(j)
			seq_printf(p, "       CPU%d", j);

#ifdef PARISC_IRQ_CR16_COUNTS
		seq_printf(p, " [min/avg/max] (CPU cycle counts)");
#endif
		seq_putc(p, '\n');
	}

	if (i < NR_IRQS) {
		struct irq_desc *desc = irq_to_desc(i);
		struct irqaction *action;

		raw_spin_lock_irqsave(&desc->lock, flags);
		action = desc->action;
		if (!action)
			goto skip;
		seq_printf(p, "%3d: ", i);
#ifdef CONFIG_SMP
		for_each_online_cpu(j)
			seq_printf(p, "%10u ", kstat_irqs_cpu(i, j));
#else
		seq_printf(p, "%10u ", kstat_irqs(i));
#endif

<<<<<<< HEAD
		seq_printf(p, " %14s", irq_desc[i].irq_data.chip->name);
=======
		seq_printf(p, " %14s", irq_desc_get_chip(desc)->name);
>>>>>>> 00b317a4
#ifndef PARISC_IRQ_CR16_COUNTS
		seq_printf(p, "  %s", action->name);

		while ((action = action->next))
			seq_printf(p, ", %s", action->name);
#else
		for ( ;action; action = action->next) {
			unsigned int k, avg, min, max;

			min = max = action->cr16_hist[0];

			for (avg = k = 0; k < PARISC_CR16_HIST_SIZE; k++) {
				int hist = action->cr16_hist[k];

				if (hist) {
					avg += hist;
				} else
					break;

				if (hist > max) max = hist;
				if (hist < min) min = hist;
			}

			avg /= k;
			seq_printf(p, " %s[%d/%d/%d]", action->name,
					min,avg,max);
		}
#endif

		seq_putc(p, '\n');
 skip:
		raw_spin_unlock_irqrestore(&desc->lock, flags);
	}

	return 0;
}



/*
** The following form a "set": Virtual IRQ, Transaction Address, Trans Data.
** Respectively, these map to IRQ region+EIRR, Processor HPA, EIRR bit.
**
** To use txn_XXX() interfaces, get a Virtual IRQ first.
** Then use that to get the Transaction address and data.
*/

int cpu_claim_irq(unsigned int irq, struct irq_chip *type, void *data)
{
	if (irq_has_action(irq))
		return -EBUSY;
<<<<<<< HEAD
	if (get_irq_chip(irq) != &cpu_interrupt_type)
=======
	if (irq_get_chip(irq) != &cpu_interrupt_type)
>>>>>>> 00b317a4
		return -EBUSY;

	/* for iosapic interrupts */
	if (type) {
<<<<<<< HEAD
		set_irq_chip_and_handler(irq, type, handle_percpu_irq);
		set_irq_chip_data(irq, data);
=======
		irq_set_chip_and_handler(irq, type, handle_percpu_irq);
		irq_set_chip_data(irq, data);
>>>>>>> 00b317a4
		__cpu_unmask_irq(irq);
	}
	return 0;
}

int txn_claim_irq(int irq)
{
	return cpu_claim_irq(irq, NULL, NULL) ? -1 : irq;
}

/*
 * The bits_wide parameter accommodates the limitations of the HW/SW which
 * use these bits:
 * Legacy PA I/O (GSC/NIO): 5 bits (architected EIM register)
 * V-class (EPIC):          6 bits
 * N/L/A-class (iosapic):   8 bits
 * PCI 2.2 MSI:            16 bits
 * Some PCI devices:       32 bits (Symbios SCSI/ATM/HyperFabric)
 *
 * On the service provider side:
 * o PA 1.1 (and PA2.0 narrow mode)     5-bits (width of EIR register)
 * o PA 2.0 wide mode                   6-bits (per processor)
 * o IA64                               8-bits (0-256 total)
 *
 * So a Legacy PA I/O device on a PA 2.0 box can't use all the bits supported
 * by the processor...and the N/L-class I/O subsystem supports more bits than
 * PA2.0 has. The first case is the problem.
 */
int txn_alloc_irq(unsigned int bits_wide)
{
	int irq;

	/* never return irq 0 cause that's the interval timer */
	for (irq = CPU_IRQ_BASE + 1; irq <= CPU_IRQ_MAX; irq++) {
		if (cpu_claim_irq(irq, NULL, NULL) < 0)
			continue;
		if ((irq - CPU_IRQ_BASE) >= (1 << bits_wide))
			continue;
		return irq;
	}

	/* unlikely, but be prepared */
	return -1;
}


unsigned long txn_affinity_addr(unsigned int irq, int cpu)
{
#ifdef CONFIG_SMP
	struct irq_data *d = irq_get_irq_data(irq);
	cpumask_copy(d->affinity, cpumask_of(cpu));
#endif

	return per_cpu(cpu_data, cpu).txn_addr;
}


unsigned long txn_alloc_addr(unsigned int virt_irq)
{
	static int next_cpu = -1;

	next_cpu++; /* assign to "next" CPU we want this bugger on */

	/* validate entry */
	while ((next_cpu < nr_cpu_ids) &&
		(!per_cpu(cpu_data, next_cpu).txn_addr ||
		 !cpu_online(next_cpu)))
		next_cpu++;

	if (next_cpu >= nr_cpu_ids) 
		next_cpu = 0;	/* nothing else, assign monarch */

	return txn_affinity_addr(virt_irq, next_cpu);
}


unsigned int txn_alloc_data(unsigned int virt_irq)
{
	return virt_irq - CPU_IRQ_BASE;
}

static inline int eirr_to_irq(unsigned long eirr)
{
	int bit = fls_long(eirr);
	return (BITS_PER_LONG - bit) + TIMER_IRQ;
}

/* ONLY called from entry.S:intr_extint() */
void do_cpu_irq_mask(struct pt_regs *regs)
{
	struct pt_regs *old_regs;
	unsigned long eirr_val;
	int irq, cpu = smp_processor_id();
#ifdef CONFIG_SMP
	struct irq_desc *desc;
	cpumask_t dest;
#endif

	old_regs = set_irq_regs(regs);
	local_irq_disable();
	irq_enter();

	eirr_val = mfctl(23) & cpu_eiem & per_cpu(local_ack_eiem, cpu);
	if (!eirr_val)
		goto set_out;
	irq = eirr_to_irq(eirr_val);

#ifdef CONFIG_SMP
	desc = irq_to_desc(irq);
	cpumask_copy(&dest, desc->irq_data.affinity);
<<<<<<< HEAD
	if (CHECK_IRQ_PER_CPU(desc->status) &&
=======
	if (irqd_is_per_cpu(&desc->irq_data) &&
>>>>>>> 00b317a4
	    !cpu_isset(smp_processor_id(), dest)) {
		int cpu = first_cpu(dest);

		printk(KERN_DEBUG "redirecting irq %d from CPU %d to %d\n",
		       irq, smp_processor_id(), cpu);
		gsc_writel(irq + CPU_IRQ_BASE,
			   per_cpu(cpu_data, cpu).hpa);
		goto set_out;
	}
#endif
	generic_handle_irq(irq);

 out:
	irq_exit();
	set_irq_regs(old_regs);
	return;

 set_out:
	set_eiem(cpu_eiem & per_cpu(local_ack_eiem, cpu));
	goto out;
}

static struct irqaction timer_action = {
	.handler = timer_interrupt,
	.name = "timer",
	.flags = IRQF_DISABLED | IRQF_TIMER | IRQF_PERCPU | IRQF_IRQPOLL,
};

#ifdef CONFIG_SMP
static struct irqaction ipi_action = {
	.handler = ipi_interrupt,
	.name = "IPI",
	.flags = IRQF_DISABLED | IRQF_PERCPU,
};
#endif

static void claim_cpu_irqs(void)
{
	int i;
	for (i = CPU_IRQ_BASE; i <= CPU_IRQ_MAX; i++) {
		irq_set_chip_and_handler(i, &cpu_interrupt_type,
					 handle_percpu_irq);
	}

	irq_set_handler(TIMER_IRQ, handle_percpu_irq);
	setup_irq(TIMER_IRQ, &timer_action);
#ifdef CONFIG_SMP
	irq_set_handler(IPI_IRQ, handle_percpu_irq);
	setup_irq(IPI_IRQ, &ipi_action);
#endif
}

void __init init_IRQ(void)
{
	local_irq_disable();	/* PARANOID - should already be disabled */
	mtctl(~0UL, 23);	/* EIRR : clear all pending external intr */
	claim_cpu_irqs();
#ifdef CONFIG_SMP
	if (!cpu_eiem)
		cpu_eiem = EIEM_MASK(IPI_IRQ) | EIEM_MASK(TIMER_IRQ);
#else
	cpu_eiem = EIEM_MASK(TIMER_IRQ);
#endif
        set_eiem(cpu_eiem);	/* EIEM : enable all external intr */

}
<|MERGE_RESOLUTION|>--- conflicted
+++ resolved
@@ -76,21 +76,12 @@
 }
 
 static void cpu_unmask_irq(struct irq_data *d)
-<<<<<<< HEAD
 {
 	__cpu_unmask_irq(d->irq);
 }
 
 void cpu_ack_irq(struct irq_data *d)
 {
-=======
-{
-	__cpu_unmask_irq(d->irq);
-}
-
-void cpu_ack_irq(struct irq_data *d)
-{
->>>>>>> 00b317a4
 	unsigned long mask = EIEM_MASK(d->irq);
 	int cpu = smp_processor_id();
 
@@ -122,15 +113,7 @@
 	int cpu_dest;
 
 	/* timer and ipi have to always be received on all CPUs */
-<<<<<<< HEAD
-	if (CHECK_IRQ_PER_CPU(irq_to_desc(d->irq)->status)) {
-		/* Bad linux design decision.  The mask has already
-		 * been set; we must reset it. Will fix - tglx
-		 */
-		cpumask_setall(d->affinity);
-=======
 	if (irqd_is_per_cpu(d))
->>>>>>> 00b317a4
 		return -EINVAL;
 
 	/* whatever mask they set, we just allow one CPU */
@@ -201,11 +184,7 @@
 		seq_printf(p, "%10u ", kstat_irqs(i));
 #endif
 
-<<<<<<< HEAD
-		seq_printf(p, " %14s", irq_desc[i].irq_data.chip->name);
-=======
 		seq_printf(p, " %14s", irq_desc_get_chip(desc)->name);
->>>>>>> 00b317a4
 #ifndef PARISC_IRQ_CR16_COUNTS
 		seq_printf(p, "  %s", action->name);
 
@@ -257,22 +236,13 @@
 {
 	if (irq_has_action(irq))
 		return -EBUSY;
-<<<<<<< HEAD
-	if (get_irq_chip(irq) != &cpu_interrupt_type)
-=======
 	if (irq_get_chip(irq) != &cpu_interrupt_type)
->>>>>>> 00b317a4
 		return -EBUSY;
 
 	/* for iosapic interrupts */
 	if (type) {
-<<<<<<< HEAD
-		set_irq_chip_and_handler(irq, type, handle_percpu_irq);
-		set_irq_chip_data(irq, data);
-=======
 		irq_set_chip_and_handler(irq, type, handle_percpu_irq);
 		irq_set_chip_data(irq, data);
->>>>>>> 00b317a4
 		__cpu_unmask_irq(irq);
 	}
 	return 0;
@@ -383,11 +353,7 @@
 #ifdef CONFIG_SMP
 	desc = irq_to_desc(irq);
 	cpumask_copy(&dest, desc->irq_data.affinity);
-<<<<<<< HEAD
-	if (CHECK_IRQ_PER_CPU(desc->status) &&
-=======
 	if (irqd_is_per_cpu(&desc->irq_data) &&
->>>>>>> 00b317a4
 	    !cpu_isset(smp_processor_id(), dest)) {
 		int cpu = first_cpu(dest);
 
