--- conflicted
+++ resolved
@@ -331,7 +331,6 @@
 	if (!of_device_is_available(np)) {
 		of_node_put(np);
 		return;
-<<<<<<< HEAD
 	}
 
 	np = of_find_compatible_node(NULL, NULL, "fsl,qe-ic");
@@ -341,17 +340,6 @@
 			return;
 	}
 
-=======
-	}
-
-	np = of_find_compatible_node(NULL, NULL, "fsl,qe-ic");
-	if (!np) {
-		np = of_find_node_by_type(NULL, "qeic");
-		if (!np)
-			return;
-	}
-
->>>>>>> 062c1825
 	if (machine_is(p1021_mds))
 		qe_ic_init(np, 0, qe_ic_cascade_low_mpic,
 				qe_ic_cascade_high_mpic);
@@ -369,10 +357,7 @@
 {
 #ifdef CONFIG_PCI
 	struct pci_controller *hose;
-<<<<<<< HEAD
-=======
 	struct device_node *np;
->>>>>>> 062c1825
 #endif
 	dma_addr_t max = 0xffffffff;
 
@@ -472,7 +457,6 @@
 
 	of_platform_bus_probe(NULL, mpc85xx_ids, NULL);
 	mpc85xx_publish_qe_devices();
-<<<<<<< HEAD
 
 	return 0;
 }
@@ -481,23 +465,10 @@
 {
 	of_platform_bus_probe(NULL, p1021_ids, NULL);
 	mpc85xx_publish_qe_devices();
-=======
->>>>>>> 062c1825
 
 	return 0;
 }
 
-<<<<<<< HEAD
-=======
-static int __init p1021_publish_devices(void)
-{
-	of_platform_bus_probe(NULL, p1021_ids, NULL);
-	mpc85xx_publish_qe_devices();
-
-	return 0;
-}
-
->>>>>>> 062c1825
 machine_device_initcall(mpc8568_mds, mpc85xx_publish_devices);
 machine_device_initcall(mpc8569_mds, mpc85xx_publish_devices);
 machine_device_initcall(p1021_mds, p1021_publish_devices);
