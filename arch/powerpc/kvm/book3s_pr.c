--- conflicted
+++ resolved
@@ -151,16 +151,14 @@
 #ifdef CONFIG_PPC_BOOK3S_64
 	if ((pvr >= 0x330000) && (pvr < 0x70330000)) {
 		kvmppc_mmu_book3s_64_init(vcpu);
-		if (!to_book3s(vcpu)->hior_sregs)
-			to_book3s(vcpu)->hior = 0xfff00000;
+		to_book3s(vcpu)->hior = 0xfff00000;
 		to_book3s(vcpu)->msr_mask = 0xffffffffffffffffULL;
 		vcpu->arch.cpu_type = KVM_CPU_3S_64;
 	} else
 #endif
 	{
 		kvmppc_mmu_book3s_32_init(vcpu);
-		if (!to_book3s(vcpu)->hior_sregs)
-			to_book3s(vcpu)->hior = 0;
+		to_book3s(vcpu)->hior = 0;
 		to_book3s(vcpu)->msr_mask = 0xffffffffULL;
 		vcpu->arch.cpu_type = KVM_CPU_3S_32;
 	}
@@ -660,18 +658,12 @@
 			ulong cmd = kvmppc_get_gpr(vcpu, 3);
 			int i;
 
-<<<<<<< HEAD
-=======
 #ifdef CONFIG_KVM_BOOK3S_64_PR
->>>>>>> dcd6c922
 			if (kvmppc_h_pr(vcpu, cmd) == EMULATE_DONE) {
 				r = RESUME_GUEST;
 				break;
 			}
-<<<<<<< HEAD
-=======
-#endif
->>>>>>> dcd6c922
+#endif
 
 			run->papr_hcall.nr = cmd;
 			for (i = 0; i < 9; ++i) {
@@ -805,9 +797,6 @@
 		}
 	}
 
-	if (sregs->u.s.flags & KVM_SREGS_S_HIOR)
-		sregs->u.s.hior = to_book3s(vcpu)->hior;
-
 	return 0;
 }
 
@@ -844,11 +833,6 @@
 	/* Flush the MMU after messing with the segments */
 	kvmppc_mmu_pte_flush(vcpu, 0, 0);
 
-	if (sregs->u.s.flags & KVM_SREGS_S_HIOR) {
-		to_book3s(vcpu)->hior_sregs = true;
-		to_book3s(vcpu)->hior = sregs->u.s.hior;
-	}
-
 	return 0;
 }
 
