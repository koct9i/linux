--- conflicted
+++ resolved
@@ -15,9 +15,6 @@
 
 	/* DMA operations on that device */
 	struct dma_map_ops	*dma_ops;
-<<<<<<< HEAD
-	void			*dma_data;
-=======
 
 	/*
 	 * When an iommu is in use, dma_data is used as a ptr to the base of the
@@ -28,7 +25,6 @@
 		void		*iommu_table_base;
 	} dma_data;
 
->>>>>>> 71623855
 #ifdef CONFIG_SWIOTLB
 	dma_addr_t		max_direct_dma_addr;
 #endif
