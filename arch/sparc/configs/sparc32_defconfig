#
# Automatically generated make config: don't edit
<<<<<<< HEAD
# Linux kernel version: 2.6.33-rc2
# Mon Jan 11 23:20:31 2010
=======
# Linux kernel version: 2.6.33
# Wed Mar  3 02:52:23 2010
>>>>>>> 55c63bd2
#
# CONFIG_64BIT is not set
CONFIG_SPARC=y
CONFIG_SPARC32=y
# CONFIG_SPARC64 is not set
CONFIG_ARCH_DEFCONFIG="arch/sparc/configs/sparc32_defconfig"
CONFIG_BITS=32
CONFIG_GENERIC_TIME=y
CONFIG_ARCH_USES_GETTIMEOFFSET=y
CONFIG_AUDIT_ARCH=y
CONFIG_MMU=y
CONFIG_HIGHMEM=y
CONFIG_ZONE_DMA=y
CONFIG_GENERIC_ISA_DMA=y
CONFIG_ARCH_NO_VIRT_TO_BUS=y
CONFIG_OF=y
CONFIG_DEFCONFIG_LIST="/lib/modules/$UNAME_RELEASE/.config"
CONFIG_CONSTRUCTORS=y

#
# General setup
#
CONFIG_EXPERIMENTAL=y
CONFIG_BROKEN_ON_SMP=y
CONFIG_INIT_ENV_ARG_LIMIT=32
CONFIG_LOCALVERSION=""
CONFIG_LOCALVERSION_AUTO=y
CONFIG_SWAP=y
CONFIG_SYSVIPC=y
CONFIG_SYSVIPC_SYSCTL=y
CONFIG_POSIX_MQUEUE=y
CONFIG_POSIX_MQUEUE_SYSCTL=y
# CONFIG_BSD_PROCESS_ACCT is not set
# CONFIG_TASKSTATS is not set
# CONFIG_AUDIT is not set

#
# RCU Subsystem
#
CONFIG_TREE_RCU=y
# CONFIG_TREE_PREEMPT_RCU is not set
# CONFIG_TINY_RCU is not set
# CONFIG_RCU_TRACE is not set
CONFIG_RCU_FANOUT=32
# CONFIG_RCU_FANOUT_EXACT is not set
# CONFIG_TREE_RCU_TRACE is not set
# CONFIG_IKCONFIG is not set
CONFIG_LOG_BUF_SHIFT=14
# CONFIG_CGROUPS is not set
CONFIG_SYSFS_DEPRECATED=y
CONFIG_SYSFS_DEPRECATED_V2=y
# CONFIG_RELAY is not set
CONFIG_NAMESPACES=y
# CONFIG_UTS_NS is not set
# CONFIG_IPC_NS is not set
# CONFIG_USER_NS is not set
# CONFIG_PID_NS is not set
# CONFIG_NET_NS is not set
CONFIG_BLK_DEV_INITRD=y
CONFIG_INITRAMFS_SOURCE=""
CONFIG_RD_GZIP=y
CONFIG_RD_BZIP2=y
CONFIG_RD_LZMA=y
CONFIG_RD_LZO=y
# CONFIG_CC_OPTIMIZE_FOR_SIZE is not set
CONFIG_SYSCTL=y
CONFIG_ANON_INODES=y
# CONFIG_EMBEDDED is not set
CONFIG_UID16=y
CONFIG_SYSCTL_SYSCALL=y
CONFIG_KALLSYMS=y
# CONFIG_KALLSYMS_ALL is not set
# CONFIG_KALLSYMS_EXTRA_PASS is not set
CONFIG_HOTPLUG=y
CONFIG_PRINTK=y
CONFIG_BUG=y
CONFIG_ELF_CORE=y
CONFIG_BASE_FULL=y
CONFIG_FUTEX=y
CONFIG_EPOLL=y
CONFIG_SIGNALFD=y
CONFIG_TIMERFD=y
CONFIG_EVENTFD=y
CONFIG_SHMEM=y
CONFIG_AIO=y
CONFIG_HAVE_PERF_EVENTS=y
CONFIG_PERF_USE_VMALLOC=y

#
# Kernel Performance Events And Counters
#
# CONFIG_PERF_EVENTS is not set
# CONFIG_PERF_COUNTERS is not set
CONFIG_VM_EVENT_COUNTERS=y
CONFIG_PCI_QUIRKS=y
CONFIG_COMPAT_BRK=y
CONFIG_SLAB=y
# CONFIG_SLUB is not set
# CONFIG_SLOB is not set
# CONFIG_PROFILING is not set
CONFIG_HAVE_OPROFILE=y
CONFIG_HAVE_ARCH_TRACEHOOK=y
CONFIG_HAVE_DMA_ATTRS=y
CONFIG_HAVE_DMA_API_DEBUG=y

#
# GCOV-based kernel profiling
#
# CONFIG_SLOW_WORK is not set
# CONFIG_HAVE_GENERIC_DMA_COHERENT is not set
CONFIG_SLABINFO=y
CONFIG_RT_MUTEXES=y
CONFIG_BASE_SMALL=0
CONFIG_MODULES=y
# CONFIG_MODULE_FORCE_LOAD is not set
CONFIG_MODULE_UNLOAD=y
# CONFIG_MODULE_FORCE_UNLOAD is not set
# CONFIG_MODVERSIONS is not set
# CONFIG_MODULE_SRCVERSION_ALL is not set
CONFIG_BLOCK=y
CONFIG_LBDAF=y
# CONFIG_BLK_DEV_BSG is not set
# CONFIG_BLK_DEV_INTEGRITY is not set

#
# IO Schedulers
#
CONFIG_IOSCHED_NOOP=y
CONFIG_IOSCHED_DEADLINE=y
CONFIG_IOSCHED_CFQ=y
# CONFIG_DEFAULT_DEADLINE is not set
CONFIG_DEFAULT_CFQ=y
# CONFIG_DEFAULT_NOOP is not set
CONFIG_DEFAULT_IOSCHED="cfq"
# CONFIG_INLINE_SPIN_TRYLOCK is not set
# CONFIG_INLINE_SPIN_TRYLOCK_BH is not set
# CONFIG_INLINE_SPIN_LOCK is not set
# CONFIG_INLINE_SPIN_LOCK_BH is not set
# CONFIG_INLINE_SPIN_LOCK_IRQ is not set
# CONFIG_INLINE_SPIN_LOCK_IRQSAVE is not set
CONFIG_INLINE_SPIN_UNLOCK=y
# CONFIG_INLINE_SPIN_UNLOCK_BH is not set
CONFIG_INLINE_SPIN_UNLOCK_IRQ=y
# CONFIG_INLINE_SPIN_UNLOCK_IRQRESTORE is not set
# CONFIG_INLINE_READ_TRYLOCK is not set
# CONFIG_INLINE_READ_LOCK is not set
# CONFIG_INLINE_READ_LOCK_BH is not set
# CONFIG_INLINE_READ_LOCK_IRQ is not set
# CONFIG_INLINE_READ_LOCK_IRQSAVE is not set
CONFIG_INLINE_READ_UNLOCK=y
# CONFIG_INLINE_READ_UNLOCK_BH is not set
CONFIG_INLINE_READ_UNLOCK_IRQ=y
# CONFIG_INLINE_READ_UNLOCK_IRQRESTORE is not set
# CONFIG_INLINE_WRITE_TRYLOCK is not set
# CONFIG_INLINE_WRITE_LOCK is not set
# CONFIG_INLINE_WRITE_LOCK_BH is not set
# CONFIG_INLINE_WRITE_LOCK_IRQ is not set
# CONFIG_INLINE_WRITE_LOCK_IRQSAVE is not set
CONFIG_INLINE_WRITE_UNLOCK=y
# CONFIG_INLINE_WRITE_UNLOCK_BH is not set
CONFIG_INLINE_WRITE_UNLOCK_IRQ=y
# CONFIG_INLINE_WRITE_UNLOCK_IRQRESTORE is not set
# CONFIG_MUTEX_SPIN_ON_OWNER is not set
# CONFIG_FREEZER is not set

#
# Processor type and features
#
# CONFIG_SMP is not set
# CONFIG_HZ_100 is not set
CONFIG_HZ_250=y
# CONFIG_HZ_300 is not set
# CONFIG_HZ_1000 is not set
CONFIG_HZ=250
# CONFIG_SCHED_HRTICK is not set
CONFIG_RWSEM_GENERIC_SPINLOCK=y
CONFIG_GENERIC_FIND_NEXT_BIT=y
CONFIG_GENERIC_HWEIGHT=y
CONFIG_GENERIC_CALIBRATE_DELAY=y
CONFIG_ARCH_MAY_HAVE_PC_FDC=y
CONFIG_EMULATED_CMPXCHG=y
CONFIG_SELECT_MEMORY_MODEL=y
CONFIG_FLATMEM_MANUAL=y
# CONFIG_DISCONTIGMEM_MANUAL is not set
# CONFIG_SPARSEMEM_MANUAL is not set
CONFIG_FLATMEM=y
CONFIG_FLAT_NODE_MEM_MAP=y
CONFIG_PAGEFLAGS_EXTENDED=y
CONFIG_SPLIT_PTLOCK_CPUS=4
# CONFIG_PHYS_ADDR_T_64BIT is not set
CONFIG_ZONE_DMA_FLAG=1
CONFIG_BOUNCE=y
# CONFIG_KSM is not set
CONFIG_DEFAULT_MMAP_MIN_ADDR=4096
CONFIG_SUN_PM=y
# CONFIG_SPARC_LED is not set
CONFIG_SERIAL_CONSOLE=y
# CONFIG_SPARC_LEON is not set

#
# Bus options (PCI etc.)
#
CONFIG_SBUS=y
CONFIG_SBUSCHAR=y
CONFIG_PCI=y
CONFIG_PCI_SYSCALL=y
# CONFIG_ARCH_SUPPORTS_MSI is not set
# CONFIG_PCI_DEBUG is not set
# CONFIG_PCI_STUB is not set
# CONFIG_PCI_IOV is not set
# CONFIG_PCCARD is not set
CONFIG_SUN_OPENPROMFS=m
CONFIG_SPARC32_PCI=y

#
# Executable file formats
#
CONFIG_BINFMT_ELF=y
# CONFIG_CORE_DUMP_DEFAULT_ELF_HEADERS is not set
# CONFIG_HAVE_AOUT is not set
CONFIG_BINFMT_MISC=m
CONFIG_NET=y

#
# Networking options
#
CONFIG_PACKET=y
CONFIG_UNIX=y
CONFIG_XFRM=y
CONFIG_XFRM_USER=m
# CONFIG_XFRM_SUB_POLICY is not set
# CONFIG_XFRM_MIGRATE is not set
# CONFIG_XFRM_STATISTICS is not set
CONFIG_XFRM_IPCOMP=y
CONFIG_NET_KEY=m
# CONFIG_NET_KEY_MIGRATE is not set
CONFIG_INET=y
# CONFIG_IP_MULTICAST is not set
# CONFIG_IP_ADVANCED_ROUTER is not set
CONFIG_IP_FIB_HASH=y
CONFIG_IP_PNP=y
CONFIG_IP_PNP_DHCP=y
# CONFIG_IP_PNP_BOOTP is not set
# CONFIG_IP_PNP_RARP is not set
# CONFIG_NET_IPIP is not set
# CONFIG_NET_IPGRE is not set
# CONFIG_ARPD is not set
# CONFIG_SYN_COOKIES is not set
CONFIG_INET_AH=y
CONFIG_INET_ESP=y
CONFIG_INET_IPCOMP=y
CONFIG_INET_XFRM_TUNNEL=y
CONFIG_INET_TUNNEL=y
CONFIG_INET_XFRM_MODE_TRANSPORT=y
CONFIG_INET_XFRM_MODE_TUNNEL=y
CONFIG_INET_XFRM_MODE_BEET=y
# CONFIG_INET_LRO is not set
CONFIG_INET_DIAG=y
CONFIG_INET_TCP_DIAG=y
# CONFIG_TCP_CONG_ADVANCED is not set
CONFIG_TCP_CONG_CUBIC=y
CONFIG_DEFAULT_TCP_CONG="cubic"
# CONFIG_TCP_MD5SIG is not set
CONFIG_IPV6=m
CONFIG_IPV6_PRIVACY=y
# CONFIG_IPV6_ROUTER_PREF is not set
# CONFIG_IPV6_OPTIMISTIC_DAD is not set
CONFIG_INET6_AH=m
CONFIG_INET6_ESP=m
CONFIG_INET6_IPCOMP=m
# CONFIG_IPV6_MIP6 is not set
CONFIG_INET6_XFRM_TUNNEL=m
CONFIG_INET6_TUNNEL=m
CONFIG_INET6_XFRM_MODE_TRANSPORT=m
CONFIG_INET6_XFRM_MODE_TUNNEL=m
CONFIG_INET6_XFRM_MODE_BEET=m
# CONFIG_INET6_XFRM_MODE_ROUTEOPTIMIZATION is not set
CONFIG_IPV6_SIT=m
# CONFIG_IPV6_SIT_6RD is not set
CONFIG_IPV6_NDISC_NODETYPE=y
CONFIG_IPV6_TUNNEL=m
# CONFIG_IPV6_MULTIPLE_TABLES is not set
# CONFIG_IPV6_MROUTE is not set
# CONFIG_NETWORK_SECMARK is not set
# CONFIG_NETFILTER is not set
# CONFIG_IP_DCCP is not set
# CONFIG_IP_SCTP is not set
# CONFIG_RDS is not set
# CONFIG_TIPC is not set
# CONFIG_ATM is not set
# CONFIG_BRIDGE is not set
# CONFIG_NET_DSA is not set
# CONFIG_VLAN_8021Q is not set
# CONFIG_DECNET is not set
# CONFIG_LLC2 is not set
# CONFIG_IPX is not set
# CONFIG_ATALK is not set
# CONFIG_X25 is not set
# CONFIG_LAPB is not set
# CONFIG_ECONET is not set
# CONFIG_WAN_ROUTER is not set
# CONFIG_PHONET is not set
# CONFIG_IEEE802154 is not set
# CONFIG_NET_SCHED is not set
# CONFIG_DCB is not set

#
# Network testing
#
CONFIG_NET_PKTGEN=m
# CONFIG_HAMRADIO is not set
# CONFIG_CAN is not set
# CONFIG_IRDA is not set
# CONFIG_BT is not set
# CONFIG_AF_RXRPC is not set
CONFIG_WIRELESS=y
# CONFIG_CFG80211 is not set
# CONFIG_LIB80211 is not set

#
# CFG80211 needs to be enabled for MAC80211
#
# CONFIG_WIMAX is not set
# CONFIG_RFKILL is not set
# CONFIG_NET_9P is not set

#
# Device Drivers
#

#
# Generic Driver Options
#
CONFIG_UEVENT_HELPER_PATH="/sbin/hotplug"
CONFIG_STANDALONE=y
CONFIG_PREVENT_FIRMWARE_BUILD=y
CONFIG_FW_LOADER=y
CONFIG_FIRMWARE_IN_KERNEL=y
CONFIG_EXTRA_FIRMWARE=""
# CONFIG_DEBUG_DRIVER is not set
# CONFIG_DEBUG_DEVRES is not set
# CONFIG_SYS_HYPERVISOR is not set
# CONFIG_CONNECTOR is not set
# CONFIG_MTD is not set
CONFIG_OF_DEVICE=y
# CONFIG_PARPORT is not set
CONFIG_BLK_DEV=y
# CONFIG_BLK_DEV_FD is not set
# CONFIG_BLK_CPQ_CISS_DA is not set
# CONFIG_BLK_DEV_DAC960 is not set
# CONFIG_BLK_DEV_UMEM is not set
# CONFIG_BLK_DEV_COW_COMMON is not set
CONFIG_BLK_DEV_LOOP=m
CONFIG_BLK_DEV_CRYPTOLOOP=m

#
# DRBD disabled because PROC_FS, INET or CONNECTOR not selected
#
# CONFIG_BLK_DEV_NBD is not set
# CONFIG_BLK_DEV_SX8 is not set
CONFIG_BLK_DEV_RAM=y
CONFIG_BLK_DEV_RAM_COUNT=16
CONFIG_BLK_DEV_RAM_SIZE=4096
# CONFIG_BLK_DEV_XIP is not set
# CONFIG_CDROM_PKTCDVD is not set
# CONFIG_ATA_OVER_ETH is not set
# CONFIG_BLK_DEV_HD is not set
CONFIG_MISC_DEVICES=y
# CONFIG_PHANTOM is not set
# CONFIG_SGI_IOC4 is not set
# CONFIG_TIFM_CORE is not set
# CONFIG_ENCLOSURE_SERVICES is not set
# CONFIG_HP_ILO is not set
# CONFIG_TI_DAC7512 is not set
# CONFIG_C2PORT is not set

#
# EEPROM support
#
# CONFIG_EEPROM_AT25 is not set
# CONFIG_EEPROM_93CX6 is not set
# CONFIG_CB710_CORE is not set
CONFIG_HAVE_IDE=y
# CONFIG_IDE is not set

#
# SCSI device support
#
# CONFIG_RAID_ATTRS is not set
CONFIG_SCSI=y
CONFIG_SCSI_DMA=y
# CONFIG_SCSI_TGT is not set
# CONFIG_SCSI_NETLINK is not set
CONFIG_SCSI_PROC_FS=y

#
# SCSI support type (disk, tape, CD-ROM)
#
CONFIG_BLK_DEV_SD=y
# CONFIG_CHR_DEV_ST is not set
# CONFIG_CHR_DEV_OSST is not set
CONFIG_BLK_DEV_SR=m
# CONFIG_BLK_DEV_SR_VENDOR is not set
CONFIG_CHR_DEV_SG=m
# CONFIG_CHR_DEV_SCH is not set
# CONFIG_SCSI_MULTI_LUN is not set
# CONFIG_SCSI_CONSTANTS is not set
# CONFIG_SCSI_LOGGING is not set
# CONFIG_SCSI_SCAN_ASYNC is not set
CONFIG_SCSI_WAIT_SCAN=m

#
# SCSI Transports
#
CONFIG_SCSI_SPI_ATTRS=y
# CONFIG_SCSI_FC_ATTRS is not set
# CONFIG_SCSI_ISCSI_ATTRS is not set
# CONFIG_SCSI_SAS_LIBSAS is not set
# CONFIG_SCSI_SRP_ATTRS is not set
CONFIG_SCSI_LOWLEVEL=y
# CONFIG_ISCSI_TCP is not set
# CONFIG_SCSI_CXGB3_ISCSI is not set
# CONFIG_SCSI_BNX2_ISCSI is not set
# CONFIG_BE2ISCSI is not set
# CONFIG_BLK_DEV_3W_XXXX_RAID is not set
# CONFIG_SCSI_HPSA is not set
# CONFIG_SCSI_3W_9XXX is not set
# CONFIG_SCSI_3W_SAS is not set
# CONFIG_SCSI_ACARD is not set
# CONFIG_SCSI_AACRAID is not set
# CONFIG_SCSI_AIC7XXX is not set
# CONFIG_SCSI_AIC7XXX_OLD is not set
# CONFIG_SCSI_AIC79XX is not set
# CONFIG_SCSI_AIC94XX is not set
# CONFIG_SCSI_MVSAS is not set
# CONFIG_SCSI_ARCMSR is not set
# CONFIG_MEGARAID_NEWGEN is not set
# CONFIG_MEGARAID_LEGACY is not set
# CONFIG_MEGARAID_SAS is not set
# CONFIG_SCSI_MPT2SAS is not set
# CONFIG_SCSI_HPTIOP is not set
# CONFIG_LIBFC is not set
# CONFIG_LIBFCOE is not set
# CONFIG_FCOE is not set
# CONFIG_SCSI_DMX3191D is not set
# CONFIG_SCSI_FUTURE_DOMAIN is not set
# CONFIG_SCSI_IPS is not set
# CONFIG_SCSI_INITIO is not set
# CONFIG_SCSI_INIA100 is not set
# CONFIG_SCSI_STEX is not set
# CONFIG_SCSI_SYM53C8XX_2 is not set
# CONFIG_SCSI_QLOGIC_1280 is not set
CONFIG_SCSI_QLOGICPTI=m
# CONFIG_SCSI_QLA_FC is not set
# CONFIG_SCSI_QLA_ISCSI is not set
# CONFIG_SCSI_LPFC is not set
# CONFIG_SCSI_DC395x is not set
# CONFIG_SCSI_DC390T is not set
# CONFIG_SCSI_NSP32 is not set
# CONFIG_SCSI_DEBUG is not set
CONFIG_SCSI_SUNESP=y
# CONFIG_SCSI_PMCRAID is not set
# CONFIG_SCSI_PM8001 is not set
# CONFIG_SCSI_SRP is not set
# CONFIG_SCSI_BFA_FC is not set
# CONFIG_SCSI_DH is not set
# CONFIG_SCSI_OSD_INITIATOR is not set
# CONFIG_ATA is not set
# CONFIG_MD is not set
# CONFIG_FUSION is not set

#
# IEEE 1394 (FireWire) support
#

#
# You can enable one or both FireWire driver stacks.
#

#
# The newer stack is recommended.
#
# CONFIG_FIREWIRE is not set
# CONFIG_IEEE1394 is not set
# CONFIG_I2O is not set
CONFIG_NETDEVICES=y
CONFIG_DUMMY=m
# CONFIG_BONDING is not set
# CONFIG_MACVLAN is not set
# CONFIG_EQUALIZER is not set
# CONFIG_TUN is not set
# CONFIG_VETH is not set
# CONFIG_ARCNET is not set
# CONFIG_PHYLIB is not set
CONFIG_NET_ETHERNET=y
CONFIG_MII=m
CONFIG_SUNLANCE=y
CONFIG_HAPPYMEAL=m
CONFIG_SUNBMAC=m
CONFIG_SUNQE=m
# CONFIG_SUNGEM is not set
# CONFIG_CASSINI is not set
# CONFIG_NET_VENDOR_3COM is not set
# CONFIG_ENC28J60 is not set
# CONFIG_ETHOC is not set
# CONFIG_GRETH is not set
# CONFIG_DNET is not set
# CONFIG_NET_TULIP is not set
# CONFIG_HP100 is not set
# CONFIG_IBM_NEW_EMAC_ZMII is not set
# CONFIG_IBM_NEW_EMAC_RGMII is not set
# CONFIG_IBM_NEW_EMAC_TAH is not set
# CONFIG_IBM_NEW_EMAC_EMAC4 is not set
# CONFIG_IBM_NEW_EMAC_NO_FLOW_CTRL is not set
# CONFIG_IBM_NEW_EMAC_MAL_CLR_ICINTSTAT is not set
# CONFIG_IBM_NEW_EMAC_MAL_COMMON_ERR is not set
# CONFIG_NET_PCI is not set
# CONFIG_B44 is not set
# CONFIG_KS8842 is not set
<<<<<<< HEAD
=======
# CONFIG_KS8851 is not set
>>>>>>> 55c63bd2
# CONFIG_KS8851_MLL is not set
# CONFIG_ATL2 is not set
CONFIG_NETDEV_1000=y
# CONFIG_ACENIC is not set
# CONFIG_DL2K is not set
# CONFIG_E1000 is not set
# CONFIG_IP1000 is not set
# CONFIG_IGB is not set
# CONFIG_IGBVF is not set
# CONFIG_MYRI_SBUS is not set
# CONFIG_NS83820 is not set
# CONFIG_HAMACHI is not set
# CONFIG_YELLOWFIN is not set
# CONFIG_R8169 is not set
# CONFIG_SIS190 is not set
# CONFIG_SKGE is not set
# CONFIG_SKY2 is not set
# CONFIG_VIA_VELOCITY is not set
# CONFIG_TIGON3 is not set
# CONFIG_BNX2 is not set
# CONFIG_CNIC is not set
# CONFIG_QLA3XXX is not set
# CONFIG_ATL1 is not set
# CONFIG_ATL1E is not set
# CONFIG_ATL1C is not set
# CONFIG_JME is not set
CONFIG_NETDEV_10000=y
# CONFIG_CHELSIO_T1 is not set
CONFIG_CHELSIO_T3_DEPENDS=y
# CONFIG_CHELSIO_T3 is not set
# CONFIG_ENIC is not set
# CONFIG_IXGBE is not set
# CONFIG_IXGB is not set
# CONFIG_S2IO is not set
# CONFIG_VXGE is not set
# CONFIG_MYRI10GE is not set
# CONFIG_NETXEN_NIC is not set
# CONFIG_NIU is not set
# CONFIG_MLX4_EN is not set
# CONFIG_MLX4_CORE is not set
# CONFIG_TEHUTI is not set
# CONFIG_BNX2X is not set
# CONFIG_QLCNIC is not set
# CONFIG_QLGE is not set
# CONFIG_SFC is not set
# CONFIG_BE2NET is not set
# CONFIG_TR is not set
# CONFIG_WLAN is not set

#
# Enable WiMAX (Networking options) to see the WiMAX drivers
#
# CONFIG_WAN is not set
# CONFIG_FDDI is not set
# CONFIG_HIPPI is not set
# CONFIG_PPP is not set
# CONFIG_SLIP is not set
# CONFIG_NET_FC is not set
# CONFIG_NETCONSOLE is not set
# CONFIG_NETPOLL is not set
# CONFIG_NET_POLL_CONTROLLER is not set
# CONFIG_VMXNET3 is not set
# CONFIG_ISDN is not set
# CONFIG_PHONE is not set

#
# Input device support
#
CONFIG_INPUT=y
# CONFIG_INPUT_FF_MEMLESS is not set
# CONFIG_INPUT_POLLDEV is not set
# CONFIG_INPUT_SPARSEKMAP is not set

#
# Userland interfaces
#
CONFIG_INPUT_MOUSEDEV=y
CONFIG_INPUT_MOUSEDEV_PSAUX=y
CONFIG_INPUT_MOUSEDEV_SCREEN_X=1024
CONFIG_INPUT_MOUSEDEV_SCREEN_Y=768
CONFIG_INPUT_JOYDEV=m
CONFIG_INPUT_EVDEV=m
CONFIG_INPUT_EVBUG=m

#
# Input Device Drivers
#
CONFIG_INPUT_KEYBOARD=y
CONFIG_KEYBOARD_ATKBD=m
# CONFIG_KEYBOARD_LKKBD is not set
# CONFIG_KEYBOARD_NEWTON is not set
# CONFIG_KEYBOARD_OPENCORES is not set
# CONFIG_KEYBOARD_STOWAWAY is not set
CONFIG_KEYBOARD_SUNKBD=m
# CONFIG_KEYBOARD_XTKBD is not set
CONFIG_INPUT_MOUSE=y
CONFIG_MOUSE_PS2=m
CONFIG_MOUSE_PS2_ALPS=y
CONFIG_MOUSE_PS2_LOGIPS2PP=y
CONFIG_MOUSE_PS2_SYNAPTICS=y
CONFIG_MOUSE_PS2_TRACKPOINT=y
# CONFIG_MOUSE_PS2_ELANTECH is not set
# CONFIG_MOUSE_PS2_SENTELIC is not set
# CONFIG_MOUSE_PS2_TOUCHKIT is not set
CONFIG_MOUSE_SERIAL=m
# CONFIG_MOUSE_APPLETOUCH is not set
# CONFIG_MOUSE_BCM5974 is not set
# CONFIG_MOUSE_VSXXXAA is not set
# CONFIG_INPUT_JOYSTICK is not set
# CONFIG_INPUT_TABLET is not set
# CONFIG_INPUT_TOUCHSCREEN is not set
# CONFIG_INPUT_MISC is not set

#
# Hardware I/O ports
#
CONFIG_SERIO=m
# CONFIG_SERIO_I8042 is not set
CONFIG_SERIO_SERPORT=m
# CONFIG_SERIO_PCIPS2 is not set
CONFIG_SERIO_LIBPS2=m
# CONFIG_SERIO_RAW is not set
# CONFIG_SERIO_ALTERA_PS2 is not set
# CONFIG_GAMEPORT is not set

#
# Character devices
#
CONFIG_VT=y
CONFIG_CONSOLE_TRANSLATIONS=y
CONFIG_VT_CONSOLE=y
CONFIG_HW_CONSOLE=y
# CONFIG_VT_HW_CONSOLE_BINDING is not set
CONFIG_DEVKMEM=y
# CONFIG_SERIAL_NONSTANDARD is not set
# CONFIG_NOZOMI is not set

#
# Serial drivers
#
# CONFIG_SERIAL_8250 is not set

#
# Non-8250 serial port support
#
# CONFIG_SERIAL_MAX3100 is not set
CONFIG_SERIAL_SUNCORE=y
CONFIG_SERIAL_SUNZILOG=y
CONFIG_SERIAL_SUNZILOG_CONSOLE=y
CONFIG_SERIAL_SUNSU=y
CONFIG_SERIAL_SUNSU_CONSOLE=y
# CONFIG_SERIAL_SUNSAB is not set
CONFIG_SERIAL_CORE=y
CONFIG_SERIAL_CORE_CONSOLE=y
CONFIG_CONSOLE_POLL=y
# CONFIG_SERIAL_JSM is not set
# CONFIG_SERIAL_GRLIB_GAISLER_APBUART is not set
CONFIG_UNIX98_PTYS=y
# CONFIG_DEVPTS_MULTIPLE_INSTANCES is not set
CONFIG_LEGACY_PTYS=y
CONFIG_LEGACY_PTY_COUNT=256
# CONFIG_IPMI_HANDLER is not set
CONFIG_HW_RANDOM=m
# CONFIG_HW_RANDOM_TIMERIOMEM is not set
# CONFIG_R3964 is not set
# CONFIG_APPLICOM is not set
# CONFIG_RAW_DRIVER is not set
# CONFIG_TCG_TPM is not set
CONFIG_DEVPORT=y
# CONFIG_I2C is not set
CONFIG_SPI=y
# CONFIG_SPI_DEBUG is not set
CONFIG_SPI_MASTER=y

#
# SPI Master Controller Drivers
#
CONFIG_SPI_BITBANG=m
CONFIG_SPI_XILINX=m
CONFIG_SPI_XILINX_PLTFM=m
# CONFIG_SPI_DESIGNWARE is not set

#
# SPI Protocol Masters
#
# CONFIG_SPI_SPIDEV is not set
# CONFIG_SPI_TLE62X0 is not set

#
# PPS support
#
# CONFIG_PPS is not set
CONFIG_ARCH_WANT_OPTIONAL_GPIOLIB=y
# CONFIG_GPIOLIB is not set
# CONFIG_W1 is not set
# CONFIG_POWER_SUPPLY is not set
CONFIG_HWMON=y
# CONFIG_HWMON_VID is not set
# CONFIG_HWMON_DEBUG_CHIP is not set

#
# Native drivers
#
<<<<<<< HEAD
=======
# CONFIG_SENSORS_ADCXX is not set
>>>>>>> 55c63bd2
# CONFIG_SENSORS_I5K_AMB is not set
# CONFIG_SENSORS_F71805F is not set
# CONFIG_SENSORS_F71882FG is not set
# CONFIG_SENSORS_IT87 is not set
# CONFIG_SENSORS_LM70 is not set
# CONFIG_SENSORS_MAX1111 is not set
# CONFIG_SENSORS_PC87360 is not set
# CONFIG_SENSORS_PC87427 is not set
# CONFIG_SENSORS_SIS5595 is not set
# CONFIG_SENSORS_SMSC47M1 is not set
# CONFIG_SENSORS_SMSC47B397 is not set
# CONFIG_SENSORS_VIA686A is not set
# CONFIG_SENSORS_VT1211 is not set
# CONFIG_SENSORS_VT8231 is not set
# CONFIG_SENSORS_W83627HF is not set
# CONFIG_SENSORS_W83627EHF is not set
<<<<<<< HEAD
=======
# CONFIG_SENSORS_LIS3_SPI is not set
>>>>>>> 55c63bd2
# CONFIG_THERMAL is not set
# CONFIG_WATCHDOG is not set
CONFIG_SSB_POSSIBLE=y

#
# Sonics Silicon Backplane
#
# CONFIG_SSB is not set

#
# Multifunction device drivers
#
# CONFIG_MFD_CORE is not set
# CONFIG_MFD_SM501 is not set
# CONFIG_HTC_PASIC3 is not set
# CONFIG_MFD_TMIO is not set
# CONFIG_MFD_MC13783 is not set
# CONFIG_AB4500_CORE is not set
# CONFIG_REGULATOR is not set
# CONFIG_MEDIA_SUPPORT is not set

#
# Graphics support
#
CONFIG_VGA_ARB=y
<<<<<<< HEAD
=======
CONFIG_VGA_ARB_MAX_GPUS=16
>>>>>>> 55c63bd2
# CONFIG_VGASTATE is not set
# CONFIG_VIDEO_OUTPUT_CONTROL is not set
# CONFIG_FB is not set
# CONFIG_BACKLIGHT_LCD_SUPPORT is not set

#
# Display device support
#
# CONFIG_DISPLAY_SUPPORT is not set

#
# Console display driver support
#
CONFIG_DUMMY_CONSOLE=y
# CONFIG_SOUND is not set
CONFIG_HID_SUPPORT=y
CONFIG_HID=y
# CONFIG_HIDRAW is not set
# CONFIG_HID_PID is not set

#
# Special HID drivers
#
CONFIG_USB_SUPPORT=y
CONFIG_USB_ARCH_HAS_HCD=y
CONFIG_USB_ARCH_HAS_OHCI=y
CONFIG_USB_ARCH_HAS_EHCI=y
# CONFIG_USB is not set

#
# Enable Host or Gadget support to see Inventra options
#

#
# NOTE: USB_STORAGE depends on SCSI but BLK_DEV_SD may
#
# CONFIG_USB_GADGET is not set

#
# OTG and related infrastructure
#
# CONFIG_UWB is not set
# CONFIG_MMC is not set
# CONFIG_MEMSTICK is not set
# CONFIG_NEW_LEDS is not set
# CONFIG_ACCESSIBILITY is not set
# CONFIG_INFINIBAND is not set
CONFIG_RTC_LIB=y
CONFIG_RTC_CLASS=y
CONFIG_RTC_HCTOSYS=y
CONFIG_RTC_HCTOSYS_DEVICE="rtc0"
# CONFIG_RTC_DEBUG is not set

#
# RTC interfaces
#
CONFIG_RTC_INTF_SYSFS=y
CONFIG_RTC_INTF_PROC=y
CONFIG_RTC_INTF_DEV=y
# CONFIG_RTC_INTF_DEV_UIE_EMUL is not set
# CONFIG_RTC_DRV_TEST is not set

#
# SPI RTC drivers
#
# CONFIG_RTC_DRV_M41T94 is not set
# CONFIG_RTC_DRV_DS1305 is not set
# CONFIG_RTC_DRV_DS1390 is not set
# CONFIG_RTC_DRV_MAX6902 is not set
# CONFIG_RTC_DRV_R9701 is not set
# CONFIG_RTC_DRV_RS5C348 is not set
# CONFIG_RTC_DRV_DS3234 is not set
# CONFIG_RTC_DRV_PCF2123 is not set

#
# Platform RTC drivers
#
# CONFIG_RTC_DRV_DS1286 is not set
# CONFIG_RTC_DRV_DS1511 is not set
# CONFIG_RTC_DRV_DS1553 is not set
# CONFIG_RTC_DRV_DS1742 is not set
# CONFIG_RTC_DRV_STK17TA8 is not set
# CONFIG_RTC_DRV_M48T86 is not set
# CONFIG_RTC_DRV_M48T35 is not set
CONFIG_RTC_DRV_M48T59=y
# CONFIG_RTC_DRV_MSM6242 is not set
# CONFIG_RTC_DRV_BQ4802 is not set
# CONFIG_RTC_DRV_RP5C01 is not set
# CONFIG_RTC_DRV_V3020 is not set

#
# on-CPU RTC drivers
#
# CONFIG_DMADEVICES is not set
# CONFIG_AUXDISPLAY is not set
# CONFIG_UIO is not set

#
# TI VLYNQ
#
# CONFIG_STAGING is not set

#
# Misc Linux/SPARC drivers
#
CONFIG_SUN_OPENPROMIO=m
# CONFIG_TADPOLE_TS102_UCTRL is not set
# CONFIG_SUN_JSFLASH is not set

#
# File systems
#
CONFIG_EXT2_FS=y
CONFIG_EXT2_FS_XATTR=y
CONFIG_EXT2_FS_POSIX_ACL=y
CONFIG_EXT2_FS_SECURITY=y
# CONFIG_EXT2_FS_XIP is not set
# CONFIG_EXT3_FS is not set
# CONFIG_EXT4_FS is not set
CONFIG_FS_MBCACHE=y
# CONFIG_REISERFS_FS is not set
# CONFIG_JFS_FS is not set
CONFIG_FS_POSIX_ACL=y
# CONFIG_XFS_FS is not set
# CONFIG_GFS2_FS is not set
# CONFIG_OCFS2_FS is not set
# CONFIG_BTRFS_FS is not set
# CONFIG_NILFS2_FS is not set
CONFIG_FILE_LOCKING=y
CONFIG_FSNOTIFY=y
CONFIG_DNOTIFY=y
CONFIG_INOTIFY=y
CONFIG_INOTIFY_USER=y
# CONFIG_QUOTA is not set
CONFIG_AUTOFS_FS=m
CONFIG_AUTOFS4_FS=m
# CONFIG_FUSE_FS is not set

#
# Caches
#
# CONFIG_FSCACHE is not set

#
# CD-ROM/DVD Filesystems
#
CONFIG_ISO9660_FS=m
# CONFIG_JOLIET is not set
# CONFIG_ZISOFS is not set
# CONFIG_UDF_FS is not set

#
# DOS/FAT/NT Filesystems
#
# CONFIG_MSDOS_FS is not set
# CONFIG_VFAT_FS is not set
# CONFIG_NTFS_FS is not set

#
# Pseudo filesystems
#
CONFIG_PROC_FS=y
CONFIG_PROC_KCORE=y
CONFIG_PROC_SYSCTL=y
CONFIG_PROC_PAGE_MONITOR=y
CONFIG_SYSFS=y
# CONFIG_TMPFS is not set
# CONFIG_HUGETLB_PAGE is not set
# CONFIG_CONFIGFS_FS is not set
CONFIG_MISC_FILESYSTEMS=y
# CONFIG_ADFS_FS is not set
# CONFIG_AFFS_FS is not set
# CONFIG_HFS_FS is not set
# CONFIG_HFSPLUS_FS is not set
# CONFIG_BEFS_FS is not set
# CONFIG_BFS_FS is not set
# CONFIG_EFS_FS is not set
# CONFIG_CRAMFS is not set
# CONFIG_SQUASHFS is not set
# CONFIG_VXFS_FS is not set
# CONFIG_MINIX_FS is not set
# CONFIG_OMFS_FS is not set
# CONFIG_HPFS_FS is not set
# CONFIG_QNX4FS_FS is not set
CONFIG_ROMFS_FS=m
CONFIG_ROMFS_BACKED_BY_BLOCK=y
# CONFIG_ROMFS_BACKED_BY_MTD is not set
# CONFIG_ROMFS_BACKED_BY_BOTH is not set
CONFIG_ROMFS_ON_BLOCK=y
# CONFIG_SYSV_FS is not set
# CONFIG_UFS_FS is not set
CONFIG_NETWORK_FILESYSTEMS=y
CONFIG_NFS_FS=y
# CONFIG_NFS_V3 is not set
# CONFIG_NFS_V4 is not set
CONFIG_ROOT_NFS=y
# CONFIG_NFSD is not set
CONFIG_LOCKD=y
CONFIG_NFS_COMMON=y
CONFIG_SUNRPC=y
CONFIG_SUNRPC_GSS=m
CONFIG_RPCSEC_GSS_KRB5=m
# CONFIG_RPCSEC_GSS_SPKM3 is not set
# CONFIG_SMB_FS is not set
# CONFIG_CIFS is not set
# CONFIG_NCP_FS is not set
# CONFIG_CODA_FS is not set
# CONFIG_AFS_FS is not set

#
# Partition Types
#
# CONFIG_PARTITION_ADVANCED is not set
CONFIG_MSDOS_PARTITION=y
CONFIG_SUN_PARTITION=y
CONFIG_NLS=y
CONFIG_NLS_DEFAULT="iso8859-1"
# CONFIG_NLS_CODEPAGE_437 is not set
# CONFIG_NLS_CODEPAGE_737 is not set
# CONFIG_NLS_CODEPAGE_775 is not set
# CONFIG_NLS_CODEPAGE_850 is not set
# CONFIG_NLS_CODEPAGE_852 is not set
# CONFIG_NLS_CODEPAGE_855 is not set
# CONFIG_NLS_CODEPAGE_857 is not set
# CONFIG_NLS_CODEPAGE_860 is not set
# CONFIG_NLS_CODEPAGE_861 is not set
# CONFIG_NLS_CODEPAGE_862 is not set
# CONFIG_NLS_CODEPAGE_863 is not set
# CONFIG_NLS_CODEPAGE_864 is not set
# CONFIG_NLS_CODEPAGE_865 is not set
# CONFIG_NLS_CODEPAGE_866 is not set
# CONFIG_NLS_CODEPAGE_869 is not set
# CONFIG_NLS_CODEPAGE_936 is not set
# CONFIG_NLS_CODEPAGE_950 is not set
# CONFIG_NLS_CODEPAGE_932 is not set
# CONFIG_NLS_CODEPAGE_949 is not set
# CONFIG_NLS_CODEPAGE_874 is not set
# CONFIG_NLS_ISO8859_8 is not set
# CONFIG_NLS_CODEPAGE_1250 is not set
# CONFIG_NLS_CODEPAGE_1251 is not set
# CONFIG_NLS_ASCII is not set
# CONFIG_NLS_ISO8859_1 is not set
# CONFIG_NLS_ISO8859_2 is not set
# CONFIG_NLS_ISO8859_3 is not set
# CONFIG_NLS_ISO8859_4 is not set
# CONFIG_NLS_ISO8859_5 is not set
# CONFIG_NLS_ISO8859_6 is not set
# CONFIG_NLS_ISO8859_7 is not set
# CONFIG_NLS_ISO8859_9 is not set
# CONFIG_NLS_ISO8859_13 is not set
# CONFIG_NLS_ISO8859_14 is not set
# CONFIG_NLS_ISO8859_15 is not set
# CONFIG_NLS_KOI8_R is not set
# CONFIG_NLS_KOI8_U is not set
# CONFIG_NLS_UTF8 is not set
# CONFIG_DLM is not set

#
# Kernel hacking
#
CONFIG_TRACE_IRQFLAGS_SUPPORT=y
# CONFIG_PRINTK_TIME is not set
# CONFIG_ENABLE_WARN_DEPRECATED is not set
CONFIG_ENABLE_MUST_CHECK=y
CONFIG_FRAME_WARN=1024
CONFIG_MAGIC_SYSRQ=y
# CONFIG_STRIP_ASM_SYMS is not set
# CONFIG_UNUSED_SYMBOLS is not set
# CONFIG_DEBUG_FS is not set
# CONFIG_HEADERS_CHECK is not set
CONFIG_DEBUG_KERNEL=y
CONFIG_DETECT_SOFTLOCKUP=y
# CONFIG_BOOTPARAM_SOFTLOCKUP_PANIC is not set
CONFIG_BOOTPARAM_SOFTLOCKUP_PANIC_VALUE=0
CONFIG_DETECT_HUNG_TASK=y
# CONFIG_BOOTPARAM_HUNG_TASK_PANIC is not set
CONFIG_BOOTPARAM_HUNG_TASK_PANIC_VALUE=0
# CONFIG_SCHED_DEBUG is not set
# CONFIG_SCHEDSTATS is not set
# CONFIG_TIMER_STATS is not set
# CONFIG_DEBUG_OBJECTS is not set
# CONFIG_DEBUG_SLAB is not set
# CONFIG_DEBUG_RT_MUTEXES is not set
# CONFIG_RT_MUTEX_TESTER is not set
# CONFIG_DEBUG_SPINLOCK is not set
# CONFIG_DEBUG_MUTEXES is not set
# CONFIG_DEBUG_SPINLOCK_SLEEP is not set
# CONFIG_DEBUG_LOCKING_API_SELFTESTS is not set
# CONFIG_DEBUG_KOBJECT is not set
# CONFIG_DEBUG_HIGHMEM is not set
CONFIG_DEBUG_BUGVERBOSE=y
# CONFIG_DEBUG_INFO is not set
# CONFIG_DEBUG_VM is not set
# CONFIG_DEBUG_WRITECOUNT is not set
CONFIG_DEBUG_MEMORY_INIT=y
# CONFIG_DEBUG_LIST is not set
# CONFIG_DEBUG_SG is not set
# CONFIG_DEBUG_NOTIFIERS is not set
# CONFIG_DEBUG_CREDENTIALS is not set
# CONFIG_BOOT_PRINTK_DELAY is not set
# CONFIG_RCU_TORTURE_TEST is not set
# CONFIG_RCU_CPU_STALL_DETECTOR is not set
# CONFIG_BACKTRACE_SELF_TEST is not set
# CONFIG_DEBUG_BLOCK_EXT_DEVT is not set
# CONFIG_DEBUG_FORCE_WEAK_PER_CPU is not set
# CONFIG_FAULT_INJECTION is not set
# CONFIG_SYSCTL_SYSCALL_CHECK is not set
# CONFIG_PAGE_POISONING is not set
# CONFIG_DMA_API_DEBUG is not set
# CONFIG_SAMPLES is not set
CONFIG_HAVE_ARCH_KGDB=y
CONFIG_KGDB=y
CONFIG_KGDB_SERIAL_CONSOLE=y
CONFIG_KGDB_TESTS=y
# CONFIG_KGDB_TESTS_ON_BOOT is not set
# CONFIG_DEBUG_STACK_USAGE is not set
# CONFIG_STACK_DEBUG is not set
# CONFIG_DEBUG_STRICT_USER_COPY_CHECKS is not set

#
# Security options
#
# CONFIG_KEYS is not set
# CONFIG_SECURITY is not set
# CONFIG_SECURITYFS is not set
# CONFIG_DEFAULT_SECURITY_SELINUX is not set
# CONFIG_DEFAULT_SECURITY_SMACK is not set
# CONFIG_DEFAULT_SECURITY_TOMOYO is not set
CONFIG_DEFAULT_SECURITY_DAC=y
CONFIG_DEFAULT_SECURITY=""
CONFIG_CRYPTO=y

#
# Crypto core or helper
#
CONFIG_CRYPTO_ALGAPI=y
CONFIG_CRYPTO_ALGAPI2=y
CONFIG_CRYPTO_AEAD=y
CONFIG_CRYPTO_AEAD2=y
CONFIG_CRYPTO_BLKCIPHER=y
CONFIG_CRYPTO_BLKCIPHER2=y
CONFIG_CRYPTO_HASH=y
CONFIG_CRYPTO_HASH2=y
CONFIG_CRYPTO_RNG2=y
CONFIG_CRYPTO_PCOMP=y
CONFIG_CRYPTO_MANAGER=y
CONFIG_CRYPTO_MANAGER2=y
# CONFIG_CRYPTO_GF128MUL is not set
CONFIG_CRYPTO_NULL=m
CONFIG_CRYPTO_WORKQUEUE=y
# CONFIG_CRYPTO_CRYPTD is not set
CONFIG_CRYPTO_AUTHENC=y
# CONFIG_CRYPTO_TEST is not set

#
# Authenticated Encryption with Associated Data
#
# CONFIG_CRYPTO_CCM is not set
# CONFIG_CRYPTO_GCM is not set
# CONFIG_CRYPTO_SEQIV is not set

#
# Block modes
#
CONFIG_CRYPTO_CBC=y
# CONFIG_CRYPTO_CTR is not set
# CONFIG_CRYPTO_CTS is not set
CONFIG_CRYPTO_ECB=m
# CONFIG_CRYPTO_LRW is not set
CONFIG_CRYPTO_PCBC=m
# CONFIG_CRYPTO_XTS is not set

#
# Hash modes
#
CONFIG_CRYPTO_HMAC=y
# CONFIG_CRYPTO_XCBC is not set
# CONFIG_CRYPTO_VMAC is not set

#
# Digest
#
CONFIG_CRYPTO_CRC32C=m
# CONFIG_CRYPTO_GHASH is not set
CONFIG_CRYPTO_MD4=y
CONFIG_CRYPTO_MD5=y
CONFIG_CRYPTO_MICHAEL_MIC=m
# CONFIG_CRYPTO_RMD128 is not set
# CONFIG_CRYPTO_RMD160 is not set
# CONFIG_CRYPTO_RMD256 is not set
# CONFIG_CRYPTO_RMD320 is not set
CONFIG_CRYPTO_SHA1=y
CONFIG_CRYPTO_SHA256=m
CONFIG_CRYPTO_SHA512=m
# CONFIG_CRYPTO_TGR192 is not set
# CONFIG_CRYPTO_WP512 is not set

#
# Ciphers
#
CONFIG_CRYPTO_AES=m
# CONFIG_CRYPTO_ANUBIS is not set
CONFIG_CRYPTO_ARC4=m
CONFIG_CRYPTO_BLOWFISH=m
# CONFIG_CRYPTO_CAMELLIA is not set
CONFIG_CRYPTO_CAST5=m
CONFIG_CRYPTO_CAST6=m
CONFIG_CRYPTO_DES=y
# CONFIG_CRYPTO_FCRYPT is not set
# CONFIG_CRYPTO_KHAZAD is not set
# CONFIG_CRYPTO_SALSA20 is not set
# CONFIG_CRYPTO_SEED is not set
CONFIG_CRYPTO_SERPENT=m
# CONFIG_CRYPTO_TEA is not set
CONFIG_CRYPTO_TWOFISH=m
CONFIG_CRYPTO_TWOFISH_COMMON=m

#
# Compression
#
CONFIG_CRYPTO_DEFLATE=y
# CONFIG_CRYPTO_ZLIB is not set
# CONFIG_CRYPTO_LZO is not set

#
# Random Number Generation
#
# CONFIG_CRYPTO_ANSI_CPRNG is not set
# CONFIG_CRYPTO_HW is not set
# CONFIG_BINARY_PRINTF is not set

#
# Library routines
#
CONFIG_BITREVERSE=y
CONFIG_GENERIC_FIND_LAST_BIT=y
# CONFIG_CRC_CCITT is not set
# CONFIG_CRC16 is not set
# CONFIG_CRC_T10DIF is not set
# CONFIG_CRC_ITU_T is not set
CONFIG_CRC32=y
# CONFIG_CRC7 is not set
CONFIG_LIBCRC32C=m
CONFIG_ZLIB_INFLATE=y
CONFIG_ZLIB_DEFLATE=y
CONFIG_LZO_DECOMPRESS=y
CONFIG_DECOMPRESS_GZIP=y
CONFIG_DECOMPRESS_BZIP2=y
CONFIG_DECOMPRESS_LZMA=y
CONFIG_DECOMPRESS_LZO=y
CONFIG_HAS_IOMEM=y
CONFIG_HAS_IOPORT=y
CONFIG_HAS_DMA=y
CONFIG_NLATTR=y<|MERGE_RESOLUTION|>--- conflicted
+++ resolved
@@ -1,12 +1,7 @@
 #
 # Automatically generated make config: don't edit
-<<<<<<< HEAD
-# Linux kernel version: 2.6.33-rc2
-# Mon Jan 11 23:20:31 2010
-=======
 # Linux kernel version: 2.6.33
 # Wed Mar  3 02:52:23 2010
->>>>>>> 55c63bd2
 #
 # CONFIG_64BIT is not set
 CONFIG_SPARC=y
@@ -526,10 +521,7 @@
 # CONFIG_NET_PCI is not set
 # CONFIG_B44 is not set
 # CONFIG_KS8842 is not set
-<<<<<<< HEAD
-=======
 # CONFIG_KS8851 is not set
->>>>>>> 55c63bd2
 # CONFIG_KS8851_MLL is not set
 # CONFIG_ATL2 is not set
 CONFIG_NETDEV_1000=y
@@ -733,10 +725,7 @@
 #
 # Native drivers
 #
-<<<<<<< HEAD
-=======
 # CONFIG_SENSORS_ADCXX is not set
->>>>>>> 55c63bd2
 # CONFIG_SENSORS_I5K_AMB is not set
 # CONFIG_SENSORS_F71805F is not set
 # CONFIG_SENSORS_F71882FG is not set
@@ -753,10 +742,7 @@
 # CONFIG_SENSORS_VT8231 is not set
 # CONFIG_SENSORS_W83627HF is not set
 # CONFIG_SENSORS_W83627EHF is not set
-<<<<<<< HEAD
-=======
 # CONFIG_SENSORS_LIS3_SPI is not set
->>>>>>> 55c63bd2
 # CONFIG_THERMAL is not set
 # CONFIG_WATCHDOG is not set
 CONFIG_SSB_POSSIBLE=y
@@ -782,10 +768,7 @@
 # Graphics support
 #
 CONFIG_VGA_ARB=y
-<<<<<<< HEAD
-=======
 CONFIG_VGA_ARB_MAX_GPUS=16
->>>>>>> 55c63bd2
 # CONFIG_VGASTATE is not set
 # CONFIG_VIDEO_OUTPUT_CONTROL is not set
 # CONFIG_FB is not set
