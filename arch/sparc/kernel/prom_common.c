/* prom_common.c: OF device tree support common code.
 *
 * Paul Mackerras	August 1996.
 * Copyright (C) 1996-2005 Paul Mackerras.
 *
 *  Adapted for 64bit PowerPC by Dave Engebretsen and Peter Bergner.
 *    {engebret|bergner}@us.ibm.com
 *
 *  Adapted for sparc by David S. Miller davem@davemloft.net
 *
 *      This program is free software; you can redistribute it and/or
 *      modify it under the terms of the GNU General Public License
 *      as published by the Free Software Foundation; either version
 *      2 of the License, or (at your option) any later version.
 */

#include <linux/kernel.h>
#include <linux/module.h>
#include <linux/errno.h>
#include <linux/mutex.h>
#include <linux/slab.h>
#include <linux/of.h>
#include <linux/of_pdt.h>
#include <asm/prom.h>
#include <asm/oplib.h>
#include <asm/leon.h>

#include "prom.h"

struct device_node *of_console_device;
EXPORT_SYMBOL(of_console_device);

char *of_console_path;
EXPORT_SYMBOL(of_console_path);

char *of_console_options;
EXPORT_SYMBOL(of_console_options);

int of_getintprop_default(struct device_node *np, const char *name, int def)
{
	struct property *prop;
	int len;

	prop = of_find_property(np, name, &len);
	if (!prop || len != 4)
		return def;

	return *(int *) prop->value;
}
EXPORT_SYMBOL(of_getintprop_default);

DEFINE_MUTEX(of_set_property_mutex);
EXPORT_SYMBOL(of_set_property_mutex);

int of_set_property(struct device_node *dp, const char *name, void *val, int len)
{
	struct property **prevp;
	void *new_val;
	int err;

	new_val = kmalloc(len, GFP_KERNEL);
	if (!new_val)
		return -ENOMEM;

	memcpy(new_val, val, len);

	err = -ENODEV;

	mutex_lock(&of_set_property_mutex);
	write_lock(&devtree_lock);
	prevp = &dp->properties;
	while (*prevp) {
		struct property *prop = *prevp;

		if (!strcasecmp(prop->name, name)) {
			void *old_val = prop->value;
			int ret;

			ret = prom_setprop(dp->phandle, name, val, len);

			err = -EINVAL;
			if (ret >= 0) {
				prop->value = new_val;
				prop->length = len;

				if (OF_IS_DYNAMIC(prop))
					kfree(old_val);

				OF_MARK_DYNAMIC(prop);

				err = 0;
			}
			break;
		}
		prevp = &(*prevp)->next;
	}
	write_unlock(&devtree_lock);
	mutex_unlock(&of_set_property_mutex);

	/* XXX Upate procfs if necessary... */

	return err;
}
EXPORT_SYMBOL(of_set_property);

int of_find_in_proplist(const char *list, const char *match, int len)
{
	while (len > 0) {
		int l;

		if (!strcmp(list, match))
			return 1;
		l = strlen(list) + 1;
		list += l;
		len -= l;
	}
	return 0;
}
EXPORT_SYMBOL(of_find_in_proplist);

/*
 * SPARC32 and SPARC64's prom_nextprop() do things differently
 * here, despite sharing the same interface.  SPARC32 doesn't fill in 'buf',
 * returning NULL on an error.  SPARC64 fills in 'buf', but sets it to an
 * empty string upon error.
 */
static int __init handle_nextprop_quirks(char *buf, const char *name)
{
	if (!name || strlen(name) == 0)
		return -1;

#ifdef CONFIG_SPARC32
	strcpy(buf, name);
#endif
<<<<<<< HEAD
		p->length = prom_getproplen(node, p->name);
		if (p->length <= 0) {
			p->length = 0;
		} else {
			int len;

			p->value = prom_early_alloc(p->length + 1);
			len = prom_getproperty(node, p->name, p->value,
					       p->length);
			if (len <= 0)
				p->length = 0;
			((unsigned char *)p->value)[p->length] = '\0';
		}
	}
	return p;
}

static struct property * __init build_prop_list(phandle node)
{
	struct property *head, *tail;

	head = tail = build_one_prop(node, NULL,
				     ".node", &node, sizeof(node));

	tail->next = build_one_prop(node, NULL, NULL, NULL, 0);
	tail = tail->next;
	while(tail) {
		tail->next = build_one_prop(node, tail->name,
					    NULL, NULL, 0);
		tail = tail->next;
	}

	return head;
}

static char * __init get_one_property(phandle node, const char *name)
{
	char *buf = "<NULL>";
	int len;

	len = prom_getproplen(node, name);
	if (len > 0) {
		buf = prom_early_alloc(len);
		len = prom_getproperty(node, name, buf, len);
	}

	return buf;
}

static struct device_node * __init prom_create_node(phandle node,
						    struct device_node *parent)
{
	struct device_node *dp;

	if (!node)
		return NULL;

	dp = prom_early_alloc(sizeof(*dp));
	dp->unique_id = prom_unique_id++;
	dp->parent = parent;

	kref_init(&dp->kref);

	dp->name = get_one_property(node, "name");
	dp->type = get_one_property(node, "device_type");
	dp->phandle = node;

	dp->properties = build_prop_list(node);

	irq_trans_init(dp);

	return dp;
}

char * __init build_full_name(struct device_node *dp)
{
	int len, ourlen, plen;
	char *n;

	plen = strlen(dp->parent->full_name);
	ourlen = strlen(dp->path_component_name);
	len = ourlen + plen + 2;

	n = prom_early_alloc(len);
	strcpy(n, dp->parent->full_name);
	if (!of_node_is_root(dp->parent)) {
		strcpy(n + plen, "/");
		plen++;
	}
	strcpy(n + plen, dp->path_component_name);

	return n;
=======
	return 0;
>>>>>>> 45f53cc9
}

static int __init prom_common_nextprop(phandle node, char *prev, char *buf)
{
	const char *name;

	buf[0] = '\0';
	name = prom_nextprop(node, prev, buf);
	return handle_nextprop_quirks(buf, name);
}

unsigned int prom_early_allocated __initdata;

static struct of_pdt_ops prom_sparc_ops __initdata = {
	.nextprop = prom_common_nextprop,
	.getproplen = prom_getproplen,
	.getproperty = prom_getproperty,
	.getchild = prom_getchild,
	.getsibling = prom_getsibling,
};

void __init prom_build_devicetree(void)
{
	of_pdt_build_devicetree(prom_root_node, &prom_sparc_ops);
	of_console_init();

	pr_info("PROM: Built device tree with %u bytes of memory.\n",
			prom_early_allocated);
}<|MERGE_RESOLUTION|>--- conflicted
+++ resolved
@@ -132,102 +132,7 @@
 #ifdef CONFIG_SPARC32
 	strcpy(buf, name);
 #endif
-<<<<<<< HEAD
-		p->length = prom_getproplen(node, p->name);
-		if (p->length <= 0) {
-			p->length = 0;
-		} else {
-			int len;
-
-			p->value = prom_early_alloc(p->length + 1);
-			len = prom_getproperty(node, p->name, p->value,
-					       p->length);
-			if (len <= 0)
-				p->length = 0;
-			((unsigned char *)p->value)[p->length] = '\0';
-		}
-	}
-	return p;
-}
-
-static struct property * __init build_prop_list(phandle node)
-{
-	struct property *head, *tail;
-
-	head = tail = build_one_prop(node, NULL,
-				     ".node", &node, sizeof(node));
-
-	tail->next = build_one_prop(node, NULL, NULL, NULL, 0);
-	tail = tail->next;
-	while(tail) {
-		tail->next = build_one_prop(node, tail->name,
-					    NULL, NULL, 0);
-		tail = tail->next;
-	}
-
-	return head;
-}
-
-static char * __init get_one_property(phandle node, const char *name)
-{
-	char *buf = "<NULL>";
-	int len;
-
-	len = prom_getproplen(node, name);
-	if (len > 0) {
-		buf = prom_early_alloc(len);
-		len = prom_getproperty(node, name, buf, len);
-	}
-
-	return buf;
-}
-
-static struct device_node * __init prom_create_node(phandle node,
-						    struct device_node *parent)
-{
-	struct device_node *dp;
-
-	if (!node)
-		return NULL;
-
-	dp = prom_early_alloc(sizeof(*dp));
-	dp->unique_id = prom_unique_id++;
-	dp->parent = parent;
-
-	kref_init(&dp->kref);
-
-	dp->name = get_one_property(node, "name");
-	dp->type = get_one_property(node, "device_type");
-	dp->phandle = node;
-
-	dp->properties = build_prop_list(node);
-
-	irq_trans_init(dp);
-
-	return dp;
-}
-
-char * __init build_full_name(struct device_node *dp)
-{
-	int len, ourlen, plen;
-	char *n;
-
-	plen = strlen(dp->parent->full_name);
-	ourlen = strlen(dp->path_component_name);
-	len = ourlen + plen + 2;
-
-	n = prom_early_alloc(len);
-	strcpy(n, dp->parent->full_name);
-	if (!of_node_is_root(dp->parent)) {
-		strcpy(n + plen, "/");
-		plen++;
-	}
-	strcpy(n + plen, dp->path_component_name);
-
-	return n;
-=======
 	return 0;
->>>>>>> 45f53cc9
 }
 
 static int __init prom_common_nextprop(phandle node, char *prev, char *buf)
