/*
 *  CFQ, or complete fairness queueing, disk scheduler.
 *
 *  Based on ideas from a previously unfinished io
 *  scheduler (round robin per-process disk scheduling) and Andrea Arcangeli.
 *
 *  Copyright (C) 2003 Jens Axboe <axboe@kernel.dk>
 */
#include <linux/module.h>
#include <linux/slab.h>
#include <linux/blkdev.h>
#include <linux/elevator.h>
#include <linux/jiffies.h>
#include <linux/rbtree.h>
#include <linux/ioprio.h>
#include <linux/blktrace_api.h>
#include "blk.h"
#include "cfq.h"

/*
 * tunables
 */
/* max queue in one round of service */
static const int cfq_quantum = 8;
static const int cfq_fifo_expire[2] = { HZ / 4, HZ / 8 };
/* maximum backwards seek, in KiB */
static const int cfq_back_max = 16 * 1024;
/* penalty of a backwards seek */
static const int cfq_back_penalty = 2;
static const int cfq_slice_sync = HZ / 10;
static int cfq_slice_async = HZ / 25;
static const int cfq_slice_async_rq = 2;
static int cfq_slice_idle = HZ / 125;
static int cfq_group_idle = HZ / 125;
static const int cfq_target_latency = HZ * 3/10; /* 300 ms */
static const int cfq_hist_divisor = 4;

/*
 * offset from end of service tree
 */
#define CFQ_IDLE_DELAY		(HZ / 5)

/*
 * below this threshold, we consider thinktime immediate
 */
#define CFQ_MIN_TT		(2)

#define CFQ_SLICE_SCALE		(5)
#define CFQ_HW_QUEUE_MIN	(5)
#define CFQ_SERVICE_SHIFT       12

#define CFQQ_SEEK_THR		(sector_t)(8 * 100)
#define CFQQ_CLOSE_THR		(sector_t)(8 * 1024)
#define CFQQ_SECT_THR_NONROT	(sector_t)(2 * 32)
#define CFQQ_SEEKY(cfqq)	(hweight32(cfqq->seek_history) > 32/8)

#define RQ_CIC(rq)		icq_to_cic((rq)->elv.icq)
#define RQ_CFQQ(rq)		(struct cfq_queue *) ((rq)->elv.priv[0])
#define RQ_CFQG(rq)		(struct cfq_group *) ((rq)->elv.priv[1])

static struct kmem_cache *cfq_pool;

#define CFQ_PRIO_LISTS		IOPRIO_BE_NR
#define cfq_class_idle(cfqq)	((cfqq)->ioprio_class == IOPRIO_CLASS_IDLE)
#define cfq_class_rt(cfqq)	((cfqq)->ioprio_class == IOPRIO_CLASS_RT)

#define sample_valid(samples)	((samples) > 80)
#define rb_entry_cfqg(node)	rb_entry((node), struct cfq_group, rb_node)

struct cfq_ttime {
	unsigned long last_end_request;

	unsigned long ttime_total;
	unsigned long ttime_samples;
	unsigned long ttime_mean;
};

/*
 * Most of our rbtree usage is for sorting with min extraction, so
 * if we cache the leftmost node we don't have to walk down the tree
 * to find it. Idea borrowed from Ingo Molnars CFS scheduler. We should
 * move this into the elevator for the rq sorting as well.
 */
struct cfq_rb_root {
	struct rb_root rb;
	struct rb_node *left;
	unsigned count;
	unsigned total_weight;
	u64 min_vdisktime;
	struct cfq_ttime ttime;
};
#define CFQ_RB_ROOT	(struct cfq_rb_root) { .rb = RB_ROOT, \
			.ttime = {.last_end_request = jiffies,},}

/*
 * Per process-grouping structure
 */
struct cfq_queue {
	/* reference count */
	int ref;
	/* various state flags, see below */
	unsigned int flags;
	/* parent cfq_data */
	struct cfq_data *cfqd;
	/* service_tree member */
	struct rb_node rb_node;
	/* service_tree key */
	unsigned long rb_key;
	/* prio tree member */
	struct rb_node p_node;
	/* prio tree root we belong to, if any */
	struct rb_root *p_root;
	/* sorted list of pending requests */
	struct rb_root sort_list;
	/* if fifo isn't expired, next request to serve */
	struct request *next_rq;
	/* requests queued in sort_list */
	int queued[2];
	/* currently allocated requests */
	int allocated[2];
	/* fifo list of requests in sort_list */
	struct list_head fifo;

	/* time when queue got scheduled in to dispatch first request. */
	unsigned long dispatch_start;
	unsigned int allocated_slice;
	unsigned int slice_dispatch;
	/* time when first request from queue completed and slice started. */
	unsigned long slice_start;
	unsigned long slice_end;
	long slice_resid;

	/* pending priority requests */
	int prio_pending;
	/* number of requests that are on the dispatch list or inside driver */
	int dispatched;

	/* io prio of this group */
	unsigned short ioprio, org_ioprio;
	unsigned short ioprio_class;

	pid_t pid;

	u32 seek_history;
	sector_t last_request_pos;

	struct cfq_rb_root *service_tree;
	struct cfq_queue *new_cfqq;
	struct cfq_group *cfqg;
	/* Number of sectors dispatched from queue in single dispatch round */
	unsigned long nr_sectors;
};

/*
 * First index in the service_trees.
 * IDLE is handled separately, so it has negative index
 */
enum wl_prio_t {
	BE_WORKLOAD = 0,
	RT_WORKLOAD = 1,
	IDLE_WORKLOAD = 2,
	CFQ_PRIO_NR,
};

/*
 * Second index in the service_trees.
 */
enum wl_type_t {
	ASYNC_WORKLOAD = 0,
	SYNC_NOIDLE_WORKLOAD = 1,
	SYNC_WORKLOAD = 2
};

/* This is per cgroup per device grouping structure */
struct cfq_group {
	/* group service_tree member */
	struct rb_node rb_node;

	/* group service_tree key */
	u64 vdisktime;
	unsigned int weight;
	unsigned int new_weight;
	bool needs_update;

	/* number of cfqq currently on this group */
	int nr_cfqq;

	/*
	 * Per group busy queues average. Useful for workload slice calc. We
	 * create the array for each prio class but at run time it is used
	 * only for RT and BE class and slot for IDLE class remains unused.
	 * This is primarily done to avoid confusion and a gcc warning.
	 */
	unsigned int busy_queues_avg[CFQ_PRIO_NR];
	/*
	 * rr lists of queues with requests. We maintain service trees for
	 * RT and BE classes. These trees are subdivided in subclasses
	 * of SYNC, SYNC_NOIDLE and ASYNC based on workload type. For IDLE
	 * class there is no subclassification and all the cfq queues go on
	 * a single tree service_tree_idle.
	 * Counts are embedded in the cfq_rb_root
	 */
	struct cfq_rb_root service_trees[2][3];
	struct cfq_rb_root service_tree_idle;

	unsigned long saved_workload_slice;
	enum wl_type_t saved_workload;
	enum wl_prio_t saved_serving_prio;
	struct blkio_group blkg;
#ifdef CONFIG_CFQ_GROUP_IOSCHED
	struct hlist_node cfqd_node;
	int ref;
#endif
	/* number of requests that are on the dispatch list or inside driver */
	int dispatched;
	struct cfq_ttime ttime;
};

struct cfq_io_cq {
	struct io_cq		icq;		/* must be the first member */
	struct cfq_queue	*cfqq[2];
	struct cfq_ttime	ttime;
};

/*
 * Per block device queue structure
 */
struct cfq_data {
	struct request_queue *queue;
	/* Root service tree for cfq_groups */
	struct cfq_rb_root grp_service_tree;
	struct cfq_group root_group;

	/*
	 * The priority currently being served
	 */
	enum wl_prio_t serving_prio;
	enum wl_type_t serving_type;
	unsigned long workload_expires;
	struct cfq_group *serving_group;

	/*
	 * Each priority tree is sorted by next_request position.  These
	 * trees are used when determining if two or more queues are
	 * interleaving requests (see cfq_close_cooperator).
	 */
	struct rb_root prio_trees[CFQ_PRIO_LISTS];

	unsigned int busy_queues;
	unsigned int busy_sync_queues;

	int rq_in_driver;
	int rq_in_flight[2];

	/*
	 * queue-depth detection
	 */
	int rq_queued;
	int hw_tag;
	/*
	 * hw_tag can be
	 * -1 => indeterminate, (cfq will behave as if NCQ is present, to allow better detection)
	 *  1 => NCQ is present (hw_tag_est_depth is the estimated max depth)
	 *  0 => no NCQ
	 */
	int hw_tag_est_depth;
	unsigned int hw_tag_samples;

	/*
	 * idle window management
	 */
	struct timer_list idle_slice_timer;
	struct work_struct unplug_work;

	struct cfq_queue *active_queue;
	struct cfq_io_cq *active_cic;

	/*
	 * async queue for each priority case
	 */
	struct cfq_queue *async_cfqq[2][IOPRIO_BE_NR];
	struct cfq_queue *async_idle_cfqq;

	sector_t last_position;

	/*
	 * tunables, see top of file
	 */
	unsigned int cfq_quantum;
	unsigned int cfq_fifo_expire[2];
	unsigned int cfq_back_penalty;
	unsigned int cfq_back_max;
	unsigned int cfq_slice[2];
	unsigned int cfq_slice_async_rq;
	unsigned int cfq_slice_idle;
	unsigned int cfq_group_idle;
	unsigned int cfq_latency;
<<<<<<< HEAD
=======
	unsigned int cfq_target_latency;
>>>>>>> e816b57a

	/*
	 * Fallback dummy cfqq for extreme OOM conditions
	 */
	struct cfq_queue oom_cfqq;

	unsigned long last_delayed_sync;

	/* List of cfq groups being managed on this device*/
	struct hlist_head cfqg_list;

	/* Number of groups which are on blkcg->blkg_list */
	unsigned int nr_blkcg_linked_grps;
};

static struct cfq_group *cfq_get_next_cfqg(struct cfq_data *cfqd);

static struct cfq_rb_root *service_tree_for(struct cfq_group *cfqg,
					    enum wl_prio_t prio,
					    enum wl_type_t type)
{
	if (!cfqg)
		return NULL;

	if (prio == IDLE_WORKLOAD)
		return &cfqg->service_tree_idle;

	return &cfqg->service_trees[prio][type];
}

enum cfqq_state_flags {
	CFQ_CFQQ_FLAG_on_rr = 0,	/* on round-robin busy list */
	CFQ_CFQQ_FLAG_wait_request,	/* waiting for a request */
	CFQ_CFQQ_FLAG_must_dispatch,	/* must be allowed a dispatch */
	CFQ_CFQQ_FLAG_must_alloc_slice,	/* per-slice must_alloc flag */
	CFQ_CFQQ_FLAG_fifo_expire,	/* FIFO checked in this slice */
	CFQ_CFQQ_FLAG_idle_window,	/* slice idling enabled */
	CFQ_CFQQ_FLAG_prio_changed,	/* task priority has changed */
	CFQ_CFQQ_FLAG_slice_new,	/* no requests dispatched in slice */
	CFQ_CFQQ_FLAG_sync,		/* synchronous queue */
	CFQ_CFQQ_FLAG_coop,		/* cfqq is shared */
	CFQ_CFQQ_FLAG_split_coop,	/* shared cfqq will be splitted */
	CFQ_CFQQ_FLAG_deep,		/* sync cfqq experienced large depth */
	CFQ_CFQQ_FLAG_wait_busy,	/* Waiting for next request */
};

#define CFQ_CFQQ_FNS(name)						\
static inline void cfq_mark_cfqq_##name(struct cfq_queue *cfqq)		\
{									\
	(cfqq)->flags |= (1 << CFQ_CFQQ_FLAG_##name);			\
}									\
static inline void cfq_clear_cfqq_##name(struct cfq_queue *cfqq)	\
{									\
	(cfqq)->flags &= ~(1 << CFQ_CFQQ_FLAG_##name);			\
}									\
static inline int cfq_cfqq_##name(const struct cfq_queue *cfqq)		\
{									\
	return ((cfqq)->flags & (1 << CFQ_CFQQ_FLAG_##name)) != 0;	\
}

CFQ_CFQQ_FNS(on_rr);
CFQ_CFQQ_FNS(wait_request);
CFQ_CFQQ_FNS(must_dispatch);
CFQ_CFQQ_FNS(must_alloc_slice);
CFQ_CFQQ_FNS(fifo_expire);
CFQ_CFQQ_FNS(idle_window);
CFQ_CFQQ_FNS(prio_changed);
CFQ_CFQQ_FNS(slice_new);
CFQ_CFQQ_FNS(sync);
CFQ_CFQQ_FNS(coop);
CFQ_CFQQ_FNS(split_coop);
CFQ_CFQQ_FNS(deep);
CFQ_CFQQ_FNS(wait_busy);
#undef CFQ_CFQQ_FNS

#ifdef CONFIG_CFQ_GROUP_IOSCHED
#define cfq_log_cfqq(cfqd, cfqq, fmt, args...)	\
	blk_add_trace_msg((cfqd)->queue, "cfq%d%c %s " fmt, (cfqq)->pid, \
			cfq_cfqq_sync((cfqq)) ? 'S' : 'A', \
			blkg_path(&(cfqq)->cfqg->blkg), ##args)

#define cfq_log_cfqg(cfqd, cfqg, fmt, args...)				\
	blk_add_trace_msg((cfqd)->queue, "%s " fmt,			\
				blkg_path(&(cfqg)->blkg), ##args)       \

#else
#define cfq_log_cfqq(cfqd, cfqq, fmt, args...)	\
	blk_add_trace_msg((cfqd)->queue, "cfq%d " fmt, (cfqq)->pid, ##args)
#define cfq_log_cfqg(cfqd, cfqg, fmt, args...)		do {} while (0)
#endif
#define cfq_log(cfqd, fmt, args...)	\
	blk_add_trace_msg((cfqd)->queue, "cfq " fmt, ##args)

/* Traverses through cfq group service trees */
#define for_each_cfqg_st(cfqg, i, j, st) \
	for (i = 0; i <= IDLE_WORKLOAD; i++) \
		for (j = 0, st = i < IDLE_WORKLOAD ? &cfqg->service_trees[i][j]\
			: &cfqg->service_tree_idle; \
			(i < IDLE_WORKLOAD && j <= SYNC_WORKLOAD) || \
			(i == IDLE_WORKLOAD && j == 0); \
			j++, st = i < IDLE_WORKLOAD ? \
			&cfqg->service_trees[i][j]: NULL) \

static inline bool cfq_io_thinktime_big(struct cfq_data *cfqd,
	struct cfq_ttime *ttime, bool group_idle)
{
	unsigned long slice;
	if (!sample_valid(ttime->ttime_samples))
		return false;
	if (group_idle)
		slice = cfqd->cfq_group_idle;
	else
		slice = cfqd->cfq_slice_idle;
	return ttime->ttime_mean > slice;
}

static inline bool iops_mode(struct cfq_data *cfqd)
{
	/*
	 * If we are not idling on queues and it is a NCQ drive, parallel
	 * execution of requests is on and measuring time is not possible
	 * in most of the cases until and unless we drive shallower queue
	 * depths and that becomes a performance bottleneck. In such cases
	 * switch to start providing fairness in terms of number of IOs.
	 */
	if (!cfqd->cfq_slice_idle && cfqd->hw_tag)
		return true;
	else
		return false;
}

static inline enum wl_prio_t cfqq_prio(struct cfq_queue *cfqq)
{
	if (cfq_class_idle(cfqq))
		return IDLE_WORKLOAD;
	if (cfq_class_rt(cfqq))
		return RT_WORKLOAD;
	return BE_WORKLOAD;
}


static enum wl_type_t cfqq_type(struct cfq_queue *cfqq)
{
	if (!cfq_cfqq_sync(cfqq))
		return ASYNC_WORKLOAD;
	if (!cfq_cfqq_idle_window(cfqq))
		return SYNC_NOIDLE_WORKLOAD;
	return SYNC_WORKLOAD;
}

static inline int cfq_group_busy_queues_wl(enum wl_prio_t wl,
					struct cfq_data *cfqd,
					struct cfq_group *cfqg)
{
	if (wl == IDLE_WORKLOAD)
		return cfqg->service_tree_idle.count;

	return cfqg->service_trees[wl][ASYNC_WORKLOAD].count
		+ cfqg->service_trees[wl][SYNC_NOIDLE_WORKLOAD].count
		+ cfqg->service_trees[wl][SYNC_WORKLOAD].count;
}

static inline int cfqg_busy_async_queues(struct cfq_data *cfqd,
					struct cfq_group *cfqg)
{
	return cfqg->service_trees[RT_WORKLOAD][ASYNC_WORKLOAD].count
		+ cfqg->service_trees[BE_WORKLOAD][ASYNC_WORKLOAD].count;
}

static void cfq_dispatch_insert(struct request_queue *, struct request *);
static struct cfq_queue *cfq_get_queue(struct cfq_data *, bool,
				       struct io_context *, gfp_t);

static inline struct cfq_io_cq *icq_to_cic(struct io_cq *icq)
{
	/* cic->icq is the first member, %NULL will convert to %NULL */
	return container_of(icq, struct cfq_io_cq, icq);
}

static inline struct cfq_io_cq *cfq_cic_lookup(struct cfq_data *cfqd,
					       struct io_context *ioc)
{
	if (ioc)
		return icq_to_cic(ioc_lookup_icq(ioc, cfqd->queue));
	return NULL;
}

static inline struct cfq_queue *cic_to_cfqq(struct cfq_io_cq *cic, bool is_sync)
{
	return cic->cfqq[is_sync];
}

static inline void cic_set_cfqq(struct cfq_io_cq *cic, struct cfq_queue *cfqq,
				bool is_sync)
{
	cic->cfqq[is_sync] = cfqq;
}

static inline struct cfq_data *cic_to_cfqd(struct cfq_io_cq *cic)
{
	return cic->icq.q->elevator->elevator_data;
}

/*
 * We regard a request as SYNC, if it's either a read or has the SYNC bit
 * set (in which case it could also be direct WRITE).
 */
static inline bool cfq_bio_sync(struct bio *bio)
{
	return bio_data_dir(bio) == READ || (bio->bi_rw & REQ_SYNC);
}

/*
 * scheduler run of queue, if there are requests pending and no one in the
 * driver that will restart queueing
 */
static inline void cfq_schedule_dispatch(struct cfq_data *cfqd)
{
	if (cfqd->busy_queues) {
		cfq_log(cfqd, "schedule dispatch");
		kblockd_schedule_work(cfqd->queue, &cfqd->unplug_work);
	}
}

/*
 * Scale schedule slice based on io priority. Use the sync time slice only
 * if a queue is marked sync and has sync io queued. A sync queue with async
 * io only, should not get full sync slice length.
 */
static inline int cfq_prio_slice(struct cfq_data *cfqd, bool sync,
				 unsigned short prio)
{
	const int base_slice = cfqd->cfq_slice[sync];

	WARN_ON(prio >= IOPRIO_BE_NR);

	return base_slice + (base_slice/CFQ_SLICE_SCALE * (4 - prio));
}

static inline int
cfq_prio_to_slice(struct cfq_data *cfqd, struct cfq_queue *cfqq)
{
	return cfq_prio_slice(cfqd, cfq_cfqq_sync(cfqq), cfqq->ioprio);
}

static inline u64 cfq_scale_slice(unsigned long delta, struct cfq_group *cfqg)
{
	u64 d = delta << CFQ_SERVICE_SHIFT;

	d = d * BLKIO_WEIGHT_DEFAULT;
	do_div(d, cfqg->weight);
	return d;
}

static inline u64 max_vdisktime(u64 min_vdisktime, u64 vdisktime)
{
	s64 delta = (s64)(vdisktime - min_vdisktime);
	if (delta > 0)
		min_vdisktime = vdisktime;

	return min_vdisktime;
}

static inline u64 min_vdisktime(u64 min_vdisktime, u64 vdisktime)
{
	s64 delta = (s64)(vdisktime - min_vdisktime);
	if (delta < 0)
		min_vdisktime = vdisktime;

	return min_vdisktime;
}

static void update_min_vdisktime(struct cfq_rb_root *st)
{
	struct cfq_group *cfqg;

	if (st->left) {
		cfqg = rb_entry_cfqg(st->left);
		st->min_vdisktime = max_vdisktime(st->min_vdisktime,
						  cfqg->vdisktime);
	}
}

/*
 * get averaged number of queues of RT/BE priority.
 * average is updated, with a formula that gives more weight to higher numbers,
 * to quickly follows sudden increases and decrease slowly
 */

static inline unsigned cfq_group_get_avg_queues(struct cfq_data *cfqd,
					struct cfq_group *cfqg, bool rt)
{
	unsigned min_q, max_q;
	unsigned mult  = cfq_hist_divisor - 1;
	unsigned round = cfq_hist_divisor / 2;
	unsigned busy = cfq_group_busy_queues_wl(rt, cfqd, cfqg);

	min_q = min(cfqg->busy_queues_avg[rt], busy);
	max_q = max(cfqg->busy_queues_avg[rt], busy);
	cfqg->busy_queues_avg[rt] = (mult * max_q + min_q + round) /
		cfq_hist_divisor;
	return cfqg->busy_queues_avg[rt];
}

static inline unsigned
cfq_group_slice(struct cfq_data *cfqd, struct cfq_group *cfqg)
{
	struct cfq_rb_root *st = &cfqd->grp_service_tree;

	return cfqd->cfq_target_latency * cfqg->weight / st->total_weight;
}

static inline unsigned
cfq_scaled_cfqq_slice(struct cfq_data *cfqd, struct cfq_queue *cfqq)
{
	unsigned slice = cfq_prio_to_slice(cfqd, cfqq);
	if (cfqd->cfq_latency) {
		/*
		 * interested queues (we consider only the ones with the same
		 * priority class in the cfq group)
		 */
		unsigned iq = cfq_group_get_avg_queues(cfqd, cfqq->cfqg,
						cfq_class_rt(cfqq));
		unsigned sync_slice = cfqd->cfq_slice[1];
		unsigned expect_latency = sync_slice * iq;
		unsigned group_slice = cfq_group_slice(cfqd, cfqq->cfqg);

		if (expect_latency > group_slice) {
			unsigned base_low_slice = 2 * cfqd->cfq_slice_idle;
			/* scale low_slice according to IO priority
			 * and sync vs async */
			unsigned low_slice =
				min(slice, base_low_slice * slice / sync_slice);
			/* the adapted slice value is scaled to fit all iqs
			 * into the target latency */
			slice = max(slice * group_slice / expect_latency,
				    low_slice);
		}
	}
	return slice;
}

static inline void
cfq_set_prio_slice(struct cfq_data *cfqd, struct cfq_queue *cfqq)
{
	unsigned slice = cfq_scaled_cfqq_slice(cfqd, cfqq);

	cfqq->slice_start = jiffies;
	cfqq->slice_end = jiffies + slice;
	cfqq->allocated_slice = slice;
	cfq_log_cfqq(cfqd, cfqq, "set_slice=%lu", cfqq->slice_end - jiffies);
}

/*
 * We need to wrap this check in cfq_cfqq_slice_new(), since ->slice_end
 * isn't valid until the first request from the dispatch is activated
 * and the slice time set.
 */
static inline bool cfq_slice_used(struct cfq_queue *cfqq)
{
	if (cfq_cfqq_slice_new(cfqq))
		return false;
	if (time_before(jiffies, cfqq->slice_end))
		return false;

	return true;
}

/*
 * Lifted from AS - choose which of rq1 and rq2 that is best served now.
 * We choose the request that is closest to the head right now. Distance
 * behind the head is penalized and only allowed to a certain extent.
 */
static struct request *
cfq_choose_req(struct cfq_data *cfqd, struct request *rq1, struct request *rq2, sector_t last)
{
	sector_t s1, s2, d1 = 0, d2 = 0;
	unsigned long back_max;
#define CFQ_RQ1_WRAP	0x01 /* request 1 wraps */
#define CFQ_RQ2_WRAP	0x02 /* request 2 wraps */
	unsigned wrap = 0; /* bit mask: requests behind the disk head? */

	if (rq1 == NULL || rq1 == rq2)
		return rq2;
	if (rq2 == NULL)
		return rq1;

	if (rq_is_sync(rq1) != rq_is_sync(rq2))
		return rq_is_sync(rq1) ? rq1 : rq2;

	if ((rq1->cmd_flags ^ rq2->cmd_flags) & REQ_PRIO)
		return rq1->cmd_flags & REQ_PRIO ? rq1 : rq2;

	s1 = blk_rq_pos(rq1);
	s2 = blk_rq_pos(rq2);

	/*
	 * by definition, 1KiB is 2 sectors
	 */
	back_max = cfqd->cfq_back_max * 2;

	/*
	 * Strict one way elevator _except_ in the case where we allow
	 * short backward seeks which are biased as twice the cost of a
	 * similar forward seek.
	 */
	if (s1 >= last)
		d1 = s1 - last;
	else if (s1 + back_max >= last)
		d1 = (last - s1) * cfqd->cfq_back_penalty;
	else
		wrap |= CFQ_RQ1_WRAP;

	if (s2 >= last)
		d2 = s2 - last;
	else if (s2 + back_max >= last)
		d2 = (last - s2) * cfqd->cfq_back_penalty;
	else
		wrap |= CFQ_RQ2_WRAP;

	/* Found required data */

	/*
	 * By doing switch() on the bit mask "wrap" we avoid having to
	 * check two variables for all permutations: --> faster!
	 */
	switch (wrap) {
	case 0: /* common case for CFQ: rq1 and rq2 not wrapped */
		if (d1 < d2)
			return rq1;
		else if (d2 < d1)
			return rq2;
		else {
			if (s1 >= s2)
				return rq1;
			else
				return rq2;
		}

	case CFQ_RQ2_WRAP:
		return rq1;
	case CFQ_RQ1_WRAP:
		return rq2;
	case (CFQ_RQ1_WRAP|CFQ_RQ2_WRAP): /* both rqs wrapped */
	default:
		/*
		 * Since both rqs are wrapped,
		 * start with the one that's further behind head
		 * (--> only *one* back seek required),
		 * since back seek takes more time than forward.
		 */
		if (s1 <= s2)
			return rq1;
		else
			return rq2;
	}
}

/*
 * The below is leftmost cache rbtree addon
 */
static struct cfq_queue *cfq_rb_first(struct cfq_rb_root *root)
{
	/* Service tree is empty */
	if (!root->count)
		return NULL;

	if (!root->left)
		root->left = rb_first(&root->rb);

	if (root->left)
		return rb_entry(root->left, struct cfq_queue, rb_node);

	return NULL;
}

static struct cfq_group *cfq_rb_first_group(struct cfq_rb_root *root)
{
	if (!root->left)
		root->left = rb_first(&root->rb);

	if (root->left)
		return rb_entry_cfqg(root->left);

	return NULL;
}

static void rb_erase_init(struct rb_node *n, struct rb_root *root)
{
	rb_erase(n, root);
	RB_CLEAR_NODE(n);
}

static void cfq_rb_erase(struct rb_node *n, struct cfq_rb_root *root)
{
	if (root->left == n)
		root->left = NULL;
	rb_erase_init(n, &root->rb);
	--root->count;
}

/*
 * would be nice to take fifo expire time into account as well
 */
static struct request *
cfq_find_next_rq(struct cfq_data *cfqd, struct cfq_queue *cfqq,
		  struct request *last)
{
	struct rb_node *rbnext = rb_next(&last->rb_node);
	struct rb_node *rbprev = rb_prev(&last->rb_node);
	struct request *next = NULL, *prev = NULL;

	BUG_ON(RB_EMPTY_NODE(&last->rb_node));

	if (rbprev)
		prev = rb_entry_rq(rbprev);

	if (rbnext)
		next = rb_entry_rq(rbnext);
	else {
		rbnext = rb_first(&cfqq->sort_list);
		if (rbnext && rbnext != &last->rb_node)
			next = rb_entry_rq(rbnext);
	}

	return cfq_choose_req(cfqd, next, prev, blk_rq_pos(last));
}

static unsigned long cfq_slice_offset(struct cfq_data *cfqd,
				      struct cfq_queue *cfqq)
{
	/*
	 * just an approximation, should be ok.
	 */
	return (cfqq->cfqg->nr_cfqq - 1) * (cfq_prio_slice(cfqd, 1, 0) -
		       cfq_prio_slice(cfqd, cfq_cfqq_sync(cfqq), cfqq->ioprio));
}

static inline s64
cfqg_key(struct cfq_rb_root *st, struct cfq_group *cfqg)
{
	return cfqg->vdisktime - st->min_vdisktime;
}

static void
__cfq_group_service_tree_add(struct cfq_rb_root *st, struct cfq_group *cfqg)
{
	struct rb_node **node = &st->rb.rb_node;
	struct rb_node *parent = NULL;
	struct cfq_group *__cfqg;
	s64 key = cfqg_key(st, cfqg);
	int left = 1;

	while (*node != NULL) {
		parent = *node;
		__cfqg = rb_entry_cfqg(parent);

		if (key < cfqg_key(st, __cfqg))
			node = &parent->rb_left;
		else {
			node = &parent->rb_right;
			left = 0;
		}
	}

	if (left)
		st->left = &cfqg->rb_node;

	rb_link_node(&cfqg->rb_node, parent, node);
	rb_insert_color(&cfqg->rb_node, &st->rb);
}

static void
cfq_update_group_weight(struct cfq_group *cfqg)
{
	BUG_ON(!RB_EMPTY_NODE(&cfqg->rb_node));
	if (cfqg->needs_update) {
		cfqg->weight = cfqg->new_weight;
		cfqg->needs_update = false;
	}
}

static void
cfq_group_service_tree_add(struct cfq_rb_root *st, struct cfq_group *cfqg)
{
	BUG_ON(!RB_EMPTY_NODE(&cfqg->rb_node));

	cfq_update_group_weight(cfqg);
	__cfq_group_service_tree_add(st, cfqg);
	st->total_weight += cfqg->weight;
}

static void
cfq_group_notify_queue_add(struct cfq_data *cfqd, struct cfq_group *cfqg)
{
	struct cfq_rb_root *st = &cfqd->grp_service_tree;
	struct cfq_group *__cfqg;
	struct rb_node *n;

	cfqg->nr_cfqq++;
	if (!RB_EMPTY_NODE(&cfqg->rb_node))
		return;

	/*
	 * Currently put the group at the end. Later implement something
	 * so that groups get lesser vtime based on their weights, so that
	 * if group does not loose all if it was not continuously backlogged.
	 */
	n = rb_last(&st->rb);
	if (n) {
		__cfqg = rb_entry_cfqg(n);
		cfqg->vdisktime = __cfqg->vdisktime + CFQ_IDLE_DELAY;
	} else
		cfqg->vdisktime = st->min_vdisktime;
	cfq_group_service_tree_add(st, cfqg);
}

static void
cfq_group_service_tree_del(struct cfq_rb_root *st, struct cfq_group *cfqg)
{
	st->total_weight -= cfqg->weight;
	if (!RB_EMPTY_NODE(&cfqg->rb_node))
		cfq_rb_erase(&cfqg->rb_node, st);
}

static void
cfq_group_notify_queue_del(struct cfq_data *cfqd, struct cfq_group *cfqg)
{
	struct cfq_rb_root *st = &cfqd->grp_service_tree;

	BUG_ON(cfqg->nr_cfqq < 1);
	cfqg->nr_cfqq--;

	/* If there are other cfq queues under this group, don't delete it */
	if (cfqg->nr_cfqq)
		return;

	cfq_log_cfqg(cfqd, cfqg, "del_from_rr group");
	cfq_group_service_tree_del(st, cfqg);
	cfqg->saved_workload_slice = 0;
	cfq_blkiocg_update_dequeue_stats(&cfqg->blkg, 1);
}

static inline unsigned int cfq_cfqq_slice_usage(struct cfq_queue *cfqq,
						unsigned int *unaccounted_time)
{
	unsigned int slice_used;

	/*
	 * Queue got expired before even a single request completed or
	 * got expired immediately after first request completion.
	 */
	if (!cfqq->slice_start || cfqq->slice_start == jiffies) {
		/*
		 * Also charge the seek time incurred to the group, otherwise
		 * if there are mutiple queues in the group, each can dispatch
		 * a single request on seeky media and cause lots of seek time
		 * and group will never know it.
		 */
		slice_used = max_t(unsigned, (jiffies - cfqq->dispatch_start),
					1);
	} else {
		slice_used = jiffies - cfqq->slice_start;
		if (slice_used > cfqq->allocated_slice) {
			*unaccounted_time = slice_used - cfqq->allocated_slice;
			slice_used = cfqq->allocated_slice;
		}
		if (time_after(cfqq->slice_start, cfqq->dispatch_start))
			*unaccounted_time += cfqq->slice_start -
					cfqq->dispatch_start;
	}

	return slice_used;
}

static void cfq_group_served(struct cfq_data *cfqd, struct cfq_group *cfqg,
				struct cfq_queue *cfqq)
{
	struct cfq_rb_root *st = &cfqd->grp_service_tree;
	unsigned int used_sl, charge, unaccounted_sl = 0;
	int nr_sync = cfqg->nr_cfqq - cfqg_busy_async_queues(cfqd, cfqg)
			- cfqg->service_tree_idle.count;

	BUG_ON(nr_sync < 0);
	used_sl = charge = cfq_cfqq_slice_usage(cfqq, &unaccounted_sl);

	if (iops_mode(cfqd))
		charge = cfqq->slice_dispatch;
	else if (!cfq_cfqq_sync(cfqq) && !nr_sync)
		charge = cfqq->allocated_slice;

	/* Can't update vdisktime while group is on service tree */
	cfq_group_service_tree_del(st, cfqg);
	cfqg->vdisktime += cfq_scale_slice(charge, cfqg);
	/* If a new weight was requested, update now, off tree */
	cfq_group_service_tree_add(st, cfqg);

	/* This group is being expired. Save the context */
	if (time_after(cfqd->workload_expires, jiffies)) {
		cfqg->saved_workload_slice = cfqd->workload_expires
						- jiffies;
		cfqg->saved_workload = cfqd->serving_type;
		cfqg->saved_serving_prio = cfqd->serving_prio;
	} else
		cfqg->saved_workload_slice = 0;

	cfq_log_cfqg(cfqd, cfqg, "served: vt=%llu min_vt=%llu", cfqg->vdisktime,
					st->min_vdisktime);
	cfq_log_cfqq(cfqq->cfqd, cfqq,
		     "sl_used=%u disp=%u charge=%u iops=%u sect=%lu",
		     used_sl, cfqq->slice_dispatch, charge,
		     iops_mode(cfqd), cfqq->nr_sectors);
	cfq_blkiocg_update_timeslice_used(&cfqg->blkg, used_sl,
					  unaccounted_sl);
	cfq_blkiocg_set_start_empty_time(&cfqg->blkg);
}

#ifdef CONFIG_CFQ_GROUP_IOSCHED
static inline struct cfq_group *cfqg_of_blkg(struct blkio_group *blkg)
{
	if (blkg)
		return container_of(blkg, struct cfq_group, blkg);
	return NULL;
}

static void cfq_update_blkio_group_weight(void *key, struct blkio_group *blkg,
					  unsigned int weight)
{
	struct cfq_group *cfqg = cfqg_of_blkg(blkg);
	cfqg->new_weight = weight;
	cfqg->needs_update = true;
}

static void cfq_init_add_cfqg_lists(struct cfq_data *cfqd,
			struct cfq_group *cfqg, struct blkio_cgroup *blkcg)
{
	struct backing_dev_info *bdi = &cfqd->queue->backing_dev_info;
	unsigned int major, minor;

	/*
	 * Add group onto cgroup list. It might happen that bdi->dev is
	 * not initialized yet. Initialize this new group without major
	 * and minor info and this info will be filled in once a new thread
	 * comes for IO.
	 */
	if (bdi->dev) {
		sscanf(dev_name(bdi->dev), "%u:%u", &major, &minor);
		cfq_blkiocg_add_blkio_group(blkcg, &cfqg->blkg,
					(void *)cfqd, MKDEV(major, minor));
	} else
		cfq_blkiocg_add_blkio_group(blkcg, &cfqg->blkg,
					(void *)cfqd, 0);

	cfqd->nr_blkcg_linked_grps++;
	cfqg->weight = blkcg_get_weight(blkcg, cfqg->blkg.dev);

	/* Add group on cfqd list */
	hlist_add_head(&cfqg->cfqd_node, &cfqd->cfqg_list);
}

/*
 * Should be called from sleepable context. No request queue lock as per
 * cpu stats are allocated dynamically and alloc_percpu needs to be called
 * from sleepable context.
 */
static struct cfq_group * cfq_alloc_cfqg(struct cfq_data *cfqd)
{
	struct cfq_group *cfqg = NULL;
	int i, j, ret;
	struct cfq_rb_root *st;

	cfqg = kzalloc_node(sizeof(*cfqg), GFP_ATOMIC, cfqd->queue->node);
	if (!cfqg)
		return NULL;

	for_each_cfqg_st(cfqg, i, j, st)
		*st = CFQ_RB_ROOT;
	RB_CLEAR_NODE(&cfqg->rb_node);

	cfqg->ttime.last_end_request = jiffies;

	/*
	 * Take the initial reference that will be released on destroy
	 * This can be thought of a joint reference by cgroup and
	 * elevator which will be dropped by either elevator exit
	 * or cgroup deletion path depending on who is exiting first.
	 */
	cfqg->ref = 1;

	ret = blkio_alloc_blkg_stats(&cfqg->blkg);
	if (ret) {
		kfree(cfqg);
		return NULL;
	}

	return cfqg;
}

static struct cfq_group *
cfq_find_cfqg(struct cfq_data *cfqd, struct blkio_cgroup *blkcg)
{
	struct cfq_group *cfqg = NULL;
	void *key = cfqd;
	struct backing_dev_info *bdi = &cfqd->queue->backing_dev_info;
	unsigned int major, minor;

	/*
	 * This is the common case when there are no blkio cgroups.
	 * Avoid lookup in this case
	 */
	if (blkcg == &blkio_root_cgroup)
		cfqg = &cfqd->root_group;
	else
		cfqg = cfqg_of_blkg(blkiocg_lookup_group(blkcg, key));

	if (cfqg && !cfqg->blkg.dev && bdi->dev && dev_name(bdi->dev)) {
		sscanf(dev_name(bdi->dev), "%u:%u", &major, &minor);
		cfqg->blkg.dev = MKDEV(major, minor);
	}

	return cfqg;
}

/*
 * Search for the cfq group current task belongs to. request_queue lock must
 * be held.
 */
static struct cfq_group *cfq_get_cfqg(struct cfq_data *cfqd)
{
	struct blkio_cgroup *blkcg;
	struct cfq_group *cfqg = NULL, *__cfqg = NULL;
	struct request_queue *q = cfqd->queue;

	rcu_read_lock();
	blkcg = task_blkio_cgroup(current);
	cfqg = cfq_find_cfqg(cfqd, blkcg);
	if (cfqg) {
		rcu_read_unlock();
		return cfqg;
	}

	/*
	 * Need to allocate a group. Allocation of group also needs allocation
	 * of per cpu stats which in-turn takes a mutex() and can block. Hence
	 * we need to drop rcu lock and queue_lock before we call alloc.
	 *
	 * Not taking any queue reference here and assuming that queue is
	 * around by the time we return. CFQ queue allocation code does
	 * the same. It might be racy though.
	 */

	rcu_read_unlock();
	spin_unlock_irq(q->queue_lock);

	cfqg = cfq_alloc_cfqg(cfqd);

	spin_lock_irq(q->queue_lock);

	rcu_read_lock();
	blkcg = task_blkio_cgroup(current);

	/*
	 * If some other thread already allocated the group while we were
	 * not holding queue lock, free up the group
	 */
	__cfqg = cfq_find_cfqg(cfqd, blkcg);

	if (__cfqg) {
		kfree(cfqg);
		rcu_read_unlock();
		return __cfqg;
	}

	if (!cfqg)
		cfqg = &cfqd->root_group;

	cfq_init_add_cfqg_lists(cfqd, cfqg, blkcg);
	rcu_read_unlock();
	return cfqg;
}

static inline struct cfq_group *cfq_ref_get_cfqg(struct cfq_group *cfqg)
{
	cfqg->ref++;
	return cfqg;
}

static void cfq_link_cfqq_cfqg(struct cfq_queue *cfqq, struct cfq_group *cfqg)
{
	/* Currently, all async queues are mapped to root group */
	if (!cfq_cfqq_sync(cfqq))
		cfqg = &cfqq->cfqd->root_group;

	cfqq->cfqg = cfqg;
	/* cfqq reference on cfqg */
	cfqq->cfqg->ref++;
}

static void cfq_put_cfqg(struct cfq_group *cfqg)
{
	struct cfq_rb_root *st;
	int i, j;

	BUG_ON(cfqg->ref <= 0);
	cfqg->ref--;
	if (cfqg->ref)
		return;
	for_each_cfqg_st(cfqg, i, j, st)
		BUG_ON(!RB_EMPTY_ROOT(&st->rb));
	free_percpu(cfqg->blkg.stats_cpu);
	kfree(cfqg);
}

static void cfq_destroy_cfqg(struct cfq_data *cfqd, struct cfq_group *cfqg)
{
	/* Something wrong if we are trying to remove same group twice */
	BUG_ON(hlist_unhashed(&cfqg->cfqd_node));

	hlist_del_init(&cfqg->cfqd_node);

	BUG_ON(cfqd->nr_blkcg_linked_grps <= 0);
	cfqd->nr_blkcg_linked_grps--;

	/*
	 * Put the reference taken at the time of creation so that when all
	 * queues are gone, group can be destroyed.
	 */
	cfq_put_cfqg(cfqg);
}

static void cfq_release_cfq_groups(struct cfq_data *cfqd)
{
	struct hlist_node *pos, *n;
	struct cfq_group *cfqg;

	hlist_for_each_entry_safe(cfqg, pos, n, &cfqd->cfqg_list, cfqd_node) {
		/*
		 * If cgroup removal path got to blk_group first and removed
		 * it from cgroup list, then it will take care of destroying
		 * cfqg also.
		 */
		if (!cfq_blkiocg_del_blkio_group(&cfqg->blkg))
			cfq_destroy_cfqg(cfqd, cfqg);
	}
}

/*
 * Blk cgroup controller notification saying that blkio_group object is being
 * delinked as associated cgroup object is going away. That also means that
 * no new IO will come in this group. So get rid of this group as soon as
 * any pending IO in the group is finished.
 *
 * This function is called under rcu_read_lock(). key is the rcu protected
 * pointer. That means "key" is a valid cfq_data pointer as long as we are rcu
 * read lock.
 *
 * "key" was fetched from blkio_group under blkio_cgroup->lock. That means
 * it should not be NULL as even if elevator was exiting, cgroup deltion
 * path got to it first.
 */
static void cfq_unlink_blkio_group(void *key, struct blkio_group *blkg)
{
	unsigned long  flags;
	struct cfq_data *cfqd = key;

	spin_lock_irqsave(cfqd->queue->queue_lock, flags);
	cfq_destroy_cfqg(cfqd, cfqg_of_blkg(blkg));
	spin_unlock_irqrestore(cfqd->queue->queue_lock, flags);
}

#else /* GROUP_IOSCHED */
static struct cfq_group *cfq_get_cfqg(struct cfq_data *cfqd)
{
	return &cfqd->root_group;
}

static inline struct cfq_group *cfq_ref_get_cfqg(struct cfq_group *cfqg)
{
	return cfqg;
}

static inline void
cfq_link_cfqq_cfqg(struct cfq_queue *cfqq, struct cfq_group *cfqg) {
	cfqq->cfqg = cfqg;
}

static void cfq_release_cfq_groups(struct cfq_data *cfqd) {}
static inline void cfq_put_cfqg(struct cfq_group *cfqg) {}

#endif /* GROUP_IOSCHED */

/*
 * The cfqd->service_trees holds all pending cfq_queue's that have
 * requests waiting to be processed. It is sorted in the order that
 * we will service the queues.
 */
static void cfq_service_tree_add(struct cfq_data *cfqd, struct cfq_queue *cfqq,
				 bool add_front)
{
	struct rb_node **p, *parent;
	struct cfq_queue *__cfqq;
	unsigned long rb_key;
	struct cfq_rb_root *service_tree;
	int left;
	int new_cfqq = 1;

	service_tree = service_tree_for(cfqq->cfqg, cfqq_prio(cfqq),
						cfqq_type(cfqq));
	if (cfq_class_idle(cfqq)) {
		rb_key = CFQ_IDLE_DELAY;
		parent = rb_last(&service_tree->rb);
		if (parent && parent != &cfqq->rb_node) {
			__cfqq = rb_entry(parent, struct cfq_queue, rb_node);
			rb_key += __cfqq->rb_key;
		} else
			rb_key += jiffies;
	} else if (!add_front) {
		/*
		 * Get our rb key offset. Subtract any residual slice
		 * value carried from last service. A negative resid
		 * count indicates slice overrun, and this should position
		 * the next service time further away in the tree.
		 */
		rb_key = cfq_slice_offset(cfqd, cfqq) + jiffies;
		rb_key -= cfqq->slice_resid;
		cfqq->slice_resid = 0;
	} else {
		rb_key = -HZ;
		__cfqq = cfq_rb_first(service_tree);
		rb_key += __cfqq ? __cfqq->rb_key : jiffies;
	}

	if (!RB_EMPTY_NODE(&cfqq->rb_node)) {
		new_cfqq = 0;
		/*
		 * same position, nothing more to do
		 */
		if (rb_key == cfqq->rb_key &&
		    cfqq->service_tree == service_tree)
			return;

		cfq_rb_erase(&cfqq->rb_node, cfqq->service_tree);
		cfqq->service_tree = NULL;
	}

	left = 1;
	parent = NULL;
	cfqq->service_tree = service_tree;
	p = &service_tree->rb.rb_node;
	while (*p) {
		struct rb_node **n;

		parent = *p;
		__cfqq = rb_entry(parent, struct cfq_queue, rb_node);

		/*
		 * sort by key, that represents service time.
		 */
		if (time_before(rb_key, __cfqq->rb_key))
			n = &(*p)->rb_left;
		else {
			n = &(*p)->rb_right;
			left = 0;
		}

		p = n;
	}

	if (left)
		service_tree->left = &cfqq->rb_node;

	cfqq->rb_key = rb_key;
	rb_link_node(&cfqq->rb_node, parent, p);
	rb_insert_color(&cfqq->rb_node, &service_tree->rb);
	service_tree->count++;
	if (add_front || !new_cfqq)
		return;
	cfq_group_notify_queue_add(cfqd, cfqq->cfqg);
}

static struct cfq_queue *
cfq_prio_tree_lookup(struct cfq_data *cfqd, struct rb_root *root,
		     sector_t sector, struct rb_node **ret_parent,
		     struct rb_node ***rb_link)
{
	struct rb_node **p, *parent;
	struct cfq_queue *cfqq = NULL;

	parent = NULL;
	p = &root->rb_node;
	while (*p) {
		struct rb_node **n;

		parent = *p;
		cfqq = rb_entry(parent, struct cfq_queue, p_node);

		/*
		 * Sort strictly based on sector.  Smallest to the left,
		 * largest to the right.
		 */
		if (sector > blk_rq_pos(cfqq->next_rq))
			n = &(*p)->rb_right;
		else if (sector < blk_rq_pos(cfqq->next_rq))
			n = &(*p)->rb_left;
		else
			break;
		p = n;
		cfqq = NULL;
	}

	*ret_parent = parent;
	if (rb_link)
		*rb_link = p;
	return cfqq;
}

static void cfq_prio_tree_add(struct cfq_data *cfqd, struct cfq_queue *cfqq)
{
	struct rb_node **p, *parent;
	struct cfq_queue *__cfqq;

	if (cfqq->p_root) {
		rb_erase(&cfqq->p_node, cfqq->p_root);
		cfqq->p_root = NULL;
	}

	if (cfq_class_idle(cfqq))
		return;
	if (!cfqq->next_rq)
		return;

	cfqq->p_root = &cfqd->prio_trees[cfqq->org_ioprio];
	__cfqq = cfq_prio_tree_lookup(cfqd, cfqq->p_root,
				      blk_rq_pos(cfqq->next_rq), &parent, &p);
	if (!__cfqq) {
		rb_link_node(&cfqq->p_node, parent, p);
		rb_insert_color(&cfqq->p_node, cfqq->p_root);
	} else
		cfqq->p_root = NULL;
}

/*
 * Update cfqq's position in the service tree.
 */
static void cfq_resort_rr_list(struct cfq_data *cfqd, struct cfq_queue *cfqq)
{
	/*
	 * Resorting requires the cfqq to be on the RR list already.
	 */
	if (cfq_cfqq_on_rr(cfqq)) {
		cfq_service_tree_add(cfqd, cfqq, 0);
		cfq_prio_tree_add(cfqd, cfqq);
	}
}

/*
 * add to busy list of queues for service, trying to be fair in ordering
 * the pending list according to last request service
 */
static void cfq_add_cfqq_rr(struct cfq_data *cfqd, struct cfq_queue *cfqq)
{
	cfq_log_cfqq(cfqd, cfqq, "add_to_rr");
	BUG_ON(cfq_cfqq_on_rr(cfqq));
	cfq_mark_cfqq_on_rr(cfqq);
	cfqd->busy_queues++;
	if (cfq_cfqq_sync(cfqq))
		cfqd->busy_sync_queues++;

	cfq_resort_rr_list(cfqd, cfqq);
}

/*
 * Called when the cfqq no longer has requests pending, remove it from
 * the service tree.
 */
static void cfq_del_cfqq_rr(struct cfq_data *cfqd, struct cfq_queue *cfqq)
{
	cfq_log_cfqq(cfqd, cfqq, "del_from_rr");
	BUG_ON(!cfq_cfqq_on_rr(cfqq));
	cfq_clear_cfqq_on_rr(cfqq);

	if (!RB_EMPTY_NODE(&cfqq->rb_node)) {
		cfq_rb_erase(&cfqq->rb_node, cfqq->service_tree);
		cfqq->service_tree = NULL;
	}
	if (cfqq->p_root) {
		rb_erase(&cfqq->p_node, cfqq->p_root);
		cfqq->p_root = NULL;
	}

	cfq_group_notify_queue_del(cfqd, cfqq->cfqg);
	BUG_ON(!cfqd->busy_queues);
	cfqd->busy_queues--;
	if (cfq_cfqq_sync(cfqq))
		cfqd->busy_sync_queues--;
}

/*
 * rb tree support functions
 */
static void cfq_del_rq_rb(struct request *rq)
{
	struct cfq_queue *cfqq = RQ_CFQQ(rq);
	const int sync = rq_is_sync(rq);

	BUG_ON(!cfqq->queued[sync]);
	cfqq->queued[sync]--;

	elv_rb_del(&cfqq->sort_list, rq);

	if (cfq_cfqq_on_rr(cfqq) && RB_EMPTY_ROOT(&cfqq->sort_list)) {
		/*
		 * Queue will be deleted from service tree when we actually
		 * expire it later. Right now just remove it from prio tree
		 * as it is empty.
		 */
		if (cfqq->p_root) {
			rb_erase(&cfqq->p_node, cfqq->p_root);
			cfqq->p_root = NULL;
		}
	}
}

static void cfq_add_rq_rb(struct request *rq)
{
	struct cfq_queue *cfqq = RQ_CFQQ(rq);
	struct cfq_data *cfqd = cfqq->cfqd;
	struct request *prev;

	cfqq->queued[rq_is_sync(rq)]++;

	elv_rb_add(&cfqq->sort_list, rq);

	if (!cfq_cfqq_on_rr(cfqq))
		cfq_add_cfqq_rr(cfqd, cfqq);

	/*
	 * check if this request is a better next-serve candidate
	 */
	prev = cfqq->next_rq;
	cfqq->next_rq = cfq_choose_req(cfqd, cfqq->next_rq, rq, cfqd->last_position);

	/*
	 * adjust priority tree position, if ->next_rq changes
	 */
	if (prev != cfqq->next_rq)
		cfq_prio_tree_add(cfqd, cfqq);

	BUG_ON(!cfqq->next_rq);
}

static void cfq_reposition_rq_rb(struct cfq_queue *cfqq, struct request *rq)
{
	elv_rb_del(&cfqq->sort_list, rq);
	cfqq->queued[rq_is_sync(rq)]--;
	cfq_blkiocg_update_io_remove_stats(&(RQ_CFQG(rq))->blkg,
					rq_data_dir(rq), rq_is_sync(rq));
	cfq_add_rq_rb(rq);
	cfq_blkiocg_update_io_add_stats(&(RQ_CFQG(rq))->blkg,
			&cfqq->cfqd->serving_group->blkg, rq_data_dir(rq),
			rq_is_sync(rq));
}

static struct request *
cfq_find_rq_fmerge(struct cfq_data *cfqd, struct bio *bio)
{
	struct task_struct *tsk = current;
	struct cfq_io_cq *cic;
	struct cfq_queue *cfqq;

	cic = cfq_cic_lookup(cfqd, tsk->io_context);
	if (!cic)
		return NULL;

	cfqq = cic_to_cfqq(cic, cfq_bio_sync(bio));
	if (cfqq) {
		sector_t sector = bio->bi_sector + bio_sectors(bio);

		return elv_rb_find(&cfqq->sort_list, sector);
	}

	return NULL;
}

static void cfq_activate_request(struct request_queue *q, struct request *rq)
{
	struct cfq_data *cfqd = q->elevator->elevator_data;

	cfqd->rq_in_driver++;
	cfq_log_cfqq(cfqd, RQ_CFQQ(rq), "activate rq, drv=%d",
						cfqd->rq_in_driver);

	cfqd->last_position = blk_rq_pos(rq) + blk_rq_sectors(rq);
}

static void cfq_deactivate_request(struct request_queue *q, struct request *rq)
{
	struct cfq_data *cfqd = q->elevator->elevator_data;

	WARN_ON(!cfqd->rq_in_driver);
	cfqd->rq_in_driver--;
	cfq_log_cfqq(cfqd, RQ_CFQQ(rq), "deactivate rq, drv=%d",
						cfqd->rq_in_driver);
}

static void cfq_remove_request(struct request *rq)
{
	struct cfq_queue *cfqq = RQ_CFQQ(rq);

	if (cfqq->next_rq == rq)
		cfqq->next_rq = cfq_find_next_rq(cfqq->cfqd, cfqq, rq);

	list_del_init(&rq->queuelist);
	cfq_del_rq_rb(rq);

	cfqq->cfqd->rq_queued--;
	cfq_blkiocg_update_io_remove_stats(&(RQ_CFQG(rq))->blkg,
					rq_data_dir(rq), rq_is_sync(rq));
	if (rq->cmd_flags & REQ_PRIO) {
		WARN_ON(!cfqq->prio_pending);
		cfqq->prio_pending--;
	}
}

static int cfq_merge(struct request_queue *q, struct request **req,
		     struct bio *bio)
{
	struct cfq_data *cfqd = q->elevator->elevator_data;
	struct request *__rq;

	__rq = cfq_find_rq_fmerge(cfqd, bio);
	if (__rq && elv_rq_merge_ok(__rq, bio)) {
		*req = __rq;
		return ELEVATOR_FRONT_MERGE;
	}

	return ELEVATOR_NO_MERGE;
}

static void cfq_merged_request(struct request_queue *q, struct request *req,
			       int type)
{
	if (type == ELEVATOR_FRONT_MERGE) {
		struct cfq_queue *cfqq = RQ_CFQQ(req);

		cfq_reposition_rq_rb(cfqq, req);
	}
}

static void cfq_bio_merged(struct request_queue *q, struct request *req,
				struct bio *bio)
{
	cfq_blkiocg_update_io_merged_stats(&(RQ_CFQG(req))->blkg,
					bio_data_dir(bio), cfq_bio_sync(bio));
}

static void
cfq_merged_requests(struct request_queue *q, struct request *rq,
		    struct request *next)
{
	struct cfq_queue *cfqq = RQ_CFQQ(rq);
	struct cfq_data *cfqd = q->elevator->elevator_data;

	/*
	 * reposition in fifo if next is older than rq
	 */
	if (!list_empty(&rq->queuelist) && !list_empty(&next->queuelist) &&
	    time_before(rq_fifo_time(next), rq_fifo_time(rq))) {
		list_move(&rq->queuelist, &next->queuelist);
		rq_set_fifo_time(rq, rq_fifo_time(next));
	}

	if (cfqq->next_rq == next)
		cfqq->next_rq = rq;
	cfq_remove_request(next);
	cfq_blkiocg_update_io_merged_stats(&(RQ_CFQG(rq))->blkg,
					rq_data_dir(next), rq_is_sync(next));

	cfqq = RQ_CFQQ(next);
	/*
	 * all requests of this queue are merged to other queues, delete it
	 * from the service tree. If it's the active_queue,
	 * cfq_dispatch_requests() will choose to expire it or do idle
	 */
	if (cfq_cfqq_on_rr(cfqq) && RB_EMPTY_ROOT(&cfqq->sort_list) &&
	    cfqq != cfqd->active_queue)
		cfq_del_cfqq_rr(cfqd, cfqq);
}

static int cfq_allow_merge(struct request_queue *q, struct request *rq,
			   struct bio *bio)
{
	struct cfq_data *cfqd = q->elevator->elevator_data;
	struct cfq_io_cq *cic;
	struct cfq_queue *cfqq;

	/*
	 * Disallow merge of a sync bio into an async request.
	 */
	if (cfq_bio_sync(bio) && !rq_is_sync(rq))
		return false;

	/*
	 * Lookup the cfqq that this bio will be queued with and allow
	 * merge only if rq is queued there.
	 */
	cic = cfq_cic_lookup(cfqd, current->io_context);
	if (!cic)
		return false;

	cfqq = cic_to_cfqq(cic, cfq_bio_sync(bio));
	return cfqq == RQ_CFQQ(rq);
}

static inline void cfq_del_timer(struct cfq_data *cfqd, struct cfq_queue *cfqq)
{
	del_timer(&cfqd->idle_slice_timer);
	cfq_blkiocg_update_idle_time_stats(&cfqq->cfqg->blkg);
}

static void __cfq_set_active_queue(struct cfq_data *cfqd,
				   struct cfq_queue *cfqq)
{
	if (cfqq) {
		cfq_log_cfqq(cfqd, cfqq, "set_active wl_prio:%d wl_type:%d",
				cfqd->serving_prio, cfqd->serving_type);
		cfq_blkiocg_update_avg_queue_size_stats(&cfqq->cfqg->blkg);
		cfqq->slice_start = 0;
		cfqq->dispatch_start = jiffies;
		cfqq->allocated_slice = 0;
		cfqq->slice_end = 0;
		cfqq->slice_dispatch = 0;
		cfqq->nr_sectors = 0;

		cfq_clear_cfqq_wait_request(cfqq);
		cfq_clear_cfqq_must_dispatch(cfqq);
		cfq_clear_cfqq_must_alloc_slice(cfqq);
		cfq_clear_cfqq_fifo_expire(cfqq);
		cfq_mark_cfqq_slice_new(cfqq);

		cfq_del_timer(cfqd, cfqq);
	}

	cfqd->active_queue = cfqq;
}

/*
 * current cfqq expired its slice (or was too idle), select new one
 */
static void
__cfq_slice_expired(struct cfq_data *cfqd, struct cfq_queue *cfqq,
		    bool timed_out)
{
	cfq_log_cfqq(cfqd, cfqq, "slice expired t=%d", timed_out);

	if (cfq_cfqq_wait_request(cfqq))
		cfq_del_timer(cfqd, cfqq);

	cfq_clear_cfqq_wait_request(cfqq);
	cfq_clear_cfqq_wait_busy(cfqq);

	/*
	 * If this cfqq is shared between multiple processes, check to
	 * make sure that those processes are still issuing I/Os within
	 * the mean seek distance.  If not, it may be time to break the
	 * queues apart again.
	 */
	if (cfq_cfqq_coop(cfqq) && CFQQ_SEEKY(cfqq))
		cfq_mark_cfqq_split_coop(cfqq);

	/*
	 * store what was left of this slice, if the queue idled/timed out
	 */
	if (timed_out) {
		if (cfq_cfqq_slice_new(cfqq))
			cfqq->slice_resid = cfq_scaled_cfqq_slice(cfqd, cfqq);
		else
			cfqq->slice_resid = cfqq->slice_end - jiffies;
		cfq_log_cfqq(cfqd, cfqq, "resid=%ld", cfqq->slice_resid);
	}

	cfq_group_served(cfqd, cfqq->cfqg, cfqq);

	if (cfq_cfqq_on_rr(cfqq) && RB_EMPTY_ROOT(&cfqq->sort_list))
		cfq_del_cfqq_rr(cfqd, cfqq);

	cfq_resort_rr_list(cfqd, cfqq);

	if (cfqq == cfqd->active_queue)
		cfqd->active_queue = NULL;

	if (cfqd->active_cic) {
		put_io_context(cfqd->active_cic->icq.ioc);
		cfqd->active_cic = NULL;
	}
}

static inline void cfq_slice_expired(struct cfq_data *cfqd, bool timed_out)
{
	struct cfq_queue *cfqq = cfqd->active_queue;

	if (cfqq)
		__cfq_slice_expired(cfqd, cfqq, timed_out);
}

/*
 * Get next queue for service. Unless we have a queue preemption,
 * we'll simply select the first cfqq in the service tree.
 */
static struct cfq_queue *cfq_get_next_queue(struct cfq_data *cfqd)
{
	struct cfq_rb_root *service_tree =
		service_tree_for(cfqd->serving_group, cfqd->serving_prio,
					cfqd->serving_type);

	if (!cfqd->rq_queued)
		return NULL;

	/* There is nothing to dispatch */
	if (!service_tree)
		return NULL;
	if (RB_EMPTY_ROOT(&service_tree->rb))
		return NULL;
	return cfq_rb_first(service_tree);
}

static struct cfq_queue *cfq_get_next_queue_forced(struct cfq_data *cfqd)
{
	struct cfq_group *cfqg;
	struct cfq_queue *cfqq;
	int i, j;
	struct cfq_rb_root *st;

	if (!cfqd->rq_queued)
		return NULL;

	cfqg = cfq_get_next_cfqg(cfqd);
	if (!cfqg)
		return NULL;

	for_each_cfqg_st(cfqg, i, j, st)
		if ((cfqq = cfq_rb_first(st)) != NULL)
			return cfqq;
	return NULL;
}

/*
 * Get and set a new active queue for service.
 */
static struct cfq_queue *cfq_set_active_queue(struct cfq_data *cfqd,
					      struct cfq_queue *cfqq)
{
	if (!cfqq)
		cfqq = cfq_get_next_queue(cfqd);

	__cfq_set_active_queue(cfqd, cfqq);
	return cfqq;
}

static inline sector_t cfq_dist_from_last(struct cfq_data *cfqd,
					  struct request *rq)
{
	if (blk_rq_pos(rq) >= cfqd->last_position)
		return blk_rq_pos(rq) - cfqd->last_position;
	else
		return cfqd->last_position - blk_rq_pos(rq);
}

static inline int cfq_rq_close(struct cfq_data *cfqd, struct cfq_queue *cfqq,
			       struct request *rq)
{
	return cfq_dist_from_last(cfqd, rq) <= CFQQ_CLOSE_THR;
}

static struct cfq_queue *cfqq_close(struct cfq_data *cfqd,
				    struct cfq_queue *cur_cfqq)
{
	struct rb_root *root = &cfqd->prio_trees[cur_cfqq->org_ioprio];
	struct rb_node *parent, *node;
	struct cfq_queue *__cfqq;
	sector_t sector = cfqd->last_position;

	if (RB_EMPTY_ROOT(root))
		return NULL;

	/*
	 * First, if we find a request starting at the end of the last
	 * request, choose it.
	 */
	__cfqq = cfq_prio_tree_lookup(cfqd, root, sector, &parent, NULL);
	if (__cfqq)
		return __cfqq;

	/*
	 * If the exact sector wasn't found, the parent of the NULL leaf
	 * will contain the closest sector.
	 */
	__cfqq = rb_entry(parent, struct cfq_queue, p_node);
	if (cfq_rq_close(cfqd, cur_cfqq, __cfqq->next_rq))
		return __cfqq;

	if (blk_rq_pos(__cfqq->next_rq) < sector)
		node = rb_next(&__cfqq->p_node);
	else
		node = rb_prev(&__cfqq->p_node);
	if (!node)
		return NULL;

	__cfqq = rb_entry(node, struct cfq_queue, p_node);
	if (cfq_rq_close(cfqd, cur_cfqq, __cfqq->next_rq))
		return __cfqq;

	return NULL;
}

/*
 * cfqd - obvious
 * cur_cfqq - passed in so that we don't decide that the current queue is
 * 	      closely cooperating with itself.
 *
 * So, basically we're assuming that that cur_cfqq has dispatched at least
 * one request, and that cfqd->last_position reflects a position on the disk
 * associated with the I/O issued by cur_cfqq.  I'm not sure this is a valid
 * assumption.
 */
static struct cfq_queue *cfq_close_cooperator(struct cfq_data *cfqd,
					      struct cfq_queue *cur_cfqq)
{
	struct cfq_queue *cfqq;

	if (cfq_class_idle(cur_cfqq))
		return NULL;
	if (!cfq_cfqq_sync(cur_cfqq))
		return NULL;
	if (CFQQ_SEEKY(cur_cfqq))
		return NULL;

	/*
	 * Don't search priority tree if it's the only queue in the group.
	 */
	if (cur_cfqq->cfqg->nr_cfqq == 1)
		return NULL;

	/*
	 * We should notice if some of the queues are cooperating, eg
	 * working closely on the same area of the disk. In that case,
	 * we can group them together and don't waste time idling.
	 */
	cfqq = cfqq_close(cfqd, cur_cfqq);
	if (!cfqq)
		return NULL;

	/* If new queue belongs to different cfq_group, don't choose it */
	if (cur_cfqq->cfqg != cfqq->cfqg)
		return NULL;

	/*
	 * It only makes sense to merge sync queues.
	 */
	if (!cfq_cfqq_sync(cfqq))
		return NULL;
	if (CFQQ_SEEKY(cfqq))
		return NULL;

	/*
	 * Do not merge queues of different priority classes
	 */
	if (cfq_class_rt(cfqq) != cfq_class_rt(cur_cfqq))
		return NULL;

	return cfqq;
}

/*
 * Determine whether we should enforce idle window for this queue.
 */

static bool cfq_should_idle(struct cfq_data *cfqd, struct cfq_queue *cfqq)
{
	enum wl_prio_t prio = cfqq_prio(cfqq);
	struct cfq_rb_root *service_tree = cfqq->service_tree;

	BUG_ON(!service_tree);
	BUG_ON(!service_tree->count);

	if (!cfqd->cfq_slice_idle)
		return false;

	/* We never do for idle class queues. */
	if (prio == IDLE_WORKLOAD)
		return false;

	/* We do for queues that were marked with idle window flag. */
	if (cfq_cfqq_idle_window(cfqq) &&
	   !(blk_queue_nonrot(cfqd->queue) && cfqd->hw_tag))
		return true;

	/*
	 * Otherwise, we do only if they are the last ones
	 * in their service tree.
	 */
	if (service_tree->count == 1 && cfq_cfqq_sync(cfqq) &&
	   !cfq_io_thinktime_big(cfqd, &service_tree->ttime, false))
		return true;
	cfq_log_cfqq(cfqd, cfqq, "Not idling. st->count:%d",
			service_tree->count);
	return false;
}

static void cfq_arm_slice_timer(struct cfq_data *cfqd)
{
	struct cfq_queue *cfqq = cfqd->active_queue;
	struct cfq_io_cq *cic;
	unsigned long sl, group_idle = 0;

	/*
	 * SSD device without seek penalty, disable idling. But only do so
	 * for devices that support queuing, otherwise we still have a problem
	 * with sync vs async workloads.
	 */
	if (blk_queue_nonrot(cfqd->queue) && cfqd->hw_tag)
		return;

	WARN_ON(!RB_EMPTY_ROOT(&cfqq->sort_list));
	WARN_ON(cfq_cfqq_slice_new(cfqq));

	/*
	 * idle is disabled, either manually or by past process history
	 */
	if (!cfq_should_idle(cfqd, cfqq)) {
		/* no queue idling. Check for group idling */
		if (cfqd->cfq_group_idle)
			group_idle = cfqd->cfq_group_idle;
		else
			return;
	}

	/*
	 * still active requests from this queue, don't idle
	 */
	if (cfqq->dispatched)
		return;

	/*
	 * task has exited, don't wait
	 */
	cic = cfqd->active_cic;
	if (!cic || !atomic_read(&cic->icq.ioc->nr_tasks))
		return;

	/*
	 * If our average think time is larger than the remaining time
	 * slice, then don't idle. This avoids overrunning the allotted
	 * time slice.
	 */
	if (sample_valid(cic->ttime.ttime_samples) &&
	    (cfqq->slice_end - jiffies < cic->ttime.ttime_mean)) {
		cfq_log_cfqq(cfqd, cfqq, "Not idling. think_time:%lu",
			     cic->ttime.ttime_mean);
		return;
	}

	/* There are other queues in the group, don't do group idle */
	if (group_idle && cfqq->cfqg->nr_cfqq > 1)
		return;

	cfq_mark_cfqq_wait_request(cfqq);

	if (group_idle)
		sl = cfqd->cfq_group_idle;
	else
		sl = cfqd->cfq_slice_idle;

	mod_timer(&cfqd->idle_slice_timer, jiffies + sl);
	cfq_blkiocg_update_set_idle_time_stats(&cfqq->cfqg->blkg);
	cfq_log_cfqq(cfqd, cfqq, "arm_idle: %lu group_idle: %d", sl,
			group_idle ? 1 : 0);
}

/*
 * Move request from internal lists to the request queue dispatch list.
 */
static void cfq_dispatch_insert(struct request_queue *q, struct request *rq)
{
	struct cfq_data *cfqd = q->elevator->elevator_data;
	struct cfq_queue *cfqq = RQ_CFQQ(rq);

	cfq_log_cfqq(cfqd, cfqq, "dispatch_insert");

	cfqq->next_rq = cfq_find_next_rq(cfqd, cfqq, rq);
	cfq_remove_request(rq);
	cfqq->dispatched++;
	(RQ_CFQG(rq))->dispatched++;
	elv_dispatch_sort(q, rq);

	cfqd->rq_in_flight[cfq_cfqq_sync(cfqq)]++;
	cfqq->nr_sectors += blk_rq_sectors(rq);
	cfq_blkiocg_update_dispatch_stats(&cfqq->cfqg->blkg, blk_rq_bytes(rq),
					rq_data_dir(rq), rq_is_sync(rq));
}

/*
 * return expired entry, or NULL to just start from scratch in rbtree
 */
static struct request *cfq_check_fifo(struct cfq_queue *cfqq)
{
	struct request *rq = NULL;

	if (cfq_cfqq_fifo_expire(cfqq))
		return NULL;

	cfq_mark_cfqq_fifo_expire(cfqq);

	if (list_empty(&cfqq->fifo))
		return NULL;

	rq = rq_entry_fifo(cfqq->fifo.next);
	if (time_before(jiffies, rq_fifo_time(rq)))
		rq = NULL;

	cfq_log_cfqq(cfqq->cfqd, cfqq, "fifo=%p", rq);
	return rq;
}

static inline int
cfq_prio_to_maxrq(struct cfq_data *cfqd, struct cfq_queue *cfqq)
{
	const int base_rq = cfqd->cfq_slice_async_rq;

	WARN_ON(cfqq->ioprio >= IOPRIO_BE_NR);

	return 2 * base_rq * (IOPRIO_BE_NR - cfqq->ioprio);
}

/*
 * Must be called with the queue_lock held.
 */
static int cfqq_process_refs(struct cfq_queue *cfqq)
{
	int process_refs, io_refs;

	io_refs = cfqq->allocated[READ] + cfqq->allocated[WRITE];
	process_refs = cfqq->ref - io_refs;
	BUG_ON(process_refs < 0);
	return process_refs;
}

static void cfq_setup_merge(struct cfq_queue *cfqq, struct cfq_queue *new_cfqq)
{
	int process_refs, new_process_refs;
	struct cfq_queue *__cfqq;

	/*
	 * If there are no process references on the new_cfqq, then it is
	 * unsafe to follow the ->new_cfqq chain as other cfqq's in the
	 * chain may have dropped their last reference (not just their
	 * last process reference).
	 */
	if (!cfqq_process_refs(new_cfqq))
		return;

	/* Avoid a circular list and skip interim queue merges */
	while ((__cfqq = new_cfqq->new_cfqq)) {
		if (__cfqq == cfqq)
			return;
		new_cfqq = __cfqq;
	}

	process_refs = cfqq_process_refs(cfqq);
	new_process_refs = cfqq_process_refs(new_cfqq);
	/*
	 * If the process for the cfqq has gone away, there is no
	 * sense in merging the queues.
	 */
	if (process_refs == 0 || new_process_refs == 0)
		return;

	/*
	 * Merge in the direction of the lesser amount of work.
	 */
	if (new_process_refs >= process_refs) {
		cfqq->new_cfqq = new_cfqq;
		new_cfqq->ref += process_refs;
	} else {
		new_cfqq->new_cfqq = cfqq;
		cfqq->ref += new_process_refs;
	}
}

static enum wl_type_t cfq_choose_wl(struct cfq_data *cfqd,
				struct cfq_group *cfqg, enum wl_prio_t prio)
{
	struct cfq_queue *queue;
	int i;
	bool key_valid = false;
	unsigned long lowest_key = 0;
	enum wl_type_t cur_best = SYNC_NOIDLE_WORKLOAD;

	for (i = 0; i <= SYNC_WORKLOAD; ++i) {
		/* select the one with lowest rb_key */
		queue = cfq_rb_first(service_tree_for(cfqg, prio, i));
		if (queue &&
		    (!key_valid || time_before(queue->rb_key, lowest_key))) {
			lowest_key = queue->rb_key;
			cur_best = i;
			key_valid = true;
		}
	}

	return cur_best;
}

static void choose_service_tree(struct cfq_data *cfqd, struct cfq_group *cfqg)
{
	unsigned slice;
	unsigned count;
	struct cfq_rb_root *st;
	unsigned group_slice;
	enum wl_prio_t original_prio = cfqd->serving_prio;

	/* Choose next priority. RT > BE > IDLE */
	if (cfq_group_busy_queues_wl(RT_WORKLOAD, cfqd, cfqg))
		cfqd->serving_prio = RT_WORKLOAD;
	else if (cfq_group_busy_queues_wl(BE_WORKLOAD, cfqd, cfqg))
		cfqd->serving_prio = BE_WORKLOAD;
	else {
		cfqd->serving_prio = IDLE_WORKLOAD;
		cfqd->workload_expires = jiffies + 1;
		return;
	}

	if (original_prio != cfqd->serving_prio)
		goto new_workload;

	/*
	 * For RT and BE, we have to choose also the type
	 * (SYNC, SYNC_NOIDLE, ASYNC), and to compute a workload
	 * expiration time
	 */
	st = service_tree_for(cfqg, cfqd->serving_prio, cfqd->serving_type);
	count = st->count;

	/*
	 * check workload expiration, and that we still have other queues ready
	 */
	if (count && !time_after(jiffies, cfqd->workload_expires))
		return;

new_workload:
	/* otherwise select new workload type */
	cfqd->serving_type =
		cfq_choose_wl(cfqd, cfqg, cfqd->serving_prio);
	st = service_tree_for(cfqg, cfqd->serving_prio, cfqd->serving_type);
	count = st->count;

	/*
	 * the workload slice is computed as a fraction of target latency
	 * proportional to the number of queues in that workload, over
	 * all the queues in the same priority class
	 */
	group_slice = cfq_group_slice(cfqd, cfqg);

	slice = group_slice * count /
		max_t(unsigned, cfqg->busy_queues_avg[cfqd->serving_prio],
		      cfq_group_busy_queues_wl(cfqd->serving_prio, cfqd, cfqg));

	if (cfqd->serving_type == ASYNC_WORKLOAD) {
		unsigned int tmp;

		/*
		 * Async queues are currently system wide. Just taking
		 * proportion of queues with-in same group will lead to higher
		 * async ratio system wide as generally root group is going
		 * to have higher weight. A more accurate thing would be to
		 * calculate system wide asnc/sync ratio.
		 */
		tmp = cfqd->cfq_target_latency *
			cfqg_busy_async_queues(cfqd, cfqg);
		tmp = tmp/cfqd->busy_queues;
		slice = min_t(unsigned, slice, tmp);

		/* async workload slice is scaled down according to
		 * the sync/async slice ratio. */
		slice = slice * cfqd->cfq_slice[0] / cfqd->cfq_slice[1];
	} else
		/* sync workload slice is at least 2 * cfq_slice_idle */
		slice = max(slice, 2 * cfqd->cfq_slice_idle);

	slice = max_t(unsigned, slice, CFQ_MIN_TT);
	cfq_log(cfqd, "workload slice:%d", slice);
	cfqd->workload_expires = jiffies + slice;
}

static struct cfq_group *cfq_get_next_cfqg(struct cfq_data *cfqd)
{
	struct cfq_rb_root *st = &cfqd->grp_service_tree;
	struct cfq_group *cfqg;

	if (RB_EMPTY_ROOT(&st->rb))
		return NULL;
	cfqg = cfq_rb_first_group(st);
	update_min_vdisktime(st);
	return cfqg;
}

static void cfq_choose_cfqg(struct cfq_data *cfqd)
{
	struct cfq_group *cfqg = cfq_get_next_cfqg(cfqd);

	cfqd->serving_group = cfqg;

	/* Restore the workload type data */
	if (cfqg->saved_workload_slice) {
		cfqd->workload_expires = jiffies + cfqg->saved_workload_slice;
		cfqd->serving_type = cfqg->saved_workload;
		cfqd->serving_prio = cfqg->saved_serving_prio;
	} else
		cfqd->workload_expires = jiffies - 1;

	choose_service_tree(cfqd, cfqg);
}

/*
 * Select a queue for service. If we have a current active queue,
 * check whether to continue servicing it, or retrieve and set a new one.
 */
static struct cfq_queue *cfq_select_queue(struct cfq_data *cfqd)
{
	struct cfq_queue *cfqq, *new_cfqq = NULL;

	cfqq = cfqd->active_queue;
	if (!cfqq)
		goto new_queue;

	if (!cfqd->rq_queued)
		return NULL;

	/*
	 * We were waiting for group to get backlogged. Expire the queue
	 */
	if (cfq_cfqq_wait_busy(cfqq) && !RB_EMPTY_ROOT(&cfqq->sort_list))
		goto expire;

	/*
	 * The active queue has run out of time, expire it and select new.
	 */
	if (cfq_slice_used(cfqq) && !cfq_cfqq_must_dispatch(cfqq)) {
		/*
		 * If slice had not expired at the completion of last request
		 * we might not have turned on wait_busy flag. Don't expire
		 * the queue yet. Allow the group to get backlogged.
		 *
		 * The very fact that we have used the slice, that means we
		 * have been idling all along on this queue and it should be
		 * ok to wait for this request to complete.
		 */
		if (cfqq->cfqg->nr_cfqq == 1 && RB_EMPTY_ROOT(&cfqq->sort_list)
		    && cfqq->dispatched && cfq_should_idle(cfqd, cfqq)) {
			cfqq = NULL;
			goto keep_queue;
		} else
			goto check_group_idle;
	}

	/*
	 * The active queue has requests and isn't expired, allow it to
	 * dispatch.
	 */
	if (!RB_EMPTY_ROOT(&cfqq->sort_list))
		goto keep_queue;

	/*
	 * If another queue has a request waiting within our mean seek
	 * distance, let it run.  The expire code will check for close
	 * cooperators and put the close queue at the front of the service
	 * tree.  If possible, merge the expiring queue with the new cfqq.
	 */
	new_cfqq = cfq_close_cooperator(cfqd, cfqq);
	if (new_cfqq) {
		if (!cfqq->new_cfqq)
			cfq_setup_merge(cfqq, new_cfqq);
		goto expire;
	}

	/*
	 * No requests pending. If the active queue still has requests in
	 * flight or is idling for a new request, allow either of these
	 * conditions to happen (or time out) before selecting a new queue.
	 */
	if (timer_pending(&cfqd->idle_slice_timer)) {
		cfqq = NULL;
		goto keep_queue;
	}

	/*
	 * This is a deep seek queue, but the device is much faster than
	 * the queue can deliver, don't idle
	 **/
	if (CFQQ_SEEKY(cfqq) && cfq_cfqq_idle_window(cfqq) &&
	    (cfq_cfqq_slice_new(cfqq) ||
	    (cfqq->slice_end - jiffies > jiffies - cfqq->slice_start))) {
		cfq_clear_cfqq_deep(cfqq);
		cfq_clear_cfqq_idle_window(cfqq);
	}

	if (cfqq->dispatched && cfq_should_idle(cfqd, cfqq)) {
		cfqq = NULL;
		goto keep_queue;
	}

	/*
	 * If group idle is enabled and there are requests dispatched from
	 * this group, wait for requests to complete.
	 */
check_group_idle:
	if (cfqd->cfq_group_idle && cfqq->cfqg->nr_cfqq == 1 &&
	    cfqq->cfqg->dispatched &&
	    !cfq_io_thinktime_big(cfqd, &cfqq->cfqg->ttime, true)) {
		cfqq = NULL;
		goto keep_queue;
	}

expire:
	cfq_slice_expired(cfqd, 0);
new_queue:
	/*
	 * Current queue expired. Check if we have to switch to a new
	 * service tree
	 */
	if (!new_cfqq)
		cfq_choose_cfqg(cfqd);

	cfqq = cfq_set_active_queue(cfqd, new_cfqq);
keep_queue:
	return cfqq;
}

static int __cfq_forced_dispatch_cfqq(struct cfq_queue *cfqq)
{
	int dispatched = 0;

	while (cfqq->next_rq) {
		cfq_dispatch_insert(cfqq->cfqd->queue, cfqq->next_rq);
		dispatched++;
	}

	BUG_ON(!list_empty(&cfqq->fifo));

	/* By default cfqq is not expired if it is empty. Do it explicitly */
	__cfq_slice_expired(cfqq->cfqd, cfqq, 0);
	return dispatched;
}

/*
 * Drain our current requests. Used for barriers and when switching
 * io schedulers on-the-fly.
 */
static int cfq_forced_dispatch(struct cfq_data *cfqd)
{
	struct cfq_queue *cfqq;
	int dispatched = 0;

	/* Expire the timeslice of the current active queue first */
	cfq_slice_expired(cfqd, 0);
	while ((cfqq = cfq_get_next_queue_forced(cfqd)) != NULL) {
		__cfq_set_active_queue(cfqd, cfqq);
		dispatched += __cfq_forced_dispatch_cfqq(cfqq);
	}

	BUG_ON(cfqd->busy_queues);

	cfq_log(cfqd, "forced_dispatch=%d", dispatched);
	return dispatched;
}

static inline bool cfq_slice_used_soon(struct cfq_data *cfqd,
	struct cfq_queue *cfqq)
{
	/* the queue hasn't finished any request, can't estimate */
	if (cfq_cfqq_slice_new(cfqq))
		return true;
	if (time_after(jiffies + cfqd->cfq_slice_idle * cfqq->dispatched,
		cfqq->slice_end))
		return true;

	return false;
}

static bool cfq_may_dispatch(struct cfq_data *cfqd, struct cfq_queue *cfqq)
{
	unsigned int max_dispatch;

	/*
	 * Drain async requests before we start sync IO
	 */
	if (cfq_should_idle(cfqd, cfqq) && cfqd->rq_in_flight[BLK_RW_ASYNC])
		return false;

	/*
	 * If this is an async queue and we have sync IO in flight, let it wait
	 */
	if (cfqd->rq_in_flight[BLK_RW_SYNC] && !cfq_cfqq_sync(cfqq))
		return false;

	max_dispatch = max_t(unsigned int, cfqd->cfq_quantum / 2, 1);
	if (cfq_class_idle(cfqq))
		max_dispatch = 1;

	/*
	 * Does this cfqq already have too much IO in flight?
	 */
	if (cfqq->dispatched >= max_dispatch) {
		bool promote_sync = false;
		/*
		 * idle queue must always only have a single IO in flight
		 */
		if (cfq_class_idle(cfqq))
			return false;

		/*
		 * If there is only one sync queue
		 * we can ignore async queue here and give the sync
		 * queue no dispatch limit. The reason is a sync queue can
		 * preempt async queue, limiting the sync queue doesn't make
		 * sense. This is useful for aiostress test.
		 */
		if (cfq_cfqq_sync(cfqq) && cfqd->busy_sync_queues == 1)
			promote_sync = true;

		/*
		 * We have other queues, don't allow more IO from this one
		 */
		if (cfqd->busy_queues > 1 && cfq_slice_used_soon(cfqd, cfqq) &&
				!promote_sync)
			return false;

		/*
		 * Sole queue user, no limit
		 */
		if (cfqd->busy_queues == 1 || promote_sync)
			max_dispatch = -1;
		else
			/*
			 * Normally we start throttling cfqq when cfq_quantum/2
			 * requests have been dispatched. But we can drive
			 * deeper queue depths at the beginning of slice
			 * subjected to upper limit of cfq_quantum.
			 * */
			max_dispatch = cfqd->cfq_quantum;
	}

	/*
	 * Async queues must wait a bit before being allowed dispatch.
	 * We also ramp up the dispatch depth gradually for async IO,
	 * based on the last sync IO we serviced
	 */
	if (!cfq_cfqq_sync(cfqq) && cfqd->cfq_latency) {
		unsigned long last_sync = jiffies - cfqd->last_delayed_sync;
		unsigned int depth;

		depth = last_sync / cfqd->cfq_slice[1];
		if (!depth && !cfqq->dispatched)
			depth = 1;
		if (depth < max_dispatch)
			max_dispatch = depth;
	}

	/*
	 * If we're below the current max, allow a dispatch
	 */
	return cfqq->dispatched < max_dispatch;
}

/*
 * Dispatch a request from cfqq, moving them to the request queue
 * dispatch list.
 */
static bool cfq_dispatch_request(struct cfq_data *cfqd, struct cfq_queue *cfqq)
{
	struct request *rq;

	BUG_ON(RB_EMPTY_ROOT(&cfqq->sort_list));

	if (!cfq_may_dispatch(cfqd, cfqq))
		return false;

	/*
	 * follow expired path, else get first next available
	 */
	rq = cfq_check_fifo(cfqq);
	if (!rq)
		rq = cfqq->next_rq;

	/*
	 * insert request into driver dispatch list
	 */
	cfq_dispatch_insert(cfqd->queue, rq);

	if (!cfqd->active_cic) {
		struct cfq_io_cq *cic = RQ_CIC(rq);

		atomic_long_inc(&cic->icq.ioc->refcount);
		cfqd->active_cic = cic;
	}

	return true;
}

/*
 * Find the cfqq that we need to service and move a request from that to the
 * dispatch list
 */
static int cfq_dispatch_requests(struct request_queue *q, int force)
{
	struct cfq_data *cfqd = q->elevator->elevator_data;
	struct cfq_queue *cfqq;

	if (!cfqd->busy_queues)
		return 0;

	if (unlikely(force))
		return cfq_forced_dispatch(cfqd);

	cfqq = cfq_select_queue(cfqd);
	if (!cfqq)
		return 0;

	/*
	 * Dispatch a request from this cfqq, if it is allowed
	 */
	if (!cfq_dispatch_request(cfqd, cfqq))
		return 0;

	cfqq->slice_dispatch++;
	cfq_clear_cfqq_must_dispatch(cfqq);

	/*
	 * expire an async queue immediately if it has used up its slice. idle
	 * queue always expire after 1 dispatch round.
	 */
	if (cfqd->busy_queues > 1 && ((!cfq_cfqq_sync(cfqq) &&
	    cfqq->slice_dispatch >= cfq_prio_to_maxrq(cfqd, cfqq)) ||
	    cfq_class_idle(cfqq))) {
		cfqq->slice_end = jiffies + 1;
		cfq_slice_expired(cfqd, 0);
	}

	cfq_log_cfqq(cfqd, cfqq, "dispatched a request");
	return 1;
}

/*
 * task holds one reference to the queue, dropped when task exits. each rq
 * in-flight on this queue also holds a reference, dropped when rq is freed.
 *
 * Each cfq queue took a reference on the parent group. Drop it now.
 * queue lock must be held here.
 */
static void cfq_put_queue(struct cfq_queue *cfqq)
{
	struct cfq_data *cfqd = cfqq->cfqd;
	struct cfq_group *cfqg;

	BUG_ON(cfqq->ref <= 0);

	cfqq->ref--;
	if (cfqq->ref)
		return;

	cfq_log_cfqq(cfqd, cfqq, "put_queue");
	BUG_ON(rb_first(&cfqq->sort_list));
	BUG_ON(cfqq->allocated[READ] + cfqq->allocated[WRITE]);
	cfqg = cfqq->cfqg;

	if (unlikely(cfqd->active_queue == cfqq)) {
		__cfq_slice_expired(cfqd, cfqq, 0);
		cfq_schedule_dispatch(cfqd);
	}

	BUG_ON(cfq_cfqq_on_rr(cfqq));
	kmem_cache_free(cfq_pool, cfqq);
	cfq_put_cfqg(cfqg);
}

static void cfq_put_cooperator(struct cfq_queue *cfqq)
{
	struct cfq_queue *__cfqq, *next;

	/*
	 * If this queue was scheduled to merge with another queue, be
	 * sure to drop the reference taken on that queue (and others in
	 * the merge chain).  See cfq_setup_merge and cfq_merge_cfqqs.
	 */
	__cfqq = cfqq->new_cfqq;
	while (__cfqq) {
		if (__cfqq == cfqq) {
			WARN(1, "cfqq->new_cfqq loop detected\n");
			break;
		}
		next = __cfqq->new_cfqq;
		cfq_put_queue(__cfqq);
		__cfqq = next;
	}
}

static void cfq_exit_cfqq(struct cfq_data *cfqd, struct cfq_queue *cfqq)
{
	if (unlikely(cfqq == cfqd->active_queue)) {
		__cfq_slice_expired(cfqd, cfqq, 0);
		cfq_schedule_dispatch(cfqd);
	}

	cfq_put_cooperator(cfqq);

	cfq_put_queue(cfqq);
}

static void cfq_init_icq(struct io_cq *icq)
{
	struct cfq_io_cq *cic = icq_to_cic(icq);

	cic->ttime.last_end_request = jiffies;
}

static void cfq_exit_icq(struct io_cq *icq)
{
	struct cfq_io_cq *cic = icq_to_cic(icq);
	struct cfq_data *cfqd = cic_to_cfqd(cic);

	if (cic->cfqq[BLK_RW_ASYNC]) {
		cfq_exit_cfqq(cfqd, cic->cfqq[BLK_RW_ASYNC]);
		cic->cfqq[BLK_RW_ASYNC] = NULL;
	}

	if (cic->cfqq[BLK_RW_SYNC]) {
		cfq_exit_cfqq(cfqd, cic->cfqq[BLK_RW_SYNC]);
		cic->cfqq[BLK_RW_SYNC] = NULL;
	}
}

static void cfq_init_prio_data(struct cfq_queue *cfqq, struct io_context *ioc)
{
	struct task_struct *tsk = current;
	int ioprio_class;

	if (!cfq_cfqq_prio_changed(cfqq))
		return;

	ioprio_class = IOPRIO_PRIO_CLASS(ioc->ioprio);
	switch (ioprio_class) {
	default:
		printk(KERN_ERR "cfq: bad prio %x\n", ioprio_class);
	case IOPRIO_CLASS_NONE:
		/*
		 * no prio set, inherit CPU scheduling settings
		 */
		cfqq->ioprio = task_nice_ioprio(tsk);
		cfqq->ioprio_class = task_nice_ioclass(tsk);
		break;
	case IOPRIO_CLASS_RT:
		cfqq->ioprio = task_ioprio(ioc);
		cfqq->ioprio_class = IOPRIO_CLASS_RT;
		break;
	case IOPRIO_CLASS_BE:
		cfqq->ioprio = task_ioprio(ioc);
		cfqq->ioprio_class = IOPRIO_CLASS_BE;
		break;
	case IOPRIO_CLASS_IDLE:
		cfqq->ioprio_class = IOPRIO_CLASS_IDLE;
		cfqq->ioprio = 7;
		cfq_clear_cfqq_idle_window(cfqq);
		break;
	}

	/*
	 * keep track of original prio settings in case we have to temporarily
	 * elevate the priority of this queue
	 */
	cfqq->org_ioprio = cfqq->ioprio;
	cfq_clear_cfqq_prio_changed(cfqq);
}

static void changed_ioprio(struct cfq_io_cq *cic)
{
	struct cfq_data *cfqd = cic_to_cfqd(cic);
	struct cfq_queue *cfqq;

	if (unlikely(!cfqd))
		return;

	cfqq = cic->cfqq[BLK_RW_ASYNC];
	if (cfqq) {
		struct cfq_queue *new_cfqq;
		new_cfqq = cfq_get_queue(cfqd, BLK_RW_ASYNC, cic->icq.ioc,
						GFP_ATOMIC);
		if (new_cfqq) {
			cic->cfqq[BLK_RW_ASYNC] = new_cfqq;
			cfq_put_queue(cfqq);
		}
	}

	cfqq = cic->cfqq[BLK_RW_SYNC];
	if (cfqq)
		cfq_mark_cfqq_prio_changed(cfqq);
}

static void cfq_init_cfqq(struct cfq_data *cfqd, struct cfq_queue *cfqq,
			  pid_t pid, bool is_sync)
{
	RB_CLEAR_NODE(&cfqq->rb_node);
	RB_CLEAR_NODE(&cfqq->p_node);
	INIT_LIST_HEAD(&cfqq->fifo);

	cfqq->ref = 0;
	cfqq->cfqd = cfqd;

	cfq_mark_cfqq_prio_changed(cfqq);

	if (is_sync) {
		if (!cfq_class_idle(cfqq))
			cfq_mark_cfqq_idle_window(cfqq);
		cfq_mark_cfqq_sync(cfqq);
	}
	cfqq->pid = pid;
}

#ifdef CONFIG_CFQ_GROUP_IOSCHED
static void changed_cgroup(struct cfq_io_cq *cic)
{
	struct cfq_queue *sync_cfqq = cic_to_cfqq(cic, 1);
	struct cfq_data *cfqd = cic_to_cfqd(cic);
	struct request_queue *q;

	if (unlikely(!cfqd))
		return;

	q = cfqd->queue;

	if (sync_cfqq) {
		/*
		 * Drop reference to sync queue. A new sync queue will be
		 * assigned in new group upon arrival of a fresh request.
		 */
		cfq_log_cfqq(cfqd, sync_cfqq, "changed cgroup");
		cic_set_cfqq(cic, NULL, 1);
		cfq_put_queue(sync_cfqq);
	}
}
#endif  /* CONFIG_CFQ_GROUP_IOSCHED */

static struct cfq_queue *
cfq_find_alloc_queue(struct cfq_data *cfqd, bool is_sync,
		     struct io_context *ioc, gfp_t gfp_mask)
{
	struct cfq_queue *cfqq, *new_cfqq = NULL;
	struct cfq_io_cq *cic;
	struct cfq_group *cfqg;

retry:
	cfqg = cfq_get_cfqg(cfqd);
	cic = cfq_cic_lookup(cfqd, ioc);
	/* cic always exists here */
	cfqq = cic_to_cfqq(cic, is_sync);

	/*
	 * Always try a new alloc if we fell back to the OOM cfqq
	 * originally, since it should just be a temporary situation.
	 */
	if (!cfqq || cfqq == &cfqd->oom_cfqq) {
		cfqq = NULL;
		if (new_cfqq) {
			cfqq = new_cfqq;
			new_cfqq = NULL;
		} else if (gfp_mask & __GFP_WAIT) {
			spin_unlock_irq(cfqd->queue->queue_lock);
			new_cfqq = kmem_cache_alloc_node(cfq_pool,
					gfp_mask | __GFP_ZERO,
					cfqd->queue->node);
			spin_lock_irq(cfqd->queue->queue_lock);
			if (new_cfqq)
				goto retry;
		} else {
			cfqq = kmem_cache_alloc_node(cfq_pool,
					gfp_mask | __GFP_ZERO,
					cfqd->queue->node);
		}

		if (cfqq) {
			cfq_init_cfqq(cfqd, cfqq, current->pid, is_sync);
			cfq_init_prio_data(cfqq, ioc);
			cfq_link_cfqq_cfqg(cfqq, cfqg);
			cfq_log_cfqq(cfqd, cfqq, "alloced");
		} else
			cfqq = &cfqd->oom_cfqq;
	}

	if (new_cfqq)
		kmem_cache_free(cfq_pool, new_cfqq);

	return cfqq;
}

static struct cfq_queue **
cfq_async_queue_prio(struct cfq_data *cfqd, int ioprio_class, int ioprio)
{
	switch (ioprio_class) {
	case IOPRIO_CLASS_RT:
		return &cfqd->async_cfqq[0][ioprio];
	case IOPRIO_CLASS_BE:
		return &cfqd->async_cfqq[1][ioprio];
	case IOPRIO_CLASS_IDLE:
		return &cfqd->async_idle_cfqq;
	default:
		BUG();
	}
}

static struct cfq_queue *
cfq_get_queue(struct cfq_data *cfqd, bool is_sync, struct io_context *ioc,
	      gfp_t gfp_mask)
{
	const int ioprio = task_ioprio(ioc);
	const int ioprio_class = task_ioprio_class(ioc);
	struct cfq_queue **async_cfqq = NULL;
	struct cfq_queue *cfqq = NULL;

	if (!is_sync) {
		async_cfqq = cfq_async_queue_prio(cfqd, ioprio_class, ioprio);
		cfqq = *async_cfqq;
	}

	if (!cfqq)
		cfqq = cfq_find_alloc_queue(cfqd, is_sync, ioc, gfp_mask);

	/*
	 * pin the queue now that it's allocated, scheduler exit will prune it
	 */
	if (!is_sync && !(*async_cfqq)) {
		cfqq->ref++;
		*async_cfqq = cfqq;
	}

	cfqq->ref++;
	return cfqq;
}

static void
__cfq_update_io_thinktime(struct cfq_ttime *ttime, unsigned long slice_idle)
{
	unsigned long elapsed = jiffies - ttime->last_end_request;
	elapsed = min(elapsed, 2UL * slice_idle);

	ttime->ttime_samples = (7*ttime->ttime_samples + 256) / 8;
	ttime->ttime_total = (7*ttime->ttime_total + 256*elapsed) / 8;
	ttime->ttime_mean = (ttime->ttime_total + 128) / ttime->ttime_samples;
}

static void
cfq_update_io_thinktime(struct cfq_data *cfqd, struct cfq_queue *cfqq,
			struct cfq_io_cq *cic)
{
	if (cfq_cfqq_sync(cfqq)) {
		__cfq_update_io_thinktime(&cic->ttime, cfqd->cfq_slice_idle);
		__cfq_update_io_thinktime(&cfqq->service_tree->ttime,
			cfqd->cfq_slice_idle);
	}
#ifdef CONFIG_CFQ_GROUP_IOSCHED
	__cfq_update_io_thinktime(&cfqq->cfqg->ttime, cfqd->cfq_group_idle);
#endif
}

static void
cfq_update_io_seektime(struct cfq_data *cfqd, struct cfq_queue *cfqq,
		       struct request *rq)
{
	sector_t sdist = 0;
	sector_t n_sec = blk_rq_sectors(rq);
	if (cfqq->last_request_pos) {
		if (cfqq->last_request_pos < blk_rq_pos(rq))
			sdist = blk_rq_pos(rq) - cfqq->last_request_pos;
		else
			sdist = cfqq->last_request_pos - blk_rq_pos(rq);
	}

	cfqq->seek_history <<= 1;
	if (blk_queue_nonrot(cfqd->queue))
		cfqq->seek_history |= (n_sec < CFQQ_SECT_THR_NONROT);
	else
		cfqq->seek_history |= (sdist > CFQQ_SEEK_THR);
}

/*
 * Disable idle window if the process thinks too long or seeks so much that
 * it doesn't matter
 */
static void
cfq_update_idle_window(struct cfq_data *cfqd, struct cfq_queue *cfqq,
		       struct cfq_io_cq *cic)
{
	int old_idle, enable_idle;

	/*
	 * Don't idle for async or idle io prio class
	 */
	if (!cfq_cfqq_sync(cfqq) || cfq_class_idle(cfqq))
		return;

	enable_idle = old_idle = cfq_cfqq_idle_window(cfqq);

	if (cfqq->queued[0] + cfqq->queued[1] >= 4)
		cfq_mark_cfqq_deep(cfqq);

	if (cfqq->next_rq && (cfqq->next_rq->cmd_flags & REQ_NOIDLE))
		enable_idle = 0;
	else if (!atomic_read(&cic->icq.ioc->nr_tasks) ||
		 !cfqd->cfq_slice_idle ||
		 (!cfq_cfqq_deep(cfqq) && CFQQ_SEEKY(cfqq)))
		enable_idle = 0;
	else if (sample_valid(cic->ttime.ttime_samples)) {
		if (cic->ttime.ttime_mean > cfqd->cfq_slice_idle)
			enable_idle = 0;
		else
			enable_idle = 1;
	}

	if (old_idle != enable_idle) {
		cfq_log_cfqq(cfqd, cfqq, "idle=%d", enable_idle);
		if (enable_idle)
			cfq_mark_cfqq_idle_window(cfqq);
		else
			cfq_clear_cfqq_idle_window(cfqq);
	}
}

/*
 * Check if new_cfqq should preempt the currently active queue. Return 0 for
 * no or if we aren't sure, a 1 will cause a preempt.
 */
static bool
cfq_should_preempt(struct cfq_data *cfqd, struct cfq_queue *new_cfqq,
		   struct request *rq)
{
	struct cfq_queue *cfqq;

	cfqq = cfqd->active_queue;
	if (!cfqq)
		return false;

	if (cfq_class_idle(new_cfqq))
		return false;

	if (cfq_class_idle(cfqq))
		return true;

	/*
	 * Don't allow a non-RT request to preempt an ongoing RT cfqq timeslice.
	 */
	if (cfq_class_rt(cfqq) && !cfq_class_rt(new_cfqq))
		return false;

	/*
	 * if the new request is sync, but the currently running queue is
	 * not, let the sync request have priority.
	 */
	if (rq_is_sync(rq) && !cfq_cfqq_sync(cfqq))
		return true;

	if (new_cfqq->cfqg != cfqq->cfqg)
		return false;

	if (cfq_slice_used(cfqq))
		return true;

	/* Allow preemption only if we are idling on sync-noidle tree */
	if (cfqd->serving_type == SYNC_NOIDLE_WORKLOAD &&
	    cfqq_type(new_cfqq) == SYNC_NOIDLE_WORKLOAD &&
	    new_cfqq->service_tree->count == 2 &&
	    RB_EMPTY_ROOT(&cfqq->sort_list))
		return true;

	/*
	 * So both queues are sync. Let the new request get disk time if
	 * it's a metadata request and the current queue is doing regular IO.
	 */
	if ((rq->cmd_flags & REQ_PRIO) && !cfqq->prio_pending)
		return true;

	/*
	 * Allow an RT request to pre-empt an ongoing non-RT cfqq timeslice.
	 */
	if (cfq_class_rt(new_cfqq) && !cfq_class_rt(cfqq))
		return true;

	/* An idle queue should not be idle now for some reason */
	if (RB_EMPTY_ROOT(&cfqq->sort_list) && !cfq_should_idle(cfqd, cfqq))
		return true;

	if (!cfqd->active_cic || !cfq_cfqq_wait_request(cfqq))
		return false;

	/*
	 * if this request is as-good as one we would expect from the
	 * current cfqq, let it preempt
	 */
	if (cfq_rq_close(cfqd, cfqq, rq))
		return true;

	return false;
}

/*
 * cfqq preempts the active queue. if we allowed preempt with no slice left,
 * let it have half of its nominal slice.
 */
static void cfq_preempt_queue(struct cfq_data *cfqd, struct cfq_queue *cfqq)
{
	enum wl_type_t old_type = cfqq_type(cfqd->active_queue);

	cfq_log_cfqq(cfqd, cfqq, "preempt");
	cfq_slice_expired(cfqd, 1);

	/*
	 * workload type is changed, don't save slice, otherwise preempt
	 * doesn't happen
	 */
	if (old_type != cfqq_type(cfqq))
		cfqq->cfqg->saved_workload_slice = 0;

	/*
	 * Put the new queue at the front of the of the current list,
	 * so we know that it will be selected next.
	 */
	BUG_ON(!cfq_cfqq_on_rr(cfqq));

	cfq_service_tree_add(cfqd, cfqq, 1);

	cfqq->slice_end = 0;
	cfq_mark_cfqq_slice_new(cfqq);
}

/*
 * Called when a new fs request (rq) is added (to cfqq). Check if there's
 * something we should do about it
 */
static void
cfq_rq_enqueued(struct cfq_data *cfqd, struct cfq_queue *cfqq,
		struct request *rq)
{
	struct cfq_io_cq *cic = RQ_CIC(rq);

	cfqd->rq_queued++;
	if (rq->cmd_flags & REQ_PRIO)
		cfqq->prio_pending++;

	cfq_update_io_thinktime(cfqd, cfqq, cic);
	cfq_update_io_seektime(cfqd, cfqq, rq);
	cfq_update_idle_window(cfqd, cfqq, cic);

	cfqq->last_request_pos = blk_rq_pos(rq) + blk_rq_sectors(rq);

	if (cfqq == cfqd->active_queue) {
		/*
		 * Remember that we saw a request from this process, but
		 * don't start queuing just yet. Otherwise we risk seeing lots
		 * of tiny requests, because we disrupt the normal plugging
		 * and merging. If the request is already larger than a single
		 * page, let it rip immediately. For that case we assume that
		 * merging is already done. Ditto for a busy system that
		 * has other work pending, don't risk delaying until the
		 * idle timer unplug to continue working.
		 */
		if (cfq_cfqq_wait_request(cfqq)) {
			if (blk_rq_bytes(rq) > PAGE_CACHE_SIZE ||
			    cfqd->busy_queues > 1) {
				cfq_del_timer(cfqd, cfqq);
				cfq_clear_cfqq_wait_request(cfqq);
				__blk_run_queue(cfqd->queue);
			} else {
				cfq_blkiocg_update_idle_time_stats(
						&cfqq->cfqg->blkg);
				cfq_mark_cfqq_must_dispatch(cfqq);
			}
		}
	} else if (cfq_should_preempt(cfqd, cfqq, rq)) {
		/*
		 * not the active queue - expire current slice if it is
		 * idle and has expired it's mean thinktime or this new queue
		 * has some old slice time left and is of higher priority or
		 * this new queue is RT and the current one is BE
		 */
		cfq_preempt_queue(cfqd, cfqq);
		__blk_run_queue(cfqd->queue);
	}
}

static void cfq_insert_request(struct request_queue *q, struct request *rq)
{
	struct cfq_data *cfqd = q->elevator->elevator_data;
	struct cfq_queue *cfqq = RQ_CFQQ(rq);

	cfq_log_cfqq(cfqd, cfqq, "insert_request");
	cfq_init_prio_data(cfqq, RQ_CIC(rq)->icq.ioc);

	rq_set_fifo_time(rq, jiffies + cfqd->cfq_fifo_expire[rq_is_sync(rq)]);
	list_add_tail(&rq->queuelist, &cfqq->fifo);
	cfq_add_rq_rb(rq);
	cfq_blkiocg_update_io_add_stats(&(RQ_CFQG(rq))->blkg,
			&cfqd->serving_group->blkg, rq_data_dir(rq),
			rq_is_sync(rq));
	cfq_rq_enqueued(cfqd, cfqq, rq);
}

/*
 * Update hw_tag based on peak queue depth over 50 samples under
 * sufficient load.
 */
static void cfq_update_hw_tag(struct cfq_data *cfqd)
{
	struct cfq_queue *cfqq = cfqd->active_queue;

	if (cfqd->rq_in_driver > cfqd->hw_tag_est_depth)
		cfqd->hw_tag_est_depth = cfqd->rq_in_driver;

	if (cfqd->hw_tag == 1)
		return;

	if (cfqd->rq_queued <= CFQ_HW_QUEUE_MIN &&
	    cfqd->rq_in_driver <= CFQ_HW_QUEUE_MIN)
		return;

	/*
	 * If active queue hasn't enough requests and can idle, cfq might not
	 * dispatch sufficient requests to hardware. Don't zero hw_tag in this
	 * case
	 */
	if (cfqq && cfq_cfqq_idle_window(cfqq) &&
	    cfqq->dispatched + cfqq->queued[0] + cfqq->queued[1] <
	    CFQ_HW_QUEUE_MIN && cfqd->rq_in_driver < CFQ_HW_QUEUE_MIN)
		return;

	if (cfqd->hw_tag_samples++ < 50)
		return;

	if (cfqd->hw_tag_est_depth >= CFQ_HW_QUEUE_MIN)
		cfqd->hw_tag = 1;
	else
		cfqd->hw_tag = 0;
}

static bool cfq_should_wait_busy(struct cfq_data *cfqd, struct cfq_queue *cfqq)
{
	struct cfq_io_cq *cic = cfqd->active_cic;

	/* If the queue already has requests, don't wait */
	if (!RB_EMPTY_ROOT(&cfqq->sort_list))
		return false;

	/* If there are other queues in the group, don't wait */
	if (cfqq->cfqg->nr_cfqq > 1)
		return false;

	/* the only queue in the group, but think time is big */
	if (cfq_io_thinktime_big(cfqd, &cfqq->cfqg->ttime, true))
		return false;

	if (cfq_slice_used(cfqq))
		return true;

	/* if slice left is less than think time, wait busy */
	if (cic && sample_valid(cic->ttime.ttime_samples)
	    && (cfqq->slice_end - jiffies < cic->ttime.ttime_mean))
		return true;

	/*
	 * If think times is less than a jiffy than ttime_mean=0 and above
	 * will not be true. It might happen that slice has not expired yet
	 * but will expire soon (4-5 ns) during select_queue(). To cover the
	 * case where think time is less than a jiffy, mark the queue wait
	 * busy if only 1 jiffy is left in the slice.
	 */
	if (cfqq->slice_end - jiffies == 1)
		return true;

	return false;
}

static void cfq_completed_request(struct request_queue *q, struct request *rq)
{
	struct cfq_queue *cfqq = RQ_CFQQ(rq);
	struct cfq_data *cfqd = cfqq->cfqd;
	const int sync = rq_is_sync(rq);
	unsigned long now;

	now = jiffies;
	cfq_log_cfqq(cfqd, cfqq, "complete rqnoidle %d",
		     !!(rq->cmd_flags & REQ_NOIDLE));

	cfq_update_hw_tag(cfqd);

	WARN_ON(!cfqd->rq_in_driver);
	WARN_ON(!cfqq->dispatched);
	cfqd->rq_in_driver--;
	cfqq->dispatched--;
	(RQ_CFQG(rq))->dispatched--;
	cfq_blkiocg_update_completion_stats(&cfqq->cfqg->blkg,
			rq_start_time_ns(rq), rq_io_start_time_ns(rq),
			rq_data_dir(rq), rq_is_sync(rq));

	cfqd->rq_in_flight[cfq_cfqq_sync(cfqq)]--;

	if (sync) {
		struct cfq_rb_root *service_tree;

		RQ_CIC(rq)->ttime.last_end_request = now;

		if (cfq_cfqq_on_rr(cfqq))
			service_tree = cfqq->service_tree;
		else
			service_tree = service_tree_for(cfqq->cfqg,
				cfqq_prio(cfqq), cfqq_type(cfqq));
		service_tree->ttime.last_end_request = now;
		if (!time_after(rq->start_time + cfqd->cfq_fifo_expire[1], now))
			cfqd->last_delayed_sync = now;
	}

#ifdef CONFIG_CFQ_GROUP_IOSCHED
	cfqq->cfqg->ttime.last_end_request = now;
#endif

	/*
	 * If this is the active queue, check if it needs to be expired,
	 * or if we want to idle in case it has no pending requests.
	 */
	if (cfqd->active_queue == cfqq) {
		const bool cfqq_empty = RB_EMPTY_ROOT(&cfqq->sort_list);

		if (cfq_cfqq_slice_new(cfqq)) {
			cfq_set_prio_slice(cfqd, cfqq);
			cfq_clear_cfqq_slice_new(cfqq);
		}

		/*
		 * Should we wait for next request to come in before we expire
		 * the queue.
		 */
		if (cfq_should_wait_busy(cfqd, cfqq)) {
			unsigned long extend_sl = cfqd->cfq_slice_idle;
			if (!cfqd->cfq_slice_idle)
				extend_sl = cfqd->cfq_group_idle;
			cfqq->slice_end = jiffies + extend_sl;
			cfq_mark_cfqq_wait_busy(cfqq);
			cfq_log_cfqq(cfqd, cfqq, "will busy wait");
		}

		/*
		 * Idling is not enabled on:
		 * - expired queues
		 * - idle-priority queues
		 * - async queues
		 * - queues with still some requests queued
		 * - when there is a close cooperator
		 */
		if (cfq_slice_used(cfqq) || cfq_class_idle(cfqq))
			cfq_slice_expired(cfqd, 1);
		else if (sync && cfqq_empty &&
			 !cfq_close_cooperator(cfqd, cfqq)) {
			cfq_arm_slice_timer(cfqd);
		}
	}

	if (!cfqd->rq_in_driver)
		cfq_schedule_dispatch(cfqd);
}

static inline int __cfq_may_queue(struct cfq_queue *cfqq)
{
	if (cfq_cfqq_wait_request(cfqq) && !cfq_cfqq_must_alloc_slice(cfqq)) {
		cfq_mark_cfqq_must_alloc_slice(cfqq);
		return ELV_MQUEUE_MUST;
	}

	return ELV_MQUEUE_MAY;
}

static int cfq_may_queue(struct request_queue *q, int rw)
{
	struct cfq_data *cfqd = q->elevator->elevator_data;
	struct task_struct *tsk = current;
	struct cfq_io_cq *cic;
	struct cfq_queue *cfqq;

	/*
	 * don't force setup of a queue from here, as a call to may_queue
	 * does not necessarily imply that a request actually will be queued.
	 * so just lookup a possibly existing queue, or return 'may queue'
	 * if that fails
	 */
	cic = cfq_cic_lookup(cfqd, tsk->io_context);
	if (!cic)
		return ELV_MQUEUE_MAY;

	cfqq = cic_to_cfqq(cic, rw_is_sync(rw));
	if (cfqq) {
		cfq_init_prio_data(cfqq, cic->icq.ioc);

		return __cfq_may_queue(cfqq);
	}

	return ELV_MQUEUE_MAY;
}

/*
 * queue lock held here
 */
static void cfq_put_request(struct request *rq)
{
	struct cfq_queue *cfqq = RQ_CFQQ(rq);

	if (cfqq) {
		const int rw = rq_data_dir(rq);

		BUG_ON(!cfqq->allocated[rw]);
		cfqq->allocated[rw]--;

		/* Put down rq reference on cfqg */
		cfq_put_cfqg(RQ_CFQG(rq));
		rq->elv.priv[0] = NULL;
		rq->elv.priv[1] = NULL;

		cfq_put_queue(cfqq);
	}
}

static struct cfq_queue *
cfq_merge_cfqqs(struct cfq_data *cfqd, struct cfq_io_cq *cic,
		struct cfq_queue *cfqq)
{
	cfq_log_cfqq(cfqd, cfqq, "merging with queue %p", cfqq->new_cfqq);
	cic_set_cfqq(cic, cfqq->new_cfqq, 1);
	cfq_mark_cfqq_coop(cfqq->new_cfqq);
	cfq_put_queue(cfqq);
	return cic_to_cfqq(cic, 1);
}

/*
 * Returns NULL if a new cfqq should be allocated, or the old cfqq if this
 * was the last process referring to said cfqq.
 */
static struct cfq_queue *
split_cfqq(struct cfq_io_cq *cic, struct cfq_queue *cfqq)
{
	if (cfqq_process_refs(cfqq) == 1) {
		cfqq->pid = current->pid;
		cfq_clear_cfqq_coop(cfqq);
		cfq_clear_cfqq_split_coop(cfqq);
		return cfqq;
	}

	cic_set_cfqq(cic, NULL, 1);

	cfq_put_cooperator(cfqq);

	cfq_put_queue(cfqq);
	return NULL;
}
/*
 * Allocate cfq data structures associated with this request.
 */
static int
cfq_set_request(struct request_queue *q, struct request *rq, gfp_t gfp_mask)
{
	struct cfq_data *cfqd = q->elevator->elevator_data;
	struct cfq_io_cq *cic = icq_to_cic(rq->elv.icq);
	const int rw = rq_data_dir(rq);
	const bool is_sync = rq_is_sync(rq);
	struct cfq_queue *cfqq;
<<<<<<< HEAD
=======
	unsigned int changed;
>>>>>>> e816b57a

	might_sleep_if(gfp_mask & __GFP_WAIT);

	spin_lock_irq(q->queue_lock);

	/* handle changed notifications */
<<<<<<< HEAD
	if (unlikely(cic->icq.changed)) {
		if (test_and_clear_bit(ICQ_IOPRIO_CHANGED, &cic->icq.changed))
			changed_ioprio(cic);
#ifdef CONFIG_CFQ_GROUP_IOSCHED
		if (test_and_clear_bit(ICQ_CGROUP_CHANGED, &cic->icq.changed))
			changed_cgroup(cic);
#endif
	}
=======
	changed = icq_get_changed(&cic->icq);
	if (unlikely(changed & ICQ_IOPRIO_CHANGED))
		changed_ioprio(cic);
#ifdef CONFIG_CFQ_GROUP_IOSCHED
	if (unlikely(changed & ICQ_CGROUP_CHANGED))
		changed_cgroup(cic);
#endif
>>>>>>> e816b57a

new_queue:
	cfqq = cic_to_cfqq(cic, is_sync);
	if (!cfqq || cfqq == &cfqd->oom_cfqq) {
		cfqq = cfq_get_queue(cfqd, is_sync, cic->icq.ioc, gfp_mask);
		cic_set_cfqq(cic, cfqq, is_sync);
	} else {
		/*
		 * If the queue was seeky for too long, break it apart.
		 */
		if (cfq_cfqq_coop(cfqq) && cfq_cfqq_split_coop(cfqq)) {
			cfq_log_cfqq(cfqd, cfqq, "breaking apart cfqq");
			cfqq = split_cfqq(cic, cfqq);
			if (!cfqq)
				goto new_queue;
		}

		/*
		 * Check to see if this queue is scheduled to merge with
		 * another, closely cooperating queue.  The merging of
		 * queues happens here as it must be done in process context.
		 * The reference on new_cfqq was taken in merge_cfqqs.
		 */
		if (cfqq->new_cfqq)
			cfqq = cfq_merge_cfqqs(cfqd, cic, cfqq);
	}

	cfqq->allocated[rw]++;

	cfqq->ref++;
	rq->elv.priv[0] = cfqq;
	rq->elv.priv[1] = cfq_ref_get_cfqg(cfqq->cfqg);
	spin_unlock_irq(q->queue_lock);
	return 0;
}

static void cfq_kick_queue(struct work_struct *work)
{
	struct cfq_data *cfqd =
		container_of(work, struct cfq_data, unplug_work);
	struct request_queue *q = cfqd->queue;

	spin_lock_irq(q->queue_lock);
	__blk_run_queue(cfqd->queue);
	spin_unlock_irq(q->queue_lock);
}

/*
 * Timer running if the active_queue is currently idling inside its time slice
 */
static void cfq_idle_slice_timer(unsigned long data)
{
	struct cfq_data *cfqd = (struct cfq_data *) data;
	struct cfq_queue *cfqq;
	unsigned long flags;
	int timed_out = 1;

	cfq_log(cfqd, "idle timer fired");

	spin_lock_irqsave(cfqd->queue->queue_lock, flags);

	cfqq = cfqd->active_queue;
	if (cfqq) {
		timed_out = 0;

		/*
		 * We saw a request before the queue expired, let it through
		 */
		if (cfq_cfqq_must_dispatch(cfqq))
			goto out_kick;

		/*
		 * expired
		 */
		if (cfq_slice_used(cfqq))
			goto expire;

		/*
		 * only expire and reinvoke request handler, if there are
		 * other queues with pending requests
		 */
		if (!cfqd->busy_queues)
			goto out_cont;

		/*
		 * not expired and it has a request pending, let it dispatch
		 */
		if (!RB_EMPTY_ROOT(&cfqq->sort_list))
			goto out_kick;

		/*
		 * Queue depth flag is reset only when the idle didn't succeed
		 */
		cfq_clear_cfqq_deep(cfqq);
	}
expire:
	cfq_slice_expired(cfqd, timed_out);
out_kick:
	cfq_schedule_dispatch(cfqd);
out_cont:
	spin_unlock_irqrestore(cfqd->queue->queue_lock, flags);
}

static void cfq_shutdown_timer_wq(struct cfq_data *cfqd)
{
	del_timer_sync(&cfqd->idle_slice_timer);
	cancel_work_sync(&cfqd->unplug_work);
}

static void cfq_put_async_queues(struct cfq_data *cfqd)
{
	int i;

	for (i = 0; i < IOPRIO_BE_NR; i++) {
		if (cfqd->async_cfqq[0][i])
			cfq_put_queue(cfqd->async_cfqq[0][i]);
		if (cfqd->async_cfqq[1][i])
			cfq_put_queue(cfqd->async_cfqq[1][i]);
	}

	if (cfqd->async_idle_cfqq)
		cfq_put_queue(cfqd->async_idle_cfqq);
}

static void cfq_exit_queue(struct elevator_queue *e)
{
	struct cfq_data *cfqd = e->elevator_data;
	struct request_queue *q = cfqd->queue;
	bool wait = false;

	cfq_shutdown_timer_wq(cfqd);

	spin_lock_irq(q->queue_lock);

	if (cfqd->active_queue)
		__cfq_slice_expired(cfqd, cfqd->active_queue, 0);

	cfq_put_async_queues(cfqd);
	cfq_release_cfq_groups(cfqd);

	/*
	 * If there are groups which we could not unlink from blkcg list,
	 * wait for a rcu period for them to be freed.
	 */
	if (cfqd->nr_blkcg_linked_grps)
		wait = true;

	spin_unlock_irq(q->queue_lock);

	cfq_shutdown_timer_wq(cfqd);

	/*
	 * Wait for cfqg->blkg->key accessors to exit their grace periods.
	 * Do this wait only if there are other unlinked groups out
	 * there. This can happen if cgroup deletion path claimed the
	 * responsibility of cleaning up a group before queue cleanup code
	 * get to the group.
	 *
	 * Do not call synchronize_rcu() unconditionally as there are drivers
	 * which create/delete request queue hundreds of times during scan/boot
	 * and synchronize_rcu() can take significant time and slow down boot.
	 */
	if (wait)
		synchronize_rcu();

#ifdef CONFIG_CFQ_GROUP_IOSCHED
	/* Free up per cpu stats for root group */
	free_percpu(cfqd->root_group.blkg.stats_cpu);
#endif
	kfree(cfqd);
}

static void *cfq_init_queue(struct request_queue *q)
{
	struct cfq_data *cfqd;
	int i, j;
	struct cfq_group *cfqg;
	struct cfq_rb_root *st;

	cfqd = kmalloc_node(sizeof(*cfqd), GFP_KERNEL | __GFP_ZERO, q->node);
	if (!cfqd)
		return NULL;

	/* Init root service tree */
	cfqd->grp_service_tree = CFQ_RB_ROOT;

	/* Init root group */
	cfqg = &cfqd->root_group;
	for_each_cfqg_st(cfqg, i, j, st)
		*st = CFQ_RB_ROOT;
	RB_CLEAR_NODE(&cfqg->rb_node);

	/* Give preference to root group over other groups */
	cfqg->weight = 2*BLKIO_WEIGHT_DEFAULT;

#ifdef CONFIG_CFQ_GROUP_IOSCHED
	/*
	 * Set root group reference to 2. One reference will be dropped when
	 * all groups on cfqd->cfqg_list are being deleted during queue exit.
	 * Other reference will remain there as we don't want to delete this
	 * group as it is statically allocated and gets destroyed when
	 * throtl_data goes away.
	 */
	cfqg->ref = 2;

	if (blkio_alloc_blkg_stats(&cfqg->blkg)) {
		kfree(cfqg);
		kfree(cfqd);
		return NULL;
	}

	rcu_read_lock();

	cfq_blkiocg_add_blkio_group(&blkio_root_cgroup, &cfqg->blkg,
					(void *)cfqd, 0);
	rcu_read_unlock();
	cfqd->nr_blkcg_linked_grps++;

	/* Add group on cfqd->cfqg_list */
	hlist_add_head(&cfqg->cfqd_node, &cfqd->cfqg_list);
#endif
	/*
	 * Not strictly needed (since RB_ROOT just clears the node and we
	 * zeroed cfqd on alloc), but better be safe in case someone decides
	 * to add magic to the rb code
	 */
	for (i = 0; i < CFQ_PRIO_LISTS; i++)
		cfqd->prio_trees[i] = RB_ROOT;

	/*
	 * Our fallback cfqq if cfq_find_alloc_queue() runs into OOM issues.
	 * Grab a permanent reference to it, so that the normal code flow
	 * will not attempt to free it.
	 */
	cfq_init_cfqq(cfqd, &cfqd->oom_cfqq, 1, 0);
	cfqd->oom_cfqq.ref++;
	cfq_link_cfqq_cfqg(&cfqd->oom_cfqq, &cfqd->root_group);

	cfqd->queue = q;

	init_timer(&cfqd->idle_slice_timer);
	cfqd->idle_slice_timer.function = cfq_idle_slice_timer;
	cfqd->idle_slice_timer.data = (unsigned long) cfqd;

	INIT_WORK(&cfqd->unplug_work, cfq_kick_queue);

	cfqd->cfq_quantum = cfq_quantum;
	cfqd->cfq_fifo_expire[0] = cfq_fifo_expire[0];
	cfqd->cfq_fifo_expire[1] = cfq_fifo_expire[1];
	cfqd->cfq_back_max = cfq_back_max;
	cfqd->cfq_back_penalty = cfq_back_penalty;
	cfqd->cfq_slice[0] = cfq_slice_async;
	cfqd->cfq_slice[1] = cfq_slice_sync;
	cfqd->cfq_target_latency = cfq_target_latency;
	cfqd->cfq_slice_async_rq = cfq_slice_async_rq;
	cfqd->cfq_slice_idle = cfq_slice_idle;
	cfqd->cfq_group_idle = cfq_group_idle;
	cfqd->cfq_latency = 1;
	cfqd->hw_tag = -1;
	/*
	 * we optimistically start assuming sync ops weren't delayed in last
	 * second, in order to have larger depth for async operations.
	 */
	cfqd->last_delayed_sync = jiffies - HZ;
	return cfqd;
}

/*
 * sysfs parts below -->
 */
static ssize_t
cfq_var_show(unsigned int var, char *page)
{
	return sprintf(page, "%d\n", var);
}

static ssize_t
cfq_var_store(unsigned int *var, const char *page, size_t count)
{
	char *p = (char *) page;

	*var = simple_strtoul(p, &p, 10);
	return count;
}

#define SHOW_FUNCTION(__FUNC, __VAR, __CONV)				\
static ssize_t __FUNC(struct elevator_queue *e, char *page)		\
{									\
	struct cfq_data *cfqd = e->elevator_data;			\
	unsigned int __data = __VAR;					\
	if (__CONV)							\
		__data = jiffies_to_msecs(__data);			\
	return cfq_var_show(__data, (page));				\
}
SHOW_FUNCTION(cfq_quantum_show, cfqd->cfq_quantum, 0);
SHOW_FUNCTION(cfq_fifo_expire_sync_show, cfqd->cfq_fifo_expire[1], 1);
SHOW_FUNCTION(cfq_fifo_expire_async_show, cfqd->cfq_fifo_expire[0], 1);
SHOW_FUNCTION(cfq_back_seek_max_show, cfqd->cfq_back_max, 0);
SHOW_FUNCTION(cfq_back_seek_penalty_show, cfqd->cfq_back_penalty, 0);
SHOW_FUNCTION(cfq_slice_idle_show, cfqd->cfq_slice_idle, 1);
SHOW_FUNCTION(cfq_group_idle_show, cfqd->cfq_group_idle, 1);
SHOW_FUNCTION(cfq_slice_sync_show, cfqd->cfq_slice[1], 1);
SHOW_FUNCTION(cfq_slice_async_show, cfqd->cfq_slice[0], 1);
SHOW_FUNCTION(cfq_slice_async_rq_show, cfqd->cfq_slice_async_rq, 0);
SHOW_FUNCTION(cfq_low_latency_show, cfqd->cfq_latency, 0);
SHOW_FUNCTION(cfq_target_latency_show, cfqd->cfq_target_latency, 1);
#undef SHOW_FUNCTION

#define STORE_FUNCTION(__FUNC, __PTR, MIN, MAX, __CONV)			\
static ssize_t __FUNC(struct elevator_queue *e, const char *page, size_t count)	\
{									\
	struct cfq_data *cfqd = e->elevator_data;			\
	unsigned int __data;						\
	int ret = cfq_var_store(&__data, (page), count);		\
	if (__data < (MIN))						\
		__data = (MIN);						\
	else if (__data > (MAX))					\
		__data = (MAX);						\
	if (__CONV)							\
		*(__PTR) = msecs_to_jiffies(__data);			\
	else								\
		*(__PTR) = __data;					\
	return ret;							\
}
STORE_FUNCTION(cfq_quantum_store, &cfqd->cfq_quantum, 1, UINT_MAX, 0);
STORE_FUNCTION(cfq_fifo_expire_sync_store, &cfqd->cfq_fifo_expire[1], 1,
		UINT_MAX, 1);
STORE_FUNCTION(cfq_fifo_expire_async_store, &cfqd->cfq_fifo_expire[0], 1,
		UINT_MAX, 1);
STORE_FUNCTION(cfq_back_seek_max_store, &cfqd->cfq_back_max, 0, UINT_MAX, 0);
STORE_FUNCTION(cfq_back_seek_penalty_store, &cfqd->cfq_back_penalty, 1,
		UINT_MAX, 0);
STORE_FUNCTION(cfq_slice_idle_store, &cfqd->cfq_slice_idle, 0, UINT_MAX, 1);
STORE_FUNCTION(cfq_group_idle_store, &cfqd->cfq_group_idle, 0, UINT_MAX, 1);
STORE_FUNCTION(cfq_slice_sync_store, &cfqd->cfq_slice[1], 1, UINT_MAX, 1);
STORE_FUNCTION(cfq_slice_async_store, &cfqd->cfq_slice[0], 1, UINT_MAX, 1);
STORE_FUNCTION(cfq_slice_async_rq_store, &cfqd->cfq_slice_async_rq, 1,
		UINT_MAX, 0);
STORE_FUNCTION(cfq_low_latency_store, &cfqd->cfq_latency, 0, 1, 0);
STORE_FUNCTION(cfq_target_latency_store, &cfqd->cfq_target_latency, 1, UINT_MAX, 1);
#undef STORE_FUNCTION

#define CFQ_ATTR(name) \
	__ATTR(name, S_IRUGO|S_IWUSR, cfq_##name##_show, cfq_##name##_store)

static struct elv_fs_entry cfq_attrs[] = {
	CFQ_ATTR(quantum),
	CFQ_ATTR(fifo_expire_sync),
	CFQ_ATTR(fifo_expire_async),
	CFQ_ATTR(back_seek_max),
	CFQ_ATTR(back_seek_penalty),
	CFQ_ATTR(slice_sync),
	CFQ_ATTR(slice_async),
	CFQ_ATTR(slice_async_rq),
	CFQ_ATTR(slice_idle),
	CFQ_ATTR(group_idle),
	CFQ_ATTR(low_latency),
	CFQ_ATTR(target_latency),
	__ATTR_NULL
};

static struct elevator_type iosched_cfq = {
	.ops = {
		.elevator_merge_fn = 		cfq_merge,
		.elevator_merged_fn =		cfq_merged_request,
		.elevator_merge_req_fn =	cfq_merged_requests,
		.elevator_allow_merge_fn =	cfq_allow_merge,
		.elevator_bio_merged_fn =	cfq_bio_merged,
		.elevator_dispatch_fn =		cfq_dispatch_requests,
		.elevator_add_req_fn =		cfq_insert_request,
		.elevator_activate_req_fn =	cfq_activate_request,
		.elevator_deactivate_req_fn =	cfq_deactivate_request,
		.elevator_completed_req_fn =	cfq_completed_request,
		.elevator_former_req_fn =	elv_rb_former_request,
		.elevator_latter_req_fn =	elv_rb_latter_request,
		.elevator_init_icq_fn =		cfq_init_icq,
		.elevator_exit_icq_fn =		cfq_exit_icq,
		.elevator_set_req_fn =		cfq_set_request,
		.elevator_put_req_fn =		cfq_put_request,
		.elevator_may_queue_fn =	cfq_may_queue,
		.elevator_init_fn =		cfq_init_queue,
		.elevator_exit_fn =		cfq_exit_queue,
	},
	.icq_size	=	sizeof(struct cfq_io_cq),
	.icq_align	=	__alignof__(struct cfq_io_cq),
	.elevator_attrs =	cfq_attrs,
	.elevator_name	=	"cfq",
	.elevator_owner =	THIS_MODULE,
};

#ifdef CONFIG_CFQ_GROUP_IOSCHED
static struct blkio_policy_type blkio_policy_cfq = {
	.ops = {
		.blkio_unlink_group_fn =	cfq_unlink_blkio_group,
		.blkio_update_group_weight_fn =	cfq_update_blkio_group_weight,
	},
	.plid = BLKIO_POLICY_PROP,
};
#else
static struct blkio_policy_type blkio_policy_cfq;
#endif

static int __init cfq_init(void)
{
	int ret;

	/*
	 * could be 0 on HZ < 1000 setups
	 */
	if (!cfq_slice_async)
		cfq_slice_async = 1;
	if (!cfq_slice_idle)
		cfq_slice_idle = 1;

#ifdef CONFIG_CFQ_GROUP_IOSCHED
	if (!cfq_group_idle)
		cfq_group_idle = 1;
#else
		cfq_group_idle = 0;
#endif
	cfq_pool = KMEM_CACHE(cfq_queue, 0);
	if (!cfq_pool)
		return -ENOMEM;

	ret = elv_register(&iosched_cfq);
	if (ret) {
		kmem_cache_destroy(cfq_pool);
		return ret;
	}

	blkio_policy_register(&blkio_policy_cfq);

	return 0;
}

static void __exit cfq_exit(void)
{
	blkio_policy_unregister(&blkio_policy_cfq);
	elv_unregister(&iosched_cfq);
	kmem_cache_destroy(cfq_pool);
}

module_init(cfq_init);
module_exit(cfq_exit);

MODULE_AUTHOR("Jens Axboe");
MODULE_LICENSE("GPL");
MODULE_DESCRIPTION("Completely Fair Queueing IO scheduler");<|MERGE_RESOLUTION|>--- conflicted
+++ resolved
@@ -295,10 +295,7 @@
 	unsigned int cfq_slice_idle;
 	unsigned int cfq_group_idle;
 	unsigned int cfq_latency;
-<<<<<<< HEAD
-=======
 	unsigned int cfq_target_latency;
->>>>>>> e816b57a
 
 	/*
 	 * Fallback dummy cfqq for extreme OOM conditions
@@ -3475,26 +3472,13 @@
 	const int rw = rq_data_dir(rq);
 	const bool is_sync = rq_is_sync(rq);
 	struct cfq_queue *cfqq;
-<<<<<<< HEAD
-=======
 	unsigned int changed;
->>>>>>> e816b57a
 
 	might_sleep_if(gfp_mask & __GFP_WAIT);
 
 	spin_lock_irq(q->queue_lock);
 
 	/* handle changed notifications */
-<<<<<<< HEAD
-	if (unlikely(cic->icq.changed)) {
-		if (test_and_clear_bit(ICQ_IOPRIO_CHANGED, &cic->icq.changed))
-			changed_ioprio(cic);
-#ifdef CONFIG_CFQ_GROUP_IOSCHED
-		if (test_and_clear_bit(ICQ_CGROUP_CHANGED, &cic->icq.changed))
-			changed_cgroup(cic);
-#endif
-	}
-=======
 	changed = icq_get_changed(&cic->icq);
 	if (unlikely(changed & ICQ_IOPRIO_CHANGED))
 		changed_ioprio(cic);
@@ -3502,7 +3486,6 @@
 	if (unlikely(changed & ICQ_CGROUP_CHANGED))
 		changed_cgroup(cic);
 #endif
->>>>>>> e816b57a
 
 new_queue:
 	cfqq = cic_to_cfqq(cic, is_sync);
