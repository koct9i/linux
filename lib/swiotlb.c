--- conflicted
+++ resolved
@@ -182,11 +182,7 @@
 	/*
 	 * Get IO TLB memory from the low pages
 	 */
-<<<<<<< HEAD
-	io_tlb_start = alloc_bootmem_low_pages(bytes);
-=======
 	io_tlb_start = alloc_bootmem_low_pages(PAGE_ALIGN(bytes));
->>>>>>> 45f53cc9
 	if (!io_tlb_start)
 		panic("Cannot allocate SWIOTLB buffer");
 
