/*
 * Fast batching percpu counters.
 */

#include <linux/percpu_counter.h>
#include <linux/notifier.h>
#include <linux/mutex.h>
#include <linux/init.h>
#include <linux/cpu.h>
#include <linux/module.h>
#include <linux/debugobjects.h>

static LIST_HEAD(percpu_counters);
static DEFINE_MUTEX(percpu_counters_lock);

#ifdef CONFIG_DEBUG_OBJECTS_PERCPU_COUNTER

static struct debug_obj_descr percpu_counter_debug_descr;

static int percpu_counter_fixup_free(void *addr, enum debug_obj_state state)
{
	struct percpu_counter *fbc = addr;

	switch (state) {
	case ODEBUG_STATE_ACTIVE:
		percpu_counter_destroy(fbc);
		debug_object_free(fbc, &percpu_counter_debug_descr);
		return 1;
	default:
		return 0;
	}
}

static struct debug_obj_descr percpu_counter_debug_descr = {
	.name		= "percpu_counter",
	.fixup_free	= percpu_counter_fixup_free,
};

static inline void debug_percpu_counter_activate(struct percpu_counter *fbc)
{
	debug_object_init(fbc, &percpu_counter_debug_descr);
	debug_object_activate(fbc, &percpu_counter_debug_descr);
}

static inline void debug_percpu_counter_deactivate(struct percpu_counter *fbc)
{
	debug_object_deactivate(fbc, &percpu_counter_debug_descr);
	debug_object_free(fbc, &percpu_counter_debug_descr);
}

#else	/* CONFIG_DEBUG_OBJECTS_PERCPU_COUNTER */
static inline void debug_percpu_counter_activate(struct percpu_counter *fbc)
{ }
static inline void debug_percpu_counter_deactivate(struct percpu_counter *fbc)
{ }
#endif	/* CONFIG_DEBUG_OBJECTS_PERCPU_COUNTER */

void percpu_counter_set(struct percpu_counter *fbc, s64 amount)
{
	int cpu;

	spin_lock(&fbc->lock);
	for_each_possible_cpu(cpu) {
		s32 *pcount = per_cpu_ptr(fbc->counters, cpu);
		*pcount = 0;
	}
	fbc->count = amount;
	spin_unlock(&fbc->lock);
}
EXPORT_SYMBOL(percpu_counter_set);

void __percpu_counter_add(struct percpu_counter *fbc, s64 amount, s32 batch)
{
	s64 count;
<<<<<<< HEAD
	s32 *pcount;

	preempt_disable();
	pcount = this_cpu_ptr(fbc->counters);
	count = *pcount + amount;
=======

	preempt_disable();
	count = __this_cpu_read(*fbc->counters) + amount;
>>>>>>> 3cbea436
	if (count >= batch || count <= -batch) {
		spin_lock(&fbc->lock);
		fbc->count += count;
		__this_cpu_write(*fbc->counters, 0);
		spin_unlock(&fbc->lock);
	} else {
		__this_cpu_write(*fbc->counters, count);
	}
	preempt_enable();
}
EXPORT_SYMBOL(__percpu_counter_add);

/*
 * Add up all the per-cpu counts, return the result.  This is a more accurate
 * but much slower version of percpu_counter_read_positive()
 */
s64 __percpu_counter_sum(struct percpu_counter *fbc)
{
	s64 ret;
	int cpu;

	spin_lock(&fbc->lock);
	ret = fbc->count;
	for_each_online_cpu(cpu) {
		s32 *pcount = per_cpu_ptr(fbc->counters, cpu);
		ret += *pcount;
	}
	spin_unlock(&fbc->lock);
	return ret;
}
EXPORT_SYMBOL(__percpu_counter_sum);

int __percpu_counter_init(struct percpu_counter *fbc, s64 amount,
			  struct lock_class_key *key)
{
	spin_lock_init(&fbc->lock);
	lockdep_set_class(&fbc->lock, key);
	fbc->count = amount;
	fbc->counters = alloc_percpu(s32);
	if (!fbc->counters)
		return -ENOMEM;

	debug_percpu_counter_activate(fbc);

#ifdef CONFIG_HOTPLUG_CPU
	INIT_LIST_HEAD(&fbc->list);
	mutex_lock(&percpu_counters_lock);
	list_add(&fbc->list, &percpu_counters);
	mutex_unlock(&percpu_counters_lock);
#endif
	return 0;
}
EXPORT_SYMBOL(__percpu_counter_init);

void percpu_counter_destroy(struct percpu_counter *fbc)
{
	if (!fbc->counters)
		return;

	debug_percpu_counter_deactivate(fbc);

#ifdef CONFIG_HOTPLUG_CPU
	mutex_lock(&percpu_counters_lock);
	list_del(&fbc->list);
	mutex_unlock(&percpu_counters_lock);
#endif
	free_percpu(fbc->counters);
	fbc->counters = NULL;
}
EXPORT_SYMBOL(percpu_counter_destroy);

int percpu_counter_batch __read_mostly = 32;
EXPORT_SYMBOL(percpu_counter_batch);

static void compute_batch_value(void)
{
	int nr = num_online_cpus();

	percpu_counter_batch = max(32, nr*2);
}

static int __cpuinit percpu_counter_hotcpu_callback(struct notifier_block *nb,
					unsigned long action, void *hcpu)
{
#ifdef CONFIG_HOTPLUG_CPU
	unsigned int cpu;
	struct percpu_counter *fbc;

	compute_batch_value();
	if (action != CPU_DEAD)
		return NOTIFY_OK;

	cpu = (unsigned long)hcpu;
	mutex_lock(&percpu_counters_lock);
	list_for_each_entry(fbc, &percpu_counters, list) {
		s32 *pcount;
		unsigned long flags;

		spin_lock_irqsave(&fbc->lock, flags);
		pcount = per_cpu_ptr(fbc->counters, cpu);
		fbc->count += *pcount;
		*pcount = 0;
		spin_unlock_irqrestore(&fbc->lock, flags);
	}
	mutex_unlock(&percpu_counters_lock);
#endif
	return NOTIFY_OK;
}

/*
 * Compare counter against given value.
 * Return 1 if greater, 0 if equal and -1 if less
 */
int percpu_counter_compare(struct percpu_counter *fbc, s64 rhs)
{
	s64	count;

	count = percpu_counter_read(fbc);
	/* Check to see if rough count will be sufficient for comparison */
	if (abs(count - rhs) > (percpu_counter_batch*num_online_cpus())) {
		if (count > rhs)
			return 1;
		else
			return -1;
	}
	/* Need to use precise count */
	count = percpu_counter_sum(fbc);
	if (count > rhs)
		return 1;
	else if (count < rhs)
		return -1;
	else
		return 0;
}
EXPORT_SYMBOL(percpu_counter_compare);

static int __init percpu_counter_startup(void)
{
	compute_batch_value();
	hotcpu_notifier(percpu_counter_hotcpu_callback, 0);
	return 0;
}
module_init(percpu_counter_startup);<|MERGE_RESOLUTION|>--- conflicted
+++ resolved
@@ -72,17 +72,9 @@
 void __percpu_counter_add(struct percpu_counter *fbc, s64 amount, s32 batch)
 {
 	s64 count;
-<<<<<<< HEAD
-	s32 *pcount;
-
-	preempt_disable();
-	pcount = this_cpu_ptr(fbc->counters);
-	count = *pcount + amount;
-=======
 
 	preempt_disable();
 	count = __this_cpu_read(*fbc->counters) + amount;
->>>>>>> 3cbea436
 	if (count >= batch || count <= -batch) {
 		spin_lock(&fbc->lock);
 		fbc->count += count;
