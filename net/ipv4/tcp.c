/*
 * INET		An implementation of the TCP/IP protocol suite for the LINUX
 *		operating system.  INET is implemented using the  BSD Socket
 *		interface as the means of communication with the user level.
 *
 *		Implementation of the Transmission Control Protocol(TCP).
 *
 * Authors:	Ross Biro
 *		Fred N. van Kempen, <waltje@uWalt.NL.Mugnet.ORG>
 *		Mark Evans, <evansmp@uhura.aston.ac.uk>
 *		Corey Minyard <wf-rch!minyard@relay.EU.net>
 *		Florian La Roche, <flla@stud.uni-sb.de>
 *		Charles Hedrick, <hedrick@klinzhai.rutgers.edu>
 *		Linus Torvalds, <torvalds@cs.helsinki.fi>
 *		Alan Cox, <gw4pts@gw4pts.ampr.org>
 *		Matthew Dillon, <dillon@apollo.west.oic.com>
 *		Arnt Gulbrandsen, <agulbra@nvg.unit.no>
 *		Jorge Cwik, <jorge@laser.satlink.net>
 *
 * Fixes:
 *		Alan Cox	:	Numerous verify_area() calls
 *		Alan Cox	:	Set the ACK bit on a reset
 *		Alan Cox	:	Stopped it crashing if it closed while
 *					sk->inuse=1 and was trying to connect
 *					(tcp_err()).
 *		Alan Cox	:	All icmp error handling was broken
 *					pointers passed where wrong and the
 *					socket was looked up backwards. Nobody
 *					tested any icmp error code obviously.
 *		Alan Cox	:	tcp_err() now handled properly. It
 *					wakes people on errors. poll
 *					behaves and the icmp error race
 *					has gone by moving it into sock.c
 *		Alan Cox	:	tcp_send_reset() fixed to work for
 *					everything not just packets for
 *					unknown sockets.
 *		Alan Cox	:	tcp option processing.
 *		Alan Cox	:	Reset tweaked (still not 100%) [Had
 *					syn rule wrong]
 *		Herp Rosmanith  :	More reset fixes
 *		Alan Cox	:	No longer acks invalid rst frames.
 *					Acking any kind of RST is right out.
 *		Alan Cox	:	Sets an ignore me flag on an rst
 *					receive otherwise odd bits of prattle
 *					escape still
 *		Alan Cox	:	Fixed another acking RST frame bug.
 *					Should stop LAN workplace lockups.
 *		Alan Cox	: 	Some tidyups using the new skb list
 *					facilities
 *		Alan Cox	:	sk->keepopen now seems to work
 *		Alan Cox	:	Pulls options out correctly on accepts
 *		Alan Cox	:	Fixed assorted sk->rqueue->next errors
 *		Alan Cox	:	PSH doesn't end a TCP read. Switched a
 *					bit to skb ops.
 *		Alan Cox	:	Tidied tcp_data to avoid a potential
 *					nasty.
 *		Alan Cox	:	Added some better commenting, as the
 *					tcp is hard to follow
 *		Alan Cox	:	Removed incorrect check for 20 * psh
 *	Michael O'Reilly	:	ack < copied bug fix.
 *	Johannes Stille		:	Misc tcp fixes (not all in yet).
 *		Alan Cox	:	FIN with no memory -> CRASH
 *		Alan Cox	:	Added socket option proto entries.
 *					Also added awareness of them to accept.
 *		Alan Cox	:	Added TCP options (SOL_TCP)
 *		Alan Cox	:	Switched wakeup calls to callbacks,
 *					so the kernel can layer network
 *					sockets.
 *		Alan Cox	:	Use ip_tos/ip_ttl settings.
 *		Alan Cox	:	Handle FIN (more) properly (we hope).
 *		Alan Cox	:	RST frames sent on unsynchronised
 *					state ack error.
 *		Alan Cox	:	Put in missing check for SYN bit.
 *		Alan Cox	:	Added tcp_select_window() aka NET2E
 *					window non shrink trick.
 *		Alan Cox	:	Added a couple of small NET2E timer
 *					fixes
 *		Charles Hedrick :	TCP fixes
 *		Toomas Tamm	:	TCP window fixes
 *		Alan Cox	:	Small URG fix to rlogin ^C ack fight
 *		Charles Hedrick	:	Rewrote most of it to actually work
 *		Linus		:	Rewrote tcp_read() and URG handling
 *					completely
 *		Gerhard Koerting:	Fixed some missing timer handling
 *		Matthew Dillon  :	Reworked TCP machine states as per RFC
 *		Gerhard Koerting:	PC/TCP workarounds
 *		Adam Caldwell	:	Assorted timer/timing errors
 *		Matthew Dillon	:	Fixed another RST bug
 *		Alan Cox	:	Move to kernel side addressing changes.
 *		Alan Cox	:	Beginning work on TCP fastpathing
 *					(not yet usable)
 *		Arnt Gulbrandsen:	Turbocharged tcp_check() routine.
 *		Alan Cox	:	TCP fast path debugging
 *		Alan Cox	:	Window clamping
 *		Michael Riepe	:	Bug in tcp_check()
 *		Matt Dillon	:	More TCP improvements and RST bug fixes
 *		Matt Dillon	:	Yet more small nasties remove from the
 *					TCP code (Be very nice to this man if
 *					tcp finally works 100%) 8)
 *		Alan Cox	:	BSD accept semantics.
 *		Alan Cox	:	Reset on closedown bug.
 *	Peter De Schrijver	:	ENOTCONN check missing in tcp_sendto().
 *		Michael Pall	:	Handle poll() after URG properly in
 *					all cases.
 *		Michael Pall	:	Undo the last fix in tcp_read_urg()
 *					(multi URG PUSH broke rlogin).
 *		Michael Pall	:	Fix the multi URG PUSH problem in
 *					tcp_readable(), poll() after URG
 *					works now.
 *		Michael Pall	:	recv(...,MSG_OOB) never blocks in the
 *					BSD api.
 *		Alan Cox	:	Changed the semantics of sk->socket to
 *					fix a race and a signal problem with
 *					accept() and async I/O.
 *		Alan Cox	:	Relaxed the rules on tcp_sendto().
 *		Yury Shevchuk	:	Really fixed accept() blocking problem.
 *		Craig I. Hagan  :	Allow for BSD compatible TIME_WAIT for
 *					clients/servers which listen in on
 *					fixed ports.
 *		Alan Cox	:	Cleaned the above up and shrank it to
 *					a sensible code size.
 *		Alan Cox	:	Self connect lockup fix.
 *		Alan Cox	:	No connect to multicast.
 *		Ross Biro	:	Close unaccepted children on master
 *					socket close.
 *		Alan Cox	:	Reset tracing code.
 *		Alan Cox	:	Spurious resets on shutdown.
 *		Alan Cox	:	Giant 15 minute/60 second timer error
 *		Alan Cox	:	Small whoops in polling before an
 *					accept.
 *		Alan Cox	:	Kept the state trace facility since
 *					it's handy for debugging.
 *		Alan Cox	:	More reset handler fixes.
 *		Alan Cox	:	Started rewriting the code based on
 *					the RFC's for other useful protocol
 *					references see: Comer, KA9Q NOS, and
 *					for a reference on the difference
 *					between specifications and how BSD
 *					works see the 4.4lite source.
 *		A.N.Kuznetsov	:	Don't time wait on completion of tidy
 *					close.
 *		Linus Torvalds	:	Fin/Shutdown & copied_seq changes.
 *		Linus Torvalds	:	Fixed BSD port reuse to work first syn
 *		Alan Cox	:	Reimplemented timers as per the RFC
 *					and using multiple timers for sanity.
 *		Alan Cox	:	Small bug fixes, and a lot of new
 *					comments.
 *		Alan Cox	:	Fixed dual reader crash by locking
 *					the buffers (much like datagram.c)
 *		Alan Cox	:	Fixed stuck sockets in probe. A probe
 *					now gets fed up of retrying without
 *					(even a no space) answer.
 *		Alan Cox	:	Extracted closing code better
 *		Alan Cox	:	Fixed the closing state machine to
 *					resemble the RFC.
 *		Alan Cox	:	More 'per spec' fixes.
 *		Jorge Cwik	:	Even faster checksumming.
 *		Alan Cox	:	tcp_data() doesn't ack illegal PSH
 *					only frames. At least one pc tcp stack
 *					generates them.
 *		Alan Cox	:	Cache last socket.
 *		Alan Cox	:	Per route irtt.
 *		Matt Day	:	poll()->select() match BSD precisely on error
 *		Alan Cox	:	New buffers
 *		Marc Tamsky	:	Various sk->prot->retransmits and
 *					sk->retransmits misupdating fixed.
 *					Fixed tcp_write_timeout: stuck close,
 *					and TCP syn retries gets used now.
 *		Mark Yarvis	:	In tcp_read_wakeup(), don't send an
 *					ack if state is TCP_CLOSED.
 *		Alan Cox	:	Look up device on a retransmit - routes may
 *					change. Doesn't yet cope with MSS shrink right
 *					but it's a start!
 *		Marc Tamsky	:	Closing in closing fixes.
 *		Mike Shaver	:	RFC1122 verifications.
 *		Alan Cox	:	rcv_saddr errors.
 *		Alan Cox	:	Block double connect().
 *		Alan Cox	:	Small hooks for enSKIP.
 *		Alexey Kuznetsov:	Path MTU discovery.
 *		Alan Cox	:	Support soft errors.
 *		Alan Cox	:	Fix MTU discovery pathological case
 *					when the remote claims no mtu!
 *		Marc Tamsky	:	TCP_CLOSE fix.
 *		Colin (G3TNE)	:	Send a reset on syn ack replies in
 *					window but wrong (fixes NT lpd problems)
 *		Pedro Roque	:	Better TCP window handling, delayed ack.
 *		Joerg Reuter	:	No modification of locked buffers in
 *					tcp_do_retransmit()
 *		Eric Schenk	:	Changed receiver side silly window
 *					avoidance algorithm to BSD style
 *					algorithm. This doubles throughput
 *					against machines running Solaris,
 *					and seems to result in general
 *					improvement.
 *	Stefan Magdalinski	:	adjusted tcp_readable() to fix FIONREAD
 *	Willy Konynenberg	:	Transparent proxying support.
 *	Mike McLagan		:	Routing by source
 *		Keith Owens	:	Do proper merging with partial SKB's in
 *					tcp_do_sendmsg to avoid burstiness.
 *		Eric Schenk	:	Fix fast close down bug with
 *					shutdown() followed by close().
 *		Andi Kleen 	:	Make poll agree with SIGIO
 *	Salvatore Sanfilippo	:	Support SO_LINGER with linger == 1 and
 *					lingertime == 0 (RFC 793 ABORT Call)
 *	Hirokazu Takahashi	:	Use copy_from_user() instead of
 *					csum_and_copy_from_user() if possible.
 *
 *		This program is free software; you can redistribute it and/or
 *		modify it under the terms of the GNU General Public License
 *		as published by the Free Software Foundation; either version
 *		2 of the License, or(at your option) any later version.
 *
 * Description of States:
 *
 *	TCP_SYN_SENT		sent a connection request, waiting for ack
 *
 *	TCP_SYN_RECV		received a connection request, sent ack,
 *				waiting for final ack in three-way handshake.
 *
 *	TCP_ESTABLISHED		connection established
 *
 *	TCP_FIN_WAIT1		our side has shutdown, waiting to complete
 *				transmission of remaining buffered data
 *
 *	TCP_FIN_WAIT2		all buffered data sent, waiting for remote
 *				to shutdown
 *
 *	TCP_CLOSING		both sides have shutdown but we still have
 *				data we have to finish sending
 *
 *	TCP_TIME_WAIT		timeout to catch resent junk before entering
 *				closed, can only be entered from FIN_WAIT2
 *				or CLOSING.  Required because the other end
 *				may not have gotten our last ACK causing it
 *				to retransmit the data packet (which we ignore)
 *
 *	TCP_CLOSE_WAIT		remote side has shutdown and is waiting for
 *				us to finish writing our data and to shutdown
 *				(we have to close() to move on to LAST_ACK)
 *
 *	TCP_LAST_ACK		out side has shutdown after remote has
 *				shutdown.  There may still be data in our
 *				buffer that we have to finish sending
 *
 *	TCP_CLOSE		socket is finished
 */

#include <linux/kernel.h>
#include <linux/module.h>
#include <linux/types.h>
#include <linux/fcntl.h>
#include <linux/poll.h>
#include <linux/init.h>
#include <linux/fs.h>
#include <linux/skbuff.h>
#include <linux/scatterlist.h>
#include <linux/splice.h>
#include <linux/net.h>
#include <linux/socket.h>
#include <linux/random.h>
#include <linux/bootmem.h>
#include <linux/highmem.h>
#include <linux/swap.h>
#include <linux/cache.h>
#include <linux/err.h>
#include <linux/crypto.h>
#include <linux/time.h>
#include <linux/slab.h>

#include <net/icmp.h>
#include <net/tcp.h>
#include <net/xfrm.h>
#include <net/ip.h>
#include <net/netdma.h>
#include <net/sock.h>

#include <asm/uaccess.h>
#include <asm/ioctls.h>

int sysctl_tcp_fin_timeout __read_mostly = TCP_FIN_TIMEOUT;

struct percpu_counter tcp_orphan_count;
EXPORT_SYMBOL_GPL(tcp_orphan_count);

int sysctl_tcp_wmem[3] __read_mostly;
int sysctl_tcp_rmem[3] __read_mostly;

EXPORT_SYMBOL(sysctl_tcp_rmem);
EXPORT_SYMBOL(sysctl_tcp_wmem);

atomic_long_t tcp_memory_allocated;	/* Current allocated memory. */
EXPORT_SYMBOL(tcp_memory_allocated);

/*
 * Current number of TCP sockets.
 */
struct percpu_counter tcp_sockets_allocated;
EXPORT_SYMBOL(tcp_sockets_allocated);

/*
 * TCP splice context
 */
struct tcp_splice_state {
	struct pipe_inode_info *pipe;
	size_t len;
	unsigned int flags;
};

/*
 * Pressure flag: try to collapse.
 * Technical note: it is used by multiple contexts non atomically.
 * All the __sk_mem_schedule() is of this nature: accounting
 * is strict, actions are advisory and have some latency.
 */
int tcp_memory_pressure __read_mostly;
EXPORT_SYMBOL(tcp_memory_pressure);

void tcp_enter_memory_pressure(struct sock *sk)
{
	if (!tcp_memory_pressure) {
		NET_INC_STATS(sock_net(sk), LINUX_MIB_TCPMEMORYPRESSURES);
		tcp_memory_pressure = 1;
	}
}
EXPORT_SYMBOL(tcp_enter_memory_pressure);

/* Convert seconds to retransmits based on initial and max timeout */
static u8 secs_to_retrans(int seconds, int timeout, int rto_max)
{
	u8 res = 0;

	if (seconds > 0) {
		int period = timeout;

		res = 1;
		while (seconds > period && res < 255) {
			res++;
			timeout <<= 1;
			if (timeout > rto_max)
				timeout = rto_max;
			period += timeout;
		}
	}
	return res;
}

/* Convert retransmits to seconds based on initial and max timeout */
static int retrans_to_secs(u8 retrans, int timeout, int rto_max)
{
	int period = 0;

	if (retrans > 0) {
		period = timeout;
		while (--retrans) {
			timeout <<= 1;
			if (timeout > rto_max)
				timeout = rto_max;
			period += timeout;
		}
	}
	return period;
}

/*
 *	Wait for a TCP event.
 *
 *	Note that we don't need to lock the socket, as the upper poll layers
 *	take care of normal races (between the test and the event) and we don't
 *	go look at any of the socket buffers directly.
 */
unsigned int tcp_poll(struct file *file, struct socket *sock, poll_table *wait)
{
	unsigned int mask;
	struct sock *sk = sock->sk;
	const struct tcp_sock *tp = tcp_sk(sk);

	sock_poll_wait(file, sk_sleep(sk), wait);
	if (sk->sk_state == TCP_LISTEN)
		return inet_csk_listen_poll(sk);

	/* Socket is not locked. We are protected from async events
	 * by poll logic and correct handling of state changes
	 * made by other threads is impossible in any case.
	 */

	mask = 0;

	/*
	 * POLLHUP is certainly not done right. But poll() doesn't
	 * have a notion of HUP in just one direction, and for a
	 * socket the read side is more interesting.
	 *
	 * Some poll() documentation says that POLLHUP is incompatible
	 * with the POLLOUT/POLLWR flags, so somebody should check this
	 * all. But careful, it tends to be safer to return too many
	 * bits than too few, and you can easily break real applications
	 * if you don't tell them that something has hung up!
	 *
	 * Check-me.
	 *
	 * Check number 1. POLLHUP is _UNMASKABLE_ event (see UNIX98 and
	 * our fs/select.c). It means that after we received EOF,
	 * poll always returns immediately, making impossible poll() on write()
	 * in state CLOSE_WAIT. One solution is evident --- to set POLLHUP
	 * if and only if shutdown has been made in both directions.
	 * Actually, it is interesting to look how Solaris and DUX
	 * solve this dilemma. I would prefer, if POLLHUP were maskable,
	 * then we could set it on SND_SHUTDOWN. BTW examples given
	 * in Stevens' books assume exactly this behaviour, it explains
	 * why POLLHUP is incompatible with POLLOUT.	--ANK
	 *
	 * NOTE. Check for TCP_CLOSE is added. The goal is to prevent
	 * blocking on fresh not-connected or disconnected socket. --ANK
	 */
	if (sk->sk_shutdown == SHUTDOWN_MASK || sk->sk_state == TCP_CLOSE)
		mask |= POLLHUP;
	if (sk->sk_shutdown & RCV_SHUTDOWN)
		mask |= POLLIN | POLLRDNORM | POLLRDHUP;

	/* Connected? */
	if ((1 << sk->sk_state) & ~(TCPF_SYN_SENT | TCPF_SYN_RECV)) {
		int target = sock_rcvlowat(sk, 0, INT_MAX);

		if (tp->urg_seq == tp->copied_seq &&
		    !sock_flag(sk, SOCK_URGINLINE) &&
		    tp->urg_data)
			target++;

		/* Potential race condition. If read of tp below will
		 * escape above sk->sk_state, we can be illegally awaken
		 * in SYN_* states. */
		if (tp->rcv_nxt - tp->copied_seq >= target)
			mask |= POLLIN | POLLRDNORM;

		if (!(sk->sk_shutdown & SEND_SHUTDOWN)) {
			if (sk_stream_wspace(sk) >= sk_stream_min_wspace(sk)) {
				mask |= POLLOUT | POLLWRNORM;
			} else {  /* send SIGIO later */
				set_bit(SOCK_ASYNC_NOSPACE,
					&sk->sk_socket->flags);
				set_bit(SOCK_NOSPACE, &sk->sk_socket->flags);

				/* Race breaker. If space is freed after
				 * wspace test but before the flags are set,
				 * IO signal will be lost.
				 */
				if (sk_stream_wspace(sk) >= sk_stream_min_wspace(sk))
					mask |= POLLOUT | POLLWRNORM;
			}
		} else
			mask |= POLLOUT | POLLWRNORM;

		if (tp->urg_data & TCP_URG_VALID)
			mask |= POLLPRI;
	}
	/* This barrier is coupled with smp_wmb() in tcp_reset() */
	smp_rmb();
	if (sk->sk_err)
		mask |= POLLERR;

	return mask;
}
EXPORT_SYMBOL(tcp_poll);

int tcp_ioctl(struct sock *sk, int cmd, unsigned long arg)
{
	struct tcp_sock *tp = tcp_sk(sk);
	int answ;

	switch (cmd) {
	case SIOCINQ:
		if (sk->sk_state == TCP_LISTEN)
			return -EINVAL;

		lock_sock(sk);
		if ((1 << sk->sk_state) & (TCPF_SYN_SENT | TCPF_SYN_RECV))
			answ = 0;
		else if (sock_flag(sk, SOCK_URGINLINE) ||
			 !tp->urg_data ||
			 before(tp->urg_seq, tp->copied_seq) ||
			 !before(tp->urg_seq, tp->rcv_nxt)) {
			struct sk_buff *skb;

			answ = tp->rcv_nxt - tp->copied_seq;

			/* Subtract 1, if FIN is in queue. */
			skb = skb_peek_tail(&sk->sk_receive_queue);
			if (answ && skb)
				answ -= tcp_hdr(skb)->fin;
		} else
			answ = tp->urg_seq - tp->copied_seq;
		release_sock(sk);
		break;
	case SIOCATMARK:
		answ = tp->urg_data && tp->urg_seq == tp->copied_seq;
		break;
	case SIOCOUTQ:
		if (sk->sk_state == TCP_LISTEN)
			return -EINVAL;

		if ((1 << sk->sk_state) & (TCPF_SYN_SENT | TCPF_SYN_RECV))
			answ = 0;
		else
			answ = tp->write_seq - tp->snd_una;
		break;
	case SIOCOUTQNSD:
		if (sk->sk_state == TCP_LISTEN)
			return -EINVAL;

		if ((1 << sk->sk_state) & (TCPF_SYN_SENT | TCPF_SYN_RECV))
			answ = 0;
		else
			answ = tp->write_seq - tp->snd_nxt;
		break;
	default:
		return -ENOIOCTLCMD;
	}

	return put_user(answ, (int __user *)arg);
}
EXPORT_SYMBOL(tcp_ioctl);

static inline void tcp_mark_push(struct tcp_sock *tp, struct sk_buff *skb)
{
	TCP_SKB_CB(skb)->tcp_flags |= TCPHDR_PSH;
	tp->pushed_seq = tp->write_seq;
}

static inline int forced_push(const struct tcp_sock *tp)
{
	return after(tp->write_seq, tp->pushed_seq + (tp->max_window >> 1));
}

static inline void skb_entail(struct sock *sk, struct sk_buff *skb)
{
	struct tcp_sock *tp = tcp_sk(sk);
	struct tcp_skb_cb *tcb = TCP_SKB_CB(skb);

	skb->csum    = 0;
	tcb->seq     = tcb->end_seq = tp->write_seq;
	tcb->tcp_flags = TCPHDR_ACK;
	tcb->sacked  = 0;
	skb_header_release(skb);
	tcp_add_write_queue_tail(sk, skb);
	sk->sk_wmem_queued += skb->truesize;
	sk_mem_charge(sk, skb->truesize);
	if (tp->nonagle & TCP_NAGLE_PUSH)
		tp->nonagle &= ~TCP_NAGLE_PUSH;
}

static inline void tcp_mark_urg(struct tcp_sock *tp, int flags)
{
	if (flags & MSG_OOB)
		tp->snd_up = tp->write_seq;
}

static inline void tcp_push(struct sock *sk, int flags, int mss_now,
			    int nonagle)
{
	if (tcp_send_head(sk)) {
		struct tcp_sock *tp = tcp_sk(sk);

		if (!(flags & MSG_MORE) || forced_push(tp))
			tcp_mark_push(tp, tcp_write_queue_tail(sk));

		tcp_mark_urg(tp, flags);
		__tcp_push_pending_frames(sk, mss_now,
					  (flags & MSG_MORE) ? TCP_NAGLE_CORK : nonagle);
	}
}

static int tcp_splice_data_recv(read_descriptor_t *rd_desc, struct sk_buff *skb,
				unsigned int offset, size_t len)
{
	struct tcp_splice_state *tss = rd_desc->arg.data;
	int ret;

	ret = skb_splice_bits(skb, offset, tss->pipe, min(rd_desc->count, len),
			      tss->flags);
	if (ret > 0)
		rd_desc->count -= ret;
	return ret;
}

static int __tcp_splice_read(struct sock *sk, struct tcp_splice_state *tss)
{
	/* Store TCP splice context information in read_descriptor_t. */
	read_descriptor_t rd_desc = {
		.arg.data = tss,
		.count	  = tss->len,
	};

	return tcp_read_sock(sk, &rd_desc, tcp_splice_data_recv);
}

/**
 *  tcp_splice_read - splice data from TCP socket to a pipe
 * @sock:	socket to splice from
 * @ppos:	position (not valid)
 * @pipe:	pipe to splice to
 * @len:	number of bytes to splice
 * @flags:	splice modifier flags
 *
 * Description:
 *    Will read pages from given socket and fill them into a pipe.
 *
 **/
ssize_t tcp_splice_read(struct socket *sock, loff_t *ppos,
			struct pipe_inode_info *pipe, size_t len,
			unsigned int flags)
{
	struct sock *sk = sock->sk;
	struct tcp_splice_state tss = {
		.pipe = pipe,
		.len = len,
		.flags = flags,
	};
	long timeo;
	ssize_t spliced;
	int ret;

	sock_rps_record_flow(sk);
	/*
	 * We can't seek on a socket input
	 */
	if (unlikely(*ppos))
		return -ESPIPE;

	ret = spliced = 0;

	lock_sock(sk);

	timeo = sock_rcvtimeo(sk, sock->file->f_flags & O_NONBLOCK);
	while (tss.len) {
		ret = __tcp_splice_read(sk, &tss);
		if (ret < 0)
			break;
		else if (!ret) {
			if (spliced)
				break;
			if (sock_flag(sk, SOCK_DONE))
				break;
			if (sk->sk_err) {
				ret = sock_error(sk);
				break;
			}
			if (sk->sk_shutdown & RCV_SHUTDOWN)
				break;
			if (sk->sk_state == TCP_CLOSE) {
				/*
				 * This occurs when user tries to read
				 * from never connected socket.
				 */
				if (!sock_flag(sk, SOCK_DONE))
					ret = -ENOTCONN;
				break;
			}
			if (!timeo) {
				ret = -EAGAIN;
				break;
			}
			sk_wait_data(sk, &timeo);
			if (signal_pending(current)) {
				ret = sock_intr_errno(timeo);
				break;
			}
			continue;
		}
		tss.len -= ret;
		spliced += ret;

		if (!timeo)
			break;
		release_sock(sk);
		lock_sock(sk);

		if (sk->sk_err || sk->sk_state == TCP_CLOSE ||
		    (sk->sk_shutdown & RCV_SHUTDOWN) ||
		    signal_pending(current))
			break;
	}

	release_sock(sk);

	if (spliced)
		return spliced;

	return ret;
}
EXPORT_SYMBOL(tcp_splice_read);

struct sk_buff *sk_stream_alloc_skb(struct sock *sk, int size, gfp_t gfp)
{
	struct sk_buff *skb;

	/* The TCP header must be at least 32-bit aligned.  */
	size = ALIGN(size, 4);

	skb = alloc_skb_fclone(size + sk->sk_prot->max_header, gfp);
	if (skb) {
		if (sk_wmem_schedule(sk, skb->truesize)) {
			/*
			 * Make sure that we have exactly size bytes
			 * available to the caller, no more, no less.
			 */
			skb_reserve(skb, skb_tailroom(skb) - size);
			return skb;
		}
		__kfree_skb(skb);
	} else {
		sk->sk_prot->enter_memory_pressure(sk);
		sk_stream_moderate_sndbuf(sk);
	}
	return NULL;
}

static unsigned int tcp_xmit_size_goal(struct sock *sk, u32 mss_now,
				       int large_allowed)
{
	struct tcp_sock *tp = tcp_sk(sk);
	u32 xmit_size_goal, old_size_goal;

	xmit_size_goal = mss_now;

	if (large_allowed && sk_can_gso(sk)) {
		xmit_size_goal = ((sk->sk_gso_max_size - 1) -
				  inet_csk(sk)->icsk_af_ops->net_header_len -
				  inet_csk(sk)->icsk_ext_hdr_len -
				  tp->tcp_header_len);

		xmit_size_goal = tcp_bound_to_half_wnd(tp, xmit_size_goal);

		/* We try hard to avoid divides here */
		old_size_goal = tp->xmit_size_goal_segs * mss_now;

		if (likely(old_size_goal <= xmit_size_goal &&
			   old_size_goal + mss_now > xmit_size_goal)) {
			xmit_size_goal = old_size_goal;
		} else {
			tp->xmit_size_goal_segs = xmit_size_goal / mss_now;
			xmit_size_goal = tp->xmit_size_goal_segs * mss_now;
		}
	}

	return max(xmit_size_goal, mss_now);
}

static int tcp_send_mss(struct sock *sk, int *size_goal, int flags)
{
	int mss_now;

	mss_now = tcp_current_mss(sk);
	*size_goal = tcp_xmit_size_goal(sk, mss_now, !(flags & MSG_OOB));

	return mss_now;
}

static ssize_t do_tcp_sendpages(struct sock *sk, struct page **pages, int poffset,
			 size_t psize, int flags)
{
	struct tcp_sock *tp = tcp_sk(sk);
	int mss_now, size_goal;
	int err;
	ssize_t copied;
	long timeo = sock_sndtimeo(sk, flags & MSG_DONTWAIT);

	/* Wait for a connection to finish. */
	if ((1 << sk->sk_state) & ~(TCPF_ESTABLISHED | TCPF_CLOSE_WAIT))
		if ((err = sk_stream_wait_connect(sk, &timeo)) != 0)
			goto out_err;

	clear_bit(SOCK_ASYNC_NOSPACE, &sk->sk_socket->flags);

	mss_now = tcp_send_mss(sk, &size_goal, flags);
	copied = 0;

	err = -EPIPE;
	if (sk->sk_err || (sk->sk_shutdown & SEND_SHUTDOWN))
		goto out_err;

	while (psize > 0) {
		struct sk_buff *skb = tcp_write_queue_tail(sk);
		struct page *page = pages[poffset / PAGE_SIZE];
		int copy, i, can_coalesce;
		int offset = poffset % PAGE_SIZE;
		int size = min_t(size_t, psize, PAGE_SIZE - offset);

		if (!tcp_send_head(sk) || (copy = size_goal - skb->len) <= 0) {
new_segment:
			if (!sk_stream_memory_free(sk))
				goto wait_for_sndbuf;

			skb = sk_stream_alloc_skb(sk, 0, sk->sk_allocation);
			if (!skb)
				goto wait_for_memory;

			skb_entail(sk, skb);
			copy = size_goal;
		}

		if (copy > size)
			copy = size;

		i = skb_shinfo(skb)->nr_frags;
		can_coalesce = skb_can_coalesce(skb, i, page, offset);
		if (!can_coalesce && i >= MAX_SKB_FRAGS) {
			tcp_mark_push(tp, skb);
			goto new_segment;
		}
		if (!sk_wmem_schedule(sk, copy))
			goto wait_for_memory;

		if (can_coalesce) {
			skb_frag_size_add(&skb_shinfo(skb)->frags[i - 1], copy);
		} else {
			get_page(page);
			skb_fill_page_desc(skb, i, page, offset, copy);
		}

		skb->len += copy;
		skb->data_len += copy;
		skb->truesize += copy;
		sk->sk_wmem_queued += copy;
		sk_mem_charge(sk, copy);
		skb->ip_summed = CHECKSUM_PARTIAL;
		tp->write_seq += copy;
		TCP_SKB_CB(skb)->end_seq += copy;
		skb_shinfo(skb)->gso_segs = 0;

		if (!copied)
			TCP_SKB_CB(skb)->tcp_flags &= ~TCPHDR_PSH;

		copied += copy;
		poffset += copy;
		if (!(psize -= copy))
			goto out;

		if (skb->len < size_goal || (flags & MSG_OOB))
			continue;

		if (forced_push(tp)) {
			tcp_mark_push(tp, skb);
			__tcp_push_pending_frames(sk, mss_now, TCP_NAGLE_PUSH);
		} else if (skb == tcp_send_head(sk))
			tcp_push_one(sk, mss_now);
		continue;

wait_for_sndbuf:
		set_bit(SOCK_NOSPACE, &sk->sk_socket->flags);
wait_for_memory:
		if (copied)
			tcp_push(sk, flags & ~MSG_MORE, mss_now, TCP_NAGLE_PUSH);

		if ((err = sk_stream_wait_memory(sk, &timeo)) != 0)
			goto do_error;

		mss_now = tcp_send_mss(sk, &size_goal, flags);
	}

out:
	if (copied)
		tcp_push(sk, flags, mss_now, tp->nonagle);
	return copied;

do_error:
	if (copied)
		goto out;
out_err:
	return sk_stream_error(sk, flags, err);
}

int tcp_sendpage(struct sock *sk, struct page *page, int offset,
		 size_t size, int flags)
{
	ssize_t res;

	if (!(sk->sk_route_caps & NETIF_F_SG) ||
	    !(sk->sk_route_caps & NETIF_F_ALL_CSUM))
		return sock_no_sendpage(sk->sk_socket, page, offset, size,
					flags);

	lock_sock(sk);
	res = do_tcp_sendpages(sk, &page, offset, size, flags);
	release_sock(sk);
	return res;
}
EXPORT_SYMBOL(tcp_sendpage);

static inline int select_size(const struct sock *sk, bool sg)
{
	const struct tcp_sock *tp = tcp_sk(sk);
	int tmp = tp->mss_cache;

	if (sg) {
		if (sk_can_gso(sk)) {
			/* Small frames wont use a full page:
			 * Payload will immediately follow tcp header.
			 */
			tmp = SKB_WITH_OVERHEAD(2048 - MAX_TCP_HEADER);
		} else {
			int pgbreak = SKB_MAX_HEAD(MAX_TCP_HEADER);

			if (tmp >= pgbreak &&
			    tmp <= pgbreak + (MAX_SKB_FRAGS - 1) * PAGE_SIZE)
				tmp = pgbreak;
		}
	}

	return tmp;
}

int tcp_sendmsg(struct kiocb *iocb, struct sock *sk, struct msghdr *msg,
		size_t size)
{
	struct iovec *iov;
	struct tcp_sock *tp = tcp_sk(sk);
	struct sk_buff *skb;
	int iovlen, flags, err, copied;
	int mss_now, size_goal;
	bool sg;
	long timeo;

	lock_sock(sk);

	flags = msg->msg_flags;
	timeo = sock_sndtimeo(sk, flags & MSG_DONTWAIT);

	/* Wait for a connection to finish. */
	if ((1 << sk->sk_state) & ~(TCPF_ESTABLISHED | TCPF_CLOSE_WAIT))
		if ((err = sk_stream_wait_connect(sk, &timeo)) != 0)
			goto out_err;

	/* This should be in poll */
	clear_bit(SOCK_ASYNC_NOSPACE, &sk->sk_socket->flags);

	mss_now = tcp_send_mss(sk, &size_goal, flags);

	/* Ok commence sending. */
	iovlen = msg->msg_iovlen;
	iov = msg->msg_iov;
	copied = 0;

	err = -EPIPE;
	if (sk->sk_err || (sk->sk_shutdown & SEND_SHUTDOWN))
		goto out_err;

	sg = !!(sk->sk_route_caps & NETIF_F_SG);

	while (--iovlen >= 0) {
		size_t seglen = iov->iov_len;
		unsigned char __user *from = iov->iov_base;

		iov++;

		while (seglen > 0) {
			int copy = 0;
			int max = size_goal;

			skb = tcp_write_queue_tail(sk);
			if (tcp_send_head(sk)) {
				if (skb->ip_summed == CHECKSUM_NONE)
					max = mss_now;
				copy = max - skb->len;
			}

			if (copy <= 0) {
new_segment:
				/* Allocate new segment. If the interface is SG,
				 * allocate skb fitting to single page.
				 */
				if (!sk_stream_memory_free(sk))
					goto wait_for_sndbuf;

				skb = sk_stream_alloc_skb(sk,
							  select_size(sk, sg),
							  sk->sk_allocation);
				if (!skb)
					goto wait_for_memory;

				/*
				 * Check whether we can use HW checksum.
				 */
				if (sk->sk_route_caps & NETIF_F_ALL_CSUM)
					skb->ip_summed = CHECKSUM_PARTIAL;

				skb_entail(sk, skb);
				copy = size_goal;
				max = size_goal;
			}

			/* Try to append data to the end of skb. */
			if (copy > seglen)
				copy = seglen;

			/* Where to copy to? */
			if (skb_tailroom(skb) > 0) {
				/* We have some space in skb head. Superb! */
				if (copy > skb_tailroom(skb))
					copy = skb_tailroom(skb);
				err = skb_add_data_nocache(sk, skb, from, copy);
				if (err)
					goto do_fault;
			} else {
				int merge = 0;
				int i = skb_shinfo(skb)->nr_frags;
				struct page *page = sk->sk_sndmsg_page;
				int off;

				if (page && page_count(page) == 1)
					sk->sk_sndmsg_off = 0;

				off = sk->sk_sndmsg_off;

				if (skb_can_coalesce(skb, i, page, off) &&
				    off != PAGE_SIZE) {
					/* We can extend the last page
					 * fragment. */
					merge = 1;
				} else if (i == MAX_SKB_FRAGS || !sg) {
					/* Need to add new fragment and cannot
					 * do this because interface is non-SG,
					 * or because all the page slots are
					 * busy. */
					tcp_mark_push(tp, skb);
					goto new_segment;
				} else if (page) {
					if (off == PAGE_SIZE) {
						put_page(page);
						sk->sk_sndmsg_page = page = NULL;
						off = 0;
					}
				} else
					off = 0;

				if (copy > PAGE_SIZE - off)
					copy = PAGE_SIZE - off;

				if (!sk_wmem_schedule(sk, copy))
					goto wait_for_memory;

				if (!page) {
					/* Allocate new cache page. */
					if (!(page = sk_stream_alloc_page(sk)))
						goto wait_for_memory;
				}

				/* Time to copy data. We are close to
				 * the end! */
				err = skb_copy_to_page_nocache(sk, from, skb,
							       page, off, copy);
				if (err) {
					/* If this page was new, give it to the
					 * socket so it does not get leaked.
					 */
					if (!sk->sk_sndmsg_page) {
						sk->sk_sndmsg_page = page;
						sk->sk_sndmsg_off = 0;
					}
					goto do_error;
				}

				/* Update the skb. */
				if (merge) {
					skb_frag_size_add(&skb_shinfo(skb)->frags[i - 1], copy);
				} else {
					skb_fill_page_desc(skb, i, page, off, copy);
					if (sk->sk_sndmsg_page) {
						get_page(page);
					} else if (off + copy < PAGE_SIZE) {
						get_page(page);
						sk->sk_sndmsg_page = page;
					}
				}

				sk->sk_sndmsg_off = off + copy;
			}

			if (!copied)
				TCP_SKB_CB(skb)->tcp_flags &= ~TCPHDR_PSH;

			tp->write_seq += copy;
			TCP_SKB_CB(skb)->end_seq += copy;
			skb_shinfo(skb)->gso_segs = 0;

			from += copy;
			copied += copy;
			if ((seglen -= copy) == 0 && iovlen == 0)
				goto out;

			if (skb->len < max || (flags & MSG_OOB))
				continue;

			if (forced_push(tp)) {
				tcp_mark_push(tp, skb);
				__tcp_push_pending_frames(sk, mss_now, TCP_NAGLE_PUSH);
			} else if (skb == tcp_send_head(sk))
				tcp_push_one(sk, mss_now);
			continue;

wait_for_sndbuf:
			set_bit(SOCK_NOSPACE, &sk->sk_socket->flags);
wait_for_memory:
			if (copied)
				tcp_push(sk, flags & ~MSG_MORE, mss_now, TCP_NAGLE_PUSH);

			if ((err = sk_stream_wait_memory(sk, &timeo)) != 0)
				goto do_error;

			mss_now = tcp_send_mss(sk, &size_goal, flags);
		}
	}

out:
	if (copied)
		tcp_push(sk, flags, mss_now, tp->nonagle);
	release_sock(sk);
	return copied;

do_fault:
	if (!skb->len) {
		tcp_unlink_write_queue(skb, sk);
		/* It is the one place in all of TCP, except connection
		 * reset, where we can be unlinking the send_head.
		 */
		tcp_check_send_head(sk, skb);
		sk_wmem_free_skb(sk, skb);
	}

do_error:
	if (copied)
		goto out;
out_err:
	err = sk_stream_error(sk, flags, err);
	release_sock(sk);
	return err;
}
EXPORT_SYMBOL(tcp_sendmsg);

/*
 *	Handle reading urgent data. BSD has very simple semantics for
 *	this, no blocking and very strange errors 8)
 */

static int tcp_recv_urg(struct sock *sk, struct msghdr *msg, int len, int flags)
{
	struct tcp_sock *tp = tcp_sk(sk);

	/* No URG data to read. */
	if (sock_flag(sk, SOCK_URGINLINE) || !tp->urg_data ||
	    tp->urg_data == TCP_URG_READ)
		return -EINVAL;	/* Yes this is right ! */

	if (sk->sk_state == TCP_CLOSE && !sock_flag(sk, SOCK_DONE))
		return -ENOTCONN;

	if (tp->urg_data & TCP_URG_VALID) {
		int err = 0;
		char c = tp->urg_data;

		if (!(flags & MSG_PEEK))
			tp->urg_data = TCP_URG_READ;

		/* Read urgent data. */
		msg->msg_flags |= MSG_OOB;

		if (len > 0) {
			if (!(flags & MSG_TRUNC))
				err = memcpy_toiovec(msg->msg_iov, &c, 1);
			len = 1;
		} else
			msg->msg_flags |= MSG_TRUNC;

		return err ? -EFAULT : len;
	}

	if (sk->sk_state == TCP_CLOSE || (sk->sk_shutdown & RCV_SHUTDOWN))
		return 0;

	/* Fixed the recv(..., MSG_OOB) behaviour.  BSD docs and
	 * the available implementations agree in this case:
	 * this call should never block, independent of the
	 * blocking state of the socket.
	 * Mike <pall@rz.uni-karlsruhe.de>
	 */
	return -EAGAIN;
}

/* Clean up the receive buffer for full frames taken by the user,
 * then send an ACK if necessary.  COPIED is the number of bytes
 * tcp_recvmsg has given to the user so far, it speeds up the
 * calculation of whether or not we must ACK for the sake of
 * a window update.
 */
void tcp_cleanup_rbuf(struct sock *sk, int copied)
{
	struct tcp_sock *tp = tcp_sk(sk);
	int time_to_ack = 0;

	struct sk_buff *skb = skb_peek(&sk->sk_receive_queue);

	WARN(skb && !before(tp->copied_seq, TCP_SKB_CB(skb)->end_seq),
	     "cleanup rbuf bug: copied %X seq %X rcvnxt %X\n",
	     tp->copied_seq, TCP_SKB_CB(skb)->end_seq, tp->rcv_nxt);

	if (inet_csk_ack_scheduled(sk)) {
		const struct inet_connection_sock *icsk = inet_csk(sk);
		   /* Delayed ACKs frequently hit locked sockets during bulk
		    * receive. */
		if (icsk->icsk_ack.blocked ||
		    /* Once-per-two-segments ACK was not sent by tcp_input.c */
		    tp->rcv_nxt - tp->rcv_wup > icsk->icsk_ack.rcv_mss ||
		    /*
		     * If this read emptied read buffer, we send ACK, if
		     * connection is not bidirectional, user drained
		     * receive buffer and there was a small segment
		     * in queue.
		     */
		    (copied > 0 &&
		     ((icsk->icsk_ack.pending & ICSK_ACK_PUSHED2) ||
		      ((icsk->icsk_ack.pending & ICSK_ACK_PUSHED) &&
		       !icsk->icsk_ack.pingpong)) &&
		      !atomic_read(&sk->sk_rmem_alloc)))
			time_to_ack = 1;
	}

	/* We send an ACK if we can now advertise a non-zero window
	 * which has been raised "significantly".
	 *
	 * Even if window raised up to infinity, do not send window open ACK
	 * in states, where we will not receive more. It is useless.
	 */
	if (copied > 0 && !time_to_ack && !(sk->sk_shutdown & RCV_SHUTDOWN)) {
		__u32 rcv_window_now = tcp_receive_window(tp);

		/* Optimize, __tcp_select_window() is not cheap. */
		if (2*rcv_window_now <= tp->window_clamp) {
			__u32 new_window = __tcp_select_window(sk);

			/* Send ACK now, if this read freed lots of space
			 * in our buffer. Certainly, new_window is new window.
			 * We can advertise it now, if it is not less than current one.
			 * "Lots" means "at least twice" here.
			 */
			if (new_window && new_window >= 2 * rcv_window_now)
				time_to_ack = 1;
		}
	}
	if (time_to_ack)
		tcp_send_ack(sk);
}

static void tcp_prequeue_process(struct sock *sk)
{
	struct sk_buff *skb;
	struct tcp_sock *tp = tcp_sk(sk);

	NET_INC_STATS_USER(sock_net(sk), LINUX_MIB_TCPPREQUEUED);

	/* RX process wants to run with disabled BHs, though it is not
	 * necessary */
	local_bh_disable();
	while ((skb = __skb_dequeue(&tp->ucopy.prequeue)) != NULL)
		sk_backlog_rcv(sk, skb);
	local_bh_enable();

	/* Clear memory counter. */
	tp->ucopy.memory = 0;
}

#ifdef CONFIG_NET_DMA
static void tcp_service_net_dma(struct sock *sk, bool wait)
{
	dma_cookie_t done, used;
	dma_cookie_t last_issued;
	struct tcp_sock *tp = tcp_sk(sk);

	if (!tp->ucopy.dma_chan)
		return;

	last_issued = tp->ucopy.dma_cookie;
	dma_async_memcpy_issue_pending(tp->ucopy.dma_chan);

	do {
		if (dma_async_memcpy_complete(tp->ucopy.dma_chan,
					      last_issued, &done,
					      &used) == DMA_SUCCESS) {
			/* Safe to free early-copied skbs now */
			__skb_queue_purge(&sk->sk_async_wait_queue);
			break;
		} else {
			struct sk_buff *skb;
			while ((skb = skb_peek(&sk->sk_async_wait_queue)) &&
			       (dma_async_is_complete(skb->dma_cookie, done,
						      used) == DMA_SUCCESS)) {
				__skb_dequeue(&sk->sk_async_wait_queue);
				kfree_skb(skb);
			}
		}
	} while (wait);
}
#endif

static inline struct sk_buff *tcp_recv_skb(struct sock *sk, u32 seq, u32 *off)
{
	struct sk_buff *skb;
	u32 offset;

	skb_queue_walk(&sk->sk_receive_queue, skb) {
		offset = seq - TCP_SKB_CB(skb)->seq;
		if (tcp_hdr(skb)->syn)
			offset--;
		if (offset < skb->len || tcp_hdr(skb)->fin) {
			*off = offset;
			return skb;
		}
	}
	return NULL;
}

/*
 * This routine provides an alternative to tcp_recvmsg() for routines
 * that would like to handle copying from skbuffs directly in 'sendfile'
 * fashion.
 * Note:
 *	- It is assumed that the socket was locked by the caller.
 *	- The routine does not block.
 *	- At present, there is no support for reading OOB data
 *	  or for 'peeking' the socket using this routine
 *	  (although both would be easy to implement).
 */
int tcp_read_sock(struct sock *sk, read_descriptor_t *desc,
		  sk_read_actor_t recv_actor)
{
	struct sk_buff *skb;
	struct tcp_sock *tp = tcp_sk(sk);
	u32 seq = tp->copied_seq;
	u32 offset;
	int copied = 0;

	if (sk->sk_state == TCP_LISTEN)
		return -ENOTCONN;
	while ((skb = tcp_recv_skb(sk, seq, &offset)) != NULL) {
		if (offset < skb->len) {
			int used;
			size_t len;

			len = skb->len - offset;
			/* Stop reading if we hit a patch of urgent data */
			if (tp->urg_data) {
				u32 urg_offset = tp->urg_seq - seq;
				if (urg_offset < len)
					len = urg_offset;
				if (!len)
					break;
			}
			used = recv_actor(desc, skb, offset, len);
			if (used < 0) {
				if (!copied)
					copied = used;
				break;
			} else if (used <= len) {
				seq += used;
				copied += used;
				offset += used;
			}
			/*
			 * If recv_actor drops the lock (e.g. TCP splice
			 * receive) the skb pointer might be invalid when
			 * getting here: tcp_collapse might have deleted it
			 * while aggregating skbs from the socket queue.
			 */
			skb = tcp_recv_skb(sk, seq-1, &offset);
			if (!skb || (offset+1 != skb->len))
				break;
		}
		if (tcp_hdr(skb)->fin) {
			sk_eat_skb(sk, skb, 0);
			++seq;
			break;
		}
		sk_eat_skb(sk, skb, 0);
		if (!desc->count)
			break;
		tp->copied_seq = seq;
	}
	tp->copied_seq = seq;

	tcp_rcv_space_adjust(sk);

	/* Clean up data we have read: This will do ACK frames. */
	if (copied > 0)
		tcp_cleanup_rbuf(sk, copied);
	return copied;
}
EXPORT_SYMBOL(tcp_read_sock);

/*
 *	This routine copies from a sock struct into the user buffer.
 *
 *	Technical note: in 2.3 we work on _locked_ socket, so that
 *	tricks with *seq access order and skb->users are not required.
 *	Probably, code can be easily improved even more.
 */

int tcp_recvmsg(struct kiocb *iocb, struct sock *sk, struct msghdr *msg,
		size_t len, int nonblock, int flags, int *addr_len)
{
	struct tcp_sock *tp = tcp_sk(sk);
	int copied = 0;
	u32 peek_seq;
	u32 *seq;
	unsigned long used;
	int err;
	int target;		/* Read at least this many bytes */
	long timeo;
	struct task_struct *user_recv = NULL;
	int copied_early = 0;
	struct sk_buff *skb;
	u32 urg_hole = 0;

	lock_sock(sk);

	err = -ENOTCONN;
	if (sk->sk_state == TCP_LISTEN)
		goto out;

	timeo = sock_rcvtimeo(sk, nonblock);

	/* Urgent data needs to be handled specially. */
	if (flags & MSG_OOB)
		goto recv_urg;

	seq = &tp->copied_seq;
	if (flags & MSG_PEEK) {
		peek_seq = tp->copied_seq;
		seq = &peek_seq;
	}

	target = sock_rcvlowat(sk, flags & MSG_WAITALL, len);

#ifdef CONFIG_NET_DMA
	tp->ucopy.dma_chan = NULL;
	preempt_disable();
	skb = skb_peek_tail(&sk->sk_receive_queue);
	{
		int available = 0;

		if (skb)
			available = TCP_SKB_CB(skb)->seq + skb->len - (*seq);
		if ((available < target) &&
		    (len > sysctl_tcp_dma_copybreak) && !(flags & MSG_PEEK) &&
		    !sysctl_tcp_low_latency &&
		    dma_find_channel(DMA_MEMCPY)) {
			preempt_enable_no_resched();
			tp->ucopy.pinned_list =
					dma_pin_iovec_pages(msg->msg_iov, len);
		} else {
			preempt_enable_no_resched();
		}
	}
#endif

	do {
		u32 offset;

		/* Are we at urgent data? Stop if we have read anything or have SIGURG pending. */
		if (tp->urg_data && tp->urg_seq == *seq) {
			if (copied)
				break;
			if (signal_pending(current)) {
				copied = timeo ? sock_intr_errno(timeo) : -EAGAIN;
				break;
			}
		}

		/* Next get a buffer. */

		skb_queue_walk(&sk->sk_receive_queue, skb) {
			/* Now that we have two receive queues this
			 * shouldn't happen.
			 */
			if (WARN(before(*seq, TCP_SKB_CB(skb)->seq),
				 "recvmsg bug: copied %X seq %X rcvnxt %X fl %X\n",
				 *seq, TCP_SKB_CB(skb)->seq, tp->rcv_nxt,
				 flags))
				break;

			offset = *seq - TCP_SKB_CB(skb)->seq;
			if (tcp_hdr(skb)->syn)
				offset--;
			if (offset < skb->len)
				goto found_ok_skb;
			if (tcp_hdr(skb)->fin)
				goto found_fin_ok;
			WARN(!(flags & MSG_PEEK),
			     "recvmsg bug 2: copied %X seq %X rcvnxt %X fl %X\n",
			     *seq, TCP_SKB_CB(skb)->seq, tp->rcv_nxt, flags);
		}

		/* Well, if we have backlog, try to process it now yet. */

		if (copied >= target && !sk->sk_backlog.tail)
			break;

		if (copied) {
			if (sk->sk_err ||
			    sk->sk_state == TCP_CLOSE ||
			    (sk->sk_shutdown & RCV_SHUTDOWN) ||
			    !timeo ||
			    signal_pending(current))
				break;
		} else {
			if (sock_flag(sk, SOCK_DONE))
				break;

			if (sk->sk_err) {
				copied = sock_error(sk);
				break;
			}

			if (sk->sk_shutdown & RCV_SHUTDOWN)
				break;

			if (sk->sk_state == TCP_CLOSE) {
				if (!sock_flag(sk, SOCK_DONE)) {
					/* This occurs when user tries to read
					 * from never connected socket.
					 */
					copied = -ENOTCONN;
					break;
				}
				break;
			}

			if (!timeo) {
				copied = -EAGAIN;
				break;
			}

			if (signal_pending(current)) {
				copied = sock_intr_errno(timeo);
				break;
			}
		}

		tcp_cleanup_rbuf(sk, copied);

		if (!sysctl_tcp_low_latency && tp->ucopy.task == user_recv) {
			/* Install new reader */
			if (!user_recv && !(flags & (MSG_TRUNC | MSG_PEEK))) {
				user_recv = current;
				tp->ucopy.task = user_recv;
				tp->ucopy.iov = msg->msg_iov;
			}

			tp->ucopy.len = len;

			WARN_ON(tp->copied_seq != tp->rcv_nxt &&
				!(flags & (MSG_PEEK | MSG_TRUNC)));

			/* Ugly... If prequeue is not empty, we have to
			 * process it before releasing socket, otherwise
			 * order will be broken at second iteration.
			 * More elegant solution is required!!!
			 *
			 * Look: we have the following (pseudo)queues:
			 *
			 * 1. packets in flight
			 * 2. backlog
			 * 3. prequeue
			 * 4. receive_queue
			 *
			 * Each queue can be processed only if the next ones
			 * are empty. At this point we have empty receive_queue.
			 * But prequeue _can_ be not empty after 2nd iteration,
			 * when we jumped to start of loop because backlog
			 * processing added something to receive_queue.
			 * We cannot release_sock(), because backlog contains
			 * packets arrived _after_ prequeued ones.
			 *
			 * Shortly, algorithm is clear --- to process all
			 * the queues in order. We could make it more directly,
			 * requeueing packets from backlog to prequeue, if
			 * is not empty. It is more elegant, but eats cycles,
			 * unfortunately.
			 */
			if (!skb_queue_empty(&tp->ucopy.prequeue))
				goto do_prequeue;

			/* __ Set realtime policy in scheduler __ */
		}

#ifdef CONFIG_NET_DMA
		if (tp->ucopy.dma_chan)
			dma_async_memcpy_issue_pending(tp->ucopy.dma_chan);
#endif
		if (copied >= target) {
			/* Do not sleep, just process backlog. */
			release_sock(sk);
			lock_sock(sk);
		} else
			sk_wait_data(sk, &timeo);

#ifdef CONFIG_NET_DMA
		tcp_service_net_dma(sk, false);  /* Don't block */
		tp->ucopy.wakeup = 0;
#endif

		if (user_recv) {
			int chunk;

			/* __ Restore normal policy in scheduler __ */

			if ((chunk = len - tp->ucopy.len) != 0) {
				NET_ADD_STATS_USER(sock_net(sk), LINUX_MIB_TCPDIRECTCOPYFROMBACKLOG, chunk);
				len -= chunk;
				copied += chunk;
			}

			if (tp->rcv_nxt == tp->copied_seq &&
			    !skb_queue_empty(&tp->ucopy.prequeue)) {
do_prequeue:
				tcp_prequeue_process(sk);

				if ((chunk = len - tp->ucopy.len) != 0) {
					NET_ADD_STATS_USER(sock_net(sk), LINUX_MIB_TCPDIRECTCOPYFROMPREQUEUE, chunk);
					len -= chunk;
					copied += chunk;
				}
			}
		}
		if ((flags & MSG_PEEK) &&
		    (peek_seq - copied - urg_hole != tp->copied_seq)) {
			if (net_ratelimit())
				printk(KERN_DEBUG "TCP(%s:%d): Application bug, race in MSG_PEEK.\n",
				       current->comm, task_pid_nr(current));
			peek_seq = tp->copied_seq;
		}
		continue;

	found_ok_skb:
		/* Ok so how much can we use? */
		used = skb->len - offset;
		if (len < used)
			used = len;

		/* Do we have urgent data here? */
		if (tp->urg_data) {
			u32 urg_offset = tp->urg_seq - *seq;
			if (urg_offset < used) {
				if (!urg_offset) {
					if (!sock_flag(sk, SOCK_URGINLINE)) {
						++*seq;
						urg_hole++;
						offset++;
						used--;
						if (!used)
							goto skip_copy;
					}
				} else
					used = urg_offset;
			}
		}

		if (!(flags & MSG_TRUNC)) {
#ifdef CONFIG_NET_DMA
			if (!tp->ucopy.dma_chan && tp->ucopy.pinned_list)
				tp->ucopy.dma_chan = dma_find_channel(DMA_MEMCPY);

			if (tp->ucopy.dma_chan) {
				tp->ucopy.dma_cookie = dma_skb_copy_datagram_iovec(
					tp->ucopy.dma_chan, skb, offset,
					msg->msg_iov, used,
					tp->ucopy.pinned_list);

				if (tp->ucopy.dma_cookie < 0) {

					printk(KERN_ALERT "dma_cookie < 0\n");

					/* Exception. Bailout! */
					if (!copied)
						copied = -EFAULT;
					break;
				}

				dma_async_memcpy_issue_pending(tp->ucopy.dma_chan);

				if ((offset + used) == skb->len)
					copied_early = 1;

			} else
#endif
			{
				err = skb_copy_datagram_iovec(skb, offset,
						msg->msg_iov, used);
				if (err) {
					/* Exception. Bailout! */
					if (!copied)
						copied = -EFAULT;
					break;
				}
			}
		}

		*seq += used;
		copied += used;
		len -= used;

		tcp_rcv_space_adjust(sk);

skip_copy:
		if (tp->urg_data && after(tp->copied_seq, tp->urg_seq)) {
			tp->urg_data = 0;
			tcp_fast_path_check(sk);
		}
		if (used + offset < skb->len)
			continue;

		if (tcp_hdr(skb)->fin)
			goto found_fin_ok;
		if (!(flags & MSG_PEEK)) {
			sk_eat_skb(sk, skb, copied_early);
			copied_early = 0;
		}
		continue;

	found_fin_ok:
		/* Process the FIN. */
		++*seq;
		if (!(flags & MSG_PEEK)) {
			sk_eat_skb(sk, skb, copied_early);
			copied_early = 0;
		}
		break;
	} while (len > 0);

	if (user_recv) {
		if (!skb_queue_empty(&tp->ucopy.prequeue)) {
			int chunk;

			tp->ucopy.len = copied > 0 ? len : 0;

			tcp_prequeue_process(sk);

			if (copied > 0 && (chunk = len - tp->ucopy.len) != 0) {
				NET_ADD_STATS_USER(sock_net(sk), LINUX_MIB_TCPDIRECTCOPYFROMPREQUEUE, chunk);
				len -= chunk;
				copied += chunk;
			}
		}

		tp->ucopy.task = NULL;
		tp->ucopy.len = 0;
	}

#ifdef CONFIG_NET_DMA
	tcp_service_net_dma(sk, true);  /* Wait for queue to drain */
	tp->ucopy.dma_chan = NULL;

	if (tp->ucopy.pinned_list) {
		dma_unpin_iovec_pages(tp->ucopy.pinned_list);
		tp->ucopy.pinned_list = NULL;
	}
#endif

	/* According to UNIX98, msg_name/msg_namelen are ignored
	 * on connected socket. I was just happy when found this 8) --ANK
	 */

	/* Clean up data we have read: This will do ACK frames. */
	tcp_cleanup_rbuf(sk, copied);

	release_sock(sk);
	return copied;

out:
	release_sock(sk);
	return err;

recv_urg:
	err = tcp_recv_urg(sk, msg, len, flags);
	goto out;
}
EXPORT_SYMBOL(tcp_recvmsg);

void tcp_set_state(struct sock *sk, int state)
{
	int oldstate = sk->sk_state;

	switch (state) {
	case TCP_ESTABLISHED:
		if (oldstate != TCP_ESTABLISHED)
			TCP_INC_STATS(sock_net(sk), TCP_MIB_CURRESTAB);
		break;

	case TCP_CLOSE:
		if (oldstate == TCP_CLOSE_WAIT || oldstate == TCP_ESTABLISHED)
			TCP_INC_STATS(sock_net(sk), TCP_MIB_ESTABRESETS);

		sk->sk_prot->unhash(sk);
		if (inet_csk(sk)->icsk_bind_hash &&
		    !(sk->sk_userlocks & SOCK_BINDPORT_LOCK))
			inet_put_port(sk);
		/* fall through */
	default:
		if (oldstate == TCP_ESTABLISHED)
			TCP_DEC_STATS(sock_net(sk), TCP_MIB_CURRESTAB);
	}

	/* Change state AFTER socket is unhashed to avoid closed
	 * socket sitting in hash tables.
	 */
	sk->sk_state = state;

#ifdef STATE_TRACE
	SOCK_DEBUG(sk, "TCP sk=%p, State %s -> %s\n", sk, statename[oldstate], statename[state]);
#endif
}
EXPORT_SYMBOL_GPL(tcp_set_state);

/*
 *	State processing on a close. This implements the state shift for
 *	sending our FIN frame. Note that we only send a FIN for some
 *	states. A shutdown() may have already sent the FIN, or we may be
 *	closed.
 */

static const unsigned char new_state[16] = {
  /* current state:        new state:      action:	*/
  /* (Invalid)		*/ TCP_CLOSE,
  /* TCP_ESTABLISHED	*/ TCP_FIN_WAIT1 | TCP_ACTION_FIN,
  /* TCP_SYN_SENT	*/ TCP_CLOSE,
  /* TCP_SYN_RECV	*/ TCP_FIN_WAIT1 | TCP_ACTION_FIN,
  /* TCP_FIN_WAIT1	*/ TCP_FIN_WAIT1,
  /* TCP_FIN_WAIT2	*/ TCP_FIN_WAIT2,
  /* TCP_TIME_WAIT	*/ TCP_CLOSE,
  /* TCP_CLOSE		*/ TCP_CLOSE,
  /* TCP_CLOSE_WAIT	*/ TCP_LAST_ACK  | TCP_ACTION_FIN,
  /* TCP_LAST_ACK	*/ TCP_LAST_ACK,
  /* TCP_LISTEN		*/ TCP_CLOSE,
  /* TCP_CLOSING	*/ TCP_CLOSING,
};

static int tcp_close_state(struct sock *sk)
{
	int next = (int)new_state[sk->sk_state];
	int ns = next & TCP_STATE_MASK;

	tcp_set_state(sk, ns);

	return next & TCP_ACTION_FIN;
}

/*
 *	Shutdown the sending side of a connection. Much like close except
 *	that we don't receive shut down or sock_set_flag(sk, SOCK_DEAD).
 */

void tcp_shutdown(struct sock *sk, int how)
{
	/*	We need to grab some memory, and put together a FIN,
	 *	and then put it into the queue to be sent.
	 *		Tim MacKenzie(tym@dibbler.cs.monash.edu.au) 4 Dec '92.
	 */
	if (!(how & SEND_SHUTDOWN))
		return;

	/* If we've already sent a FIN, or it's a closed state, skip this. */
	if ((1 << sk->sk_state) &
	    (TCPF_ESTABLISHED | TCPF_SYN_SENT |
	     TCPF_SYN_RECV | TCPF_CLOSE_WAIT)) {
		/* Clear out any half completed packets.  FIN if needed. */
		if (tcp_close_state(sk))
			tcp_send_fin(sk);
	}
}
EXPORT_SYMBOL(tcp_shutdown);

bool tcp_check_oom(struct sock *sk, int shift)
{
	bool too_many_orphans, out_of_socket_memory;

	too_many_orphans = tcp_too_many_orphans(sk, shift);
	out_of_socket_memory = tcp_out_of_memory(sk);

	if (too_many_orphans && net_ratelimit())
		pr_info("TCP: too many orphaned sockets\n");
	if (out_of_socket_memory && net_ratelimit())
		pr_info("TCP: out of memory -- consider tuning tcp_mem\n");
	return too_many_orphans || out_of_socket_memory;
}

void tcp_close(struct sock *sk, long timeout)
{
	struct sk_buff *skb;
	int data_was_unread = 0;
	int state;

	lock_sock(sk);
	sk->sk_shutdown = SHUTDOWN_MASK;

	if (sk->sk_state == TCP_LISTEN) {
		tcp_set_state(sk, TCP_CLOSE);

		/* Special case. */
		inet_csk_listen_stop(sk);

		goto adjudge_to_death;
	}

	/*  We need to flush the recv. buffs.  We do this only on the
	 *  descriptor close, not protocol-sourced closes, because the
	 *  reader process may not have drained the data yet!
	 */
	while ((skb = __skb_dequeue(&sk->sk_receive_queue)) != NULL) {
		u32 len = TCP_SKB_CB(skb)->end_seq - TCP_SKB_CB(skb)->seq -
			  tcp_hdr(skb)->fin;
		data_was_unread += len;
		__kfree_skb(skb);
	}

	sk_mem_reclaim(sk);

	/* If socket has been already reset (e.g. in tcp_reset()) - kill it. */
	if (sk->sk_state == TCP_CLOSE)
		goto adjudge_to_death;

	/* As outlined in RFC 2525, section 2.17, we send a RST here because
	 * data was lost. To witness the awful effects of the old behavior of
	 * always doing a FIN, run an older 2.1.x kernel or 2.0.x, start a bulk
	 * GET in an FTP client, suspend the process, wait for the client to
	 * advertise a zero window, then kill -9 the FTP client, wheee...
	 * Note: timeout is always zero in such a case.
	 */
	if (data_was_unread) {
		/* Unread data was tossed, zap the connection. */
		NET_INC_STATS_USER(sock_net(sk), LINUX_MIB_TCPABORTONCLOSE);
		tcp_set_state(sk, TCP_CLOSE);
		tcp_send_active_reset(sk, sk->sk_allocation);
	} else if (sock_flag(sk, SOCK_LINGER) && !sk->sk_lingertime) {
		/* Check zero linger _after_ checking for unread data. */
		sk->sk_prot->disconnect(sk, 0);
		NET_INC_STATS_USER(sock_net(sk), LINUX_MIB_TCPABORTONDATA);
	} else if (tcp_close_state(sk)) {
		/* We FIN if the application ate all the data before
		 * zapping the connection.
		 */

		/* RED-PEN. Formally speaking, we have broken TCP state
		 * machine. State transitions:
		 *
		 * TCP_ESTABLISHED -> TCP_FIN_WAIT1
		 * TCP_SYN_RECV	-> TCP_FIN_WAIT1 (forget it, it's impossible)
		 * TCP_CLOSE_WAIT -> TCP_LAST_ACK
		 *
		 * are legal only when FIN has been sent (i.e. in window),
		 * rather than queued out of window. Purists blame.
		 *
		 * F.e. "RFC state" is ESTABLISHED,
		 * if Linux state is FIN-WAIT-1, but FIN is still not sent.
		 *
		 * The visible declinations are that sometimes
		 * we enter time-wait state, when it is not required really
		 * (harmless), do not send active resets, when they are
		 * required by specs (TCP_ESTABLISHED, TCP_CLOSE_WAIT, when
		 * they look as CLOSING or LAST_ACK for Linux)
		 * Probably, I missed some more holelets.
		 * 						--ANK
		 */
		tcp_send_fin(sk);
	}

	sk_stream_wait_close(sk, timeout);

adjudge_to_death:
	state = sk->sk_state;
	sock_hold(sk);
	sock_orphan(sk);

	/* It is the last release_sock in its life. It will remove backlog. */
	release_sock(sk);


	/* Now socket is owned by kernel and we acquire BH lock
	   to finish close. No need to check for user refs.
	 */
	local_bh_disable();
	bh_lock_sock(sk);
	WARN_ON(sock_owned_by_user(sk));

	percpu_counter_inc(sk->sk_prot->orphan_count);

	/* Have we already been destroyed by a softirq or backlog? */
	if (state != TCP_CLOSE && sk->sk_state == TCP_CLOSE)
		goto out;

	/*	This is a (useful) BSD violating of the RFC. There is a
	 *	problem with TCP as specified in that the other end could
	 *	keep a socket open forever with no application left this end.
	 *	We use a 3 minute timeout (about the same as BSD) then kill
	 *	our end. If they send after that then tough - BUT: long enough
	 *	that we won't make the old 4*rto = almost no time - whoops
	 *	reset mistake.
	 *
	 *	Nope, it was not mistake. It is really desired behaviour
	 *	f.e. on http servers, when such sockets are useless, but
	 *	consume significant resources. Let's do it with special
	 *	linger2	option.					--ANK
	 */

	if (sk->sk_state == TCP_FIN_WAIT2) {
		struct tcp_sock *tp = tcp_sk(sk);
		if (tp->linger2 < 0) {
			tcp_set_state(sk, TCP_CLOSE);
			tcp_send_active_reset(sk, GFP_ATOMIC);
			NET_INC_STATS_BH(sock_net(sk),
					LINUX_MIB_TCPABORTONLINGER);
		} else {
			const int tmo = tcp_fin_time(sk);

			if (tmo > TCP_TIMEWAIT_LEN) {
				inet_csk_reset_keepalive_timer(sk,
						tmo - TCP_TIMEWAIT_LEN);
			} else {
				tcp_time_wait(sk, TCP_FIN_WAIT2, tmo);
				goto out;
			}
		}
	}
	if (sk->sk_state != TCP_CLOSE) {
		sk_mem_reclaim(sk);
		if (tcp_check_oom(sk, 0)) {
			tcp_set_state(sk, TCP_CLOSE);
			tcp_send_active_reset(sk, GFP_ATOMIC);
			NET_INC_STATS_BH(sock_net(sk),
					LINUX_MIB_TCPABORTONMEMORY);
		}
	}

	if (sk->sk_state == TCP_CLOSE)
		inet_csk_destroy_sock(sk);
	/* Otherwise, socket is reprieved until protocol close. */

out:
	bh_unlock_sock(sk);
	local_bh_enable();
	sock_put(sk);
}
EXPORT_SYMBOL(tcp_close);

/* These states need RST on ABORT according to RFC793 */

static inline int tcp_need_reset(int state)
{
	return (1 << state) &
	       (TCPF_ESTABLISHED | TCPF_CLOSE_WAIT | TCPF_FIN_WAIT1 |
		TCPF_FIN_WAIT2 | TCPF_SYN_RECV);
}

int tcp_disconnect(struct sock *sk, int flags)
{
	struct inet_sock *inet = inet_sk(sk);
	struct inet_connection_sock *icsk = inet_csk(sk);
	struct tcp_sock *tp = tcp_sk(sk);
	int err = 0;
	int old_state = sk->sk_state;

	if (old_state != TCP_CLOSE)
		tcp_set_state(sk, TCP_CLOSE);

	/* ABORT function of RFC793 */
	if (old_state == TCP_LISTEN) {
		inet_csk_listen_stop(sk);
	} else if (tcp_need_reset(old_state) ||
		   (tp->snd_nxt != tp->write_seq &&
		    (1 << old_state) & (TCPF_CLOSING | TCPF_LAST_ACK))) {
		/* The last check adjusts for discrepancy of Linux wrt. RFC
		 * states
		 */
		tcp_send_active_reset(sk, gfp_any());
		sk->sk_err = ECONNRESET;
	} else if (old_state == TCP_SYN_SENT)
		sk->sk_err = ECONNRESET;

	tcp_clear_xmit_timers(sk);
	__skb_queue_purge(&sk->sk_receive_queue);
	tcp_write_queue_purge(sk);
	__skb_queue_purge(&tp->out_of_order_queue);
#ifdef CONFIG_NET_DMA
	__skb_queue_purge(&sk->sk_async_wait_queue);
#endif

	inet->inet_dport = 0;

	if (!(sk->sk_userlocks & SOCK_BINDADDR_LOCK))
		inet_reset_saddr(sk);

	sk->sk_shutdown = 0;
	sock_reset_flag(sk, SOCK_DONE);
	tp->srtt = 0;
	if ((tp->write_seq += tp->max_window + 2) == 0)
		tp->write_seq = 1;
	icsk->icsk_backoff = 0;
	tp->snd_cwnd = 2;
	icsk->icsk_probes_out = 0;
	tp->packets_out = 0;
	tp->snd_ssthresh = TCP_INFINITE_SSTHRESH;
	tp->snd_cwnd_cnt = 0;
	tp->bytes_acked = 0;
	tp->window_clamp = 0;
	tcp_set_ca_state(sk, TCP_CA_Open);
	tcp_clear_retrans(tp);
	inet_csk_delack_init(sk);
	tcp_init_send_head(sk);
	memset(&tp->rx_opt, 0, sizeof(tp->rx_opt));
	__sk_dst_reset(sk);

	WARN_ON(inet->inet_num && !icsk->icsk_bind_hash);

	sk->sk_error_report(sk);
	return err;
}
EXPORT_SYMBOL(tcp_disconnect);

/*
 *	Socket option code for TCP.
 */
static int do_tcp_setsockopt(struct sock *sk, int level,
		int optname, char __user *optval, unsigned int optlen)
{
	struct tcp_sock *tp = tcp_sk(sk);
	struct inet_connection_sock *icsk = inet_csk(sk);
	int val;
	int err = 0;

	/* These are data/string values, all the others are ints */
	switch (optname) {
	case TCP_CONGESTION: {
		char name[TCP_CA_NAME_MAX];

		if (optlen < 1)
			return -EINVAL;

		val = strncpy_from_user(name, optval,
					min_t(long, TCP_CA_NAME_MAX-1, optlen));
		if (val < 0)
			return -EFAULT;
		name[val] = 0;

		lock_sock(sk);
		err = tcp_set_congestion_control(sk, name);
		release_sock(sk);
		return err;
	}
	case TCP_COOKIE_TRANSACTIONS: {
		struct tcp_cookie_transactions ctd;
		struct tcp_cookie_values *cvp = NULL;

		if (sizeof(ctd) > optlen)
			return -EINVAL;
		if (copy_from_user(&ctd, optval, sizeof(ctd)))
			return -EFAULT;

		if (ctd.tcpct_used > sizeof(ctd.tcpct_value) ||
		    ctd.tcpct_s_data_desired > TCP_MSS_DESIRED)
			return -EINVAL;

		if (ctd.tcpct_cookie_desired == 0) {
			/* default to global value */
		} else if ((0x1 & ctd.tcpct_cookie_desired) ||
			   ctd.tcpct_cookie_desired > TCP_COOKIE_MAX ||
			   ctd.tcpct_cookie_desired < TCP_COOKIE_MIN) {
			return -EINVAL;
		}

		if (TCP_COOKIE_OUT_NEVER & ctd.tcpct_flags) {
			/* Supercedes all other values */
			lock_sock(sk);
			if (tp->cookie_values != NULL) {
				kref_put(&tp->cookie_values->kref,
					 tcp_cookie_values_release);
				tp->cookie_values = NULL;
			}
			tp->rx_opt.cookie_in_always = 0; /* false */
			tp->rx_opt.cookie_out_never = 1; /* true */
			release_sock(sk);
			return err;
		}

		/* Allocate ancillary memory before locking.
		 */
		if (ctd.tcpct_used > 0 ||
		    (tp->cookie_values == NULL &&
		     (sysctl_tcp_cookie_size > 0 ||
		      ctd.tcpct_cookie_desired > 0 ||
		      ctd.tcpct_s_data_desired > 0))) {
			cvp = kzalloc(sizeof(*cvp) + ctd.tcpct_used,
				      GFP_KERNEL);
			if (cvp == NULL)
				return -ENOMEM;

			kref_init(&cvp->kref);
		}
		lock_sock(sk);
		tp->rx_opt.cookie_in_always =
			(TCP_COOKIE_IN_ALWAYS & ctd.tcpct_flags);
		tp->rx_opt.cookie_out_never = 0; /* false */

		if (tp->cookie_values != NULL) {
			if (cvp != NULL) {
				/* Changed values are recorded by a changed
				 * pointer, ensuring the cookie will differ,
				 * without separately hashing each value later.
				 */
				kref_put(&tp->cookie_values->kref,
					 tcp_cookie_values_release);
			} else {
				cvp = tp->cookie_values;
			}
		}

		if (cvp != NULL) {
			cvp->cookie_desired = ctd.tcpct_cookie_desired;

			if (ctd.tcpct_used > 0) {
				memcpy(cvp->s_data_payload, ctd.tcpct_value,
				       ctd.tcpct_used);
				cvp->s_data_desired = ctd.tcpct_used;
				cvp->s_data_constant = 1; /* true */
			} else {
				/* No constant payload data. */
				cvp->s_data_desired = ctd.tcpct_s_data_desired;
				cvp->s_data_constant = 0; /* false */
			}

			tp->cookie_values = cvp;
		}
		release_sock(sk);
		return err;
	}
	default:
		/* fallthru */
		break;
	}

	if (optlen < sizeof(int))
		return -EINVAL;

	if (get_user(val, (int __user *)optval))
		return -EFAULT;

	lock_sock(sk);

	switch (optname) {
	case TCP_MAXSEG:
		/* Values greater than interface MTU won't take effect. However
		 * at the point when this call is done we typically don't yet
		 * know which interface is going to be used */
		if (val < TCP_MIN_MSS || val > MAX_TCP_WINDOW) {
			err = -EINVAL;
			break;
		}
		tp->rx_opt.user_mss = val;
		break;

	case TCP_NODELAY:
		if (val) {
			/* TCP_NODELAY is weaker than TCP_CORK, so that
			 * this option on corked socket is remembered, but
			 * it is not activated until cork is cleared.
			 *
			 * However, when TCP_NODELAY is set we make
			 * an explicit push, which overrides even TCP_CORK
			 * for currently queued segments.
			 */
			tp->nonagle |= TCP_NAGLE_OFF|TCP_NAGLE_PUSH;
			tcp_push_pending_frames(sk);
		} else {
			tp->nonagle &= ~TCP_NAGLE_OFF;
		}
		break;

	case TCP_THIN_LINEAR_TIMEOUTS:
		if (val < 0 || val > 1)
			err = -EINVAL;
		else
			tp->thin_lto = val;
		break;

	case TCP_THIN_DUPACK:
		if (val < 0 || val > 1)
			err = -EINVAL;
		else
			tp->thin_dupack = val;
		break;

	case TCP_CORK:
		/* When set indicates to always queue non-full frames.
		 * Later the user clears this option and we transmit
		 * any pending partial frames in the queue.  This is
		 * meant to be used alongside sendfile() to get properly
		 * filled frames when the user (for example) must write
		 * out headers with a write() call first and then use
		 * sendfile to send out the data parts.
		 *
		 * TCP_CORK can be set together with TCP_NODELAY and it is
		 * stronger than TCP_NODELAY.
		 */
		if (val) {
			tp->nonagle |= TCP_NAGLE_CORK;
		} else {
			tp->nonagle &= ~TCP_NAGLE_CORK;
			if (tp->nonagle&TCP_NAGLE_OFF)
				tp->nonagle |= TCP_NAGLE_PUSH;
			tcp_push_pending_frames(sk);
		}
		break;

	case TCP_KEEPIDLE:
		if (val < 1 || val > MAX_TCP_KEEPIDLE)
			err = -EINVAL;
		else {
			tp->keepalive_time = val * HZ;
			if (sock_flag(sk, SOCK_KEEPOPEN) &&
			    !((1 << sk->sk_state) &
			      (TCPF_CLOSE | TCPF_LISTEN))) {
				u32 elapsed = keepalive_time_elapsed(tp);
				if (tp->keepalive_time > elapsed)
					elapsed = tp->keepalive_time - elapsed;
				else
					elapsed = 0;
				inet_csk_reset_keepalive_timer(sk, elapsed);
			}
		}
		break;
	case TCP_KEEPINTVL:
		if (val < 1 || val > MAX_TCP_KEEPINTVL)
			err = -EINVAL;
		else
			tp->keepalive_intvl = val * HZ;
		break;
	case TCP_KEEPCNT:
		if (val < 1 || val > MAX_TCP_KEEPCNT)
			err = -EINVAL;
		else
			tp->keepalive_probes = val;
		break;
	case TCP_SYNCNT:
		if (val < 1 || val > MAX_TCP_SYNCNT)
			err = -EINVAL;
		else
			icsk->icsk_syn_retries = val;
		break;

	case TCP_LINGER2:
		if (val < 0)
			tp->linger2 = -1;
		else if (val > sysctl_tcp_fin_timeout / HZ)
			tp->linger2 = 0;
		else
			tp->linger2 = val * HZ;
		break;

	case TCP_DEFER_ACCEPT:
		/* Translate value in seconds to number of retransmits */
		icsk->icsk_accept_queue.rskq_defer_accept =
			secs_to_retrans(val, TCP_TIMEOUT_INIT / HZ,
					TCP_RTO_MAX / HZ);
		break;

	case TCP_WINDOW_CLAMP:
		if (!val) {
			if (sk->sk_state != TCP_CLOSE) {
				err = -EINVAL;
				break;
			}
			tp->window_clamp = 0;
		} else
			tp->window_clamp = val < SOCK_MIN_RCVBUF / 2 ?
						SOCK_MIN_RCVBUF / 2 : val;
		break;

	case TCP_QUICKACK:
		if (!val) {
			icsk->icsk_ack.pingpong = 1;
		} else {
			icsk->icsk_ack.pingpong = 0;
			if ((1 << sk->sk_state) &
			    (TCPF_ESTABLISHED | TCPF_CLOSE_WAIT) &&
			    inet_csk_ack_scheduled(sk)) {
				icsk->icsk_ack.pending |= ICSK_ACK_PUSHED;
				tcp_cleanup_rbuf(sk, 1);
				if (!(val & 1))
					icsk->icsk_ack.pingpong = 1;
			}
		}
		break;

#ifdef CONFIG_TCP_MD5SIG
	case TCP_MD5SIG:
		/* Read the IP->Key mappings from userspace */
		err = tp->af_specific->md5_parse(sk, optval, optlen);
		break;
#endif
	case TCP_USER_TIMEOUT:
		/* Cap the max timeout in ms TCP will retry/retrans
		 * before giving up and aborting (ETIMEDOUT) a connection.
		 */
		icsk->icsk_user_timeout = msecs_to_jiffies(val);
		break;
	default:
		err = -ENOPROTOOPT;
		break;
	}

	release_sock(sk);
	return err;
}

int tcp_setsockopt(struct sock *sk, int level, int optname, char __user *optval,
		   unsigned int optlen)
{
	const struct inet_connection_sock *icsk = inet_csk(sk);

	if (level != SOL_TCP)
		return icsk->icsk_af_ops->setsockopt(sk, level, optname,
						     optval, optlen);
	return do_tcp_setsockopt(sk, level, optname, optval, optlen);
}
EXPORT_SYMBOL(tcp_setsockopt);

#ifdef CONFIG_COMPAT
int compat_tcp_setsockopt(struct sock *sk, int level, int optname,
			  char __user *optval, unsigned int optlen)
{
	if (level != SOL_TCP)
		return inet_csk_compat_setsockopt(sk, level, optname,
						  optval, optlen);
	return do_tcp_setsockopt(sk, level, optname, optval, optlen);
}
EXPORT_SYMBOL(compat_tcp_setsockopt);
#endif

/* Return information about state of tcp endpoint in API format. */
void tcp_get_info(const struct sock *sk, struct tcp_info *info)
{
	const struct tcp_sock *tp = tcp_sk(sk);
	const struct inet_connection_sock *icsk = inet_csk(sk);
	u32 now = tcp_time_stamp;

	memset(info, 0, sizeof(*info));

	info->tcpi_state = sk->sk_state;
	info->tcpi_ca_state = icsk->icsk_ca_state;
	info->tcpi_retransmits = icsk->icsk_retransmits;
	info->tcpi_probes = icsk->icsk_probes_out;
	info->tcpi_backoff = icsk->icsk_backoff;

	if (tp->rx_opt.tstamp_ok)
		info->tcpi_options |= TCPI_OPT_TIMESTAMPS;
	if (tcp_is_sack(tp))
		info->tcpi_options |= TCPI_OPT_SACK;
	if (tp->rx_opt.wscale_ok) {
		info->tcpi_options |= TCPI_OPT_WSCALE;
		info->tcpi_snd_wscale = tp->rx_opt.snd_wscale;
		info->tcpi_rcv_wscale = tp->rx_opt.rcv_wscale;
	}

	if (tp->ecn_flags & TCP_ECN_OK)
		info->tcpi_options |= TCPI_OPT_ECN;
	if (tp->ecn_flags & TCP_ECN_SEEN)
		info->tcpi_options |= TCPI_OPT_ECN_SEEN;

	info->tcpi_rto = jiffies_to_usecs(icsk->icsk_rto);
	info->tcpi_ato = jiffies_to_usecs(icsk->icsk_ack.ato);
	info->tcpi_snd_mss = tp->mss_cache;
	info->tcpi_rcv_mss = icsk->icsk_ack.rcv_mss;

	if (sk->sk_state == TCP_LISTEN) {
		info->tcpi_unacked = sk->sk_ack_backlog;
		info->tcpi_sacked = sk->sk_max_ack_backlog;
	} else {
		info->tcpi_unacked = tp->packets_out;
		info->tcpi_sacked = tp->sacked_out;
	}
	info->tcpi_lost = tp->lost_out;
	info->tcpi_retrans = tp->retrans_out;
	info->tcpi_fackets = tp->fackets_out;

	info->tcpi_last_data_sent = jiffies_to_msecs(now - tp->lsndtime);
	info->tcpi_last_data_recv = jiffies_to_msecs(now - icsk->icsk_ack.lrcvtime);
	info->tcpi_last_ack_recv = jiffies_to_msecs(now - tp->rcv_tstamp);

	info->tcpi_pmtu = icsk->icsk_pmtu_cookie;
	info->tcpi_rcv_ssthresh = tp->rcv_ssthresh;
	info->tcpi_rtt = jiffies_to_usecs(tp->srtt)>>3;
	info->tcpi_rttvar = jiffies_to_usecs(tp->mdev)>>2;
	info->tcpi_snd_ssthresh = tp->snd_ssthresh;
	info->tcpi_snd_cwnd = tp->snd_cwnd;
	info->tcpi_advmss = tp->advmss;
	info->tcpi_reordering = tp->reordering;

	info->tcpi_rcv_rtt = jiffies_to_usecs(tp->rcv_rtt_est.rtt)>>3;
	info->tcpi_rcv_space = tp->rcvq_space.space;

	info->tcpi_total_retrans = tp->total_retrans;
}
EXPORT_SYMBOL_GPL(tcp_get_info);

static int do_tcp_getsockopt(struct sock *sk, int level,
		int optname, char __user *optval, int __user *optlen)
{
	struct inet_connection_sock *icsk = inet_csk(sk);
	struct tcp_sock *tp = tcp_sk(sk);
	int val, len;

	if (get_user(len, optlen))
		return -EFAULT;

	len = min_t(unsigned int, len, sizeof(int));

	if (len < 0)
		return -EINVAL;

	switch (optname) {
	case TCP_MAXSEG:
		val = tp->mss_cache;
		if (!val && ((1 << sk->sk_state) & (TCPF_CLOSE | TCPF_LISTEN)))
			val = tp->rx_opt.user_mss;
		break;
	case TCP_NODELAY:
		val = !!(tp->nonagle&TCP_NAGLE_OFF);
		break;
	case TCP_CORK:
		val = !!(tp->nonagle&TCP_NAGLE_CORK);
		break;
	case TCP_KEEPIDLE:
		val = keepalive_time_when(tp) / HZ;
		break;
	case TCP_KEEPINTVL:
		val = keepalive_intvl_when(tp) / HZ;
		break;
	case TCP_KEEPCNT:
		val = keepalive_probes(tp);
		break;
	case TCP_SYNCNT:
		val = icsk->icsk_syn_retries ? : sysctl_tcp_syn_retries;
		break;
	case TCP_LINGER2:
		val = tp->linger2;
		if (val >= 0)
			val = (val ? : sysctl_tcp_fin_timeout) / HZ;
		break;
	case TCP_DEFER_ACCEPT:
		val = retrans_to_secs(icsk->icsk_accept_queue.rskq_defer_accept,
				      TCP_TIMEOUT_INIT / HZ, TCP_RTO_MAX / HZ);
		break;
	case TCP_WINDOW_CLAMP:
		val = tp->window_clamp;
		break;
	case TCP_INFO: {
		struct tcp_info info;

		if (get_user(len, optlen))
			return -EFAULT;

		tcp_get_info(sk, &info);

		len = min_t(unsigned int, len, sizeof(info));
		if (put_user(len, optlen))
			return -EFAULT;
		if (copy_to_user(optval, &info, len))
			return -EFAULT;
		return 0;
	}
	case TCP_QUICKACK:
		val = !icsk->icsk_ack.pingpong;
		break;

	case TCP_CONGESTION:
		if (get_user(len, optlen))
			return -EFAULT;
		len = min_t(unsigned int, len, TCP_CA_NAME_MAX);
		if (put_user(len, optlen))
			return -EFAULT;
		if (copy_to_user(optval, icsk->icsk_ca_ops->name, len))
			return -EFAULT;
		return 0;

	case TCP_COOKIE_TRANSACTIONS: {
		struct tcp_cookie_transactions ctd;
		struct tcp_cookie_values *cvp = tp->cookie_values;

		if (get_user(len, optlen))
			return -EFAULT;
		if (len < sizeof(ctd))
			return -EINVAL;

		memset(&ctd, 0, sizeof(ctd));
		ctd.tcpct_flags = (tp->rx_opt.cookie_in_always ?
				   TCP_COOKIE_IN_ALWAYS : 0)
				| (tp->rx_opt.cookie_out_never ?
				   TCP_COOKIE_OUT_NEVER : 0);

		if (cvp != NULL) {
			ctd.tcpct_flags |= (cvp->s_data_in ?
					    TCP_S_DATA_IN : 0)
					 | (cvp->s_data_out ?
					    TCP_S_DATA_OUT : 0);

			ctd.tcpct_cookie_desired = cvp->cookie_desired;
			ctd.tcpct_s_data_desired = cvp->s_data_desired;

			memcpy(&ctd.tcpct_value[0], &cvp->cookie_pair[0],
			       cvp->cookie_pair_size);
			ctd.tcpct_used = cvp->cookie_pair_size;
		}

		if (put_user(sizeof(ctd), optlen))
			return -EFAULT;
		if (copy_to_user(optval, &ctd, sizeof(ctd)))
			return -EFAULT;
		return 0;
	}
	case TCP_THIN_LINEAR_TIMEOUTS:
		val = tp->thin_lto;
		break;
	case TCP_THIN_DUPACK:
		val = tp->thin_dupack;
		break;

	case TCP_USER_TIMEOUT:
		val = jiffies_to_msecs(icsk->icsk_user_timeout);
		break;
	default:
		return -ENOPROTOOPT;
	}

	if (put_user(len, optlen))
		return -EFAULT;
	if (copy_to_user(optval, &val, len))
		return -EFAULT;
	return 0;
}

int tcp_getsockopt(struct sock *sk, int level, int optname, char __user *optval,
		   int __user *optlen)
{
	struct inet_connection_sock *icsk = inet_csk(sk);

	if (level != SOL_TCP)
		return icsk->icsk_af_ops->getsockopt(sk, level, optname,
						     optval, optlen);
	return do_tcp_getsockopt(sk, level, optname, optval, optlen);
}
EXPORT_SYMBOL(tcp_getsockopt);

#ifdef CONFIG_COMPAT
int compat_tcp_getsockopt(struct sock *sk, int level, int optname,
			  char __user *optval, int __user *optlen)
{
	if (level != SOL_TCP)
		return inet_csk_compat_getsockopt(sk, level, optname,
						  optval, optlen);
	return do_tcp_getsockopt(sk, level, optname, optval, optlen);
}
EXPORT_SYMBOL(compat_tcp_getsockopt);
#endif

struct sk_buff *tcp_tso_segment(struct sk_buff *skb,
	netdev_features_t features)
{
	struct sk_buff *segs = ERR_PTR(-EINVAL);
	struct tcphdr *th;
	unsigned thlen;
	unsigned int seq;
	__be32 delta;
	unsigned int oldlen;
	unsigned int mss;

	if (!pskb_may_pull(skb, sizeof(*th)))
		goto out;

	th = tcp_hdr(skb);
	thlen = th->doff * 4;
	if (thlen < sizeof(*th))
		goto out;

	if (!pskb_may_pull(skb, thlen))
		goto out;

	oldlen = (u16)~skb->len;
	__skb_pull(skb, thlen);

	mss = skb_shinfo(skb)->gso_size;
	if (unlikely(skb->len <= mss))
		goto out;

	if (skb_gso_ok(skb, features | NETIF_F_GSO_ROBUST)) {
		/* Packet is from an untrusted source, reset gso_segs. */
		int type = skb_shinfo(skb)->gso_type;

		if (unlikely(type &
			     ~(SKB_GSO_TCPV4 |
			       SKB_GSO_DODGY |
			       SKB_GSO_TCP_ECN |
			       SKB_GSO_TCPV6 |
			       0) ||
			     !(type & (SKB_GSO_TCPV4 | SKB_GSO_TCPV6))))
			goto out;

		skb_shinfo(skb)->gso_segs = DIV_ROUND_UP(skb->len, mss);

		segs = NULL;
		goto out;
	}

	segs = skb_segment(skb, features);
	if (IS_ERR(segs))
		goto out;

	delta = htonl(oldlen + (thlen + mss));

	skb = segs;
	th = tcp_hdr(skb);
	seq = ntohl(th->seq);

	do {
		th->fin = th->psh = 0;

		th->check = ~csum_fold((__force __wsum)((__force u32)th->check +
				       (__force u32)delta));
		if (skb->ip_summed != CHECKSUM_PARTIAL)
			th->check =
			     csum_fold(csum_partial(skb_transport_header(skb),
						    thlen, skb->csum));

		seq += mss;
		skb = skb->next;
		th = tcp_hdr(skb);

		th->seq = htonl(seq);
		th->cwr = 0;
	} while (skb->next);

	delta = htonl(oldlen + (skb->tail - skb->transport_header) +
		      skb->data_len);
	th->check = ~csum_fold((__force __wsum)((__force u32)th->check +
				(__force u32)delta));
	if (skb->ip_summed != CHECKSUM_PARTIAL)
		th->check = csum_fold(csum_partial(skb_transport_header(skb),
						   thlen, skb->csum));

out:
	return segs;
}
EXPORT_SYMBOL(tcp_tso_segment);

struct sk_buff **tcp_gro_receive(struct sk_buff **head, struct sk_buff *skb)
{
	struct sk_buff **pp = NULL;
	struct sk_buff *p;
	struct tcphdr *th;
	struct tcphdr *th2;
	unsigned int len;
	unsigned int thlen;
	__be32 flags;
	unsigned int mss = 1;
	unsigned int hlen;
	unsigned int off;
	int flush = 1;
	int i;

	off = skb_gro_offset(skb);
	hlen = off + sizeof(*th);
	th = skb_gro_header_fast(skb, off);
	if (skb_gro_header_hard(skb, hlen)) {
		th = skb_gro_header_slow(skb, hlen, off);
		if (unlikely(!th))
			goto out;
	}

	thlen = th->doff * 4;
	if (thlen < sizeof(*th))
		goto out;

	hlen = off + thlen;
	if (skb_gro_header_hard(skb, hlen)) {
		th = skb_gro_header_slow(skb, hlen, off);
		if (unlikely(!th))
			goto out;
	}

	skb_gro_pull(skb, thlen);

	len = skb_gro_len(skb);
	flags = tcp_flag_word(th);

	for (; (p = *head); head = &p->next) {
		if (!NAPI_GRO_CB(p)->same_flow)
			continue;

		th2 = tcp_hdr(p);

		if (*(u32 *)&th->source ^ *(u32 *)&th2->source) {
			NAPI_GRO_CB(p)->same_flow = 0;
			continue;
		}

		goto found;
	}

	goto out_check_final;

found:
	flush = NAPI_GRO_CB(p)->flush;
	flush |= (__force int)(flags & TCP_FLAG_CWR);
	flush |= (__force int)((flags ^ tcp_flag_word(th2)) &
		  ~(TCP_FLAG_CWR | TCP_FLAG_FIN | TCP_FLAG_PSH));
	flush |= (__force int)(th->ack_seq ^ th2->ack_seq);
	for (i = sizeof(*th); i < thlen; i += 4)
		flush |= *(u32 *)((u8 *)th + i) ^
			 *(u32 *)((u8 *)th2 + i);

	mss = skb_shinfo(p)->gso_size;

	flush |= (len - 1) >= mss;
	flush |= (ntohl(th2->seq) + skb_gro_len(p)) ^ ntohl(th->seq);

	if (flush || skb_gro_receive(head, skb)) {
		mss = 1;
		goto out_check_final;
	}

	p = *head;
	th2 = tcp_hdr(p);
	tcp_flag_word(th2) |= flags & (TCP_FLAG_FIN | TCP_FLAG_PSH);

out_check_final:
	flush = len < mss;
	flush |= (__force int)(flags & (TCP_FLAG_URG | TCP_FLAG_PSH |
					TCP_FLAG_RST | TCP_FLAG_SYN |
					TCP_FLAG_FIN));

	if (p && (!NAPI_GRO_CB(skb)->same_flow || flush))
		pp = head;

out:
	NAPI_GRO_CB(skb)->flush |= flush;

	return pp;
}
EXPORT_SYMBOL(tcp_gro_receive);

int tcp_gro_complete(struct sk_buff *skb)
{
	struct tcphdr *th = tcp_hdr(skb);

	skb->csum_start = skb_transport_header(skb) - skb->head;
	skb->csum_offset = offsetof(struct tcphdr, check);
	skb->ip_summed = CHECKSUM_PARTIAL;

	skb_shinfo(skb)->gso_segs = NAPI_GRO_CB(skb)->count;

	if (th->cwr)
		skb_shinfo(skb)->gso_type |= SKB_GSO_TCP_ECN;

	return 0;
}
EXPORT_SYMBOL(tcp_gro_complete);

#ifdef CONFIG_TCP_MD5SIG
static unsigned long tcp_md5sig_users;
static struct tcp_md5sig_pool __percpu *tcp_md5sig_pool;
static DEFINE_SPINLOCK(tcp_md5sig_pool_lock);

static void __tcp_free_md5sig_pool(struct tcp_md5sig_pool __percpu *pool)
{
	int cpu;

	for_each_possible_cpu(cpu) {
		struct tcp_md5sig_pool *p = per_cpu_ptr(pool, cpu);

		if (p->md5_desc.tfm)
			crypto_free_hash(p->md5_desc.tfm);
	}
	free_percpu(pool);
}

void tcp_free_md5sig_pool(void)
{
	struct tcp_md5sig_pool __percpu *pool = NULL;

	spin_lock_bh(&tcp_md5sig_pool_lock);
	if (--tcp_md5sig_users == 0) {
		pool = tcp_md5sig_pool;
		tcp_md5sig_pool = NULL;
	}
	spin_unlock_bh(&tcp_md5sig_pool_lock);
	if (pool)
		__tcp_free_md5sig_pool(pool);
}
EXPORT_SYMBOL(tcp_free_md5sig_pool);

static struct tcp_md5sig_pool __percpu *
__tcp_alloc_md5sig_pool(struct sock *sk)
{
	int cpu;
	struct tcp_md5sig_pool __percpu *pool;

	pool = alloc_percpu(struct tcp_md5sig_pool);
	if (!pool)
		return NULL;

	for_each_possible_cpu(cpu) {
		struct crypto_hash *hash;

		hash = crypto_alloc_hash("md5", 0, CRYPTO_ALG_ASYNC);
		if (!hash || IS_ERR(hash))
			goto out_free;

		per_cpu_ptr(pool, cpu)->md5_desc.tfm = hash;
	}
	return pool;
out_free:
	__tcp_free_md5sig_pool(pool);
	return NULL;
}

struct tcp_md5sig_pool __percpu *tcp_alloc_md5sig_pool(struct sock *sk)
{
	struct tcp_md5sig_pool __percpu *pool;
	int alloc = 0;

retry:
	spin_lock_bh(&tcp_md5sig_pool_lock);
	pool = tcp_md5sig_pool;
	if (tcp_md5sig_users++ == 0) {
		alloc = 1;
		spin_unlock_bh(&tcp_md5sig_pool_lock);
	} else if (!pool) {
		tcp_md5sig_users--;
		spin_unlock_bh(&tcp_md5sig_pool_lock);
		cpu_relax();
		goto retry;
	} else
		spin_unlock_bh(&tcp_md5sig_pool_lock);

	if (alloc) {
		/* we cannot hold spinlock here because this may sleep. */
		struct tcp_md5sig_pool __percpu *p;

		p = __tcp_alloc_md5sig_pool(sk);
		spin_lock_bh(&tcp_md5sig_pool_lock);
		if (!p) {
			tcp_md5sig_users--;
			spin_unlock_bh(&tcp_md5sig_pool_lock);
			return NULL;
		}
		pool = tcp_md5sig_pool;
		if (pool) {
			/* oops, it has already been assigned. */
			spin_unlock_bh(&tcp_md5sig_pool_lock);
			__tcp_free_md5sig_pool(p);
		} else {
			tcp_md5sig_pool = pool = p;
			spin_unlock_bh(&tcp_md5sig_pool_lock);
		}
	}
	return pool;
}
EXPORT_SYMBOL(tcp_alloc_md5sig_pool);


/**
 *	tcp_get_md5sig_pool - get md5sig_pool for this user
 *
 *	We use percpu structure, so if we succeed, we exit with preemption
 *	and BH disabled, to make sure another thread or softirq handling
 *	wont try to get same context.
 */
struct tcp_md5sig_pool *tcp_get_md5sig_pool(void)
{
	struct tcp_md5sig_pool __percpu *p;

	local_bh_disable();

	spin_lock(&tcp_md5sig_pool_lock);
	p = tcp_md5sig_pool;
	if (p)
		tcp_md5sig_users++;
	spin_unlock(&tcp_md5sig_pool_lock);

	if (p)
		return this_cpu_ptr(p);

	local_bh_enable();
	return NULL;
}
EXPORT_SYMBOL(tcp_get_md5sig_pool);

void tcp_put_md5sig_pool(void)
{
	local_bh_enable();
	tcp_free_md5sig_pool();
}
EXPORT_SYMBOL(tcp_put_md5sig_pool);

int tcp_md5_hash_header(struct tcp_md5sig_pool *hp,
			const struct tcphdr *th)
{
	struct scatterlist sg;
	struct tcphdr hdr;
	int err;

	/* We are not allowed to change tcphdr, make a local copy */
	memcpy(&hdr, th, sizeof(hdr));
	hdr.check = 0;

	/* options aren't included in the hash */
	sg_init_one(&sg, &hdr, sizeof(hdr));
	err = crypto_hash_update(&hp->md5_desc, &sg, sizeof(hdr));
	return err;
}
EXPORT_SYMBOL(tcp_md5_hash_header);

int tcp_md5_hash_skb_data(struct tcp_md5sig_pool *hp,
			  const struct sk_buff *skb, unsigned int header_len)
{
	struct scatterlist sg;
	const struct tcphdr *tp = tcp_hdr(skb);
	struct hash_desc *desc = &hp->md5_desc;
	unsigned i;
	const unsigned head_data_len = skb_headlen(skb) > header_len ?
				       skb_headlen(skb) - header_len : 0;
	const struct skb_shared_info *shi = skb_shinfo(skb);
	struct sk_buff *frag_iter;

	sg_init_table(&sg, 1);

	sg_set_buf(&sg, ((u8 *) tp) + header_len, head_data_len);
	if (crypto_hash_update(desc, &sg, head_data_len))
		return 1;

	for (i = 0; i < shi->nr_frags; ++i) {
		const struct skb_frag_struct *f = &shi->frags[i];
		struct page *page = skb_frag_page(f);
		sg_set_page(&sg, page, skb_frag_size(f), f->page_offset);
		if (crypto_hash_update(desc, &sg, skb_frag_size(f)))
			return 1;
	}

	skb_walk_frags(skb, frag_iter)
		if (tcp_md5_hash_skb_data(hp, frag_iter, 0))
			return 1;

	return 0;
}
EXPORT_SYMBOL(tcp_md5_hash_skb_data);

int tcp_md5_hash_key(struct tcp_md5sig_pool *hp, const struct tcp_md5sig_key *key)
{
	struct scatterlist sg;

	sg_init_one(&sg, key->key, key->keylen);
	return crypto_hash_update(&hp->md5_desc, &sg, key->keylen);
}
EXPORT_SYMBOL(tcp_md5_hash_key);

#endif

/**
 * Each Responder maintains up to two secret values concurrently for
 * efficient secret rollover.  Each secret value has 4 states:
 *
 * Generating.  (tcp_secret_generating != tcp_secret_primary)
 *    Generates new Responder-Cookies, but not yet used for primary
 *    verification.  This is a short-term state, typically lasting only
 *    one round trip time (RTT).
 *
 * Primary.  (tcp_secret_generating == tcp_secret_primary)
 *    Used both for generation and primary verification.
 *
 * Retiring.  (tcp_secret_retiring != tcp_secret_secondary)
 *    Used for verification, until the first failure that can be
 *    verified by the newer Generating secret.  At that time, this
 *    cookie's state is changed to Secondary, and the Generating
 *    cookie's state is changed to Primary.  This is a short-term state,
 *    typically lasting only one round trip time (RTT).
 *
 * Secondary.  (tcp_secret_retiring == tcp_secret_secondary)
 *    Used for secondary verification, after primary verification
 *    failures.  This state lasts no more than twice the Maximum Segment
 *    Lifetime (2MSL).  Then, the secret is discarded.
 */
struct tcp_cookie_secret {
	/* The secret is divided into two parts.  The digest part is the
	 * equivalent of previously hashing a secret and saving the state,
	 * and serves as an initialization vector (IV).  The message part
	 * serves as the trailing secret.
	 */
	u32				secrets[COOKIE_WORKSPACE_WORDS];
	unsigned long			expires;
};

#define TCP_SECRET_1MSL (HZ * TCP_PAWS_MSL)
#define TCP_SECRET_2MSL (HZ * TCP_PAWS_MSL * 2)
#define TCP_SECRET_LIFE (HZ * 600)

static struct tcp_cookie_secret tcp_secret_one;
static struct tcp_cookie_secret tcp_secret_two;

/* Essentially a circular list, without dynamic allocation. */
static struct tcp_cookie_secret *tcp_secret_generating;
static struct tcp_cookie_secret *tcp_secret_primary;
static struct tcp_cookie_secret *tcp_secret_retiring;
static struct tcp_cookie_secret *tcp_secret_secondary;

static DEFINE_SPINLOCK(tcp_secret_locker);

/* Select a pseudo-random word in the cookie workspace.
 */
static inline u32 tcp_cookie_work(const u32 *ws, const int n)
{
	return ws[COOKIE_DIGEST_WORDS + ((COOKIE_MESSAGE_WORDS-1) & ws[n])];
}

/* Fill bakery[COOKIE_WORKSPACE_WORDS] with generator, updating as needed.
 * Called in softirq context.
 * Returns: 0 for success.
 */
int tcp_cookie_generator(u32 *bakery)
{
	unsigned long jiffy = jiffies;

	if (unlikely(time_after_eq(jiffy, tcp_secret_generating->expires))) {
		spin_lock_bh(&tcp_secret_locker);
		if (!time_after_eq(jiffy, tcp_secret_generating->expires)) {
			/* refreshed by another */
			memcpy(bakery,
			       &tcp_secret_generating->secrets[0],
			       COOKIE_WORKSPACE_WORDS);
		} else {
			/* still needs refreshing */
			get_random_bytes(bakery, COOKIE_WORKSPACE_WORDS);

			/* The first time, paranoia assumes that the
			 * randomization function isn't as strong.  But,
			 * this secret initialization is delayed until
			 * the last possible moment (packet arrival).
			 * Although that time is observable, it is
			 * unpredictably variable.  Mash in the most
			 * volatile clock bits available, and expire the
			 * secret extra quickly.
			 */
			if (unlikely(tcp_secret_primary->expires ==
				     tcp_secret_secondary->expires)) {
				struct timespec tv;

				getnstimeofday(&tv);
				bakery[COOKIE_DIGEST_WORDS+0] ^=
					(u32)tv.tv_nsec;

				tcp_secret_secondary->expires = jiffy
					+ TCP_SECRET_1MSL
					+ (0x0f & tcp_cookie_work(bakery, 0));
			} else {
				tcp_secret_secondary->expires = jiffy
					+ TCP_SECRET_LIFE
					+ (0xff & tcp_cookie_work(bakery, 1));
				tcp_secret_primary->expires = jiffy
					+ TCP_SECRET_2MSL
					+ (0x1f & tcp_cookie_work(bakery, 2));
			}
			memcpy(&tcp_secret_secondary->secrets[0],
			       bakery, COOKIE_WORKSPACE_WORDS);

			rcu_assign_pointer(tcp_secret_generating,
					   tcp_secret_secondary);
			rcu_assign_pointer(tcp_secret_retiring,
					   tcp_secret_primary);
			/*
			 * Neither call_rcu() nor synchronize_rcu() needed.
			 * Retiring data is not freed.  It is replaced after
			 * further (locked) pointer updates, and a quiet time
			 * (minimum 1MSL, maximum LIFE - 2MSL).
			 */
		}
		spin_unlock_bh(&tcp_secret_locker);
	} else {
		rcu_read_lock_bh();
		memcpy(bakery,
		       &rcu_dereference(tcp_secret_generating)->secrets[0],
		       COOKIE_WORKSPACE_WORDS);
		rcu_read_unlock_bh();
	}
	return 0;
}
EXPORT_SYMBOL(tcp_cookie_generator);

void tcp_done(struct sock *sk)
{
	if (sk->sk_state == TCP_SYN_SENT || sk->sk_state == TCP_SYN_RECV)
		TCP_INC_STATS_BH(sock_net(sk), TCP_MIB_ATTEMPTFAILS);

	tcp_set_state(sk, TCP_CLOSE);
	tcp_clear_xmit_timers(sk);

	sk->sk_shutdown = SHUTDOWN_MASK;

	if (!sock_flag(sk, SOCK_DEAD))
		sk->sk_state_change(sk);
	else
		inet_csk_destroy_sock(sk);
}
EXPORT_SYMBOL_GPL(tcp_done);

extern struct tcp_congestion_ops tcp_reno;

static __initdata unsigned long thash_entries;
static int __init set_thash_entries(char *str)
{
	if (!str)
		return 0;
	thash_entries = simple_strtoul(str, &str, 0);
	return 1;
}
__setup("thash_entries=", set_thash_entries);

void tcp_init_mem(struct net *net)
{
<<<<<<< HEAD
	/* Set per-socket limits to no more than 1/128 the pressure threshold */
=======
>>>>>>> 650d6e25
	unsigned long limit = nr_free_buffer_pages() / 8;
	limit = max(limit, 128UL);
	net->ipv4.sysctl_tcp_mem[0] = limit / 4 * 3;
	net->ipv4.sysctl_tcp_mem[1] = limit;
	net->ipv4.sysctl_tcp_mem[2] = net->ipv4.sysctl_tcp_mem[0] * 2;
}

void __init tcp_init(void)
{
	struct sk_buff *skb = NULL;
	unsigned long limit;
	int i, max_share, cnt;
	unsigned long jiffy = jiffies;

	BUILD_BUG_ON(sizeof(struct tcp_skb_cb) > sizeof(skb->cb));

	percpu_counter_init(&tcp_sockets_allocated, 0);
	percpu_counter_init(&tcp_orphan_count, 0);
	tcp_hashinfo.bind_bucket_cachep =
		kmem_cache_create("tcp_bind_bucket",
				  sizeof(struct inet_bind_bucket), 0,
				  SLAB_HWCACHE_ALIGN|SLAB_PANIC, NULL);

	/* Size and allocate the main established and bind bucket
	 * hash tables.
	 *
	 * The methodology is similar to that of the buffer cache.
	 */
	tcp_hashinfo.ehash =
		alloc_large_system_hash("TCP established",
					sizeof(struct inet_ehash_bucket),
					thash_entries,
					(totalram_pages >= 128 * 1024) ?
					13 : 15,
					0,
					NULL,
					&tcp_hashinfo.ehash_mask,
					thash_entries ? 0 : 512 * 1024);
	for (i = 0; i <= tcp_hashinfo.ehash_mask; i++) {
		INIT_HLIST_NULLS_HEAD(&tcp_hashinfo.ehash[i].chain, i);
		INIT_HLIST_NULLS_HEAD(&tcp_hashinfo.ehash[i].twchain, i);
	}
	if (inet_ehash_locks_alloc(&tcp_hashinfo))
		panic("TCP: failed to alloc ehash_locks");
	tcp_hashinfo.bhash =
		alloc_large_system_hash("TCP bind",
					sizeof(struct inet_bind_hashbucket),
					tcp_hashinfo.ehash_mask + 1,
					(totalram_pages >= 128 * 1024) ?
					13 : 15,
					0,
					&tcp_hashinfo.bhash_size,
					NULL,
					64 * 1024);
	tcp_hashinfo.bhash_size = 1 << tcp_hashinfo.bhash_size;
	for (i = 0; i < tcp_hashinfo.bhash_size; i++) {
		spin_lock_init(&tcp_hashinfo.bhash[i].lock);
		INIT_HLIST_HEAD(&tcp_hashinfo.bhash[i].chain);
	}


	cnt = tcp_hashinfo.ehash_mask + 1;

	tcp_death_row.sysctl_max_tw_buckets = cnt / 2;
	sysctl_tcp_max_orphans = cnt / 2;
	sysctl_max_syn_backlog = max(128, cnt / 256);

	tcp_init_mem(&init_net);
<<<<<<< HEAD
	limit = nr_free_buffer_pages() / 8;
=======
	/* Set per-socket limits to no more than 1/128 the pressure threshold */
	limit = nr_free_buffer_pages() << (PAGE_SHIFT - 10);
>>>>>>> 650d6e25
	limit = max(limit, 128UL);
	max_share = min(4UL*1024*1024, limit);

	sysctl_tcp_wmem[0] = SK_MEM_QUANTUM;
	sysctl_tcp_wmem[1] = 16*1024;
	sysctl_tcp_wmem[2] = max(64*1024, max_share);

	sysctl_tcp_rmem[0] = SK_MEM_QUANTUM;
	sysctl_tcp_rmem[1] = 87380;
	sysctl_tcp_rmem[2] = max(87380, max_share);

	printk(KERN_INFO "TCP: Hash tables configured "
	       "(established %u bind %u)\n",
	       tcp_hashinfo.ehash_mask + 1, tcp_hashinfo.bhash_size);

	tcp_register_congestion_control(&tcp_reno);

	memset(&tcp_secret_one.secrets[0], 0, sizeof(tcp_secret_one.secrets));
	memset(&tcp_secret_two.secrets[0], 0, sizeof(tcp_secret_two.secrets));
	tcp_secret_one.expires = jiffy; /* past due */
	tcp_secret_two.expires = jiffy; /* past due */
	tcp_secret_generating = &tcp_secret_one;
	tcp_secret_primary = &tcp_secret_one;
	tcp_secret_retiring = &tcp_secret_two;
	tcp_secret_secondary = &tcp_secret_two;
}<|MERGE_RESOLUTION|>--- conflicted
+++ resolved
@@ -3229,10 +3229,6 @@
 
 void tcp_init_mem(struct net *net)
 {
-<<<<<<< HEAD
-	/* Set per-socket limits to no more than 1/128 the pressure threshold */
-=======
->>>>>>> 650d6e25
 	unsigned long limit = nr_free_buffer_pages() / 8;
 	limit = max(limit, 128UL);
 	net->ipv4.sysctl_tcp_mem[0] = limit / 4 * 3;
@@ -3301,12 +3297,8 @@
 	sysctl_max_syn_backlog = max(128, cnt / 256);
 
 	tcp_init_mem(&init_net);
-<<<<<<< HEAD
-	limit = nr_free_buffer_pages() / 8;
-=======
 	/* Set per-socket limits to no more than 1/128 the pressure threshold */
 	limit = nr_free_buffer_pages() << (PAGE_SHIFT - 10);
->>>>>>> 650d6e25
 	limit = max(limit, 128UL);
 	max_share = min(4UL*1024*1024, limit);
 
