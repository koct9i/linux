/*
 * INET		An implementation of the TCP/IP protocol suite for the LINUX
 *		operating system.  INET is implemented using the  BSD Socket
 *		interface as the means of communication with the user level.
 *
 *		ROUTE - implementation of the IP router.
 *
 * Authors:	Ross Biro
 *		Fred N. van Kempen, <waltje@uWalt.NL.Mugnet.ORG>
 *		Alan Cox, <gw4pts@gw4pts.ampr.org>
 *		Linus Torvalds, <Linus.Torvalds@helsinki.fi>
 *		Alexey Kuznetsov, <kuznet@ms2.inr.ac.ru>
 *
 * Fixes:
 *		Alan Cox	:	Verify area fixes.
 *		Alan Cox	:	cli() protects routing changes
 *		Rui Oliveira	:	ICMP routing table updates
 *		(rco@di.uminho.pt)	Routing table insertion and update
 *		Linus Torvalds	:	Rewrote bits to be sensible
 *		Alan Cox	:	Added BSD route gw semantics
 *		Alan Cox	:	Super /proc >4K
 *		Alan Cox	:	MTU in route table
 *		Alan Cox	: 	MSS actually. Also added the window
 *					clamper.
 *		Sam Lantinga	:	Fixed route matching in rt_del()
 *		Alan Cox	:	Routing cache support.
 *		Alan Cox	:	Removed compatibility cruft.
 *		Alan Cox	:	RTF_REJECT support.
 *		Alan Cox	:	TCP irtt support.
 *		Jonathan Naylor	:	Added Metric support.
 *	Miquel van Smoorenburg	:	BSD API fixes.
 *	Miquel van Smoorenburg	:	Metrics.
 *		Alan Cox	:	Use __u32 properly
 *		Alan Cox	:	Aligned routing errors more closely with BSD
 *					our system is still very different.
 *		Alan Cox	:	Faster /proc handling
 *	Alexey Kuznetsov	:	Massive rework to support tree based routing,
 *					routing caches and better behaviour.
 *
 *		Olaf Erb	:	irtt wasn't being copied right.
 *		Bjorn Ekwall	:	Kerneld route support.
 *		Alan Cox	:	Multicast fixed (I hope)
 * 		Pavel Krauz	:	Limited broadcast fixed
 *		Mike McLagan	:	Routing by source
 *	Alexey Kuznetsov	:	End of old history. Split to fib.c and
 *					route.c and rewritten from scratch.
 *		Andi Kleen	:	Load-limit warning messages.
 *	Vitaly E. Lavrov	:	Transparent proxy revived after year coma.
 *	Vitaly E. Lavrov	:	Race condition in ip_route_input_slow.
 *	Tobias Ringstrom	:	Uninitialized res.type in ip_route_output_slow.
 *	Vladimir V. Ivanov	:	IP rule info (flowid) is really useful.
 *		Marc Boucher	:	routing by fwmark
 *	Robert Olsson		:	Added rt_cache statistics
 *	Arnaldo C. Melo		:	Convert proc stuff to seq_file
 *	Eric Dumazet		:	hashed spinlocks and rt_check_expire() fixes.
 * 	Ilia Sotnikov		:	Ignore TOS on PMTUD and Redirect
 * 	Ilia Sotnikov		:	Removed TOS from hash calculations
 *
 *		This program is free software; you can redistribute it and/or
 *		modify it under the terms of the GNU General Public License
 *		as published by the Free Software Foundation; either version
 *		2 of the License, or (at your option) any later version.
 */

#include <linux/module.h>
#include <asm/uaccess.h>
#include <asm/system.h>
#include <linux/bitops.h>
#include <linux/types.h>
#include <linux/kernel.h>
#include <linux/mm.h>
#include <linux/bootmem.h>
#include <linux/string.h>
#include <linux/socket.h>
#include <linux/sockios.h>
#include <linux/errno.h>
#include <linux/in.h>
#include <linux/inet.h>
#include <linux/netdevice.h>
#include <linux/proc_fs.h>
#include <linux/init.h>
#include <linux/workqueue.h>
#include <linux/skbuff.h>
#include <linux/inetdevice.h>
#include <linux/igmp.h>
#include <linux/pkt_sched.h>
#include <linux/mroute.h>
#include <linux/netfilter_ipv4.h>
#include <linux/random.h>
#include <linux/jhash.h>
#include <linux/rcupdate.h>
#include <linux/times.h>
#include <linux/slab.h>
#include <net/dst.h>
#include <net/net_namespace.h>
#include <net/protocol.h>
#include <net/ip.h>
#include <net/route.h>
#include <net/inetpeer.h>
#include <net/sock.h>
#include <net/ip_fib.h>
#include <net/arp.h>
#include <net/tcp.h>
#include <net/icmp.h>
#include <net/xfrm.h>
#include <net/netevent.h>
#include <net/rtnetlink.h>
#ifdef CONFIG_SYSCTL
#include <linux/sysctl.h>
#endif

#define RT_FL_TOS(oldflp) \
    ((u32)(oldflp->fl4_tos & (IPTOS_RT_MASK | RTO_ONLINK)))

#define IP_MAX_MTU	0xFFF0

#define RT_GC_TIMEOUT (300*HZ)

static int ip_rt_max_size;
static int ip_rt_gc_timeout __read_mostly	= RT_GC_TIMEOUT;
static int ip_rt_gc_interval __read_mostly	= 60 * HZ;
static int ip_rt_gc_min_interval __read_mostly	= HZ / 2;
static int ip_rt_redirect_number __read_mostly	= 9;
static int ip_rt_redirect_load __read_mostly	= HZ / 50;
static int ip_rt_redirect_silence __read_mostly	= ((HZ / 50) << (9 + 1));
static int ip_rt_error_cost __read_mostly	= HZ;
static int ip_rt_error_burst __read_mostly	= 5 * HZ;
static int ip_rt_gc_elasticity __read_mostly	= 8;
static int ip_rt_mtu_expires __read_mostly	= 10 * 60 * HZ;
static int ip_rt_min_pmtu __read_mostly		= 512 + 20 + 20;
static int ip_rt_min_advmss __read_mostly	= 256;
static int rt_chain_length_max __read_mostly	= 20;

static struct delayed_work expires_work;
static unsigned long expires_ljiffies;

/*
 *	Interface to generic destination cache.
 */

static struct dst_entry *ipv4_dst_check(struct dst_entry *dst, u32 cookie);
static void		 ipv4_dst_destroy(struct dst_entry *dst);
static void		 ipv4_dst_ifdown(struct dst_entry *dst,
					 struct net_device *dev, int how);
static struct dst_entry *ipv4_negative_advice(struct dst_entry *dst);
static void		 ipv4_link_failure(struct sk_buff *skb);
static void		 ip_rt_update_pmtu(struct dst_entry *dst, u32 mtu);
static int rt_garbage_collect(struct dst_ops *ops);


static struct dst_ops ipv4_dst_ops = {
	.family =		AF_INET,
	.protocol =		cpu_to_be16(ETH_P_IP),
	.gc =			rt_garbage_collect,
	.check =		ipv4_dst_check,
	.destroy =		ipv4_dst_destroy,
	.ifdown =		ipv4_dst_ifdown,
	.negative_advice =	ipv4_negative_advice,
	.link_failure =		ipv4_link_failure,
	.update_pmtu =		ip_rt_update_pmtu,
	.local_out =		__ip_local_out,
};

#define ECN_OR_COST(class)	TC_PRIO_##class

const __u8 ip_tos2prio[16] = {
	TC_PRIO_BESTEFFORT,
	ECN_OR_COST(FILLER),
	TC_PRIO_BESTEFFORT,
	ECN_OR_COST(BESTEFFORT),
	TC_PRIO_BULK,
	ECN_OR_COST(BULK),
	TC_PRIO_BULK,
	ECN_OR_COST(BULK),
	TC_PRIO_INTERACTIVE,
	ECN_OR_COST(INTERACTIVE),
	TC_PRIO_INTERACTIVE,
	ECN_OR_COST(INTERACTIVE),
	TC_PRIO_INTERACTIVE_BULK,
	ECN_OR_COST(INTERACTIVE_BULK),
	TC_PRIO_INTERACTIVE_BULK,
	ECN_OR_COST(INTERACTIVE_BULK)
};


/*
 * Route cache.
 */

/* The locking scheme is rather straight forward:
 *
 * 1) Read-Copy Update protects the buckets of the central route hash.
 * 2) Only writers remove entries, and they hold the lock
 *    as they look at rtable reference counts.
 * 3) Only readers acquire references to rtable entries,
 *    they do so with atomic increments and with the
 *    lock held.
 */

struct rt_hash_bucket {
	struct rtable __rcu	*chain;
};

#if defined(CONFIG_SMP) || defined(CONFIG_DEBUG_SPINLOCK) || \
	defined(CONFIG_PROVE_LOCKING)
/*
 * Instead of using one spinlock for each rt_hash_bucket, we use a table of spinlocks
 * The size of this table is a power of two and depends on the number of CPUS.
 * (on lockdep we have a quite big spinlock_t, so keep the size down there)
 */
#ifdef CONFIG_LOCKDEP
# define RT_HASH_LOCK_SZ	256
#else
# if NR_CPUS >= 32
#  define RT_HASH_LOCK_SZ	4096
# elif NR_CPUS >= 16
#  define RT_HASH_LOCK_SZ	2048
# elif NR_CPUS >= 8
#  define RT_HASH_LOCK_SZ	1024
# elif NR_CPUS >= 4
#  define RT_HASH_LOCK_SZ	512
# else
#  define RT_HASH_LOCK_SZ	256
# endif
#endif

static spinlock_t	*rt_hash_locks;
# define rt_hash_lock_addr(slot) &rt_hash_locks[(slot) & (RT_HASH_LOCK_SZ - 1)]

static __init void rt_hash_lock_init(void)
{
	int i;

	rt_hash_locks = kmalloc(sizeof(spinlock_t) * RT_HASH_LOCK_SZ,
			GFP_KERNEL);
	if (!rt_hash_locks)
		panic("IP: failed to allocate rt_hash_locks\n");

	for (i = 0; i < RT_HASH_LOCK_SZ; i++)
		spin_lock_init(&rt_hash_locks[i]);
}
#else
# define rt_hash_lock_addr(slot) NULL

static inline void rt_hash_lock_init(void)
{
}
#endif

static struct rt_hash_bucket 	*rt_hash_table __read_mostly;
static unsigned			rt_hash_mask __read_mostly;
static unsigned int		rt_hash_log  __read_mostly;

static DEFINE_PER_CPU(struct rt_cache_stat, rt_cache_stat);
#define RT_CACHE_STAT_INC(field) __this_cpu_inc(rt_cache_stat.field)

static inline unsigned int rt_hash(__be32 daddr, __be32 saddr, int idx,
				   int genid)
{
	return jhash_3words((__force u32)daddr, (__force u32)saddr,
			    idx, genid)
		& rt_hash_mask;
}

static inline int rt_genid(struct net *net)
{
	return atomic_read(&net->ipv4.rt_genid);
}

#ifdef CONFIG_PROC_FS
struct rt_cache_iter_state {
	struct seq_net_private p;
	int bucket;
	int genid;
};

static struct rtable *rt_cache_get_first(struct seq_file *seq)
{
	struct rt_cache_iter_state *st = seq->private;
	struct rtable *r = NULL;

	for (st->bucket = rt_hash_mask; st->bucket >= 0; --st->bucket) {
		if (!rcu_dereference_raw(rt_hash_table[st->bucket].chain))
			continue;
		rcu_read_lock_bh();
		r = rcu_dereference_bh(rt_hash_table[st->bucket].chain);
		while (r) {
			if (dev_net(r->dst.dev) == seq_file_net(seq) &&
			    r->rt_genid == st->genid)
				return r;
			r = rcu_dereference_bh(r->dst.rt_next);
		}
		rcu_read_unlock_bh();
	}
	return r;
}

static struct rtable *__rt_cache_get_next(struct seq_file *seq,
					  struct rtable *r)
{
	struct rt_cache_iter_state *st = seq->private;

<<<<<<< HEAD
	r = r->dst.rt_next;
=======
	r = rcu_dereference_bh(r->dst.rt_next);
>>>>>>> 45f53cc9
	while (!r) {
		rcu_read_unlock_bh();
		do {
			if (--st->bucket < 0)
				return NULL;
		} while (!rcu_dereference_raw(rt_hash_table[st->bucket].chain));
		rcu_read_lock_bh();
		r = rcu_dereference_bh(rt_hash_table[st->bucket].chain);
	}
	return r;
}

static struct rtable *rt_cache_get_next(struct seq_file *seq,
					struct rtable *r)
{
	struct rt_cache_iter_state *st = seq->private;
	while ((r = __rt_cache_get_next(seq, r)) != NULL) {
		if (dev_net(r->dst.dev) != seq_file_net(seq))
			continue;
		if (r->rt_genid == st->genid)
			break;
	}
	return r;
}

static struct rtable *rt_cache_get_idx(struct seq_file *seq, loff_t pos)
{
	struct rtable *r = rt_cache_get_first(seq);

	if (r)
		while (pos && (r = rt_cache_get_next(seq, r)))
			--pos;
	return pos ? NULL : r;
}

static void *rt_cache_seq_start(struct seq_file *seq, loff_t *pos)
{
	struct rt_cache_iter_state *st = seq->private;
	if (*pos)
		return rt_cache_get_idx(seq, *pos - 1);
	st->genid = rt_genid(seq_file_net(seq));
	return SEQ_START_TOKEN;
}

static void *rt_cache_seq_next(struct seq_file *seq, void *v, loff_t *pos)
{
	struct rtable *r;

	if (v == SEQ_START_TOKEN)
		r = rt_cache_get_first(seq);
	else
		r = rt_cache_get_next(seq, v);
	++*pos;
	return r;
}

static void rt_cache_seq_stop(struct seq_file *seq, void *v)
{
	if (v && v != SEQ_START_TOKEN)
		rcu_read_unlock_bh();
}

static int rt_cache_seq_show(struct seq_file *seq, void *v)
{
	if (v == SEQ_START_TOKEN)
		seq_printf(seq, "%-127s\n",
			   "Iface\tDestination\tGateway \tFlags\t\tRefCnt\tUse\t"
			   "Metric\tSource\t\tMTU\tWindow\tIRTT\tTOS\tHHRef\t"
			   "HHUptod\tSpecDst");
	else {
		struct rtable *r = v;
		int len;

		seq_printf(seq, "%s\t%08X\t%08X\t%8X\t%d\t%u\t%d\t"
			      "%08X\t%d\t%u\t%u\t%02X\t%d\t%1d\t%08X%n",
			r->dst.dev ? r->dst.dev->name : "*",
			(__force u32)r->rt_dst,
			(__force u32)r->rt_gateway,
			r->rt_flags, atomic_read(&r->dst.__refcnt),
			r->dst.__use, 0, (__force u32)r->rt_src,
			(dst_metric(&r->dst, RTAX_ADVMSS) ?
			     (int)dst_metric(&r->dst, RTAX_ADVMSS) + 40 : 0),
			dst_metric(&r->dst, RTAX_WINDOW),
			(int)((dst_metric(&r->dst, RTAX_RTT) >> 3) +
			      dst_metric(&r->dst, RTAX_RTTVAR)),
			r->fl.fl4_tos,
			r->dst.hh ? atomic_read(&r->dst.hh->hh_refcnt) : -1,
			r->dst.hh ? (r->dst.hh->hh_output ==
				       dev_queue_xmit) : 0,
			r->rt_spec_dst, &len);

		seq_printf(seq, "%*s\n", 127 - len, "");
	}
	return 0;
}

static const struct seq_operations rt_cache_seq_ops = {
	.start  = rt_cache_seq_start,
	.next   = rt_cache_seq_next,
	.stop   = rt_cache_seq_stop,
	.show   = rt_cache_seq_show,
};

static int rt_cache_seq_open(struct inode *inode, struct file *file)
{
	return seq_open_net(inode, file, &rt_cache_seq_ops,
			sizeof(struct rt_cache_iter_state));
}

static const struct file_operations rt_cache_seq_fops = {
	.owner	 = THIS_MODULE,
	.open	 = rt_cache_seq_open,
	.read	 = seq_read,
	.llseek	 = seq_lseek,
	.release = seq_release_net,
};


static void *rt_cpu_seq_start(struct seq_file *seq, loff_t *pos)
{
	int cpu;

	if (*pos == 0)
		return SEQ_START_TOKEN;

	for (cpu = *pos-1; cpu < nr_cpu_ids; ++cpu) {
		if (!cpu_possible(cpu))
			continue;
		*pos = cpu+1;
		return &per_cpu(rt_cache_stat, cpu);
	}
	return NULL;
}

static void *rt_cpu_seq_next(struct seq_file *seq, void *v, loff_t *pos)
{
	int cpu;

	for (cpu = *pos; cpu < nr_cpu_ids; ++cpu) {
		if (!cpu_possible(cpu))
			continue;
		*pos = cpu+1;
		return &per_cpu(rt_cache_stat, cpu);
	}
	return NULL;

}

static void rt_cpu_seq_stop(struct seq_file *seq, void *v)
{

}

static int rt_cpu_seq_show(struct seq_file *seq, void *v)
{
	struct rt_cache_stat *st = v;

	if (v == SEQ_START_TOKEN) {
		seq_printf(seq, "entries  in_hit in_slow_tot in_slow_mc in_no_route in_brd in_martian_dst in_martian_src  out_hit out_slow_tot out_slow_mc  gc_total gc_ignored gc_goal_miss gc_dst_overflow in_hlist_search out_hlist_search\n");
		return 0;
	}

	seq_printf(seq,"%08x  %08x %08x %08x %08x %08x %08x %08x "
		   " %08x %08x %08x %08x %08x %08x %08x %08x %08x \n",
		   dst_entries_get_slow(&ipv4_dst_ops),
		   st->in_hit,
		   st->in_slow_tot,
		   st->in_slow_mc,
		   st->in_no_route,
		   st->in_brd,
		   st->in_martian_dst,
		   st->in_martian_src,

		   st->out_hit,
		   st->out_slow_tot,
		   st->out_slow_mc,

		   st->gc_total,
		   st->gc_ignored,
		   st->gc_goal_miss,
		   st->gc_dst_overflow,
		   st->in_hlist_search,
		   st->out_hlist_search
		);
	return 0;
}

static const struct seq_operations rt_cpu_seq_ops = {
	.start  = rt_cpu_seq_start,
	.next   = rt_cpu_seq_next,
	.stop   = rt_cpu_seq_stop,
	.show   = rt_cpu_seq_show,
};


static int rt_cpu_seq_open(struct inode *inode, struct file *file)
{
	return seq_open(file, &rt_cpu_seq_ops);
}

static const struct file_operations rt_cpu_seq_fops = {
	.owner	 = THIS_MODULE,
	.open	 = rt_cpu_seq_open,
	.read	 = seq_read,
	.llseek	 = seq_lseek,
	.release = seq_release,
};

#ifdef CONFIG_NET_CLS_ROUTE
static int rt_acct_proc_show(struct seq_file *m, void *v)
{
	struct ip_rt_acct *dst, *src;
	unsigned int i, j;

	dst = kcalloc(256, sizeof(struct ip_rt_acct), GFP_KERNEL);
	if (!dst)
		return -ENOMEM;

	for_each_possible_cpu(i) {
		src = (struct ip_rt_acct *)per_cpu_ptr(ip_rt_acct, i);
		for (j = 0; j < 256; j++) {
			dst[j].o_bytes   += src[j].o_bytes;
			dst[j].o_packets += src[j].o_packets;
			dst[j].i_bytes   += src[j].i_bytes;
			dst[j].i_packets += src[j].i_packets;
		}
	}

	seq_write(m, dst, 256 * sizeof(struct ip_rt_acct));
	kfree(dst);
	return 0;
}

static int rt_acct_proc_open(struct inode *inode, struct file *file)
{
	return single_open(file, rt_acct_proc_show, NULL);
}

static const struct file_operations rt_acct_proc_fops = {
	.owner		= THIS_MODULE,
	.open		= rt_acct_proc_open,
	.read		= seq_read,
	.llseek		= seq_lseek,
	.release	= single_release,
};
#endif

static int __net_init ip_rt_do_proc_init(struct net *net)
{
	struct proc_dir_entry *pde;

	pde = proc_net_fops_create(net, "rt_cache", S_IRUGO,
			&rt_cache_seq_fops);
	if (!pde)
		goto err1;

	pde = proc_create("rt_cache", S_IRUGO,
			  net->proc_net_stat, &rt_cpu_seq_fops);
	if (!pde)
		goto err2;

#ifdef CONFIG_NET_CLS_ROUTE
	pde = proc_create("rt_acct", 0, net->proc_net, &rt_acct_proc_fops);
	if (!pde)
		goto err3;
#endif
	return 0;

#ifdef CONFIG_NET_CLS_ROUTE
err3:
	remove_proc_entry("rt_cache", net->proc_net_stat);
#endif
err2:
	remove_proc_entry("rt_cache", net->proc_net);
err1:
	return -ENOMEM;
}

static void __net_exit ip_rt_do_proc_exit(struct net *net)
{
	remove_proc_entry("rt_cache", net->proc_net_stat);
	remove_proc_entry("rt_cache", net->proc_net);
#ifdef CONFIG_NET_CLS_ROUTE
	remove_proc_entry("rt_acct", net->proc_net);
#endif
}

static struct pernet_operations ip_rt_proc_ops __net_initdata =  {
	.init = ip_rt_do_proc_init,
	.exit = ip_rt_do_proc_exit,
};

static int __init ip_rt_proc_init(void)
{
	return register_pernet_subsys(&ip_rt_proc_ops);
}

#else
static inline int ip_rt_proc_init(void)
{
	return 0;
}
#endif /* CONFIG_PROC_FS */

static inline void rt_free(struct rtable *rt)
{
	call_rcu_bh(&rt->dst.rcu_head, dst_rcu_free);
}

static inline void rt_drop(struct rtable *rt)
{
	ip_rt_put(rt);
	call_rcu_bh(&rt->dst.rcu_head, dst_rcu_free);
}

static inline int rt_fast_clean(struct rtable *rth)
{
	/* Kill broadcast/multicast entries very aggresively, if they
	   collide in hash table with more useful entries */
	return (rth->rt_flags & (RTCF_BROADCAST | RTCF_MULTICAST)) &&
		rth->fl.iif && rth->dst.rt_next;
}

static inline int rt_valuable(struct rtable *rth)
{
	return (rth->rt_flags & (RTCF_REDIRECTED | RTCF_NOTIFY)) ||
		rth->dst.expires;
}

static int rt_may_expire(struct rtable *rth, unsigned long tmo1, unsigned long tmo2)
{
	unsigned long age;
	int ret = 0;

	if (atomic_read(&rth->dst.__refcnt))
		goto out;

	ret = 1;
	if (rth->dst.expires &&
	    time_after_eq(jiffies, rth->dst.expires))
		goto out;

	age = jiffies - rth->dst.lastuse;
	ret = 0;
	if ((age <= tmo1 && !rt_fast_clean(rth)) ||
	    (age <= tmo2 && rt_valuable(rth)))
		goto out;
	ret = 1;
out:	return ret;
}

/* Bits of score are:
 * 31: very valuable
 * 30: not quite useless
 * 29..0: usage counter
 */
static inline u32 rt_score(struct rtable *rt)
{
	u32 score = jiffies - rt->dst.lastuse;

	score = ~score & ~(3<<30);

	if (rt_valuable(rt))
		score |= (1<<31);

	if (!rt->fl.iif ||
	    !(rt->rt_flags & (RTCF_BROADCAST|RTCF_MULTICAST|RTCF_LOCAL)))
		score |= (1<<30);

	return score;
}

static inline bool rt_caching(const struct net *net)
{
	return net->ipv4.current_rt_cache_rebuild_count <=
		net->ipv4.sysctl_rt_cache_rebuild_count;
}

static inline bool compare_hash_inputs(const struct flowi *fl1,
					const struct flowi *fl2)
{
	return ((((__force u32)fl1->nl_u.ip4_u.daddr ^ (__force u32)fl2->nl_u.ip4_u.daddr) |
		((__force u32)fl1->nl_u.ip4_u.saddr ^ (__force u32)fl2->nl_u.ip4_u.saddr) |
		(fl1->iif ^ fl2->iif)) == 0);
}

static inline int compare_keys(struct flowi *fl1, struct flowi *fl2)
{
	return (((__force u32)fl1->nl_u.ip4_u.daddr ^ (__force u32)fl2->nl_u.ip4_u.daddr) |
		((__force u32)fl1->nl_u.ip4_u.saddr ^ (__force u32)fl2->nl_u.ip4_u.saddr) |
		(fl1->mark ^ fl2->mark) |
		(*(u16 *)&fl1->nl_u.ip4_u.tos ^ *(u16 *)&fl2->nl_u.ip4_u.tos) |
		(fl1->oif ^ fl2->oif) |
		(fl1->iif ^ fl2->iif)) == 0;
}

static inline int compare_netns(struct rtable *rt1, struct rtable *rt2)
{
	return net_eq(dev_net(rt1->dst.dev), dev_net(rt2->dst.dev));
}

static inline int rt_is_expired(struct rtable *rth)
{
	return rth->rt_genid != rt_genid(dev_net(rth->dst.dev));
}

/*
 * Perform a full scan of hash table and free all entries.
 * Can be called by a softirq or a process.
 * In the later case, we want to be reschedule if necessary
 */
static void rt_do_flush(int process_context)
{
	unsigned int i;
	struct rtable *rth, *next;
	struct rtable * tail;

	for (i = 0; i <= rt_hash_mask; i++) {
		if (process_context && need_resched())
			cond_resched();
		rth = rcu_dereference_raw(rt_hash_table[i].chain);
		if (!rth)
			continue;

		spin_lock_bh(rt_hash_lock_addr(i));
#ifdef CONFIG_NET_NS
		{
		struct rtable __rcu **prev;
		struct rtable *p;

		rth = rcu_dereference_protected(rt_hash_table[i].chain,
			lockdep_is_held(rt_hash_lock_addr(i)));

		/* defer releasing the head of the list after spin_unlock */
<<<<<<< HEAD
		for (tail = rth; tail; tail = tail->dst.rt_next)
=======
		for (tail = rth; tail;
		     tail = rcu_dereference_protected(tail->dst.rt_next,
				lockdep_is_held(rt_hash_lock_addr(i))))
>>>>>>> 45f53cc9
			if (!rt_is_expired(tail))
				break;
		if (rth != tail)
			rt_hash_table[i].chain = tail;

		/* call rt_free on entries after the tail requiring flush */
		prev = &rt_hash_table[i].chain;
<<<<<<< HEAD
		for (p = *prev; p; p = next) {
			next = p->dst.rt_next;
=======
		for (p = rcu_dereference_protected(*prev,
				lockdep_is_held(rt_hash_lock_addr(i)));
		     p != NULL;
		     p = next) {
			next = rcu_dereference_protected(p->dst.rt_next,
				lockdep_is_held(rt_hash_lock_addr(i)));
>>>>>>> 45f53cc9
			if (!rt_is_expired(p)) {
				prev = &p->dst.rt_next;
			} else {
				*prev = next;
				rt_free(p);
			}
		}
		}
#else
		rth = rcu_dereference_protected(rt_hash_table[i].chain,
			lockdep_is_held(rt_hash_lock_addr(i)));
		rcu_assign_pointer(rt_hash_table[i].chain, NULL);
		tail = NULL;
#endif
		spin_unlock_bh(rt_hash_lock_addr(i));

		for (; rth != tail; rth = next) {
<<<<<<< HEAD
			next = rth->dst.rt_next;
=======
			next = rcu_dereference_protected(rth->dst.rt_next, 1);
>>>>>>> 45f53cc9
			rt_free(rth);
		}
	}
}

/*
 * While freeing expired entries, we compute average chain length
 * and standard deviation, using fixed-point arithmetic.
 * This to have an estimation of rt_chain_length_max
 *  rt_chain_length_max = max(elasticity, AVG + 4*SD)
 * We use 3 bits for frational part, and 29 (or 61) for magnitude.
 */

#define FRACT_BITS 3
#define ONE (1UL << FRACT_BITS)

/*
 * Given a hash chain and an item in this hash chain,
 * find if a previous entry has the same hash_inputs
 * (but differs on tos, mark or oif)
 * Returns 0 if an alias is found.
 * Returns ONE if rth has no alias before itself.
 */
static int has_noalias(const struct rtable *head, const struct rtable *rth)
{
	const struct rtable *aux = head;

	while (aux != rth) {
		if (compare_hash_inputs(&aux->fl, &rth->fl))
			return 0;
<<<<<<< HEAD
		aux = aux->dst.rt_next;
=======
		aux = rcu_dereference_protected(aux->dst.rt_next, 1);
>>>>>>> 45f53cc9
	}
	return ONE;
}

static void rt_check_expire(void)
{
	static unsigned int rover;
	unsigned int i = rover, goal;
	struct rtable *rth;
	struct rtable __rcu **rthp;
	unsigned long samples = 0;
	unsigned long sum = 0, sum2 = 0;
	unsigned long delta;
	u64 mult;

	delta = jiffies - expires_ljiffies;
	expires_ljiffies = jiffies;
	mult = ((u64)delta) << rt_hash_log;
	if (ip_rt_gc_timeout > 1)
		do_div(mult, ip_rt_gc_timeout);
	goal = (unsigned int)mult;
	if (goal > rt_hash_mask)
		goal = rt_hash_mask + 1;
	for (; goal > 0; goal--) {
		unsigned long tmo = ip_rt_gc_timeout;
		unsigned long length;

		i = (i + 1) & rt_hash_mask;
		rthp = &rt_hash_table[i].chain;

		if (need_resched())
			cond_resched();

		samples++;

		if (rcu_dereference_raw(*rthp) == NULL)
			continue;
		length = 0;
		spin_lock_bh(rt_hash_lock_addr(i));
<<<<<<< HEAD
		while ((rth = *rthp) != NULL) {
=======
		while ((rth = rcu_dereference_protected(*rthp,
					lockdep_is_held(rt_hash_lock_addr(i)))) != NULL) {
>>>>>>> 45f53cc9
			prefetch(rth->dst.rt_next);
			if (rt_is_expired(rth)) {
				*rthp = rth->dst.rt_next;
				rt_free(rth);
				continue;
			}
			if (rth->dst.expires) {
				/* Entry is expired even if it is in use */
				if (time_before_eq(jiffies, rth->dst.expires)) {
nofree:
					tmo >>= 1;
					rthp = &rth->dst.rt_next;
					/*
					 * We only count entries on
					 * a chain with equal hash inputs once
					 * so that entries for different QOS
					 * levels, and other non-hash input
					 * attributes don't unfairly skew
					 * the length computation
					 */
					length += has_noalias(rt_hash_table[i].chain, rth);
					continue;
				}
			} else if (!rt_may_expire(rth, tmo, ip_rt_gc_timeout))
				goto nofree;

			/* Cleanup aged off entries. */
			*rthp = rth->dst.rt_next;
			rt_free(rth);
		}
		spin_unlock_bh(rt_hash_lock_addr(i));
		sum += length;
		sum2 += length*length;
	}
	if (samples) {
		unsigned long avg = sum / samples;
		unsigned long sd = int_sqrt(sum2 / samples - avg*avg);
		rt_chain_length_max = max_t(unsigned long,
					ip_rt_gc_elasticity,
					(avg + 4*sd) >> FRACT_BITS);
	}
	rover = i;
}

/*
 * rt_worker_func() is run in process context.
 * we call rt_check_expire() to scan part of the hash table
 */
static void rt_worker_func(struct work_struct *work)
{
	rt_check_expire();
	schedule_delayed_work(&expires_work, ip_rt_gc_interval);
}

/*
 * Pertubation of rt_genid by a small quantity [1..256]
 * Using 8 bits of shuffling ensure we can call rt_cache_invalidate()
 * many times (2^24) without giving recent rt_genid.
 * Jenkins hash is strong enough that litle changes of rt_genid are OK.
 */
static void rt_cache_invalidate(struct net *net)
{
	unsigned char shuffle;

	get_random_bytes(&shuffle, sizeof(shuffle));
	atomic_add(shuffle + 1U, &net->ipv4.rt_genid);
}

/*
 * delay < 0  : invalidate cache (fast : entries will be deleted later)
 * delay >= 0 : invalidate & flush cache (can be long)
 */
void rt_cache_flush(struct net *net, int delay)
{
	rt_cache_invalidate(net);
	if (delay >= 0)
		rt_do_flush(!in_softirq());
}

/* Flush previous cache invalidated entries from the cache */
void rt_cache_flush_batch(void)
{
	rt_do_flush(!in_softirq());
}

static void rt_emergency_hash_rebuild(struct net *net)
{
	if (net_ratelimit())
		printk(KERN_WARNING "Route hash chain too long!\n");
	rt_cache_invalidate(net);
}

/*
   Short description of GC goals.

   We want to build algorithm, which will keep routing cache
   at some equilibrium point, when number of aged off entries
   is kept approximately equal to newly generated ones.

   Current expiration strength is variable "expire".
   We try to adjust it dynamically, so that if networking
   is idle expires is large enough to keep enough of warm entries,
   and when load increases it reduces to limit cache size.
 */

static int rt_garbage_collect(struct dst_ops *ops)
{
	static unsigned long expire = RT_GC_TIMEOUT;
	static unsigned long last_gc;
	static int rover;
	static int equilibrium;
	struct rtable *rth;
	struct rtable __rcu **rthp;
	unsigned long now = jiffies;
	int goal;
	int entries = dst_entries_get_fast(&ipv4_dst_ops);

	/*
	 * Garbage collection is pretty expensive,
	 * do not make it too frequently.
	 */

	RT_CACHE_STAT_INC(gc_total);

	if (now - last_gc < ip_rt_gc_min_interval &&
	    entries < ip_rt_max_size) {
		RT_CACHE_STAT_INC(gc_ignored);
		goto out;
	}

	entries = dst_entries_get_slow(&ipv4_dst_ops);
	/* Calculate number of entries, which we want to expire now. */
	goal = entries - (ip_rt_gc_elasticity << rt_hash_log);
	if (goal <= 0) {
		if (equilibrium < ipv4_dst_ops.gc_thresh)
			equilibrium = ipv4_dst_ops.gc_thresh;
		goal = entries - equilibrium;
		if (goal > 0) {
			equilibrium += min_t(unsigned int, goal >> 1, rt_hash_mask + 1);
			goal = entries - equilibrium;
		}
	} else {
		/* We are in dangerous area. Try to reduce cache really
		 * aggressively.
		 */
		goal = max_t(unsigned int, goal >> 1, rt_hash_mask + 1);
		equilibrium = entries - goal;
	}

	if (now - last_gc >= ip_rt_gc_min_interval)
		last_gc = now;

	if (goal <= 0) {
		equilibrium += goal;
		goto work_done;
	}

	do {
		int i, k;

		for (i = rt_hash_mask, k = rover; i >= 0; i--) {
			unsigned long tmo = expire;

			k = (k + 1) & rt_hash_mask;
			rthp = &rt_hash_table[k].chain;
			spin_lock_bh(rt_hash_lock_addr(k));
			while ((rth = rcu_dereference_protected(*rthp,
					lockdep_is_held(rt_hash_lock_addr(k)))) != NULL) {
				if (!rt_is_expired(rth) &&
					!rt_may_expire(rth, tmo, expire)) {
					tmo >>= 1;
					rthp = &rth->dst.rt_next;
					continue;
				}
				*rthp = rth->dst.rt_next;
				rt_free(rth);
				goal--;
			}
			spin_unlock_bh(rt_hash_lock_addr(k));
			if (goal <= 0)
				break;
		}
		rover = k;

		if (goal <= 0)
			goto work_done;

		/* Goal is not achieved. We stop process if:

		   - if expire reduced to zero. Otherwise, expire is halfed.
		   - if table is not full.
		   - if we are called from interrupt.
		   - jiffies check is just fallback/debug loop breaker.
		     We will not spin here for long time in any case.
		 */

		RT_CACHE_STAT_INC(gc_goal_miss);

		if (expire == 0)
			break;

		expire >>= 1;
#if RT_CACHE_DEBUG >= 2
		printk(KERN_DEBUG "expire>> %u %d %d %d\n", expire,
				dst_entries_get_fast(&ipv4_dst_ops), goal, i);
#endif

		if (dst_entries_get_fast(&ipv4_dst_ops) < ip_rt_max_size)
			goto out;
	} while (!in_softirq() && time_before_eq(jiffies, now));

	if (dst_entries_get_fast(&ipv4_dst_ops) < ip_rt_max_size)
		goto out;
	if (dst_entries_get_slow(&ipv4_dst_ops) < ip_rt_max_size)
		goto out;
	if (net_ratelimit())
		printk(KERN_WARNING "dst cache overflow\n");
	RT_CACHE_STAT_INC(gc_dst_overflow);
	return 1;

work_done:
	expire += ip_rt_gc_min_interval;
	if (expire > ip_rt_gc_timeout ||
	    dst_entries_get_fast(&ipv4_dst_ops) < ipv4_dst_ops.gc_thresh ||
	    dst_entries_get_slow(&ipv4_dst_ops) < ipv4_dst_ops.gc_thresh)
		expire = ip_rt_gc_timeout;
#if RT_CACHE_DEBUG >= 2
	printk(KERN_DEBUG "expire++ %u %d %d %d\n", expire,
			dst_entries_get_fast(&ipv4_dst_ops), goal, rover);
#endif
out:	return 0;
}

/*
 * Returns number of entries in a hash chain that have different hash_inputs
 */
static int slow_chain_length(const struct rtable *head)
{
	int length = 0;
	const struct rtable *rth = head;

	while (rth) {
		length += has_noalias(head, rth);
<<<<<<< HEAD
		rth = rth->dst.rt_next;
=======
		rth = rcu_dereference_protected(rth->dst.rt_next, 1);
>>>>>>> 45f53cc9
	}
	return length >> FRACT_BITS;
}

static int rt_intern_hash(unsigned hash, struct rtable *rt,
			  struct rtable **rp, struct sk_buff *skb, int ifindex)
{
	struct rtable	*rth, *cand;
	struct rtable __rcu **rthp, **candp;
	unsigned long	now;
	u32 		min_score;
	int		chain_length;
	int attempts = !in_softirq();

restart:
	chain_length = 0;
	min_score = ~(u32)0;
	cand = NULL;
	candp = NULL;
	now = jiffies;

	if (!rt_caching(dev_net(rt->dst.dev))) {
		/*
		 * If we're not caching, just tell the caller we
		 * were successful and don't touch the route.  The
		 * caller hold the sole reference to the cache entry, and
		 * it will be released when the caller is done with it.
		 * If we drop it here, the callers have no way to resolve routes
		 * when we're not caching.  Instead, just point *rp at rt, so
		 * the caller gets a single use out of the route
		 * Note that we do rt_free on this new route entry, so that
		 * once its refcount hits zero, we are still able to reap it
		 * (Thanks Alexey)
		 * Note: To avoid expensive rcu stuff for this uncached dst,
		 * we set DST_NOCACHE so that dst_release() can free dst without
		 * waiting a grace period.
		 */

		rt->dst.flags |= DST_NOCACHE;
		if (rt->rt_type == RTN_UNICAST || rt->fl.iif == 0) {
			int err = arp_bind_neighbour(&rt->dst);
			if (err) {
				if (net_ratelimit())
					printk(KERN_WARNING
					    "Neighbour table failure & not caching routes.\n");
				ip_rt_put(rt);
				return err;
			}
		}

		goto skip_hashing;
	}

	rthp = &rt_hash_table[hash].chain;

	spin_lock_bh(rt_hash_lock_addr(hash));
	while ((rth = rcu_dereference_protected(*rthp,
			lockdep_is_held(rt_hash_lock_addr(hash)))) != NULL) {
		if (rt_is_expired(rth)) {
			*rthp = rth->dst.rt_next;
			rt_free(rth);
			continue;
		}
		if (compare_keys(&rth->fl, &rt->fl) && compare_netns(rth, rt)) {
			/* Put it first */
			*rthp = rth->dst.rt_next;
			/*
			 * Since lookup is lockfree, the deletion
			 * must be visible to another weakly ordered CPU before
			 * the insertion at the start of the hash chain.
			 */
			rcu_assign_pointer(rth->dst.rt_next,
					   rt_hash_table[hash].chain);
			/*
			 * Since lookup is lockfree, the update writes
			 * must be ordered for consistency on SMP.
			 */
			rcu_assign_pointer(rt_hash_table[hash].chain, rth);

			dst_use(&rth->dst, now);
			spin_unlock_bh(rt_hash_lock_addr(hash));

			rt_drop(rt);
			if (rp)
				*rp = rth;
			else
				skb_dst_set(skb, &rth->dst);
			return 0;
		}

		if (!atomic_read(&rth->dst.__refcnt)) {
			u32 score = rt_score(rth);

			if (score <= min_score) {
				cand = rth;
				candp = rthp;
				min_score = score;
			}
		}

		chain_length++;

		rthp = &rth->dst.rt_next;
	}

	if (cand) {
		/* ip_rt_gc_elasticity used to be average length of chain
		 * length, when exceeded gc becomes really aggressive.
		 *
		 * The second limit is less certain. At the moment it allows
		 * only 2 entries per bucket. We will see.
		 */
		if (chain_length > ip_rt_gc_elasticity) {
			*candp = cand->dst.rt_next;
			rt_free(cand);
		}
	} else {
		if (chain_length > rt_chain_length_max &&
		    slow_chain_length(rt_hash_table[hash].chain) > rt_chain_length_max) {
			struct net *net = dev_net(rt->dst.dev);
			int num = ++net->ipv4.current_rt_cache_rebuild_count;
			if (!rt_caching(net)) {
				printk(KERN_WARNING "%s: %d rebuilds is over limit, route caching disabled\n",
					rt->dst.dev->name, num);
			}
			rt_emergency_hash_rebuild(net);
			spin_unlock_bh(rt_hash_lock_addr(hash));

			hash = rt_hash(rt->fl.fl4_dst, rt->fl.fl4_src,
					ifindex, rt_genid(net));
			goto restart;
		}
	}

	/* Try to bind route to arp only if it is output
	   route or unicast forwarding path.
	 */
	if (rt->rt_type == RTN_UNICAST || rt->fl.iif == 0) {
		int err = arp_bind_neighbour(&rt->dst);
		if (err) {
			spin_unlock_bh(rt_hash_lock_addr(hash));

			if (err != -ENOBUFS) {
				rt_drop(rt);
				return err;
			}

			/* Neighbour tables are full and nothing
			   can be released. Try to shrink route cache,
			   it is most likely it holds some neighbour records.
			 */
			if (attempts-- > 0) {
				int saved_elasticity = ip_rt_gc_elasticity;
				int saved_int = ip_rt_gc_min_interval;
				ip_rt_gc_elasticity	= 1;
				ip_rt_gc_min_interval	= 0;
				rt_garbage_collect(&ipv4_dst_ops);
				ip_rt_gc_min_interval	= saved_int;
				ip_rt_gc_elasticity	= saved_elasticity;
				goto restart;
			}

			if (net_ratelimit())
				printk(KERN_WARNING "ipv4: Neighbour table overflow.\n");
			rt_drop(rt);
			return -ENOBUFS;
		}
	}

	rt->dst.rt_next = rt_hash_table[hash].chain;

#if RT_CACHE_DEBUG >= 2
	if (rt->dst.rt_next) {
		struct rtable *trt;
		printk(KERN_DEBUG "rt_cache @%02x: %pI4",
		       hash, &rt->rt_dst);
		for (trt = rt->dst.rt_next; trt; trt = trt->dst.rt_next)
			printk(" . %pI4", &trt->rt_dst);
		printk("\n");
	}
#endif
	/*
	 * Since lookup is lockfree, we must make sure
	 * previous writes to rt are comitted to memory
	 * before making rt visible to other CPUS.
	 */
	rcu_assign_pointer(rt_hash_table[hash].chain, rt);

	spin_unlock_bh(rt_hash_lock_addr(hash));

skip_hashing:
	if (rp)
		*rp = rt;
	else
		skb_dst_set(skb, &rt->dst);
	return 0;
}

void rt_bind_peer(struct rtable *rt, int create)
{
	struct inet_peer *peer;

	peer = inet_getpeer(rt->rt_dst, create);

	if (peer && cmpxchg(&rt->peer, NULL, peer) != NULL)
		inet_putpeer(peer);
}

/*
 * Peer allocation may fail only in serious out-of-memory conditions.  However
 * we still can generate some output.
 * Random ID selection looks a bit dangerous because we have no chances to
 * select ID being unique in a reasonable period of time.
 * But broken packet identifier may be better than no packet at all.
 */
static void ip_select_fb_ident(struct iphdr *iph)
{
	static DEFINE_SPINLOCK(ip_fb_id_lock);
	static u32 ip_fallback_id;
	u32 salt;

	spin_lock_bh(&ip_fb_id_lock);
	salt = secure_ip_id((__force __be32)ip_fallback_id ^ iph->daddr);
	iph->id = htons(salt & 0xFFFF);
	ip_fallback_id = salt;
	spin_unlock_bh(&ip_fb_id_lock);
}

void __ip_select_ident(struct iphdr *iph, struct dst_entry *dst, int more)
{
	struct rtable *rt = (struct rtable *) dst;

	if (rt) {
		if (rt->peer == NULL)
			rt_bind_peer(rt, 1);

		/* If peer is attached to destination, it is never detached,
		   so that we need not to grab a lock to dereference it.
		 */
		if (rt->peer) {
			iph->id = htons(inet_getid(rt->peer, more));
			return;
		}
	} else
		printk(KERN_DEBUG "rt_bind_peer(0) @%p\n",
		       __builtin_return_address(0));

	ip_select_fb_ident(iph);
}
EXPORT_SYMBOL(__ip_select_ident);

static void rt_del(unsigned hash, struct rtable *rt)
{
	struct rtable __rcu **rthp;
	struct rtable *aux;

	rthp = &rt_hash_table[hash].chain;
	spin_lock_bh(rt_hash_lock_addr(hash));
	ip_rt_put(rt);
	while ((aux = rcu_dereference_protected(*rthp,
			lockdep_is_held(rt_hash_lock_addr(hash)))) != NULL) {
		if (aux == rt || rt_is_expired(aux)) {
			*rthp = aux->dst.rt_next;
			rt_free(aux);
			continue;
		}
		rthp = &aux->dst.rt_next;
	}
	spin_unlock_bh(rt_hash_lock_addr(hash));
}

/* called in rcu_read_lock() section */
void ip_rt_redirect(__be32 old_gw, __be32 daddr, __be32 new_gw,
		    __be32 saddr, struct net_device *dev)
{
	int i, k;
	struct in_device *in_dev = __in_dev_get_rcu(dev);
<<<<<<< HEAD
	struct rtable *rth, **rthp;
=======
	struct rtable *rth;
	struct rtable __rcu **rthp;
>>>>>>> 45f53cc9
	__be32  skeys[2] = { saddr, 0 };
	int  ikeys[2] = { dev->ifindex, 0 };
	struct netevent_redirect netevent;
	struct net *net;

	if (!in_dev)
		return;

	net = dev_net(dev);
	if (new_gw == old_gw || !IN_DEV_RX_REDIRECTS(in_dev) ||
	    ipv4_is_multicast(new_gw) || ipv4_is_lbcast(new_gw) ||
	    ipv4_is_zeronet(new_gw))
		goto reject_redirect;

	if (!rt_caching(net))
		goto reject_redirect;

	if (!IN_DEV_SHARED_MEDIA(in_dev)) {
		if (!inet_addr_onlink(in_dev, new_gw, old_gw))
			goto reject_redirect;
		if (IN_DEV_SEC_REDIRECTS(in_dev) && ip_fib_check_default(new_gw, dev))
			goto reject_redirect;
	} else {
		if (inet_addr_type(net, new_gw) != RTN_UNICAST)
			goto reject_redirect;
	}

	for (i = 0; i < 2; i++) {
		for (k = 0; k < 2; k++) {
			unsigned hash = rt_hash(daddr, skeys[i], ikeys[k],
						rt_genid(net));

			rthp = &rt_hash_table[hash].chain;

			while ((rth = rcu_dereference(*rthp)) != NULL) {
				struct rtable *rt;

				if (rth->fl.fl4_dst != daddr ||
				    rth->fl.fl4_src != skeys[i] ||
				    rth->fl.oif != ikeys[k] ||
				    rth->fl.iif != 0 ||
				    rt_is_expired(rth) ||
				    !net_eq(dev_net(rth->dst.dev), net)) {
					rthp = &rth->dst.rt_next;
					continue;
				}

				if (rth->rt_dst != daddr ||
				    rth->rt_src != saddr ||
				    rth->dst.error ||
				    rth->rt_gateway != old_gw ||
				    rth->dst.dev != dev)
					break;

				dst_hold(&rth->dst);

				rt = dst_alloc(&ipv4_dst_ops);
				if (rt == NULL) {
					ip_rt_put(rth);
					return;
				}

				/* Copy all the information. */
				*rt = *rth;
				rt->dst.__use		= 1;
				atomic_set(&rt->dst.__refcnt, 1);
				rt->dst.child		= NULL;
				if (rt->dst.dev)
					dev_hold(rt->dst.dev);
				if (rt->idev)
					in_dev_hold(rt->idev);
				rt->dst.obsolete	= -1;
				rt->dst.lastuse	= jiffies;
				rt->dst.path		= &rt->dst;
				rt->dst.neighbour	= NULL;
				rt->dst.hh		= NULL;
#ifdef CONFIG_XFRM
				rt->dst.xfrm		= NULL;
#endif
				rt->rt_genid		= rt_genid(net);
				rt->rt_flags		|= RTCF_REDIRECTED;

				/* Gateway is different ... */
				rt->rt_gateway		= new_gw;

				/* Redirect received -> path was valid */
				dst_confirm(&rth->dst);

				if (rt->peer)
					atomic_inc(&rt->peer->refcnt);

				if (arp_bind_neighbour(&rt->dst) ||
				    !(rt->dst.neighbour->nud_state &
					    NUD_VALID)) {
					if (rt->dst.neighbour)
						neigh_event_send(rt->dst.neighbour, NULL);
					ip_rt_put(rth);
					rt_drop(rt);
					goto do_next;
				}

				netevent.old = &rth->dst;
				netevent.new = &rt->dst;
				call_netevent_notifiers(NETEVENT_REDIRECT,
							&netevent);

				rt_del(hash, rth);
				if (!rt_intern_hash(hash, rt, &rt, NULL, rt->fl.oif))
					ip_rt_put(rt);
				goto do_next;
			}
		do_next:
			;
		}
	}
	return;

reject_redirect:
#ifdef CONFIG_IP_ROUTE_VERBOSE
	if (IN_DEV_LOG_MARTIANS(in_dev) && net_ratelimit())
		printk(KERN_INFO "Redirect from %pI4 on %s about %pI4 ignored.\n"
			"  Advised path = %pI4 -> %pI4\n",
		       &old_gw, dev->name, &new_gw,
		       &saddr, &daddr);
#endif
	;
}

static struct dst_entry *ipv4_negative_advice(struct dst_entry *dst)
{
	struct rtable *rt = (struct rtable *)dst;
	struct dst_entry *ret = dst;

	if (rt) {
		if (dst->obsolete > 0) {
			ip_rt_put(rt);
			ret = NULL;
		} else if ((rt->rt_flags & RTCF_REDIRECTED) ||
			   (rt->dst.expires &&
			    time_after_eq(jiffies, rt->dst.expires))) {
			unsigned hash = rt_hash(rt->fl.fl4_dst, rt->fl.fl4_src,
						rt->fl.oif,
						rt_genid(dev_net(dst->dev)));
#if RT_CACHE_DEBUG >= 1
			printk(KERN_DEBUG "ipv4_negative_advice: redirect to %pI4/%02x dropped\n",
				&rt->rt_dst, rt->fl.fl4_tos);
#endif
			rt_del(hash, rt);
			ret = NULL;
		}
	}
	return ret;
}

/*
 * Algorithm:
 *	1. The first ip_rt_redirect_number redirects are sent
 *	   with exponential backoff, then we stop sending them at all,
 *	   assuming that the host ignores our redirects.
 *	2. If we did not see packets requiring redirects
 *	   during ip_rt_redirect_silence, we assume that the host
 *	   forgot redirected route and start to send redirects again.
 *
 * This algorithm is much cheaper and more intelligent than dumb load limiting
 * in icmp.c.
 *
 * NOTE. Do not forget to inhibit load limiting for redirects (redundant)
 * and "frag. need" (breaks PMTU discovery) in icmp.c.
 */

void ip_rt_send_redirect(struct sk_buff *skb)
{
	struct rtable *rt = skb_rtable(skb);
	struct in_device *in_dev;
	int log_martians;

	rcu_read_lock();
	in_dev = __in_dev_get_rcu(rt->dst.dev);
	if (!in_dev || !IN_DEV_TX_REDIRECTS(in_dev)) {
		rcu_read_unlock();
		return;
	}
	log_martians = IN_DEV_LOG_MARTIANS(in_dev);
	rcu_read_unlock();

	/* No redirected packets during ip_rt_redirect_silence;
	 * reset the algorithm.
	 */
	if (time_after(jiffies, rt->dst.rate_last + ip_rt_redirect_silence))
		rt->dst.rate_tokens = 0;

	/* Too many ignored redirects; do not send anything
	 * set dst.rate_last to the last seen redirected packet.
	 */
	if (rt->dst.rate_tokens >= ip_rt_redirect_number) {
		rt->dst.rate_last = jiffies;
		return;
	}

	/* Check for load limit; set rate_last to the latest sent
	 * redirect.
	 */
	if (rt->dst.rate_tokens == 0 ||
	    time_after(jiffies,
		       (rt->dst.rate_last +
			(ip_rt_redirect_load << rt->dst.rate_tokens)))) {
		icmp_send(skb, ICMP_REDIRECT, ICMP_REDIR_HOST, rt->rt_gateway);
		rt->dst.rate_last = jiffies;
		++rt->dst.rate_tokens;
#ifdef CONFIG_IP_ROUTE_VERBOSE
		if (log_martians &&
		    rt->dst.rate_tokens == ip_rt_redirect_number &&
		    net_ratelimit())
			printk(KERN_WARNING "host %pI4/if%d ignores redirects for %pI4 to %pI4.\n",
				&rt->rt_src, rt->rt_iif,
				&rt->rt_dst, &rt->rt_gateway);
#endif
	}
}

static int ip_error(struct sk_buff *skb)
{
	struct rtable *rt = skb_rtable(skb);
	unsigned long now;
	int code;

	switch (rt->dst.error) {
		case EINVAL:
		default:
			goto out;
		case EHOSTUNREACH:
			code = ICMP_HOST_UNREACH;
			break;
		case ENETUNREACH:
			code = ICMP_NET_UNREACH;
			IP_INC_STATS_BH(dev_net(rt->dst.dev),
					IPSTATS_MIB_INNOROUTES);
			break;
		case EACCES:
			code = ICMP_PKT_FILTERED;
			break;
	}

	now = jiffies;
	rt->dst.rate_tokens += now - rt->dst.rate_last;
	if (rt->dst.rate_tokens > ip_rt_error_burst)
		rt->dst.rate_tokens = ip_rt_error_burst;
	rt->dst.rate_last = now;
	if (rt->dst.rate_tokens >= ip_rt_error_cost) {
		rt->dst.rate_tokens -= ip_rt_error_cost;
		icmp_send(skb, ICMP_DEST_UNREACH, code, 0);
	}

out:	kfree_skb(skb);
	return 0;
}

/*
 *	The last two values are not from the RFC but
 *	are needed for AMPRnet AX.25 paths.
 */

static const unsigned short mtu_plateau[] =
{32000, 17914, 8166, 4352, 2002, 1492, 576, 296, 216, 128 };

static inline unsigned short guess_mtu(unsigned short old_mtu)
{
	int i;

	for (i = 0; i < ARRAY_SIZE(mtu_plateau); i++)
		if (old_mtu > mtu_plateau[i])
			return mtu_plateau[i];
	return 68;
}

unsigned short ip_rt_frag_needed(struct net *net, struct iphdr *iph,
				 unsigned short new_mtu,
				 struct net_device *dev)
{
	int i, k;
	unsigned short old_mtu = ntohs(iph->tot_len);
	struct rtable *rth;
	int  ikeys[2] = { dev->ifindex, 0 };
	__be32  skeys[2] = { iph->saddr, 0, };
	__be32  daddr = iph->daddr;
	unsigned short est_mtu = 0;

	for (k = 0; k < 2; k++) {
		for (i = 0; i < 2; i++) {
			unsigned hash = rt_hash(daddr, skeys[i], ikeys[k],
						rt_genid(net));

			rcu_read_lock();
			for (rth = rcu_dereference(rt_hash_table[hash].chain); rth;
			     rth = rcu_dereference(rth->dst.rt_next)) {
				unsigned short mtu = new_mtu;

				if (rth->fl.fl4_dst != daddr ||
				    rth->fl.fl4_src != skeys[i] ||
				    rth->rt_dst != daddr ||
				    rth->rt_src != iph->saddr ||
				    rth->fl.oif != ikeys[k] ||
				    rth->fl.iif != 0 ||
				    dst_metric_locked(&rth->dst, RTAX_MTU) ||
				    !net_eq(dev_net(rth->dst.dev), net) ||
				    rt_is_expired(rth))
					continue;

				if (new_mtu < 68 || new_mtu >= old_mtu) {

					/* BSD 4.2 compatibility hack :-( */
					if (mtu == 0 &&
					    old_mtu >= dst_mtu(&rth->dst) &&
					    old_mtu >= 68 + (iph->ihl << 2))
						old_mtu -= iph->ihl << 2;

					mtu = guess_mtu(old_mtu);
				}
				if (mtu <= dst_mtu(&rth->dst)) {
					if (mtu < dst_mtu(&rth->dst)) {
						dst_confirm(&rth->dst);
						if (mtu < ip_rt_min_pmtu) {
							mtu = ip_rt_min_pmtu;
							rth->dst.metrics[RTAX_LOCK-1] |=
								(1 << RTAX_MTU);
						}
						rth->dst.metrics[RTAX_MTU-1] = mtu;
						dst_set_expires(&rth->dst,
							ip_rt_mtu_expires);
					}
					est_mtu = mtu;
				}
			}
			rcu_read_unlock();
		}
	}
	return est_mtu ? : new_mtu;
}

static void ip_rt_update_pmtu(struct dst_entry *dst, u32 mtu)
{
	if (dst_mtu(dst) > mtu && mtu >= 68 &&
	    !(dst_metric_locked(dst, RTAX_MTU))) {
		if (mtu < ip_rt_min_pmtu) {
			mtu = ip_rt_min_pmtu;
			dst->metrics[RTAX_LOCK-1] |= (1 << RTAX_MTU);
		}
		dst->metrics[RTAX_MTU-1] = mtu;
		dst_set_expires(dst, ip_rt_mtu_expires);
		call_netevent_notifiers(NETEVENT_PMTU_UPDATE, dst);
	}
}

static struct dst_entry *ipv4_dst_check(struct dst_entry *dst, u32 cookie)
{
	if (rt_is_expired((struct rtable *)dst))
		return NULL;
	return dst;
}

static void ipv4_dst_destroy(struct dst_entry *dst)
{
	struct rtable *rt = (struct rtable *) dst;
	struct inet_peer *peer = rt->peer;
	struct in_device *idev = rt->idev;

	if (peer) {
		rt->peer = NULL;
		inet_putpeer(peer);
	}

	if (idev) {
		rt->idev = NULL;
		in_dev_put(idev);
	}
}

static void ipv4_dst_ifdown(struct dst_entry *dst, struct net_device *dev,
			    int how)
{
	struct rtable *rt = (struct rtable *) dst;
	struct in_device *idev = rt->idev;
	if (dev != dev_net(dev)->loopback_dev && idev && idev->dev == dev) {
		struct in_device *loopback_idev =
			in_dev_get(dev_net(dev)->loopback_dev);
		if (loopback_idev) {
			rt->idev = loopback_idev;
			in_dev_put(idev);
		}
	}
}

static void ipv4_link_failure(struct sk_buff *skb)
{
	struct rtable *rt;

	icmp_send(skb, ICMP_DEST_UNREACH, ICMP_HOST_UNREACH, 0);

	rt = skb_rtable(skb);
	if (rt)
		dst_set_expires(&rt->dst, 0);
}

static int ip_rt_bug(struct sk_buff *skb)
{
	printk(KERN_DEBUG "ip_rt_bug: %pI4 -> %pI4, %s\n",
		&ip_hdr(skb)->saddr, &ip_hdr(skb)->daddr,
		skb->dev ? skb->dev->name : "?");
	kfree_skb(skb);
	return 0;
}

/*
   We do not cache source address of outgoing interface,
   because it is used only by IP RR, TS and SRR options,
   so that it out of fast path.

   BTW remember: "addr" is allowed to be not aligned
   in IP options!
 */

void ip_rt_get_source(u8 *addr, struct rtable *rt)
{
	__be32 src;
	struct fib_result res;

	if (rt->fl.iif == 0)
		src = rt->rt_src;
<<<<<<< HEAD
	else if (fib_lookup(dev_net(rt->dst.dev), &rt->fl, &res) == 0) {
		src = FIB_RES_PREFSRC(res);
		fib_res_put(&res);
	} else
		src = inet_select_addr(rt->dst.dev, rt->rt_gateway,
=======
	else {
		rcu_read_lock();
		if (fib_lookup(dev_net(rt->dst.dev), &rt->fl, &res) == 0)
			src = FIB_RES_PREFSRC(res);
		else
			src = inet_select_addr(rt->dst.dev, rt->rt_gateway,
>>>>>>> 45f53cc9
					RT_SCOPE_UNIVERSE);
		rcu_read_unlock();
	}
	memcpy(addr, &src, 4);
}

#ifdef CONFIG_NET_CLS_ROUTE
static void set_class_tag(struct rtable *rt, u32 tag)
{
	if (!(rt->dst.tclassid & 0xFFFF))
		rt->dst.tclassid |= tag & 0xFFFF;
	if (!(rt->dst.tclassid & 0xFFFF0000))
		rt->dst.tclassid |= tag & 0xFFFF0000;
}
#endif

static void rt_set_nexthop(struct rtable *rt, struct fib_result *res, u32 itag)
{
	struct fib_info *fi = res->fi;

	if (fi) {
		if (FIB_RES_GW(*res) &&
		    FIB_RES_NH(*res).nh_scope == RT_SCOPE_LINK)
			rt->rt_gateway = FIB_RES_GW(*res);
		memcpy(rt->dst.metrics, fi->fib_metrics,
		       sizeof(rt->dst.metrics));
		if (fi->fib_mtu == 0) {
			rt->dst.metrics[RTAX_MTU-1] = rt->dst.dev->mtu;
			if (dst_metric_locked(&rt->dst, RTAX_MTU) &&
			    rt->rt_gateway != rt->rt_dst &&
			    rt->dst.dev->mtu > 576)
				rt->dst.metrics[RTAX_MTU-1] = 576;
		}
#ifdef CONFIG_NET_CLS_ROUTE
		rt->dst.tclassid = FIB_RES_NH(*res).nh_tclassid;
#endif
	} else
		rt->dst.metrics[RTAX_MTU-1]= rt->dst.dev->mtu;

	if (dst_metric(&rt->dst, RTAX_HOPLIMIT) == 0)
		rt->dst.metrics[RTAX_HOPLIMIT-1] = sysctl_ip_default_ttl;
	if (dst_mtu(&rt->dst) > IP_MAX_MTU)
		rt->dst.metrics[RTAX_MTU-1] = IP_MAX_MTU;
	if (dst_metric(&rt->dst, RTAX_ADVMSS) == 0)
		rt->dst.metrics[RTAX_ADVMSS-1] = max_t(unsigned int, rt->dst.dev->mtu - 40,
				       ip_rt_min_advmss);
	if (dst_metric(&rt->dst, RTAX_ADVMSS) > 65535 - 40)
		rt->dst.metrics[RTAX_ADVMSS-1] = 65535 - 40;

#ifdef CONFIG_NET_CLS_ROUTE
#ifdef CONFIG_IP_MULTIPLE_TABLES
	set_class_tag(rt, fib_rules_tclass(res));
#endif
	set_class_tag(rt, itag);
#endif
	rt->rt_type = res->type;
}

/* called in rcu_read_lock() section */
static int ip_route_input_mc(struct sk_buff *skb, __be32 daddr, __be32 saddr,
				u8 tos, struct net_device *dev, int our)
{
	unsigned int hash;
	struct rtable *rth;
	__be32 spec_dst;
	struct in_device *in_dev = __in_dev_get_rcu(dev);
	u32 itag = 0;
	int err;

	/* Primary sanity checks. */

	if (in_dev == NULL)
		return -EINVAL;

	if (ipv4_is_multicast(saddr) || ipv4_is_lbcast(saddr) ||
	    ipv4_is_loopback(saddr) || skb->protocol != htons(ETH_P_IP))
		goto e_inval;

	if (ipv4_is_zeronet(saddr)) {
		if (!ipv4_is_local_multicast(daddr))
			goto e_inval;
		spec_dst = inet_select_addr(dev, 0, RT_SCOPE_LINK);
	} else {
		err = fib_validate_source(saddr, 0, tos, 0, dev, &spec_dst,
					  &itag, 0);
		if (err < 0)
			goto e_err;
	}
	rth = dst_alloc(&ipv4_dst_ops);
	if (!rth)
		goto e_nobufs;

	rth->dst.output = ip_rt_bug;
	rth->dst.obsolete = -1;

	atomic_set(&rth->dst.__refcnt, 1);
	rth->dst.flags= DST_HOST;
	if (IN_DEV_CONF_GET(in_dev, NOPOLICY))
		rth->dst.flags |= DST_NOPOLICY;
	rth->fl.fl4_dst	= daddr;
	rth->rt_dst	= daddr;
	rth->fl.fl4_tos	= tos;
	rth->fl.mark    = skb->mark;
	rth->fl.fl4_src	= saddr;
	rth->rt_src	= saddr;
#ifdef CONFIG_NET_CLS_ROUTE
	rth->dst.tclassid = itag;
#endif
	rth->rt_iif	=
	rth->fl.iif	= dev->ifindex;
	rth->dst.dev	= init_net.loopback_dev;
	dev_hold(rth->dst.dev);
	rth->idev	= in_dev_get(rth->dst.dev);
	rth->fl.oif	= 0;
	rth->rt_gateway	= daddr;
	rth->rt_spec_dst= spec_dst;
	rth->rt_genid	= rt_genid(dev_net(dev));
	rth->rt_flags	= RTCF_MULTICAST;
	rth->rt_type	= RTN_MULTICAST;
	if (our) {
		rth->dst.input= ip_local_deliver;
		rth->rt_flags |= RTCF_LOCAL;
	}

#ifdef CONFIG_IP_MROUTE
	if (!ipv4_is_local_multicast(daddr) && IN_DEV_MFORWARD(in_dev))
		rth->dst.input = ip_mr_input;
#endif
	RT_CACHE_STAT_INC(in_slow_mc);

	hash = rt_hash(daddr, saddr, dev->ifindex, rt_genid(dev_net(dev)));
	return rt_intern_hash(hash, rth, NULL, skb, dev->ifindex);

e_nobufs:
	return -ENOBUFS;
e_inval:
	return -EINVAL;
e_err:
	return err;
}


static void ip_handle_martian_source(struct net_device *dev,
				     struct in_device *in_dev,
				     struct sk_buff *skb,
				     __be32 daddr,
				     __be32 saddr)
{
	RT_CACHE_STAT_INC(in_martian_src);
#ifdef CONFIG_IP_ROUTE_VERBOSE
	if (IN_DEV_LOG_MARTIANS(in_dev) && net_ratelimit()) {
		/*
		 *	RFC1812 recommendation, if source is martian,
		 *	the only hint is MAC header.
		 */
		printk(KERN_WARNING "martian source %pI4 from %pI4, on dev %s\n",
			&daddr, &saddr, dev->name);
		if (dev->hard_header_len && skb_mac_header_was_set(skb)) {
			int i;
			const unsigned char *p = skb_mac_header(skb);
			printk(KERN_WARNING "ll header: ");
			for (i = 0; i < dev->hard_header_len; i++, p++) {
				printk("%02x", *p);
				if (i < (dev->hard_header_len - 1))
					printk(":");
			}
			printk("\n");
		}
	}
#endif
}

/* called in rcu_read_lock() section */
static int __mkroute_input(struct sk_buff *skb,
			   struct fib_result *res,
			   struct in_device *in_dev,
			   __be32 daddr, __be32 saddr, u32 tos,
			   struct rtable **result)
{
	struct rtable *rth;
	int err;
	struct in_device *out_dev;
	unsigned int flags = 0;
	__be32 spec_dst;
	u32 itag;

	/* get a working reference to the output device */
	out_dev = __in_dev_get_rcu(FIB_RES_DEV(*res));
	if (out_dev == NULL) {
		if (net_ratelimit())
			printk(KERN_CRIT "Bug in ip_route_input" \
			       "_slow(). Please, report\n");
		return -EINVAL;
	}


	err = fib_validate_source(saddr, daddr, tos, FIB_RES_OIF(*res),
				  in_dev->dev, &spec_dst, &itag, skb->mark);
	if (err < 0) {
		ip_handle_martian_source(in_dev->dev, in_dev, skb, daddr,
					 saddr);

		goto cleanup;
	}

	if (err)
		flags |= RTCF_DIRECTSRC;

	if (out_dev == in_dev && err &&
	    (IN_DEV_SHARED_MEDIA(out_dev) ||
	     inet_addr_onlink(out_dev, saddr, FIB_RES_GW(*res))))
		flags |= RTCF_DOREDIRECT;

	if (skb->protocol != htons(ETH_P_IP)) {
		/* Not IP (i.e. ARP). Do not create route, if it is
		 * invalid for proxy arp. DNAT routes are always valid.
		 *
		 * Proxy arp feature have been extended to allow, ARP
		 * replies back to the same interface, to support
		 * Private VLAN switch technologies. See arp.c.
		 */
		if (out_dev == in_dev &&
		    IN_DEV_PROXY_ARP_PVLAN(in_dev) == 0) {
			err = -EINVAL;
			goto cleanup;
		}
	}


	rth = dst_alloc(&ipv4_dst_ops);
	if (!rth) {
		err = -ENOBUFS;
		goto cleanup;
	}

	atomic_set(&rth->dst.__refcnt, 1);
	rth->dst.flags= DST_HOST;
	if (IN_DEV_CONF_GET(in_dev, NOPOLICY))
		rth->dst.flags |= DST_NOPOLICY;
	if (IN_DEV_CONF_GET(out_dev, NOXFRM))
		rth->dst.flags |= DST_NOXFRM;
	rth->fl.fl4_dst	= daddr;
	rth->rt_dst	= daddr;
	rth->fl.fl4_tos	= tos;
	rth->fl.mark    = skb->mark;
	rth->fl.fl4_src	= saddr;
	rth->rt_src	= saddr;
	rth->rt_gateway	= daddr;
	rth->rt_iif 	=
		rth->fl.iif	= in_dev->dev->ifindex;
	rth->dst.dev	= (out_dev)->dev;
	dev_hold(rth->dst.dev);
	rth->idev	= in_dev_get(rth->dst.dev);
	rth->fl.oif 	= 0;
	rth->rt_spec_dst= spec_dst;

	rth->dst.obsolete = -1;
	rth->dst.input = ip_forward;
	rth->dst.output = ip_output;
	rth->rt_genid = rt_genid(dev_net(rth->dst.dev));

	rt_set_nexthop(rth, res, itag);

	rth->rt_flags = flags;

	*result = rth;
	err = 0;
 cleanup:
	return err;
}

static int ip_mkroute_input(struct sk_buff *skb,
			    struct fib_result *res,
			    const struct flowi *fl,
			    struct in_device *in_dev,
			    __be32 daddr, __be32 saddr, u32 tos)
{
	struct rtable* rth = NULL;
	int err;
	unsigned hash;

#ifdef CONFIG_IP_ROUTE_MULTIPATH
	if (res->fi && res->fi->fib_nhs > 1 && fl->oif == 0)
		fib_select_multipath(fl, res);
#endif

	/* create a routing cache entry */
	err = __mkroute_input(skb, res, in_dev, daddr, saddr, tos, &rth);
	if (err)
		return err;

	/* put it into the cache */
	hash = rt_hash(daddr, saddr, fl->iif,
		       rt_genid(dev_net(rth->dst.dev)));
	return rt_intern_hash(hash, rth, NULL, skb, fl->iif);
}

/*
 *	NOTE. We drop all the packets that has local source
 *	addresses, because every properly looped back packet
 *	must have correct destination already attached by output routine.
 *
 *	Such approach solves two big problems:
 *	1. Not simplex devices are handled properly.
 *	2. IP spoofing attempts are filtered with 100% of guarantee.
 *	called with rcu_read_lock()
 */

static int ip_route_input_slow(struct sk_buff *skb, __be32 daddr, __be32 saddr,
			       u8 tos, struct net_device *dev)
{
	struct fib_result res;
	struct in_device *in_dev = __in_dev_get_rcu(dev);
	struct flowi fl = { .nl_u = { .ip4_u =
				      { .daddr = daddr,
					.saddr = saddr,
					.tos = tos,
					.scope = RT_SCOPE_UNIVERSE,
				      } },
			    .mark = skb->mark,
			    .iif = dev->ifindex };
	unsigned	flags = 0;
	u32		itag = 0;
	struct rtable * rth;
	unsigned	hash;
	__be32		spec_dst;
	int		err = -EINVAL;
	struct net    * net = dev_net(dev);

	/* IP on this device is disabled. */

	if (!in_dev)
		goto out;

	/* Check for the most weird martians, which can be not detected
	   by fib_lookup.
	 */

	if (ipv4_is_multicast(saddr) || ipv4_is_lbcast(saddr) ||
	    ipv4_is_loopback(saddr))
		goto martian_source;

	if (ipv4_is_lbcast(daddr) || (saddr == 0 && daddr == 0))
		goto brd_input;

	/* Accept zero addresses only to limited broadcast;
	 * I even do not know to fix it or not. Waiting for complains :-)
	 */
	if (ipv4_is_zeronet(saddr))
		goto martian_source;

	if (ipv4_is_zeronet(daddr) || ipv4_is_loopback(daddr))
		goto martian_destination;

	/*
	 *	Now we are ready to route packet.
	 */
	err = fib_lookup(net, &fl, &res);
	if (err != 0) {
		if (!IN_DEV_FORWARD(in_dev))
			goto e_hostunreach;
		goto no_route;
	}

	RT_CACHE_STAT_INC(in_slow_tot);

	if (res.type == RTN_BROADCAST)
		goto brd_input;

	if (res.type == RTN_LOCAL) {
		err = fib_validate_source(saddr, daddr, tos,
<<<<<<< HEAD
					     net->loopback_dev->ifindex,
					     dev, &spec_dst, &itag, skb->mark);
=======
					  net->loopback_dev->ifindex,
					  dev, &spec_dst, &itag, skb->mark);
>>>>>>> 45f53cc9
		if (err < 0)
			goto martian_source_keep_err;
		if (err)
			flags |= RTCF_DIRECTSRC;
		spec_dst = daddr;
		goto local_input;
	}

	if (!IN_DEV_FORWARD(in_dev))
		goto e_hostunreach;
	if (res.type != RTN_UNICAST)
		goto martian_destination;

	err = ip_mkroute_input(skb, &res, &fl, in_dev, daddr, saddr, tos);
<<<<<<< HEAD
done:
	if (free_res)
		fib_res_put(&res);
=======
>>>>>>> 45f53cc9
out:	return err;

brd_input:
	if (skb->protocol != htons(ETH_P_IP))
		goto e_inval;

	if (ipv4_is_zeronet(saddr))
		spec_dst = inet_select_addr(dev, 0, RT_SCOPE_LINK);
	else {
		err = fib_validate_source(saddr, 0, tos, 0, dev, &spec_dst,
					  &itag, skb->mark);
		if (err < 0)
			goto martian_source_keep_err;
		if (err)
			flags |= RTCF_DIRECTSRC;
	}
	flags |= RTCF_BROADCAST;
	res.type = RTN_BROADCAST;
	RT_CACHE_STAT_INC(in_brd);

local_input:
	rth = dst_alloc(&ipv4_dst_ops);
	if (!rth)
		goto e_nobufs;

	rth->dst.output= ip_rt_bug;
	rth->dst.obsolete = -1;
	rth->rt_genid = rt_genid(net);

	atomic_set(&rth->dst.__refcnt, 1);
	rth->dst.flags= DST_HOST;
	if (IN_DEV_CONF_GET(in_dev, NOPOLICY))
		rth->dst.flags |= DST_NOPOLICY;
	rth->fl.fl4_dst	= daddr;
	rth->rt_dst	= daddr;
	rth->fl.fl4_tos	= tos;
	rth->fl.mark    = skb->mark;
	rth->fl.fl4_src	= saddr;
	rth->rt_src	= saddr;
#ifdef CONFIG_NET_CLS_ROUTE
	rth->dst.tclassid = itag;
#endif
	rth->rt_iif	=
	rth->fl.iif	= dev->ifindex;
	rth->dst.dev	= net->loopback_dev;
	dev_hold(rth->dst.dev);
	rth->idev	= in_dev_get(rth->dst.dev);
	rth->rt_gateway	= daddr;
	rth->rt_spec_dst= spec_dst;
	rth->dst.input= ip_local_deliver;
	rth->rt_flags 	= flags|RTCF_LOCAL;
	if (res.type == RTN_UNREACHABLE) {
		rth->dst.input= ip_error;
		rth->dst.error= -err;
		rth->rt_flags 	&= ~RTCF_LOCAL;
	}
	rth->rt_type	= res.type;
	hash = rt_hash(daddr, saddr, fl.iif, rt_genid(net));
	err = rt_intern_hash(hash, rth, NULL, skb, fl.iif);
	goto out;

no_route:
	RT_CACHE_STAT_INC(in_no_route);
	spec_dst = inet_select_addr(dev, 0, RT_SCOPE_UNIVERSE);
	res.type = RTN_UNREACHABLE;
	if (err == -ESRCH)
		err = -ENETUNREACH;
	goto local_input;

	/*
	 *	Do not cache martian addresses: they should be logged (RFC1812)
	 */
martian_destination:
	RT_CACHE_STAT_INC(in_martian_dst);
#ifdef CONFIG_IP_ROUTE_VERBOSE
	if (IN_DEV_LOG_MARTIANS(in_dev) && net_ratelimit())
		printk(KERN_WARNING "martian destination %pI4 from %pI4, dev %s\n",
			&daddr, &saddr, dev->name);
#endif

e_hostunreach:
	err = -EHOSTUNREACH;
	goto out;

e_inval:
	err = -EINVAL;
	goto out;

e_nobufs:
	err = -ENOBUFS;
	goto out;

martian_source:
	err = -EINVAL;
martian_source_keep_err:
	ip_handle_martian_source(dev, in_dev, skb, daddr, saddr);
<<<<<<< HEAD
	goto done;
=======
	goto out;
>>>>>>> 45f53cc9
}

int ip_route_input_common(struct sk_buff *skb, __be32 daddr, __be32 saddr,
			   u8 tos, struct net_device *dev, bool noref)
{
	struct rtable * rth;
	unsigned	hash;
	int iif = dev->ifindex;
	struct net *net;
	int res;

	net = dev_net(dev);

	rcu_read_lock();

	if (!rt_caching(net))
		goto skip_cache;

	tos &= IPTOS_RT_MASK;
	hash = rt_hash(daddr, saddr, iif, rt_genid(net));

	for (rth = rcu_dereference(rt_hash_table[hash].chain); rth;
	     rth = rcu_dereference(rth->dst.rt_next)) {
		if ((((__force u32)rth->fl.fl4_dst ^ (__force u32)daddr) |
		     ((__force u32)rth->fl.fl4_src ^ (__force u32)saddr) |
		     (rth->fl.iif ^ iif) |
		     rth->fl.oif |
		     (rth->fl.fl4_tos ^ tos)) == 0 &&
		    rth->fl.mark == skb->mark &&
		    net_eq(dev_net(rth->dst.dev), net) &&
		    !rt_is_expired(rth)) {
			if (noref) {
				dst_use_noref(&rth->dst, jiffies);
				skb_dst_set_noref(skb, &rth->dst);
			} else {
				dst_use(&rth->dst, jiffies);
				skb_dst_set(skb, &rth->dst);
			}
			RT_CACHE_STAT_INC(in_hit);
			rcu_read_unlock();
			return 0;
		}
		RT_CACHE_STAT_INC(in_hlist_search);
	}

skip_cache:
	/* Multicast recognition logic is moved from route cache to here.
	   The problem was that too many Ethernet cards have broken/missing
	   hardware multicast filters :-( As result the host on multicasting
	   network acquires a lot of useless route cache entries, sort of
	   SDR messages from all the world. Now we try to get rid of them.
	   Really, provided software IP multicast filter is organized
	   reasonably (at least, hashed), it does not result in a slowdown
	   comparing with route cache reject entries.
	   Note, that multicast routers are not affected, because
	   route cache entry is created eventually.
	 */
	if (ipv4_is_multicast(daddr)) {
		struct in_device *in_dev = __in_dev_get_rcu(dev);

		if (in_dev) {
			int our = ip_check_mc(in_dev, daddr, saddr,
					      ip_hdr(skb)->protocol);
			if (our
#ifdef CONFIG_IP_MROUTE
				||
			    (!ipv4_is_local_multicast(daddr) &&
			     IN_DEV_MFORWARD(in_dev))
#endif
			   ) {
				int res = ip_route_input_mc(skb, daddr, saddr,
							    tos, dev, our);
				rcu_read_unlock();
				return res;
			}
		}
		rcu_read_unlock();
		return -EINVAL;
	}
	res = ip_route_input_slow(skb, daddr, saddr, tos, dev);
	rcu_read_unlock();
	return res;
}
EXPORT_SYMBOL(ip_route_input_common);

/* called with rcu_read_lock() */
static int __mkroute_output(struct rtable **result,
			    struct fib_result *res,
			    const struct flowi *fl,
			    const struct flowi *oldflp,
			    struct net_device *dev_out,
			    unsigned flags)
{
	struct rtable *rth;
	struct in_device *in_dev;
	u32 tos = RT_FL_TOS(oldflp);

	if (ipv4_is_loopback(fl->fl4_src) && !(dev_out->flags & IFF_LOOPBACK))
		return -EINVAL;

	if (ipv4_is_lbcast(fl->fl4_dst))
		res->type = RTN_BROADCAST;
	else if (ipv4_is_multicast(fl->fl4_dst))
		res->type = RTN_MULTICAST;
	else if (ipv4_is_zeronet(fl->fl4_dst))
		return -EINVAL;

	if (dev_out->flags & IFF_LOOPBACK)
		flags |= RTCF_LOCAL;

	in_dev = __in_dev_get_rcu(dev_out);
	if (!in_dev)
		return -EINVAL;

	if (res->type == RTN_BROADCAST) {
		flags |= RTCF_BROADCAST | RTCF_LOCAL;
		res->fi = NULL;
	} else if (res->type == RTN_MULTICAST) {
		flags |= RTCF_MULTICAST | RTCF_LOCAL;
		if (!ip_check_mc(in_dev, oldflp->fl4_dst, oldflp->fl4_src,
				 oldflp->proto))
			flags &= ~RTCF_LOCAL;
		/* If multicast route do not exist use
		 * default one, but do not gateway in this case.
		 * Yes, it is hack.
		 */
		if (res->fi && res->prefixlen < 4)
			res->fi = NULL;
	}


	rth = dst_alloc(&ipv4_dst_ops);
	if (!rth)
		return -ENOBUFS;

	in_dev_hold(in_dev);
	rth->idev = in_dev;

	atomic_set(&rth->dst.__refcnt, 1);
	rth->dst.flags= DST_HOST;
	if (IN_DEV_CONF_GET(in_dev, NOXFRM))
		rth->dst.flags |= DST_NOXFRM;
	if (IN_DEV_CONF_GET(in_dev, NOPOLICY))
		rth->dst.flags |= DST_NOPOLICY;

	rth->fl.fl4_dst	= oldflp->fl4_dst;
	rth->fl.fl4_tos	= tos;
	rth->fl.fl4_src	= oldflp->fl4_src;
	rth->fl.oif	= oldflp->oif;
	rth->fl.mark    = oldflp->mark;
	rth->rt_dst	= fl->fl4_dst;
	rth->rt_src	= fl->fl4_src;
	rth->rt_iif	= oldflp->oif ? : dev_out->ifindex;
	/* get references to the devices that are to be hold by the routing
	   cache entry */
	rth->dst.dev	= dev_out;
	dev_hold(dev_out);
	rth->rt_gateway = fl->fl4_dst;
	rth->rt_spec_dst= fl->fl4_src;

	rth->dst.output=ip_output;
	rth->dst.obsolete = -1;
	rth->rt_genid = rt_genid(dev_net(dev_out));

	RT_CACHE_STAT_INC(out_slow_tot);

	if (flags & RTCF_LOCAL) {
		rth->dst.input = ip_local_deliver;
		rth->rt_spec_dst = fl->fl4_dst;
	}
	if (flags & (RTCF_BROADCAST | RTCF_MULTICAST)) {
		rth->rt_spec_dst = fl->fl4_src;
		if (flags & RTCF_LOCAL &&
		    !(dev_out->flags & IFF_LOOPBACK)) {
			rth->dst.output = ip_mc_output;
			RT_CACHE_STAT_INC(out_slow_mc);
		}
#ifdef CONFIG_IP_MROUTE
		if (res->type == RTN_MULTICAST) {
			if (IN_DEV_MFORWARD(in_dev) &&
			    !ipv4_is_local_multicast(oldflp->fl4_dst)) {
				rth->dst.input = ip_mr_input;
				rth->dst.output = ip_mc_output;
			}
		}
#endif
	}

	rt_set_nexthop(rth, res, 0);

	rth->rt_flags = flags;
	*result = rth;
	return 0;
}

/* called with rcu_read_lock() */
static int ip_mkroute_output(struct rtable **rp,
			     struct fib_result *res,
			     const struct flowi *fl,
			     const struct flowi *oldflp,
			     struct net_device *dev_out,
			     unsigned flags)
{
	struct rtable *rth = NULL;
	int err = __mkroute_output(&rth, res, fl, oldflp, dev_out, flags);
	unsigned hash;
	if (err == 0) {
		hash = rt_hash(oldflp->fl4_dst, oldflp->fl4_src, oldflp->oif,
			       rt_genid(dev_net(dev_out)));
		err = rt_intern_hash(hash, rth, rp, NULL, oldflp->oif);
	}

	return err;
}

/*
 * Major route resolver routine.
 * called with rcu_read_lock();
 */

static int ip_route_output_slow(struct net *net, struct rtable **rp,
				const struct flowi *oldflp)
{
	u32 tos	= RT_FL_TOS(oldflp);
	struct flowi fl = { .nl_u = { .ip4_u =
				      { .daddr = oldflp->fl4_dst,
					.saddr = oldflp->fl4_src,
					.tos = tos & IPTOS_RT_MASK,
					.scope = ((tos & RTO_ONLINK) ?
						  RT_SCOPE_LINK :
						  RT_SCOPE_UNIVERSE),
				      } },
			    .mark = oldflp->mark,
			    .iif = net->loopback_dev->ifindex,
			    .oif = oldflp->oif };
	struct fib_result res;
	unsigned int flags = 0;
	struct net_device *dev_out = NULL;
	int err;


	res.fi		= NULL;
#ifdef CONFIG_IP_MULTIPLE_TABLES
	res.r		= NULL;
#endif

	if (oldflp->fl4_src) {
		err = -EINVAL;
		if (ipv4_is_multicast(oldflp->fl4_src) ||
		    ipv4_is_lbcast(oldflp->fl4_src) ||
		    ipv4_is_zeronet(oldflp->fl4_src))
			goto out;

		/* I removed check for oif == dev_out->oif here.
		   It was wrong for two reasons:
		   1. ip_dev_find(net, saddr) can return wrong iface, if saddr
		      is assigned to multiple interfaces.
		   2. Moreover, we are allowed to send packets with saddr
		      of another iface. --ANK
		 */

		if (oldflp->oif == 0 &&
		    (ipv4_is_multicast(oldflp->fl4_dst) ||
		     ipv4_is_lbcast(oldflp->fl4_dst))) {
			/* It is equivalent to inet_addr_type(saddr) == RTN_LOCAL */
			dev_out = __ip_dev_find(net, oldflp->fl4_src, false);
			if (dev_out == NULL)
				goto out;

			/* Special hack: user can direct multicasts
			   and limited broadcast via necessary interface
			   without fiddling with IP_MULTICAST_IF or IP_PKTINFO.
			   This hack is not just for fun, it allows
			   vic,vat and friends to work.
			   They bind socket to loopback, set ttl to zero
			   and expect that it will work.
			   From the viewpoint of routing cache they are broken,
			   because we are not allowed to build multicast path
			   with loopback source addr (look, routing cache
			   cannot know, that ttl is zero, so that packet
			   will not leave this host and route is valid).
			   Luckily, this hack is good workaround.
			 */

			fl.oif = dev_out->ifindex;
			goto make_route;
		}

		if (!(oldflp->flags & FLOWI_FLAG_ANYSRC)) {
			/* It is equivalent to inet_addr_type(saddr) == RTN_LOCAL */
			if (!__ip_dev_find(net, oldflp->fl4_src, false))
				goto out;
		}
	}


	if (oldflp->oif) {
		dev_out = dev_get_by_index_rcu(net, oldflp->oif);
		err = -ENODEV;
		if (dev_out == NULL)
			goto out;

		/* RACE: Check return value of inet_select_addr instead. */
		if (rcu_dereference(dev_out->ip_ptr) == NULL)
			goto out;	/* Wrong error code */

		if (ipv4_is_local_multicast(oldflp->fl4_dst) ||
		    ipv4_is_lbcast(oldflp->fl4_dst)) {
			if (!fl.fl4_src)
				fl.fl4_src = inet_select_addr(dev_out, 0,
							      RT_SCOPE_LINK);
			goto make_route;
		}
		if (!fl.fl4_src) {
			if (ipv4_is_multicast(oldflp->fl4_dst))
				fl.fl4_src = inet_select_addr(dev_out, 0,
							      fl.fl4_scope);
			else if (!oldflp->fl4_dst)
				fl.fl4_src = inet_select_addr(dev_out, 0,
							      RT_SCOPE_HOST);
		}
	}

	if (!fl.fl4_dst) {
		fl.fl4_dst = fl.fl4_src;
		if (!fl.fl4_dst)
			fl.fl4_dst = fl.fl4_src = htonl(INADDR_LOOPBACK);
		dev_out = net->loopback_dev;
		fl.oif = net->loopback_dev->ifindex;
		res.type = RTN_LOCAL;
		flags |= RTCF_LOCAL;
		goto make_route;
	}

	if (fib_lookup(net, &fl, &res)) {
		res.fi = NULL;
		if (oldflp->oif) {
			/* Apparently, routing tables are wrong. Assume,
			   that the destination is on link.

			   WHY? DW.
			   Because we are allowed to send to iface
			   even if it has NO routes and NO assigned
			   addresses. When oif is specified, routing
			   tables are looked up with only one purpose:
			   to catch if destination is gatewayed, rather than
			   direct. Moreover, if MSG_DONTROUTE is set,
			   we send packet, ignoring both routing tables
			   and ifaddr state. --ANK


			   We could make it even if oif is unknown,
			   likely IPv6, but we do not.
			 */

			if (fl.fl4_src == 0)
				fl.fl4_src = inet_select_addr(dev_out, 0,
							      RT_SCOPE_LINK);
			res.type = RTN_UNICAST;
			goto make_route;
		}
		err = -ENETUNREACH;
		goto out;
	}

	if (res.type == RTN_LOCAL) {
		if (!fl.fl4_src)
			fl.fl4_src = fl.fl4_dst;
		dev_out = net->loopback_dev;
		fl.oif = dev_out->ifindex;
		res.fi = NULL;
		flags |= RTCF_LOCAL;
		goto make_route;
	}

#ifdef CONFIG_IP_ROUTE_MULTIPATH
	if (res.fi->fib_nhs > 1 && fl.oif == 0)
		fib_select_multipath(&fl, &res);
	else
#endif
	if (!res.prefixlen && res.type == RTN_UNICAST && !fl.oif)
		fib_select_default(net, &fl, &res);

	if (!fl.fl4_src)
		fl.fl4_src = FIB_RES_PREFSRC(res);

	dev_out = FIB_RES_DEV(res);
	fl.oif = dev_out->ifindex;


make_route:
	err = ip_mkroute_output(rp, &res, &fl, oldflp, dev_out, flags);

out:	return err;
}

int __ip_route_output_key(struct net *net, struct rtable **rp,
			  const struct flowi *flp)
{
	unsigned int hash;
	int res;
	struct rtable *rth;

	if (!rt_caching(net))
		goto slow_output;

	hash = rt_hash(flp->fl4_dst, flp->fl4_src, flp->oif, rt_genid(net));

	rcu_read_lock_bh();
	for (rth = rcu_dereference_bh(rt_hash_table[hash].chain); rth;
		rth = rcu_dereference_bh(rth->dst.rt_next)) {
		if (rth->fl.fl4_dst == flp->fl4_dst &&
		    rth->fl.fl4_src == flp->fl4_src &&
		    rth->fl.iif == 0 &&
		    rth->fl.oif == flp->oif &&
		    rth->fl.mark == flp->mark &&
		    !((rth->fl.fl4_tos ^ flp->fl4_tos) &
			    (IPTOS_RT_MASK | RTO_ONLINK)) &&
		    net_eq(dev_net(rth->dst.dev), net) &&
		    !rt_is_expired(rth)) {
			dst_use(&rth->dst, jiffies);
			RT_CACHE_STAT_INC(out_hit);
			rcu_read_unlock_bh();
			*rp = rth;
			return 0;
		}
		RT_CACHE_STAT_INC(out_hlist_search);
	}
	rcu_read_unlock_bh();

slow_output:
	rcu_read_lock();
	res = ip_route_output_slow(net, rp, flp);
	rcu_read_unlock();
	return res;
}
EXPORT_SYMBOL_GPL(__ip_route_output_key);

static struct dst_entry *ipv4_blackhole_dst_check(struct dst_entry *dst, u32 cookie)
{
	return NULL;
}

static void ipv4_rt_blackhole_update_pmtu(struct dst_entry *dst, u32 mtu)
{
}

static struct dst_ops ipv4_dst_blackhole_ops = {
	.family			=	AF_INET,
	.protocol		=	cpu_to_be16(ETH_P_IP),
	.destroy		=	ipv4_dst_destroy,
	.check			=	ipv4_blackhole_dst_check,
	.update_pmtu		=	ipv4_rt_blackhole_update_pmtu,
};


static int ipv4_dst_blackhole(struct net *net, struct rtable **rp, struct flowi *flp)
{
	struct rtable *ort = *rp;
	struct rtable *rt = (struct rtable *)
		dst_alloc(&ipv4_dst_blackhole_ops);

	if (rt) {
		struct dst_entry *new = &rt->dst;

		atomic_set(&new->__refcnt, 1);
		new->__use = 1;
		new->input = dst_discard;
		new->output = dst_discard;
		memcpy(new->metrics, ort->dst.metrics, RTAX_MAX*sizeof(u32));

		new->dev = ort->dst.dev;
		if (new->dev)
			dev_hold(new->dev);

		rt->fl = ort->fl;

		rt->idev = ort->idev;
		if (rt->idev)
			in_dev_hold(rt->idev);
		rt->rt_genid = rt_genid(net);
		rt->rt_flags = ort->rt_flags;
		rt->rt_type = ort->rt_type;
		rt->rt_dst = ort->rt_dst;
		rt->rt_src = ort->rt_src;
		rt->rt_iif = ort->rt_iif;
		rt->rt_gateway = ort->rt_gateway;
		rt->rt_spec_dst = ort->rt_spec_dst;
		rt->peer = ort->peer;
		if (rt->peer)
			atomic_inc(&rt->peer->refcnt);

		dst_free(new);
	}

	dst_release(&(*rp)->dst);
	*rp = rt;
	return rt ? 0 : -ENOMEM;
}

int ip_route_output_flow(struct net *net, struct rtable **rp, struct flowi *flp,
			 struct sock *sk, int flags)
{
	int err;

	if ((err = __ip_route_output_key(net, rp, flp)) != 0)
		return err;

	if (flp->proto) {
		if (!flp->fl4_src)
			flp->fl4_src = (*rp)->rt_src;
		if (!flp->fl4_dst)
			flp->fl4_dst = (*rp)->rt_dst;
		err = __xfrm_lookup(net, (struct dst_entry **)rp, flp, sk,
				    flags ? XFRM_LOOKUP_WAIT : 0);
		if (err == -EREMOTE)
			err = ipv4_dst_blackhole(net, rp, flp);

		return err;
	}

	return 0;
}
EXPORT_SYMBOL_GPL(ip_route_output_flow);

int ip_route_output_key(struct net *net, struct rtable **rp, struct flowi *flp)
{
	return ip_route_output_flow(net, rp, flp, NULL, 0);
}
EXPORT_SYMBOL(ip_route_output_key);

static int rt_fill_info(struct net *net,
			struct sk_buff *skb, u32 pid, u32 seq, int event,
			int nowait, unsigned int flags)
{
	struct rtable *rt = skb_rtable(skb);
	struct rtmsg *r;
	struct nlmsghdr *nlh;
	long expires;
	u32 id = 0, ts = 0, tsage = 0, error;

	nlh = nlmsg_put(skb, pid, seq, event, sizeof(*r), flags);
	if (nlh == NULL)
		return -EMSGSIZE;

	r = nlmsg_data(nlh);
	r->rtm_family	 = AF_INET;
	r->rtm_dst_len	= 32;
	r->rtm_src_len	= 0;
	r->rtm_tos	= rt->fl.fl4_tos;
	r->rtm_table	= RT_TABLE_MAIN;
	NLA_PUT_U32(skb, RTA_TABLE, RT_TABLE_MAIN);
	r->rtm_type	= rt->rt_type;
	r->rtm_scope	= RT_SCOPE_UNIVERSE;
	r->rtm_protocol = RTPROT_UNSPEC;
	r->rtm_flags	= (rt->rt_flags & ~0xFFFF) | RTM_F_CLONED;
	if (rt->rt_flags & RTCF_NOTIFY)
		r->rtm_flags |= RTM_F_NOTIFY;

	NLA_PUT_BE32(skb, RTA_DST, rt->rt_dst);

	if (rt->fl.fl4_src) {
		r->rtm_src_len = 32;
		NLA_PUT_BE32(skb, RTA_SRC, rt->fl.fl4_src);
	}
	if (rt->dst.dev)
		NLA_PUT_U32(skb, RTA_OIF, rt->dst.dev->ifindex);
#ifdef CONFIG_NET_CLS_ROUTE
	if (rt->dst.tclassid)
		NLA_PUT_U32(skb, RTA_FLOW, rt->dst.tclassid);
#endif
	if (rt->fl.iif)
		NLA_PUT_BE32(skb, RTA_PREFSRC, rt->rt_spec_dst);
	else if (rt->rt_src != rt->fl.fl4_src)
		NLA_PUT_BE32(skb, RTA_PREFSRC, rt->rt_src);

	if (rt->rt_dst != rt->rt_gateway)
		NLA_PUT_BE32(skb, RTA_GATEWAY, rt->rt_gateway);

	if (rtnetlink_put_metrics(skb, rt->dst.metrics) < 0)
		goto nla_put_failure;

	if (rt->fl.mark)
		NLA_PUT_BE32(skb, RTA_MARK, rt->fl.mark);

	error = rt->dst.error;
	expires = rt->dst.expires ? rt->dst.expires - jiffies : 0;
	if (rt->peer) {
		inet_peer_refcheck(rt->peer);
		id = atomic_read(&rt->peer->ip_id_count) & 0xffff;
		if (rt->peer->tcp_ts_stamp) {
			ts = rt->peer->tcp_ts;
			tsage = get_seconds() - rt->peer->tcp_ts_stamp;
		}
	}

	if (rt->fl.iif) {
#ifdef CONFIG_IP_MROUTE
		__be32 dst = rt->rt_dst;

		if (ipv4_is_multicast(dst) && !ipv4_is_local_multicast(dst) &&
		    IPV4_DEVCONF_ALL(net, MC_FORWARDING)) {
			int err = ipmr_get_route(net, skb, r, nowait);
			if (err <= 0) {
				if (!nowait) {
					if (err == 0)
						return 0;
					goto nla_put_failure;
				} else {
					if (err == -EMSGSIZE)
						goto nla_put_failure;
					error = err;
				}
			}
		} else
#endif
			NLA_PUT_U32(skb, RTA_IIF, rt->fl.iif);
	}

	if (rtnl_put_cacheinfo(skb, &rt->dst, id, ts, tsage,
			       expires, error) < 0)
		goto nla_put_failure;

	return nlmsg_end(skb, nlh);

nla_put_failure:
	nlmsg_cancel(skb, nlh);
	return -EMSGSIZE;
}

static int inet_rtm_getroute(struct sk_buff *in_skb, struct nlmsghdr* nlh, void *arg)
{
	struct net *net = sock_net(in_skb->sk);
	struct rtmsg *rtm;
	struct nlattr *tb[RTA_MAX+1];
	struct rtable *rt = NULL;
	__be32 dst = 0;
	__be32 src = 0;
	u32 iif;
	int err;
	int mark;
	struct sk_buff *skb;

	err = nlmsg_parse(nlh, sizeof(*rtm), tb, RTA_MAX, rtm_ipv4_policy);
	if (err < 0)
		goto errout;

	rtm = nlmsg_data(nlh);

	skb = alloc_skb(NLMSG_GOODSIZE, GFP_KERNEL);
	if (skb == NULL) {
		err = -ENOBUFS;
		goto errout;
	}

	/* Reserve room for dummy headers, this skb can pass
	   through good chunk of routing engine.
	 */
	skb_reset_mac_header(skb);
	skb_reset_network_header(skb);

	/* Bugfix: need to give ip_route_input enough of an IP header to not gag. */
	ip_hdr(skb)->protocol = IPPROTO_ICMP;
	skb_reserve(skb, MAX_HEADER + sizeof(struct iphdr));

	src = tb[RTA_SRC] ? nla_get_be32(tb[RTA_SRC]) : 0;
	dst = tb[RTA_DST] ? nla_get_be32(tb[RTA_DST]) : 0;
	iif = tb[RTA_IIF] ? nla_get_u32(tb[RTA_IIF]) : 0;
	mark = tb[RTA_MARK] ? nla_get_u32(tb[RTA_MARK]) : 0;

	if (iif) {
		struct net_device *dev;

		dev = __dev_get_by_index(net, iif);
		if (dev == NULL) {
			err = -ENODEV;
			goto errout_free;
		}

		skb->protocol	= htons(ETH_P_IP);
		skb->dev	= dev;
		skb->mark	= mark;
		local_bh_disable();
		err = ip_route_input(skb, dst, src, rtm->rtm_tos, dev);
		local_bh_enable();

		rt = skb_rtable(skb);
		if (err == 0 && rt->dst.error)
			err = -rt->dst.error;
	} else {
		struct flowi fl = {
			.nl_u = {
				.ip4_u = {
					.daddr = dst,
					.saddr = src,
					.tos = rtm->rtm_tos,
				},
			},
			.oif = tb[RTA_OIF] ? nla_get_u32(tb[RTA_OIF]) : 0,
			.mark = mark,
		};
		err = ip_route_output_key(net, &rt, &fl);
	}

	if (err)
		goto errout_free;

	skb_dst_set(skb, &rt->dst);
	if (rtm->rtm_flags & RTM_F_NOTIFY)
		rt->rt_flags |= RTCF_NOTIFY;

	err = rt_fill_info(net, skb, NETLINK_CB(in_skb).pid, nlh->nlmsg_seq,
			   RTM_NEWROUTE, 0, 0);
	if (err <= 0)
		goto errout_free;

	err = rtnl_unicast(skb, net, NETLINK_CB(in_skb).pid);
errout:
	return err;

errout_free:
	kfree_skb(skb);
	goto errout;
}

int ip_rt_dump(struct sk_buff *skb,  struct netlink_callback *cb)
{
	struct rtable *rt;
	int h, s_h;
	int idx, s_idx;
	struct net *net;

	net = sock_net(skb->sk);

	s_h = cb->args[0];
	if (s_h < 0)
		s_h = 0;
	s_idx = idx = cb->args[1];
	for (h = s_h; h <= rt_hash_mask; h++, s_idx = 0) {
		if (!rt_hash_table[h].chain)
			continue;
		rcu_read_lock_bh();
		for (rt = rcu_dereference_bh(rt_hash_table[h].chain), idx = 0; rt;
		     rt = rcu_dereference_bh(rt->dst.rt_next), idx++) {
			if (!net_eq(dev_net(rt->dst.dev), net) || idx < s_idx)
				continue;
			if (rt_is_expired(rt))
				continue;
			skb_dst_set_noref(skb, &rt->dst);
			if (rt_fill_info(net, skb, NETLINK_CB(cb->skb).pid,
					 cb->nlh->nlmsg_seq, RTM_NEWROUTE,
					 1, NLM_F_MULTI) <= 0) {
				skb_dst_drop(skb);
				rcu_read_unlock_bh();
				goto done;
			}
			skb_dst_drop(skb);
		}
		rcu_read_unlock_bh();
	}

done:
	cb->args[0] = h;
	cb->args[1] = idx;
	return skb->len;
}

void ip_rt_multicast_event(struct in_device *in_dev)
{
	rt_cache_flush(dev_net(in_dev->dev), 0);
}

#ifdef CONFIG_SYSCTL
static int ipv4_sysctl_rtcache_flush(ctl_table *__ctl, int write,
					void __user *buffer,
					size_t *lenp, loff_t *ppos)
{
	if (write) {
		int flush_delay;
		ctl_table ctl;
		struct net *net;

		memcpy(&ctl, __ctl, sizeof(ctl));
		ctl.data = &flush_delay;
		proc_dointvec(&ctl, write, buffer, lenp, ppos);

		net = (struct net *)__ctl->extra1;
		rt_cache_flush(net, flush_delay);
		return 0;
	}

	return -EINVAL;
}

static ctl_table ipv4_route_table[] = {
	{
		.procname	= "gc_thresh",
		.data		= &ipv4_dst_ops.gc_thresh,
		.maxlen		= sizeof(int),
		.mode		= 0644,
		.proc_handler	= proc_dointvec,
	},
	{
		.procname	= "max_size",
		.data		= &ip_rt_max_size,
		.maxlen		= sizeof(int),
		.mode		= 0644,
		.proc_handler	= proc_dointvec,
	},
	{
		/*  Deprecated. Use gc_min_interval_ms */

		.procname	= "gc_min_interval",
		.data		= &ip_rt_gc_min_interval,
		.maxlen		= sizeof(int),
		.mode		= 0644,
		.proc_handler	= proc_dointvec_jiffies,
	},
	{
		.procname	= "gc_min_interval_ms",
		.data		= &ip_rt_gc_min_interval,
		.maxlen		= sizeof(int),
		.mode		= 0644,
		.proc_handler	= proc_dointvec_ms_jiffies,
	},
	{
		.procname	= "gc_timeout",
		.data		= &ip_rt_gc_timeout,
		.maxlen		= sizeof(int),
		.mode		= 0644,
		.proc_handler	= proc_dointvec_jiffies,
	},
	{
		.procname	= "gc_interval",
		.data		= &ip_rt_gc_interval,
		.maxlen		= sizeof(int),
		.mode		= 0644,
		.proc_handler	= proc_dointvec_jiffies,
	},
	{
		.procname	= "redirect_load",
		.data		= &ip_rt_redirect_load,
		.maxlen		= sizeof(int),
		.mode		= 0644,
		.proc_handler	= proc_dointvec,
	},
	{
		.procname	= "redirect_number",
		.data		= &ip_rt_redirect_number,
		.maxlen		= sizeof(int),
		.mode		= 0644,
		.proc_handler	= proc_dointvec,
	},
	{
		.procname	= "redirect_silence",
		.data		= &ip_rt_redirect_silence,
		.maxlen		= sizeof(int),
		.mode		= 0644,
		.proc_handler	= proc_dointvec,
	},
	{
		.procname	= "error_cost",
		.data		= &ip_rt_error_cost,
		.maxlen		= sizeof(int),
		.mode		= 0644,
		.proc_handler	= proc_dointvec,
	},
	{
		.procname	= "error_burst",
		.data		= &ip_rt_error_burst,
		.maxlen		= sizeof(int),
		.mode		= 0644,
		.proc_handler	= proc_dointvec,
	},
	{
		.procname	= "gc_elasticity",
		.data		= &ip_rt_gc_elasticity,
		.maxlen		= sizeof(int),
		.mode		= 0644,
		.proc_handler	= proc_dointvec,
	},
	{
		.procname	= "mtu_expires",
		.data		= &ip_rt_mtu_expires,
		.maxlen		= sizeof(int),
		.mode		= 0644,
		.proc_handler	= proc_dointvec_jiffies,
	},
	{
		.procname	= "min_pmtu",
		.data		= &ip_rt_min_pmtu,
		.maxlen		= sizeof(int),
		.mode		= 0644,
		.proc_handler	= proc_dointvec,
	},
	{
		.procname	= "min_adv_mss",
		.data		= &ip_rt_min_advmss,
		.maxlen		= sizeof(int),
		.mode		= 0644,
		.proc_handler	= proc_dointvec,
	},
	{ }
};

static struct ctl_table empty[1];

static struct ctl_table ipv4_skeleton[] =
{
	{ .procname = "route", 
	  .mode = 0555, .child = ipv4_route_table},
	{ .procname = "neigh", 
	  .mode = 0555, .child = empty},
	{ }
};

static __net_initdata struct ctl_path ipv4_path[] = {
	{ .procname = "net", },
	{ .procname = "ipv4", },
	{ },
};

static struct ctl_table ipv4_route_flush_table[] = {
	{
		.procname	= "flush",
		.maxlen		= sizeof(int),
		.mode		= 0200,
		.proc_handler	= ipv4_sysctl_rtcache_flush,
	},
	{ },
};

static __net_initdata struct ctl_path ipv4_route_path[] = {
	{ .procname = "net", },
	{ .procname = "ipv4", },
	{ .procname = "route", },
	{ },
};

static __net_init int sysctl_route_net_init(struct net *net)
{
	struct ctl_table *tbl;

	tbl = ipv4_route_flush_table;
	if (!net_eq(net, &init_net)) {
		tbl = kmemdup(tbl, sizeof(ipv4_route_flush_table), GFP_KERNEL);
		if (tbl == NULL)
			goto err_dup;
	}
	tbl[0].extra1 = net;

	net->ipv4.route_hdr =
		register_net_sysctl_table(net, ipv4_route_path, tbl);
	if (net->ipv4.route_hdr == NULL)
		goto err_reg;
	return 0;

err_reg:
	if (tbl != ipv4_route_flush_table)
		kfree(tbl);
err_dup:
	return -ENOMEM;
}

static __net_exit void sysctl_route_net_exit(struct net *net)
{
	struct ctl_table *tbl;

	tbl = net->ipv4.route_hdr->ctl_table_arg;
	unregister_net_sysctl_table(net->ipv4.route_hdr);
	BUG_ON(tbl == ipv4_route_flush_table);
	kfree(tbl);
}

static __net_initdata struct pernet_operations sysctl_route_ops = {
	.init = sysctl_route_net_init,
	.exit = sysctl_route_net_exit,
};
#endif

static __net_init int rt_genid_init(struct net *net)
{
	get_random_bytes(&net->ipv4.rt_genid,
			 sizeof(net->ipv4.rt_genid));
	return 0;
}

static __net_initdata struct pernet_operations rt_genid_ops = {
	.init = rt_genid_init,
};


#ifdef CONFIG_NET_CLS_ROUTE
struct ip_rt_acct __percpu *ip_rt_acct __read_mostly;
#endif /* CONFIG_NET_CLS_ROUTE */

static __initdata unsigned long rhash_entries;
static int __init set_rhash_entries(char *str)
{
	if (!str)
		return 0;
	rhash_entries = simple_strtoul(str, &str, 0);
	return 1;
}
__setup("rhash_entries=", set_rhash_entries);

int __init ip_rt_init(void)
{
	int rc = 0;

#ifdef CONFIG_NET_CLS_ROUTE
	ip_rt_acct = __alloc_percpu(256 * sizeof(struct ip_rt_acct), __alignof__(struct ip_rt_acct));
	if (!ip_rt_acct)
		panic("IP: failed to allocate ip_rt_acct\n");
#endif

	ipv4_dst_ops.kmem_cachep =
		kmem_cache_create("ip_dst_cache", sizeof(struct rtable), 0,
				  SLAB_HWCACHE_ALIGN|SLAB_PANIC, NULL);

	ipv4_dst_blackhole_ops.kmem_cachep = ipv4_dst_ops.kmem_cachep;

	if (dst_entries_init(&ipv4_dst_ops) < 0)
		panic("IP: failed to allocate ipv4_dst_ops counter\n");

	if (dst_entries_init(&ipv4_dst_blackhole_ops) < 0)
		panic("IP: failed to allocate ipv4_dst_blackhole_ops counter\n");

	rt_hash_table = (struct rt_hash_bucket *)
		alloc_large_system_hash("IP route cache",
					sizeof(struct rt_hash_bucket),
					rhash_entries,
					(totalram_pages >= 128 * 1024) ?
					15 : 17,
					0,
					&rt_hash_log,
					&rt_hash_mask,
					rhash_entries ? 0 : 512 * 1024);
	memset(rt_hash_table, 0, (rt_hash_mask + 1) * sizeof(struct rt_hash_bucket));
	rt_hash_lock_init();

	ipv4_dst_ops.gc_thresh = (rt_hash_mask + 1);
	ip_rt_max_size = (rt_hash_mask + 1) * 16;

	devinet_init();
	ip_fib_init();

	/* All the timers, started at system startup tend
	   to synchronize. Perturb it a bit.
	 */
	INIT_DELAYED_WORK_DEFERRABLE(&expires_work, rt_worker_func);
	expires_ljiffies = jiffies;
	schedule_delayed_work(&expires_work,
		net_random() % ip_rt_gc_interval + ip_rt_gc_interval);

	if (ip_rt_proc_init())
		printk(KERN_ERR "Unable to create route proc files\n");
#ifdef CONFIG_XFRM
	xfrm_init();
	xfrm4_init(ip_rt_max_size);
#endif
	rtnl_register(PF_INET, RTM_GETROUTE, inet_rtm_getroute, NULL);

#ifdef CONFIG_SYSCTL
	register_pernet_subsys(&sysctl_route_ops);
#endif
	register_pernet_subsys(&rt_genid_ops);
	return rc;
}

#ifdef CONFIG_SYSCTL
/*
 * We really need to sanitize the damn ipv4 init order, then all
 * this nonsense will go away.
 */
void __init ip_static_sysctl_init(void)
{
	register_sysctl_paths(ipv4_path, ipv4_skeleton);
}
#endif<|MERGE_RESOLUTION|>--- conflicted
+++ resolved
@@ -300,11 +300,7 @@
 {
 	struct rt_cache_iter_state *st = seq->private;
 
-<<<<<<< HEAD
-	r = r->dst.rt_next;
-=======
 	r = rcu_dereference_bh(r->dst.rt_next);
->>>>>>> 45f53cc9
 	while (!r) {
 		rcu_read_unlock_bh();
 		do {
@@ -739,13 +735,9 @@
 			lockdep_is_held(rt_hash_lock_addr(i)));
 
 		/* defer releasing the head of the list after spin_unlock */
-<<<<<<< HEAD
-		for (tail = rth; tail; tail = tail->dst.rt_next)
-=======
 		for (tail = rth; tail;
 		     tail = rcu_dereference_protected(tail->dst.rt_next,
 				lockdep_is_held(rt_hash_lock_addr(i))))
->>>>>>> 45f53cc9
 			if (!rt_is_expired(tail))
 				break;
 		if (rth != tail)
@@ -753,17 +745,12 @@
 
 		/* call rt_free on entries after the tail requiring flush */
 		prev = &rt_hash_table[i].chain;
-<<<<<<< HEAD
-		for (p = *prev; p; p = next) {
-			next = p->dst.rt_next;
-=======
 		for (p = rcu_dereference_protected(*prev,
 				lockdep_is_held(rt_hash_lock_addr(i)));
 		     p != NULL;
 		     p = next) {
 			next = rcu_dereference_protected(p->dst.rt_next,
 				lockdep_is_held(rt_hash_lock_addr(i)));
->>>>>>> 45f53cc9
 			if (!rt_is_expired(p)) {
 				prev = &p->dst.rt_next;
 			} else {
@@ -781,11 +768,7 @@
 		spin_unlock_bh(rt_hash_lock_addr(i));
 
 		for (; rth != tail; rth = next) {
-<<<<<<< HEAD
-			next = rth->dst.rt_next;
-=======
 			next = rcu_dereference_protected(rth->dst.rt_next, 1);
->>>>>>> 45f53cc9
 			rt_free(rth);
 		}
 	}
@@ -816,11 +799,7 @@
 	while (aux != rth) {
 		if (compare_hash_inputs(&aux->fl, &rth->fl))
 			return 0;
-<<<<<<< HEAD
-		aux = aux->dst.rt_next;
-=======
 		aux = rcu_dereference_protected(aux->dst.rt_next, 1);
->>>>>>> 45f53cc9
 	}
 	return ONE;
 }
@@ -860,12 +839,8 @@
 			continue;
 		length = 0;
 		spin_lock_bh(rt_hash_lock_addr(i));
-<<<<<<< HEAD
-		while ((rth = *rthp) != NULL) {
-=======
 		while ((rth = rcu_dereference_protected(*rthp,
 					lockdep_is_held(rt_hash_lock_addr(i)))) != NULL) {
->>>>>>> 45f53cc9
 			prefetch(rth->dst.rt_next);
 			if (rt_is_expired(rth)) {
 				*rthp = rth->dst.rt_next;
@@ -1109,11 +1084,7 @@
 
 	while (rth) {
 		length += has_noalias(head, rth);
-<<<<<<< HEAD
-		rth = rth->dst.rt_next;
-=======
 		rth = rcu_dereference_protected(rth->dst.rt_next, 1);
->>>>>>> 45f53cc9
 	}
 	return length >> FRACT_BITS;
 }
@@ -1391,12 +1362,8 @@
 {
 	int i, k;
 	struct in_device *in_dev = __in_dev_get_rcu(dev);
-<<<<<<< HEAD
-	struct rtable *rth, **rthp;
-=======
 	struct rtable *rth;
 	struct rtable __rcu **rthp;
->>>>>>> 45f53cc9
 	__be32  skeys[2] = { saddr, 0 };
 	int  ikeys[2] = { dev->ifindex, 0 };
 	struct netevent_redirect netevent;
@@ -1825,20 +1792,12 @@
 
 	if (rt->fl.iif == 0)
 		src = rt->rt_src;
-<<<<<<< HEAD
-	else if (fib_lookup(dev_net(rt->dst.dev), &rt->fl, &res) == 0) {
-		src = FIB_RES_PREFSRC(res);
-		fib_res_put(&res);
-	} else
-		src = inet_select_addr(rt->dst.dev, rt->rt_gateway,
-=======
 	else {
 		rcu_read_lock();
 		if (fib_lookup(dev_net(rt->dst.dev), &rt->fl, &res) == 0)
 			src = FIB_RES_PREFSRC(res);
 		else
 			src = inet_select_addr(rt->dst.dev, rt->rt_gateway,
->>>>>>> 45f53cc9
 					RT_SCOPE_UNIVERSE);
 		rcu_read_unlock();
 	}
@@ -2210,13 +2169,8 @@
 
 	if (res.type == RTN_LOCAL) {
 		err = fib_validate_source(saddr, daddr, tos,
-<<<<<<< HEAD
-					     net->loopback_dev->ifindex,
-					     dev, &spec_dst, &itag, skb->mark);
-=======
 					  net->loopback_dev->ifindex,
 					  dev, &spec_dst, &itag, skb->mark);
->>>>>>> 45f53cc9
 		if (err < 0)
 			goto martian_source_keep_err;
 		if (err)
@@ -2231,12 +2185,6 @@
 		goto martian_destination;
 
 	err = ip_mkroute_input(skb, &res, &fl, in_dev, daddr, saddr, tos);
-<<<<<<< HEAD
-done:
-	if (free_res)
-		fib_res_put(&res);
-=======
->>>>>>> 45f53cc9
 out:	return err;
 
 brd_input:
@@ -2333,11 +2281,7 @@
 	err = -EINVAL;
 martian_source_keep_err:
 	ip_handle_martian_source(dev, in_dev, skb, daddr, saddr);
-<<<<<<< HEAD
-	goto done;
-=======
 	goto out;
->>>>>>> 45f53cc9
 }
 
 int ip_route_input_common(struct sk_buff *skb, __be32 daddr, __be32 saddr,
