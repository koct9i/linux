/*
 *	Handle incoming frames
 *	Linux ethernet bridge
 *
 *	Authors:
 *	Lennert Buytenhek		<buytenh@gnu.org>
 *
 *	This program is free software; you can redistribute it and/or
 *	modify it under the terms of the GNU General Public License
 *	as published by the Free Software Foundation; either version
 *	2 of the License, or (at your option) any later version.
 */

#include <linux/slab.h>
#include <linux/kernel.h>
#include <linux/netdevice.h>
#include <linux/etherdevice.h>
#include <linux/netfilter_bridge.h>
#include "br_private.h"

/* Bridge group multicast address 802.1d (pg 51). */
const u8 br_group_address[ETH_ALEN] = { 0x01, 0x80, 0xc2, 0x00, 0x00, 0x00 };

static int br_pass_frame_up(struct sk_buff *skb)
{
	struct net_device *indev, *brdev = BR_INPUT_SKB_CB(skb)->brdev;
	struct net_bridge *br = netdev_priv(brdev);
	struct br_cpu_netstats *brstats = this_cpu_ptr(br->stats);

	u64_stats_update_begin(&brstats->syncp);
	brstats->rx_packets++;
	brstats->rx_bytes += skb->len;
	u64_stats_update_end(&brstats->syncp);

	indev = skb->dev;
	skb->dev = brdev;

	return NF_HOOK(NFPROTO_BRIDGE, NF_BR_LOCAL_IN, skb, indev, NULL,
		       netif_receive_skb);
}

/* note: already called with rcu_read_lock */
int br_handle_frame_finish(struct sk_buff *skb)
{
	const unsigned char *dest = eth_hdr(skb)->h_dest;
	struct net_bridge_port *p = br_port_get_rcu(skb->dev);
	struct net_bridge *br;
	struct net_bridge_fdb_entry *dst;
	struct net_bridge_mdb_entry *mdst;
	struct sk_buff *skb2;

	if (!p || p->state == BR_STATE_DISABLED)
		goto drop;

	/* insert into forwarding database after filtering to avoid spoofing */
	br = p->br;
	br_fdb_update(br, p, eth_hdr(skb)->h_source);

	if (is_multicast_ether_addr(dest) &&
	    br_multicast_rcv(br, p, skb))
		goto drop;

	if (p->state == BR_STATE_LEARNING)
		goto drop;

	BR_INPUT_SKB_CB(skb)->brdev = br->dev;

	/* The packet skb2 goes to the local host (NULL to skip). */
	skb2 = NULL;

	if (br->dev->flags & IFF_PROMISC)
		skb2 = skb;

	dst = NULL;

	if (is_multicast_ether_addr(dest)) {
		mdst = br_mdb_get(br, skb);
		if (mdst || BR_INPUT_SKB_CB_MROUTERS_ONLY(skb)) {
			if ((mdst && !hlist_unhashed(&mdst->mglist)) ||
			    br_multicast_is_router(br))
				skb2 = skb;
			br_multicast_forward(mdst, skb, skb2);
			skb = NULL;
			if (!skb2)
				goto out;
		} else
			skb2 = skb;

		br->dev->stats.multicast++;
	} else if ((dst = __br_fdb_get(br, dest)) && dst->is_local) {
		skb2 = skb;
		/* Do not forward the packet since it's local. */
		skb = NULL;
	}

	if (skb) {
		if (dst)
			br_forward(dst->dst, skb, skb2);
		else
			br_flood_forward(br, skb, skb2);
	}

	if (skb2)
		return br_pass_frame_up(skb2);

out:
	return 0;
drop:
	kfree_skb(skb);
	goto out;
}

/* note: already called with rcu_read_lock */
static int br_handle_local_finish(struct sk_buff *skb)
{
	struct net_bridge_port *p = br_port_get_rcu(skb->dev);

	br_fdb_update(p->br, p, eth_hdr(skb)->h_source);
	return 0;	 /* process further */
}

/* Does address match the link local multicast address.
 * 01:80:c2:00:00:0X
 */
static inline int is_link_local(const unsigned char *dest)
{
	__be16 *a = (__be16 *)dest;
	static const __be16 *b = (const __be16 *)br_group_address;
	static const __be16 m = cpu_to_be16(0xfff0);

	return ((a[0] ^ b[0]) | (a[1] ^ b[1]) | ((a[2] ^ b[2]) & m)) == 0;
}

/*
 * Return NULL if skb is handled
 * note: already called with rcu_read_lock
 */
struct sk_buff *br_handle_frame(struct sk_buff *skb)
{
	struct net_bridge_port *p;
	const unsigned char *dest = eth_hdr(skb)->h_dest;
	int (*rhook)(struct sk_buff *skb);

<<<<<<< HEAD
	if (skb->pkt_type == PACKET_LOOPBACK)
=======
	if (unlikely(skb->pkt_type == PACKET_LOOPBACK))
>>>>>>> 45f53cc9
		return skb;

	if (!is_valid_ether_addr(eth_hdr(skb)->h_source))
		goto drop;

	skb = skb_share_check(skb, GFP_ATOMIC);
	if (!skb)
		return NULL;

	p = br_port_get_rcu(skb->dev);

	if (unlikely(is_link_local(dest))) {
		/* Pause frames shouldn't be passed up by driver anyway */
		if (skb->protocol == htons(ETH_P_PAUSE))
			goto drop;

		/* If STP is turned off, then forward */
		if (p->br->stp_enabled == BR_NO_STP)
			goto forward;

		if (NF_HOOK(NFPROTO_BRIDGE, NF_BR_LOCAL_IN, skb, skb->dev,
			    NULL, br_handle_local_finish))
			return NULL;	/* frame consumed by filter */
		else
			return skb;	/* continue processing */
	}

forward:
	switch (p->state) {
	case BR_STATE_FORWARDING:
		rhook = rcu_dereference(br_should_route_hook);
		if (rhook != NULL) {
			if (rhook(skb))
				return skb;
			dest = eth_hdr(skb)->h_dest;
		}
		/* fall through */
	case BR_STATE_LEARNING:
		if (!compare_ether_addr(p->br->dev->dev_addr, dest))
			skb->pkt_type = PACKET_HOST;

		NF_HOOK(NFPROTO_BRIDGE, NF_BR_PRE_ROUTING, skb, skb->dev, NULL,
			br_handle_frame_finish);
		break;
	default:
drop:
		kfree_skb(skb);
	}
	return NULL;
}<|MERGE_RESOLUTION|>--- conflicted
+++ resolved
@@ -141,11 +141,7 @@
 	const unsigned char *dest = eth_hdr(skb)->h_dest;
 	int (*rhook)(struct sk_buff *skb);
 
-<<<<<<< HEAD
-	if (skb->pkt_type == PACKET_LOOPBACK)
-=======
 	if (unlikely(skb->pkt_type == PACKET_LOOPBACK))
->>>>>>> 45f53cc9
 		return skb;
 
 	if (!is_valid_ether_addr(eth_hdr(skb)->h_source))
