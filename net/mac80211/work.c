/*
 * mac80211 work implementation
 *
 * Copyright 2003-2008, Jouni Malinen <j@w1.fi>
 * Copyright 2004, Instant802 Networks, Inc.
 * Copyright 2005, Devicescape Software, Inc.
 * Copyright 2006-2007	Jiri Benc <jbenc@suse.cz>
 * Copyright 2007, Michael Wu <flamingice@sourmilk.net>
 * Copyright 2009, Johannes Berg <johannes@sipsolutions.net>
 *
 * This program is free software; you can redistribute it and/or modify
 * it under the terms of the GNU General Public License version 2 as
 * published by the Free Software Foundation.
 */

#include <linux/delay.h>
#include <linux/if_ether.h>
#include <linux/skbuff.h>
#include <linux/if_arp.h>
#include <linux/etherdevice.h>
#include <linux/crc32.h>
#include <linux/slab.h>
#include <net/mac80211.h>
#include <asm/unaligned.h>

#include "ieee80211_i.h"
#include "rate.h"
#include "driver-ops.h"

#define IEEE80211_AUTH_TIMEOUT (HZ / 5)
#define IEEE80211_AUTH_MAX_TRIES 3
#define IEEE80211_ASSOC_TIMEOUT (HZ / 5)
#define IEEE80211_ASSOC_MAX_TRIES 3

enum work_action {
	WORK_ACT_MISMATCH,
	WORK_ACT_NONE,
	WORK_ACT_TIMEOUT,
	WORK_ACT_DONE,
};


/* utils */
static inline void ASSERT_WORK_MTX(struct ieee80211_local *local)
{
	lockdep_assert_held(&local->mtx);
}

/*
 * We can have multiple work items (and connection probing)
 * scheduling this timer, but we need to take care to only
 * reschedule it when it should fire _earlier_ than it was
 * asked for before, or if it's not pending right now. This
 * function ensures that. Note that it then is required to
 * run this function for all timeouts after the first one
 * has happened -- the work that runs from this timer will
 * do that.
 */
static void run_again(struct ieee80211_local *local,
		      unsigned long timeout)
{
	ASSERT_WORK_MTX(local);

	if (!timer_pending(&local->work_timer) ||
	    time_before(timeout, local->work_timer.expires))
		mod_timer(&local->work_timer, timeout);
}

void free_work(struct ieee80211_work *wk)
{
	kfree_rcu(wk, rcu_head);
}

static int ieee80211_compatible_rates(const u8 *supp_rates, int supp_rates_len,
				      struct ieee80211_supported_band *sband,
				      u32 *rates)
{
	int i, j, count;
	*rates = 0;
	count = 0;
	for (i = 0; i < supp_rates_len; i++) {
		int rate = (supp_rates[i] & 0x7F) * 5;

		for (j = 0; j < sband->n_bitrates; j++)
			if (sband->bitrates[j].bitrate == rate) {
				*rates |= BIT(j);
				count++;
				break;
			}
	}

	return count;
}

/* frame sending functions */

static void ieee80211_add_ht_ie(struct ieee80211_sub_if_data *sdata,
				struct sk_buff *skb, const u8 *ht_info_ie,
				struct ieee80211_supported_band *sband,
				struct ieee80211_channel *channel,
				enum ieee80211_smps_mode smps)
{
	struct ieee80211_ht_info *ht_info;
	u8 *pos;
	u32 flags = channel->flags;
	u16 cap;
	struct ieee80211_sta_ht_cap ht_cap;

	BUILD_BUG_ON(sizeof(ht_cap) != sizeof(sband->ht_cap));

	if (!sband->ht_cap.ht_supported)
		return;

	if (!ht_info_ie)
		return;

	if (ht_info_ie[1] < sizeof(struct ieee80211_ht_info))
		return;

	memcpy(&ht_cap, &sband->ht_cap, sizeof(ht_cap));
	ieee80211_apply_htcap_overrides(sdata, &ht_cap);

	ht_info = (struct ieee80211_ht_info *)(ht_info_ie + 2);

	/* determine capability flags */
	cap = ht_cap.cap;

	switch (ht_info->ht_param & IEEE80211_HT_PARAM_CHA_SEC_OFFSET) {
	case IEEE80211_HT_PARAM_CHA_SEC_ABOVE:
		if (flags & IEEE80211_CHAN_NO_HT40PLUS) {
			cap &= ~IEEE80211_HT_CAP_SUP_WIDTH_20_40;
			cap &= ~IEEE80211_HT_CAP_SGI_40;
		}
		break;
	case IEEE80211_HT_PARAM_CHA_SEC_BELOW:
		if (flags & IEEE80211_CHAN_NO_HT40MINUS) {
			cap &= ~IEEE80211_HT_CAP_SUP_WIDTH_20_40;
			cap &= ~IEEE80211_HT_CAP_SGI_40;
		}
		break;
	}

	/* set SM PS mode properly */
	cap &= ~IEEE80211_HT_CAP_SM_PS;
	switch (smps) {
	case IEEE80211_SMPS_AUTOMATIC:
	case IEEE80211_SMPS_NUM_MODES:
		WARN_ON(1);
	case IEEE80211_SMPS_OFF:
		cap |= WLAN_HT_CAP_SM_PS_DISABLED <<
			IEEE80211_HT_CAP_SM_PS_SHIFT;
		break;
	case IEEE80211_SMPS_STATIC:
		cap |= WLAN_HT_CAP_SM_PS_STATIC <<
			IEEE80211_HT_CAP_SM_PS_SHIFT;
		break;
	case IEEE80211_SMPS_DYNAMIC:
		cap |= WLAN_HT_CAP_SM_PS_DYNAMIC <<
			IEEE80211_HT_CAP_SM_PS_SHIFT;
		break;
	}

	/* reserve and fill IE */
	pos = skb_put(skb, sizeof(struct ieee80211_ht_cap) + 2);
	ieee80211_ie_build_ht_cap(pos, &ht_cap, cap);
}

static void ieee80211_send_assoc(struct ieee80211_sub_if_data *sdata,
				 struct ieee80211_work *wk)
{
	struct ieee80211_local *local = sdata->local;
	struct sk_buff *skb;
	struct ieee80211_mgmt *mgmt;
	u8 *pos, qos_info;
	size_t offset = 0, noffset;
	int i, count, rates_len, supp_rates_len;
	u16 capab;
	struct ieee80211_supported_band *sband;
	u32 rates = 0;

	sband = local->hw.wiphy->bands[wk->chan->band];

	if (wk->assoc.supp_rates_len) {
		/*
		 * Get all rates supported by the device and the AP as
		 * some APs don't like getting a superset of their rates
		 * in the association request (e.g. D-Link DAP 1353 in
		 * b-only mode)...
		 */
		rates_len = ieee80211_compatible_rates(wk->assoc.supp_rates,
						       wk->assoc.supp_rates_len,
						       sband, &rates);
	} else {
		/*
		 * In case AP not provide any supported rates information
		 * before association, we send information element(s) with
		 * all rates that we support.
		 */
		rates = ~0;
		rates_len = sband->n_bitrates;
	}

	skb = alloc_skb(local->hw.extra_tx_headroom +
			sizeof(*mgmt) + /* bit too much but doesn't matter */
			2 + wk->assoc.ssid_len + /* SSID */
			4 + rates_len + /* (extended) rates */
			4 + /* power capability */
			2 + 2 * sband->n_channels + /* supported channels */
			2 + sizeof(struct ieee80211_ht_cap) + /* HT */
			wk->ie_len + /* extra IEs */
			9, /* WMM */
			GFP_KERNEL);
	if (!skb)
		return;

	skb_reserve(skb, local->hw.extra_tx_headroom);

	capab = WLAN_CAPABILITY_ESS;

	if (sband->band == IEEE80211_BAND_2GHZ) {
		if (!(local->hw.flags & IEEE80211_HW_2GHZ_SHORT_SLOT_INCAPABLE))
			capab |= WLAN_CAPABILITY_SHORT_SLOT_TIME;
		if (!(local->hw.flags & IEEE80211_HW_2GHZ_SHORT_PREAMBLE_INCAPABLE))
			capab |= WLAN_CAPABILITY_SHORT_PREAMBLE;
	}

	if (wk->assoc.capability & WLAN_CAPABILITY_PRIVACY)
		capab |= WLAN_CAPABILITY_PRIVACY;

	if ((wk->assoc.capability & WLAN_CAPABILITY_SPECTRUM_MGMT) &&
	    (local->hw.flags & IEEE80211_HW_SPECTRUM_MGMT))
		capab |= WLAN_CAPABILITY_SPECTRUM_MGMT;

	mgmt = (struct ieee80211_mgmt *) skb_put(skb, 24);
	memset(mgmt, 0, 24);
	memcpy(mgmt->da, wk->filter_ta, ETH_ALEN);
	memcpy(mgmt->sa, sdata->vif.addr, ETH_ALEN);
	memcpy(mgmt->bssid, wk->filter_ta, ETH_ALEN);

	if (!is_zero_ether_addr(wk->assoc.prev_bssid)) {
		skb_put(skb, 10);
		mgmt->frame_control = cpu_to_le16(IEEE80211_FTYPE_MGMT |
						  IEEE80211_STYPE_REASSOC_REQ);
		mgmt->u.reassoc_req.capab_info = cpu_to_le16(capab);
		mgmt->u.reassoc_req.listen_interval =
				cpu_to_le16(local->hw.conf.listen_interval);
		memcpy(mgmt->u.reassoc_req.current_ap, wk->assoc.prev_bssid,
		       ETH_ALEN);
	} else {
		skb_put(skb, 4);
		mgmt->frame_control = cpu_to_le16(IEEE80211_FTYPE_MGMT |
						  IEEE80211_STYPE_ASSOC_REQ);
		mgmt->u.assoc_req.capab_info = cpu_to_le16(capab);
		mgmt->u.assoc_req.listen_interval =
				cpu_to_le16(local->hw.conf.listen_interval);
	}

	/* SSID */
	pos = skb_put(skb, 2 + wk->assoc.ssid_len);
	*pos++ = WLAN_EID_SSID;
	*pos++ = wk->assoc.ssid_len;
	memcpy(pos, wk->assoc.ssid, wk->assoc.ssid_len);

	/* add all rates which were marked to be used above */
	supp_rates_len = rates_len;
	if (supp_rates_len > 8)
		supp_rates_len = 8;

	pos = skb_put(skb, supp_rates_len + 2);
	*pos++ = WLAN_EID_SUPP_RATES;
	*pos++ = supp_rates_len;

	count = 0;
	for (i = 0; i < sband->n_bitrates; i++) {
		if (BIT(i) & rates) {
			int rate = sband->bitrates[i].bitrate;
			*pos++ = (u8) (rate / 5);
			if (++count == 8)
				break;
		}
	}

	if (rates_len > count) {
		pos = skb_put(skb, rates_len - count + 2);
		*pos++ = WLAN_EID_EXT_SUPP_RATES;
		*pos++ = rates_len - count;

		for (i++; i < sband->n_bitrates; i++) {
			if (BIT(i) & rates) {
				int rate = sband->bitrates[i].bitrate;
				*pos++ = (u8) (rate / 5);
			}
		}
	}

	if (capab & WLAN_CAPABILITY_SPECTRUM_MGMT) {
		/* 1. power capabilities */
		pos = skb_put(skb, 4);
		*pos++ = WLAN_EID_PWR_CAPABILITY;
		*pos++ = 2;
		*pos++ = 0; /* min tx power */
		*pos++ = wk->chan->max_power; /* max tx power */

		/* 2. supported channels */
		/* TODO: get this in reg domain format */
		pos = skb_put(skb, 2 * sband->n_channels + 2);
		*pos++ = WLAN_EID_SUPPORTED_CHANNELS;
		*pos++ = 2 * sband->n_channels;
		for (i = 0; i < sband->n_channels; i++) {
			*pos++ = ieee80211_frequency_to_channel(
					sband->channels[i].center_freq);
			*pos++ = 1; /* one channel in the subband*/
		}
	}

	/* if present, add any custom IEs that go before HT */
	if (wk->ie_len && wk->ie) {
		static const u8 before_ht[] = {
			WLAN_EID_SSID,
			WLAN_EID_SUPP_RATES,
			WLAN_EID_EXT_SUPP_RATES,
			WLAN_EID_PWR_CAPABILITY,
			WLAN_EID_SUPPORTED_CHANNELS,
			WLAN_EID_RSN,
			WLAN_EID_QOS_CAPA,
			WLAN_EID_RRM_ENABLED_CAPABILITIES,
			WLAN_EID_MOBILITY_DOMAIN,
			WLAN_EID_SUPPORTED_REGULATORY_CLASSES,
		};
		noffset = ieee80211_ie_split(wk->ie, wk->ie_len,
					     before_ht, ARRAY_SIZE(before_ht),
					     offset);
		pos = skb_put(skb, noffset - offset);
		memcpy(pos, wk->ie + offset, noffset - offset);
		offset = noffset;
	}

	if (wk->assoc.use_11n && wk->assoc.wmm_used &&
	    local->hw.queues >= 4)
		ieee80211_add_ht_ie(sdata, skb, wk->assoc.ht_information_ie,
				    sband, wk->chan, wk->assoc.smps);

	/* if present, add any custom non-vendor IEs that go after HT */
	if (wk->ie_len && wk->ie) {
		noffset = ieee80211_ie_split_vendor(wk->ie, wk->ie_len,
						    offset);
		pos = skb_put(skb, noffset - offset);
		memcpy(pos, wk->ie + offset, noffset - offset);
		offset = noffset;
	}

	if (wk->assoc.wmm_used && local->hw.queues >= 4) {
		if (wk->assoc.uapsd_used) {
			qos_info = local->uapsd_queues;
			qos_info |= (local->uapsd_max_sp_len <<
				     IEEE80211_WMM_IE_STA_QOSINFO_SP_SHIFT);
		} else {
			qos_info = 0;
		}

		pos = skb_put(skb, 9);
		*pos++ = WLAN_EID_VENDOR_SPECIFIC;
		*pos++ = 7; /* len */
		*pos++ = 0x00; /* Microsoft OUI 00:50:F2 */
		*pos++ = 0x50;
		*pos++ = 0xf2;
		*pos++ = 2; /* WME */
		*pos++ = 0; /* WME info */
		*pos++ = 1; /* WME ver */
		*pos++ = qos_info;
	}

	/* add any remaining custom (i.e. vendor specific here) IEs */
	if (wk->ie_len && wk->ie) {
		noffset = wk->ie_len;
		pos = skb_put(skb, noffset - offset);
		memcpy(pos, wk->ie + offset, noffset - offset);
	}

	IEEE80211_SKB_CB(skb)->flags |= IEEE80211_TX_INTFL_DONT_ENCRYPT;
	ieee80211_tx_skb(sdata, skb);
}

static void ieee80211_remove_auth_bss(struct ieee80211_local *local,
				      struct ieee80211_work *wk)
{
	struct cfg80211_bss *cbss;
	u16 capa_val = WLAN_CAPABILITY_ESS;

	if (wk->probe_auth.privacy)
		capa_val |= WLAN_CAPABILITY_PRIVACY;

	cbss = cfg80211_get_bss(local->hw.wiphy, wk->chan, wk->filter_ta,
				wk->probe_auth.ssid, wk->probe_auth.ssid_len,
				WLAN_CAPABILITY_ESS | WLAN_CAPABILITY_PRIVACY,
				capa_val);
	if (!cbss)
		return;

	cfg80211_unlink_bss(local->hw.wiphy, cbss);
	cfg80211_put_bss(cbss);
}

static enum work_action __must_check
ieee80211_direct_probe(struct ieee80211_work *wk)
{
	struct ieee80211_sub_if_data *sdata = wk->sdata;
	struct ieee80211_local *local = sdata->local;

	if (!wk->probe_auth.synced) {
		int ret = drv_tx_sync(local, sdata, wk->filter_ta,
				      IEEE80211_TX_SYNC_AUTH);
		if (ret)
			return WORK_ACT_TIMEOUT;
	}
	wk->probe_auth.synced = true;

	wk->probe_auth.tries++;
	if (wk->probe_auth.tries > IEEE80211_AUTH_MAX_TRIES) {
		printk(KERN_DEBUG "%s: direct probe to %pM timed out\n",
		       sdata->name, wk->filter_ta);

		/*
		 * Most likely AP is not in the range so remove the
		 * bss struct for that AP.
		 */
		ieee80211_remove_auth_bss(local, wk);

		return WORK_ACT_TIMEOUT;
	}

	printk(KERN_DEBUG "%s: direct probe to %pM (try %d/%i)\n",
	       sdata->name, wk->filter_ta, wk->probe_auth.tries,
	       IEEE80211_AUTH_MAX_TRIES);

	/*
	 * Direct probe is sent to broadcast address as some APs
	 * will not answer to direct packet in unassociated state.
	 */
	ieee80211_send_probe_req(sdata, NULL, wk->probe_auth.ssid,
				 wk->probe_auth.ssid_len, NULL, 0,
				 (u32) -1, true, false);

	wk->timeout = jiffies + IEEE80211_AUTH_TIMEOUT;
	run_again(local, wk->timeout);

	return WORK_ACT_NONE;
}


static enum work_action __must_check
ieee80211_authenticate(struct ieee80211_work *wk)
{
	struct ieee80211_sub_if_data *sdata = wk->sdata;
	struct ieee80211_local *local = sdata->local;

	if (!wk->probe_auth.synced) {
		int ret = drv_tx_sync(local, sdata, wk->filter_ta,
				      IEEE80211_TX_SYNC_AUTH);
		if (ret)
			return WORK_ACT_TIMEOUT;
	}
	wk->probe_auth.synced = true;

	wk->probe_auth.tries++;
	if (wk->probe_auth.tries > IEEE80211_AUTH_MAX_TRIES) {
		printk(KERN_DEBUG "%s: authentication with %pM"
		       " timed out\n", sdata->name, wk->filter_ta);

		/*
		 * Most likely AP is not in the range so remove the
		 * bss struct for that AP.
		 */
		ieee80211_remove_auth_bss(local, wk);

		return WORK_ACT_TIMEOUT;
	}

	printk(KERN_DEBUG "%s: authenticate with %pM (try %d)\n",
	       sdata->name, wk->filter_ta, wk->probe_auth.tries);

	ieee80211_send_auth(sdata, 1, wk->probe_auth.algorithm, wk->ie,
			    wk->ie_len, wk->filter_ta, NULL, 0, 0);
	wk->probe_auth.transaction = 2;

	wk->timeout = jiffies + IEEE80211_AUTH_TIMEOUT;
	run_again(local, wk->timeout);

	return WORK_ACT_NONE;
}

static enum work_action __must_check
ieee80211_associate(struct ieee80211_work *wk)
{
	struct ieee80211_sub_if_data *sdata = wk->sdata;
	struct ieee80211_local *local = sdata->local;

	if (!wk->assoc.synced) {
		int ret = drv_tx_sync(local, sdata, wk->filter_ta,
				      IEEE80211_TX_SYNC_ASSOC);
		if (ret)
			return WORK_ACT_TIMEOUT;
	}
	wk->assoc.synced = true;

	wk->assoc.tries++;
	if (wk->assoc.tries > IEEE80211_ASSOC_MAX_TRIES) {
		printk(KERN_DEBUG "%s: association with %pM"
		       " timed out\n",
		       sdata->name, wk->filter_ta);

		/*
		 * Most likely AP is not in the range so remove the
		 * bss struct for that AP.
		 */
		if (wk->assoc.bss)
			cfg80211_unlink_bss(local->hw.wiphy, wk->assoc.bss);

		return WORK_ACT_TIMEOUT;
	}

	printk(KERN_DEBUG "%s: associate with %pM (try %d)\n",
	       sdata->name, wk->filter_ta, wk->assoc.tries);
	ieee80211_send_assoc(sdata, wk);

	wk->timeout = jiffies + IEEE80211_ASSOC_TIMEOUT;
	run_again(local, wk->timeout);

	return WORK_ACT_NONE;
}

static enum work_action __must_check
ieee80211_remain_on_channel_timeout(struct ieee80211_work *wk)
{
	/*
	 * First time we run, do nothing -- the generic code will
	 * have switched to the right channel etc.
	 */
	if (!wk->started) {
		wk->timeout = jiffies + msecs_to_jiffies(wk->remain.duration);

		cfg80211_ready_on_channel(wk->sdata->dev, (unsigned long) wk,
					  wk->chan, wk->chan_type,
					  wk->remain.duration, GFP_KERNEL);

		return WORK_ACT_NONE;
	}

	return WORK_ACT_TIMEOUT;
}

static enum work_action __must_check
ieee80211_offchannel_tx(struct ieee80211_work *wk)
{
	if (!wk->started) {
		wk->timeout = jiffies + msecs_to_jiffies(wk->offchan_tx.wait);

		/*
		 * After this, offchan_tx.frame remains but now is no
		 * longer a valid pointer -- we still need it as the
		 * cookie for canceling this work/status matching.
		 */
		ieee80211_tx_skb(wk->sdata, wk->offchan_tx.frame);

		return WORK_ACT_NONE;
	}

	return WORK_ACT_TIMEOUT;
}

static enum work_action __must_check
ieee80211_assoc_beacon_wait(struct ieee80211_work *wk)
{
	if (wk->started)
		return WORK_ACT_TIMEOUT;

	/*
	 * Wait up to one beacon interval ...
	 * should this be more if we miss one?
	 */
	printk(KERN_DEBUG "%s: waiting for beacon from %pM\n",
	       wk->sdata->name, wk->filter_ta);
	wk->timeout = TU_TO_EXP_TIME(wk->assoc.bss->beacon_interval);
	return WORK_ACT_NONE;
}

static void ieee80211_auth_challenge(struct ieee80211_work *wk,
				     struct ieee80211_mgmt *mgmt,
				     size_t len)
{
	struct ieee80211_sub_if_data *sdata = wk->sdata;
	u8 *pos;
	struct ieee802_11_elems elems;

	pos = mgmt->u.auth.variable;
	ieee802_11_parse_elems(pos, len - (pos - (u8 *) mgmt), &elems);
	if (!elems.challenge)
		return;
	ieee80211_send_auth(sdata, 3, wk->probe_auth.algorithm,
			    elems.challenge - 2, elems.challenge_len + 2,
			    wk->filter_ta, wk->probe_auth.key,
			    wk->probe_auth.key_len, wk->probe_auth.key_idx);
	wk->probe_auth.transaction = 4;
}

static enum work_action __must_check
ieee80211_rx_mgmt_auth(struct ieee80211_work *wk,
		       struct ieee80211_mgmt *mgmt, size_t len)
{
	u16 auth_alg, auth_transaction, status_code;

	if (wk->type != IEEE80211_WORK_AUTH)
		return WORK_ACT_MISMATCH;

	if (len < 24 + 6)
		return WORK_ACT_NONE;

	auth_alg = le16_to_cpu(mgmt->u.auth.auth_alg);
	auth_transaction = le16_to_cpu(mgmt->u.auth.auth_transaction);
	status_code = le16_to_cpu(mgmt->u.auth.status_code);

	if (auth_alg != wk->probe_auth.algorithm ||
	    auth_transaction != wk->probe_auth.transaction)
		return WORK_ACT_NONE;

	if (status_code != WLAN_STATUS_SUCCESS) {
		printk(KERN_DEBUG "%s: %pM denied authentication (status %d)\n",
		       wk->sdata->name, mgmt->sa, status_code);
		return WORK_ACT_DONE;
	}

	switch (wk->probe_auth.algorithm) {
	case WLAN_AUTH_OPEN:
	case WLAN_AUTH_LEAP:
	case WLAN_AUTH_FT:
		break;
	case WLAN_AUTH_SHARED_KEY:
		if (wk->probe_auth.transaction != 4) {
			ieee80211_auth_challenge(wk, mgmt, len);
			/* need another frame */
			return WORK_ACT_NONE;
		}
		break;
	default:
		WARN_ON(1);
		return WORK_ACT_NONE;
	}

	printk(KERN_DEBUG "%s: authenticated\n", wk->sdata->name);
	return WORK_ACT_DONE;
}

static enum work_action __must_check
ieee80211_rx_mgmt_assoc_resp(struct ieee80211_work *wk,
			     struct ieee80211_mgmt *mgmt, size_t len,
			     bool reassoc)
{
	struct ieee80211_sub_if_data *sdata = wk->sdata;
	struct ieee80211_local *local = sdata->local;
	u16 capab_info, status_code, aid;
	struct ieee802_11_elems elems;
	u8 *pos;

	if (wk->type != IEEE80211_WORK_ASSOC)
		return WORK_ACT_MISMATCH;

	/*
	 * AssocResp and ReassocResp have identical structure, so process both
	 * of them in this function.
	 */

	if (len < 24 + 6)
		return WORK_ACT_NONE;

	capab_info = le16_to_cpu(mgmt->u.assoc_resp.capab_info);
	status_code = le16_to_cpu(mgmt->u.assoc_resp.status_code);
	aid = le16_to_cpu(mgmt->u.assoc_resp.aid);

	printk(KERN_DEBUG "%s: RX %sssocResp from %pM (capab=0x%x "
	       "status=%d aid=%d)\n",
	       sdata->name, reassoc ? "Rea" : "A", mgmt->sa,
	       capab_info, status_code, (u16)(aid & ~(BIT(15) | BIT(14))));

	pos = mgmt->u.assoc_resp.variable;
	ieee802_11_parse_elems(pos, len - (pos - (u8 *) mgmt), &elems);

	if (status_code == WLAN_STATUS_ASSOC_REJECTED_TEMPORARILY &&
	    elems.timeout_int && elems.timeout_int_len == 5 &&
	    elems.timeout_int[0] == WLAN_TIMEOUT_ASSOC_COMEBACK) {
		u32 tu, ms;
		tu = get_unaligned_le32(elems.timeout_int + 1);
		ms = tu * 1024 / 1000;
		printk(KERN_DEBUG "%s: %pM rejected association temporarily; "
		       "comeback duration %u TU (%u ms)\n",
		       sdata->name, mgmt->sa, tu, ms);
		wk->timeout = jiffies + msecs_to_jiffies(ms);
		if (ms > IEEE80211_ASSOC_TIMEOUT)
			run_again(local, wk->timeout);
		return WORK_ACT_NONE;
	}

	if (status_code != WLAN_STATUS_SUCCESS)
		printk(KERN_DEBUG "%s: %pM denied association (code=%d)\n",
		       sdata->name, mgmt->sa, status_code);
	else
		printk(KERN_DEBUG "%s: associated\n", sdata->name);

	return WORK_ACT_DONE;
}

static enum work_action __must_check
ieee80211_rx_mgmt_probe_resp(struct ieee80211_work *wk,
			     struct ieee80211_mgmt *mgmt, size_t len,
			     struct ieee80211_rx_status *rx_status)
{
	struct ieee80211_sub_if_data *sdata = wk->sdata;
	struct ieee80211_local *local = sdata->local;
	size_t baselen;

	ASSERT_WORK_MTX(local);

	if (wk->type != IEEE80211_WORK_DIRECT_PROBE)
		return WORK_ACT_MISMATCH;

	if (len < 24 + 12)
		return WORK_ACT_NONE;

	baselen = (u8 *) mgmt->u.probe_resp.variable - (u8 *) mgmt;
	if (baselen > len)
		return WORK_ACT_NONE;

	printk(KERN_DEBUG "%s: direct probe responded\n", sdata->name);
	return WORK_ACT_DONE;
}

static enum work_action __must_check
ieee80211_rx_mgmt_beacon(struct ieee80211_work *wk,
			 struct ieee80211_mgmt *mgmt, size_t len)
{
	struct ieee80211_sub_if_data *sdata = wk->sdata;
	struct ieee80211_local *local = sdata->local;

	ASSERT_WORK_MTX(local);

	if (wk->type != IEEE80211_WORK_ASSOC_BEACON_WAIT)
		return WORK_ACT_MISMATCH;

	if (len < 24 + 12)
		return WORK_ACT_NONE;

	printk(KERN_DEBUG "%s: beacon received\n", sdata->name);
	return WORK_ACT_DONE;
}

static void ieee80211_work_rx_queued_mgmt(struct ieee80211_local *local,
					  struct sk_buff *skb)
{
	struct ieee80211_rx_status *rx_status;
	struct ieee80211_mgmt *mgmt;
	struct ieee80211_work *wk;
	enum work_action rma = WORK_ACT_NONE;
	u16 fc;

	rx_status = (struct ieee80211_rx_status *) skb->cb;
	mgmt = (struct ieee80211_mgmt *) skb->data;
	fc = le16_to_cpu(mgmt->frame_control);

	mutex_lock(&local->mtx);

	list_for_each_entry(wk, &local->work_list, list) {
		const u8 *bssid = NULL;

		switch (wk->type) {
		case IEEE80211_WORK_DIRECT_PROBE:
		case IEEE80211_WORK_AUTH:
		case IEEE80211_WORK_ASSOC:
		case IEEE80211_WORK_ASSOC_BEACON_WAIT:
			bssid = wk->filter_ta;
			break;
		default:
			continue;
		}

		/*
		 * Before queuing, we already verified mgmt->sa,
		 * so this is needed just for matching.
		 */
		if (compare_ether_addr(bssid, mgmt->bssid))
			continue;

		switch (fc & IEEE80211_FCTL_STYPE) {
		case IEEE80211_STYPE_BEACON:
			rma = ieee80211_rx_mgmt_beacon(wk, mgmt, skb->len);
			break;
		case IEEE80211_STYPE_PROBE_RESP:
			rma = ieee80211_rx_mgmt_probe_resp(wk, mgmt, skb->len,
							   rx_status);
			break;
		case IEEE80211_STYPE_AUTH:
			rma = ieee80211_rx_mgmt_auth(wk, mgmt, skb->len);
			break;
		case IEEE80211_STYPE_ASSOC_RESP:
			rma = ieee80211_rx_mgmt_assoc_resp(wk, mgmt,
							   skb->len, false);
			break;
		case IEEE80211_STYPE_REASSOC_RESP:
			rma = ieee80211_rx_mgmt_assoc_resp(wk, mgmt,
							   skb->len, true);
			break;
		default:
			WARN_ON(1);
			rma = WORK_ACT_NONE;
		}

		/*
		 * We've either received an unexpected frame, or we have
		 * multiple work items and need to match the frame to the
		 * right one.
		 */
		if (rma == WORK_ACT_MISMATCH)
			continue;

		/*
		 * We've processed this frame for that work, so it can't
		 * belong to another work struct.
		 * NB: this is also required for correctness for 'rma'!
		 */
		break;
	}

	switch (rma) {
	case WORK_ACT_MISMATCH:
		/* ignore this unmatched frame */
		break;
	case WORK_ACT_NONE:
		break;
	case WORK_ACT_DONE:
		list_del_rcu(&wk->list);
		break;
	default:
		WARN(1, "unexpected: %d", rma);
	}

	mutex_unlock(&local->mtx);

	if (rma != WORK_ACT_DONE)
		goto out;

	switch (wk->done(wk, skb)) {
	case WORK_DONE_DESTROY:
		free_work(wk);
		break;
	case WORK_DONE_REQUEUE:
		synchronize_rcu();
		wk->started = false; /* restart */
		mutex_lock(&local->mtx);
		list_add_tail(&wk->list, &local->work_list);
		mutex_unlock(&local->mtx);
	}

 out:
	kfree_skb(skb);
}

static void ieee80211_work_timer(unsigned long data)
{
	struct ieee80211_local *local = (void *) data;

	if (local->quiescing)
		return;

	ieee80211_queue_work(&local->hw, &local->work_work);
}

static void ieee80211_work_work(struct work_struct *work)
{
	struct ieee80211_local *local =
		container_of(work, struct ieee80211_local, work_work);
	struct sk_buff *skb;
	struct ieee80211_work *wk, *tmp;
	LIST_HEAD(free_work);
	enum work_action rma;
	bool remain_off_channel = false;

	if (local->scanning)
		return;

	/*
	 * ieee80211_queue_work() should have picked up most cases,
	 * here we'll pick the rest.
	 */
	if (WARN(local->suspended, "work scheduled while going to suspend\n"))
		return;

	/* first process frames to avoid timing out while a frame is pending */
	while ((skb = skb_dequeue(&local->work_skb_queue)))
		ieee80211_work_rx_queued_mgmt(local, skb);

	mutex_lock(&local->mtx);

	ieee80211_recalc_idle(local);

	list_for_each_entry_safe(wk, tmp, &local->work_list, list) {
		bool started = wk->started;

		/* mark work as started if it's on the current off-channel */
		if (!started && local->tmp_channel &&
		    wk->chan == local->tmp_channel &&
		    wk->chan_type == local->tmp_channel_type) {
			started = true;
			wk->timeout = jiffies;
		}

		if (!started && !local->tmp_channel) {
			ieee80211_offchannel_stop_vifs(local, true);

			local->tmp_channel = wk->chan;
			local->tmp_channel_type = wk->chan_type;

			ieee80211_hw_config(local, 0);

			started = true;
			wk->timeout = jiffies;
		}

		/* don't try to work with items that aren't started */
		if (!started)
			continue;

		if (time_is_after_jiffies(wk->timeout)) {
			/*
			 * This work item isn't supposed to be worked on
			 * right now, but take care to adjust the timer
			 * properly.
			 */
			run_again(local, wk->timeout);
			continue;
		}

		switch (wk->type) {
		default:
			WARN_ON(1);
			/* nothing */
			rma = WORK_ACT_NONE;
			break;
		case IEEE80211_WORK_ABORT:
			rma = WORK_ACT_TIMEOUT;
			break;
		case IEEE80211_WORK_DIRECT_PROBE:
			rma = ieee80211_direct_probe(wk);
			break;
		case IEEE80211_WORK_AUTH:
			rma = ieee80211_authenticate(wk);
			break;
		case IEEE80211_WORK_ASSOC:
			rma = ieee80211_associate(wk);
			break;
		case IEEE80211_WORK_REMAIN_ON_CHANNEL:
			rma = ieee80211_remain_on_channel_timeout(wk);
			break;
		case IEEE80211_WORK_OFFCHANNEL_TX:
			rma = ieee80211_offchannel_tx(wk);
			break;
		case IEEE80211_WORK_ASSOC_BEACON_WAIT:
			rma = ieee80211_assoc_beacon_wait(wk);
			break;
		}

		wk->started = started;

		switch (rma) {
		case WORK_ACT_NONE:
			/* might have changed the timeout */
			run_again(local, wk->timeout);
			break;
		case WORK_ACT_TIMEOUT:
			list_del_rcu(&wk->list);
			synchronize_rcu();
			list_add(&wk->list, &free_work);
			break;
		default:
			WARN(1, "unexpected: %d", rma);
		}
	}

	list_for_each_entry(wk, &local->work_list, list) {
		if (!wk->started)
			continue;
<<<<<<< HEAD
		if (wk->chan != local->tmp_channel)
			continue;
		if (!ieee80211_work_ct_coexists(wk->chan_type,
						local->tmp_channel_type))
=======
		if (wk->chan != local->tmp_channel ||
		    wk->chan_type != local->tmp_channel_type)
>>>>>>> dcd6c922
			continue;
		remain_off_channel = true;
	}

	if (!remain_off_channel && local->tmp_channel) {
		local->tmp_channel = NULL;
<<<<<<< HEAD
		/* If tmp_channel wasn't operating channel, then
		 * we need to go back on-channel.
		 * NOTE:  If we can ever be here while scannning,
		 * or if the hw_config() channel config logic changes,
		 * then we may need to do a more thorough check to see if
		 * we still need to do a hardware config.  Currently,
		 * we cannot be here while scanning, however.
		 */
		if (!ieee80211_cfg_on_oper_channel(local))
			ieee80211_hw_config(local, 0);
=======
		ieee80211_hw_config(local, 0);
>>>>>>> dcd6c922

		ieee80211_offchannel_return(local, true);

		/* give connection some time to breathe */
		run_again(local, jiffies + HZ/2);
	}

	if (list_empty(&local->work_list) && local->scan_req &&
	    !local->scanning)
		ieee80211_queue_delayed_work(&local->hw,
					     &local->scan_work,
					     round_jiffies_relative(0));

	ieee80211_recalc_idle(local);

	mutex_unlock(&local->mtx);

	list_for_each_entry_safe(wk, tmp, &free_work, list) {
		wk->done(wk, NULL);
		list_del(&wk->list);
		kfree(wk);
	}
}

void ieee80211_add_work(struct ieee80211_work *wk)
{
	struct ieee80211_local *local;

	if (WARN_ON(!wk->chan))
		return;

	if (WARN_ON(!wk->sdata))
		return;

	if (WARN_ON(!wk->done))
		return;

	if (WARN_ON(!ieee80211_sdata_running(wk->sdata)))
		return;

	wk->started = false;

	local = wk->sdata->local;
	mutex_lock(&local->mtx);
	list_add_tail(&wk->list, &local->work_list);
	mutex_unlock(&local->mtx);

	ieee80211_queue_work(&local->hw, &local->work_work);
}

void ieee80211_work_init(struct ieee80211_local *local)
{
	INIT_LIST_HEAD(&local->work_list);
	setup_timer(&local->work_timer, ieee80211_work_timer,
		    (unsigned long)local);
	INIT_WORK(&local->work_work, ieee80211_work_work);
	skb_queue_head_init(&local->work_skb_queue);
}

void ieee80211_work_purge(struct ieee80211_sub_if_data *sdata)
{
	struct ieee80211_local *local = sdata->local;
	struct ieee80211_work *wk;
	bool cleanup = false;

	mutex_lock(&local->mtx);
	list_for_each_entry(wk, &local->work_list, list) {
		if (wk->sdata != sdata)
			continue;
		cleanup = true;
		wk->type = IEEE80211_WORK_ABORT;
		wk->started = true;
		wk->timeout = jiffies;
	}
	mutex_unlock(&local->mtx);

	/* run cleanups etc. */
	if (cleanup)
		ieee80211_work_work(&local->work_work);

	mutex_lock(&local->mtx);
	list_for_each_entry(wk, &local->work_list, list) {
		if (wk->sdata != sdata)
			continue;
		WARN_ON(1);
		break;
	}
	mutex_unlock(&local->mtx);
}

ieee80211_rx_result ieee80211_work_rx_mgmt(struct ieee80211_sub_if_data *sdata,
					   struct sk_buff *skb)
{
	struct ieee80211_local *local = sdata->local;
	struct ieee80211_mgmt *mgmt;
	struct ieee80211_work *wk;
	u16 fc;

	if (skb->len < 24)
		return RX_DROP_MONITOR;

	mgmt = (struct ieee80211_mgmt *) skb->data;
	fc = le16_to_cpu(mgmt->frame_control);

	list_for_each_entry_rcu(wk, &local->work_list, list) {
		if (sdata != wk->sdata)
			continue;
		if (compare_ether_addr(wk->filter_ta, mgmt->sa))
			continue;
		if (compare_ether_addr(wk->filter_ta, mgmt->bssid))
			continue;

		switch (fc & IEEE80211_FCTL_STYPE) {
		case IEEE80211_STYPE_AUTH:
		case IEEE80211_STYPE_PROBE_RESP:
		case IEEE80211_STYPE_ASSOC_RESP:
		case IEEE80211_STYPE_REASSOC_RESP:
		case IEEE80211_STYPE_BEACON:
			skb_queue_tail(&local->work_skb_queue, skb);
			ieee80211_queue_work(&local->hw, &local->work_work);
			return RX_QUEUED;
		}
	}

	return RX_CONTINUE;
}

static enum work_done_result ieee80211_remain_done(struct ieee80211_work *wk,
						   struct sk_buff *skb)
{
	/*
	 * We are done serving the remain-on-channel command.
	 */
	cfg80211_remain_on_channel_expired(wk->sdata->dev, (unsigned long) wk,
					   wk->chan, wk->chan_type,
					   GFP_KERNEL);

	return WORK_DONE_DESTROY;
}

int ieee80211_wk_remain_on_channel(struct ieee80211_sub_if_data *sdata,
				   struct ieee80211_channel *chan,
				   enum nl80211_channel_type channel_type,
				   unsigned int duration, u64 *cookie)
{
	struct ieee80211_work *wk;

	wk = kzalloc(sizeof(*wk), GFP_KERNEL);
	if (!wk)
		return -ENOMEM;

	wk->type = IEEE80211_WORK_REMAIN_ON_CHANNEL;
	wk->chan = chan;
	wk->chan_type = channel_type;
	wk->sdata = sdata;
	wk->done = ieee80211_remain_done;

	wk->remain.duration = duration;

	*cookie = (unsigned long) wk;

	ieee80211_add_work(wk);

	return 0;
}

int ieee80211_wk_cancel_remain_on_channel(struct ieee80211_sub_if_data *sdata,
					  u64 cookie)
{
	struct ieee80211_local *local = sdata->local;
	struct ieee80211_work *wk, *tmp;
	bool found = false;

	mutex_lock(&local->mtx);
	list_for_each_entry_safe(wk, tmp, &local->work_list, list) {
		if ((unsigned long) wk == cookie) {
			wk->timeout = jiffies;
			found = true;
			break;
		}
	}
	mutex_unlock(&local->mtx);

	if (!found)
		return -ENOENT;

	ieee80211_queue_work(&local->hw, &local->work_work);

	return 0;
}<|MERGE_RESOLUTION|>--- conflicted
+++ resolved
@@ -986,35 +986,15 @@
 	list_for_each_entry(wk, &local->work_list, list) {
 		if (!wk->started)
 			continue;
-<<<<<<< HEAD
-		if (wk->chan != local->tmp_channel)
-			continue;
-		if (!ieee80211_work_ct_coexists(wk->chan_type,
-						local->tmp_channel_type))
-=======
 		if (wk->chan != local->tmp_channel ||
 		    wk->chan_type != local->tmp_channel_type)
->>>>>>> dcd6c922
 			continue;
 		remain_off_channel = true;
 	}
 
 	if (!remain_off_channel && local->tmp_channel) {
 		local->tmp_channel = NULL;
-<<<<<<< HEAD
-		/* If tmp_channel wasn't operating channel, then
-		 * we need to go back on-channel.
-		 * NOTE:  If we can ever be here while scannning,
-		 * or if the hw_config() channel config logic changes,
-		 * then we may need to do a more thorough check to see if
-		 * we still need to do a hardware config.  Currently,
-		 * we cannot be here while scanning, however.
-		 */
-		if (!ieee80211_cfg_on_oper_channel(local))
-			ieee80211_hw_config(local, 0);
-=======
 		ieee80211_hw_config(local, 0);
->>>>>>> dcd6c922
 
 		ieee80211_offchannel_return(local, true);
 
