/*
   RFCOMM implementation for Linux Bluetooth stack (BlueZ).
   Copyright (C) 2002 Maxim Krasnyansky <maxk@qualcomm.com>
   Copyright (C) 2002 Marcel Holtmann <marcel@holtmann.org>

   This program is free software; you can redistribute it and/or modify
   it under the terms of the GNU General Public License version 2 as
   published by the Free Software Foundation;

   THE SOFTWARE IS PROVIDED "AS IS", WITHOUT WARRANTY OF ANY KIND, EXPRESS
   OR IMPLIED, INCLUDING BUT NOT LIMITED TO THE WARRANTIES OF MERCHANTABILITY,
   FITNESS FOR A PARTICULAR PURPOSE AND NONINFRINGEMENT OF THIRD PARTY RIGHTS.
   IN NO EVENT SHALL THE COPYRIGHT HOLDER(S) AND AUTHOR(S) BE LIABLE FOR ANY
   CLAIM, OR ANY SPECIAL INDIRECT OR CONSEQUENTIAL DAMAGES, OR ANY DAMAGES
   WHATSOEVER RESULTING FROM LOSS OF USE, DATA OR PROFITS, WHETHER IN AN
   ACTION OF CONTRACT, NEGLIGENCE OR OTHER TORTIOUS ACTION, ARISING OUT OF
   OR IN CONNECTION WITH THE USE OR PERFORMANCE OF THIS SOFTWARE.

   ALL LIABILITY, INCLUDING LIABILITY FOR INFRINGEMENT OF ANY PATENTS,
   COPYRIGHTS, TRADEMARKS OR OTHER RIGHTS, RELATING TO USE OF THIS
   SOFTWARE IS DISCLAIMED.
*/

/*
 * RFCOMM sockets.
 */

#include <linux/module.h>

#include <linux/types.h>
#include <linux/errno.h>
#include <linux/kernel.h>
#include <linux/sched.h>
#include <linux/slab.h>
#include <linux/poll.h>
#include <linux/fcntl.h>
#include <linux/init.h>
#include <linux/interrupt.h>
#include <linux/socket.h>
#include <linux/skbuff.h>
#include <linux/list.h>
#include <linux/device.h>
#include <linux/debugfs.h>
#include <linux/seq_file.h>
#include <net/sock.h>

#include <asm/system.h>
#include <linux/uaccess.h>

#include <net/bluetooth/bluetooth.h>
#include <net/bluetooth/hci_core.h>
#include <net/bluetooth/l2cap.h>
#include <net/bluetooth/rfcomm.h>

static const struct proto_ops rfcomm_sock_ops;

static struct bt_sock_list rfcomm_sk_list = {
	.lock = __RW_LOCK_UNLOCKED(rfcomm_sk_list.lock)
};

static void rfcomm_sock_close(struct sock *sk);
static void rfcomm_sock_kill(struct sock *sk);

/* ---- DLC callbacks ----
 *
 * called under rfcomm_dlc_lock()
 */
static void rfcomm_sk_data_ready(struct rfcomm_dlc *d, struct sk_buff *skb)
{
	struct sock *sk = d->owner;
	if (!sk)
		return;

	atomic_add(skb->len, &sk->sk_rmem_alloc);
	skb_queue_tail(&sk->sk_receive_queue, skb);
	sk->sk_data_ready(sk, skb->len);

	if (atomic_read(&sk->sk_rmem_alloc) >= sk->sk_rcvbuf)
		rfcomm_dlc_throttle(d);
}

static void rfcomm_sk_state_change(struct rfcomm_dlc *d, int err)
{
	struct sock *sk = d->owner, *parent;
	unsigned long flags;

	if (!sk)
		return;

	BT_DBG("dlc %p state %ld err %d", d, d->state, err);

	local_irq_save(flags);
	bh_lock_sock(sk);

	if (err)
		sk->sk_err = err;

	sk->sk_state = d->state;

	parent = bt_sk(sk)->parent;
	if (parent) {
		if (d->state == BT_CLOSED) {
			sock_set_flag(sk, SOCK_ZAPPED);
			bt_accept_unlink(sk);
		}
		parent->sk_data_ready(parent, 0);
	} else {
		if (d->state == BT_CONNECTED)
			rfcomm_session_getaddr(d->session, &bt_sk(sk)->src, NULL);
		sk->sk_state_change(sk);
	}

	bh_unlock_sock(sk);
	local_irq_restore(flags);

	if (parent && sock_flag(sk, SOCK_ZAPPED)) {
		/* We have to drop DLC lock here, otherwise
		 * rfcomm_sock_destruct() will dead lock. */
		rfcomm_dlc_unlock(d);
		rfcomm_sock_kill(sk);
		rfcomm_dlc_lock(d);
	}
}

/* ---- Socket functions ---- */
static struct sock *__rfcomm_get_sock_by_addr(u8 channel, bdaddr_t *src)
{
	struct sock *sk = NULL;
	struct hlist_node *node;

	sk_for_each(sk, node, &rfcomm_sk_list.head) {
		if (rfcomm_pi(sk)->channel == channel &&
				!bacmp(&bt_sk(sk)->src, src))
			break;
	}

	return node ? sk : NULL;
}

/* Find socket with channel and source bdaddr.
 * Returns closest match.
 */
static struct sock *rfcomm_get_sock_by_channel(int state, u8 channel, bdaddr_t *src)
{
	struct sock *sk = NULL, *sk1 = NULL;
	struct hlist_node *node;

	read_lock(&rfcomm_sk_list.lock);

	sk_for_each(sk, node, &rfcomm_sk_list.head) {
		if (state && sk->sk_state != state)
			continue;

		if (rfcomm_pi(sk)->channel == channel) {
			/* Exact match. */
			if (!bacmp(&bt_sk(sk)->src, src))
				break;

			/* Closest match */
			if (!bacmp(&bt_sk(sk)->src, BDADDR_ANY))
				sk1 = sk;
		}
	}

	read_unlock(&rfcomm_sk_list.lock);

	return node ? sk : sk1;
}

static void rfcomm_sock_destruct(struct sock *sk)
{
	struct rfcomm_dlc *d = rfcomm_pi(sk)->dlc;

	BT_DBG("sk %p dlc %p", sk, d);

	skb_queue_purge(&sk->sk_receive_queue);
	skb_queue_purge(&sk->sk_write_queue);

	rfcomm_dlc_lock(d);
	rfcomm_pi(sk)->dlc = NULL;

	/* Detach DLC if it's owned by this socket */
	if (d->owner == sk)
		d->owner = NULL;
	rfcomm_dlc_unlock(d);

	rfcomm_dlc_put(d);
}

static void rfcomm_sock_cleanup_listen(struct sock *parent)
{
	struct sock *sk;

	BT_DBG("parent %p", parent);

	/* Close not yet accepted dlcs */
	while ((sk = bt_accept_dequeue(parent, NULL))) {
		rfcomm_sock_close(sk);
		rfcomm_sock_kill(sk);
	}

	parent->sk_state  = BT_CLOSED;
	sock_set_flag(parent, SOCK_ZAPPED);
}

/* Kill socket (only if zapped and orphan)
 * Must be called on unlocked socket.
 */
static void rfcomm_sock_kill(struct sock *sk)
{
	if (!sock_flag(sk, SOCK_ZAPPED) || sk->sk_socket)
		return;

	BT_DBG("sk %p state %d refcnt %d", sk, sk->sk_state, atomic_read(&sk->sk_refcnt));

	/* Kill poor orphan */
	bt_sock_unlink(&rfcomm_sk_list, sk);
	sock_set_flag(sk, SOCK_DEAD);
	sock_put(sk);
}

static void __rfcomm_sock_close(struct sock *sk)
{
	struct rfcomm_dlc *d = rfcomm_pi(sk)->dlc;

	BT_DBG("sk %p state %d socket %p", sk, sk->sk_state, sk->sk_socket);

	switch (sk->sk_state) {
	case BT_LISTEN:
		rfcomm_sock_cleanup_listen(sk);
		break;

	case BT_CONNECT:
	case BT_CONNECT2:
	case BT_CONFIG:
	case BT_CONNECTED:
		rfcomm_dlc_close(d, 0);

	default:
		sock_set_flag(sk, SOCK_ZAPPED);
		break;
	}
}

/* Close socket.
 * Must be called on unlocked socket.
 */
static void rfcomm_sock_close(struct sock *sk)
{
	lock_sock(sk);
	__rfcomm_sock_close(sk);
	release_sock(sk);
}

static void rfcomm_sock_init(struct sock *sk, struct sock *parent)
{
	struct rfcomm_pinfo *pi = rfcomm_pi(sk);

	BT_DBG("sk %p", sk);

	if (parent) {
		sk->sk_type = parent->sk_type;
		pi->dlc->defer_setup = bt_sk(parent)->defer_setup;

		pi->sec_level = rfcomm_pi(parent)->sec_level;
		pi->role_switch = rfcomm_pi(parent)->role_switch;
	} else {
		pi->dlc->defer_setup = 0;

		pi->sec_level = BT_SECURITY_LOW;
		pi->role_switch = 0;
	}

	pi->dlc->sec_level = pi->sec_level;
	pi->dlc->role_switch = pi->role_switch;
}

static struct proto rfcomm_proto = {
	.name		= "RFCOMM",
	.owner		= THIS_MODULE,
	.obj_size	= sizeof(struct rfcomm_pinfo)
};

static struct sock *rfcomm_sock_alloc(struct net *net, struct socket *sock, int proto, gfp_t prio)
{
	struct rfcomm_dlc *d;
	struct sock *sk;

	sk = sk_alloc(net, PF_BLUETOOTH, prio, &rfcomm_proto);
	if (!sk)
		return NULL;

	sock_init_data(sock, sk);
	INIT_LIST_HEAD(&bt_sk(sk)->accept_q);

	d = rfcomm_dlc_alloc(prio);
	if (!d) {
		sk_free(sk);
		return NULL;
	}

	d->data_ready   = rfcomm_sk_data_ready;
	d->state_change = rfcomm_sk_state_change;

	rfcomm_pi(sk)->dlc = d;
	d->owner = sk;

	sk->sk_destruct = rfcomm_sock_destruct;
	sk->sk_sndtimeo = RFCOMM_CONN_TIMEOUT;

	sk->sk_sndbuf = RFCOMM_MAX_CREDITS * RFCOMM_DEFAULT_MTU * 10;
	sk->sk_rcvbuf = RFCOMM_MAX_CREDITS * RFCOMM_DEFAULT_MTU * 10;

	sock_reset_flag(sk, SOCK_ZAPPED);

	sk->sk_protocol = proto;
	sk->sk_state    = BT_OPEN;

	bt_sock_link(&rfcomm_sk_list, sk);

	BT_DBG("sk %p", sk);
	return sk;
}

static int rfcomm_sock_create(struct net *net, struct socket *sock,
			      int protocol, int kern)
{
	struct sock *sk;

	BT_DBG("sock %p", sock);

	sock->state = SS_UNCONNECTED;

	if (sock->type != SOCK_STREAM && sock->type != SOCK_RAW)
		return -ESOCKTNOSUPPORT;

	sock->ops = &rfcomm_sock_ops;

	sk = rfcomm_sock_alloc(net, sock, protocol, GFP_ATOMIC);
	if (!sk)
		return -ENOMEM;

	rfcomm_sock_init(sk, NULL);
	return 0;
}

static int rfcomm_sock_bind(struct socket *sock, struct sockaddr *addr, int addr_len)
{
	struct sockaddr_rc *sa = (struct sockaddr_rc *) addr;
	struct sock *sk = sock->sk;
	int err = 0;

	BT_DBG("sk %p %s", sk, batostr(&sa->rc_bdaddr));

	if (!addr || addr->sa_family != AF_BLUETOOTH)
		return -EINVAL;

	lock_sock(sk);

	if (sk->sk_state != BT_OPEN) {
		err = -EBADFD;
		goto done;
	}

	if (sk->sk_type != SOCK_STREAM) {
		err = -EINVAL;
		goto done;
	}

	write_lock_bh(&rfcomm_sk_list.lock);

	if (sa->rc_channel && __rfcomm_get_sock_by_addr(sa->rc_channel, &sa->rc_bdaddr)) {
		err = -EADDRINUSE;
	} else {
		/* Save source address */
		bacpy(&bt_sk(sk)->src, &sa->rc_bdaddr);
		rfcomm_pi(sk)->channel = sa->rc_channel;
		sk->sk_state = BT_BOUND;
	}

	write_unlock_bh(&rfcomm_sk_list.lock);

done:
	release_sock(sk);
	return err;
}

static int rfcomm_sock_connect(struct socket *sock, struct sockaddr *addr, int alen, int flags)
{
	struct sockaddr_rc *sa = (struct sockaddr_rc *) addr;
	struct sock *sk = sock->sk;
	struct rfcomm_dlc *d = rfcomm_pi(sk)->dlc;
	int err = 0;

	BT_DBG("sk %p", sk);

	if (alen < sizeof(struct sockaddr_rc) ||
	    addr->sa_family != AF_BLUETOOTH)
		return -EINVAL;

	lock_sock(sk);

	if (sk->sk_state != BT_OPEN && sk->sk_state != BT_BOUND) {
		err = -EBADFD;
		goto done;
	}

	if (sk->sk_type != SOCK_STREAM) {
		err = -EINVAL;
		goto done;
	}

	sk->sk_state = BT_CONNECT;
	bacpy(&bt_sk(sk)->dst, &sa->rc_bdaddr);
	rfcomm_pi(sk)->channel = sa->rc_channel;

	d->sec_level = rfcomm_pi(sk)->sec_level;
	d->role_switch = rfcomm_pi(sk)->role_switch;

	err = rfcomm_dlc_open(d, &bt_sk(sk)->src, &sa->rc_bdaddr, sa->rc_channel);
	if (!err)
		err = bt_sock_wait_state(sk, BT_CONNECTED,
				sock_sndtimeo(sk, flags & O_NONBLOCK));

done:
	release_sock(sk);
	return err;
}

static int rfcomm_sock_listen(struct socket *sock, int backlog)
{
	struct sock *sk = sock->sk;
	int err = 0;

	BT_DBG("sk %p backlog %d", sk, backlog);

	lock_sock(sk);

	if (sk->sk_state != BT_BOUND) {
		err = -EBADFD;
		goto done;
	}

	if (sk->sk_type != SOCK_STREAM) {
		err = -EINVAL;
		goto done;
	}

	if (!rfcomm_pi(sk)->channel) {
		bdaddr_t *src = &bt_sk(sk)->src;
		u8 channel;

		err = -EINVAL;

		write_lock_bh(&rfcomm_sk_list.lock);

		for (channel = 1; channel < 31; channel++)
			if (!__rfcomm_get_sock_by_addr(channel, src)) {
				rfcomm_pi(sk)->channel = channel;
				err = 0;
				break;
			}

		write_unlock_bh(&rfcomm_sk_list.lock);

		if (err < 0)
			goto done;
	}

	sk->sk_max_ack_backlog = backlog;
	sk->sk_ack_backlog = 0;
	sk->sk_state = BT_LISTEN;

done:
	release_sock(sk);
	return err;
}

static int rfcomm_sock_accept(struct socket *sock, struct socket *newsock, int flags)
{
	DECLARE_WAITQUEUE(wait, current);
	struct sock *sk = sock->sk, *nsk;
	long timeo;
	int err = 0;

	lock_sock(sk);

	if (sk->sk_state != BT_LISTEN) {
		err = -EBADFD;
		goto done;
	}

	if (sk->sk_type != SOCK_STREAM) {
		err = -EINVAL;
		goto done;
	}

	timeo = sock_rcvtimeo(sk, flags & O_NONBLOCK);

	BT_DBG("sk %p timeo %ld", sk, timeo);

	/* Wait for an incoming connection. (wake-one). */
	add_wait_queue_exclusive(sk_sleep(sk), &wait);
	while (!(nsk = bt_accept_dequeue(sk, newsock))) {
		set_current_state(TASK_INTERRUPTIBLE);
		if (!timeo) {
			err = -EAGAIN;
			break;
		}

		release_sock(sk);
		timeo = schedule_timeout(timeo);
		lock_sock(sk);

		if (sk->sk_state != BT_LISTEN) {
			err = -EBADFD;
			break;
		}

		if (signal_pending(current)) {
			err = sock_intr_errno(timeo);
			break;
		}
	}
	set_current_state(TASK_RUNNING);
	remove_wait_queue(sk_sleep(sk), &wait);

	if (err)
		goto done;

	newsock->state = SS_CONNECTED;

	BT_DBG("new socket %p", nsk);

done:
	release_sock(sk);
	return err;
}

static int rfcomm_sock_getname(struct socket *sock, struct sockaddr *addr, int *len, int peer)
{
	struct sockaddr_rc *sa = (struct sockaddr_rc *) addr;
	struct sock *sk = sock->sk;

	BT_DBG("sock %p, sk %p", sock, sk);

	sa->rc_family  = AF_BLUETOOTH;
	sa->rc_channel = rfcomm_pi(sk)->channel;
	if (peer)
		bacpy(&sa->rc_bdaddr, &bt_sk(sk)->dst);
	else
		bacpy(&sa->rc_bdaddr, &bt_sk(sk)->src);

	*len = sizeof(struct sockaddr_rc);
	return 0;
}

static int rfcomm_sock_sendmsg(struct kiocb *iocb, struct socket *sock,
			       struct msghdr *msg, size_t len)
{
	struct sock *sk = sock->sk;
	struct rfcomm_dlc *d = rfcomm_pi(sk)->dlc;
	struct sk_buff *skb;
	int sent = 0;

	if (test_bit(RFCOMM_DEFER_SETUP, &d->flags))
		return -ENOTCONN;

	if (msg->msg_flags & MSG_OOB)
		return -EOPNOTSUPP;

	if (sk->sk_shutdown & SEND_SHUTDOWN)
		return -EPIPE;

	BT_DBG("sock %p, sk %p", sock, sk);

	lock_sock(sk);

	while (len) {
		size_t size = min_t(size_t, len, d->mtu);
		int err;

		skb = sock_alloc_send_skb(sk, size + RFCOMM_SKB_RESERVE,
				msg->msg_flags & MSG_DONTWAIT, &err);
		if (!skb) {
			if (sent == 0)
				sent = err;
			break;
		}
		skb_reserve(skb, RFCOMM_SKB_HEAD_RESERVE);

		err = memcpy_fromiovec(skb_put(skb, size), msg->msg_iov, size);
		if (err) {
			kfree_skb(skb);
			if (sent == 0)
				sent = err;
			break;
		}

		err = rfcomm_dlc_send(d, skb);
		if (err < 0) {
			kfree_skb(skb);
			if (sent == 0)
				sent = err;
			break;
		}

		sent += size;
		len  -= size;
	}

	release_sock(sk);

	return sent;
}

static int rfcomm_sock_recvmsg(struct kiocb *iocb, struct socket *sock,
			       struct msghdr *msg, size_t size, int flags)
{
	struct sock *sk = sock->sk;
	struct rfcomm_dlc *d = rfcomm_pi(sk)->dlc;
	int len;

	if (test_and_clear_bit(RFCOMM_DEFER_SETUP, &d->flags)) {
		rfcomm_dlc_accept(d);
		return 0;
	}

	len = bt_sock_stream_recvmsg(iocb, sock, msg, size, flags);

	lock_sock(sk);
	if (!(flags & MSG_PEEK) && len > 0)
		atomic_sub(len, &sk->sk_rmem_alloc);

	if (atomic_read(&sk->sk_rmem_alloc) <= (sk->sk_rcvbuf >> 2))
		rfcomm_dlc_unthrottle(rfcomm_pi(sk)->dlc);
	release_sock(sk);

	return len;
}

static int rfcomm_sock_setsockopt_old(struct socket *sock, int optname, char __user *optval, unsigned int optlen)
{
	struct sock *sk = sock->sk;
	int err = 0;
	u32 opt;

	BT_DBG("sk %p", sk);

	lock_sock(sk);

	switch (optname) {
	case RFCOMM_LM:
		if (get_user(opt, (u32 __user *) optval)) {
			err = -EFAULT;
			break;
		}

		if (opt & RFCOMM_LM_AUTH)
			rfcomm_pi(sk)->sec_level = BT_SECURITY_LOW;
		if (opt & RFCOMM_LM_ENCRYPT)
			rfcomm_pi(sk)->sec_level = BT_SECURITY_MEDIUM;
		if (opt & RFCOMM_LM_SECURE)
			rfcomm_pi(sk)->sec_level = BT_SECURITY_HIGH;

		rfcomm_pi(sk)->role_switch = (opt & RFCOMM_LM_MASTER);
		break;

	default:
		err = -ENOPROTOOPT;
		break;
	}

	release_sock(sk);
	return err;
}

static int rfcomm_sock_setsockopt(struct socket *sock, int level, int optname, char __user *optval, unsigned int optlen)
{
	struct sock *sk = sock->sk;
	struct bt_security sec;
	int len, err = 0;
	u32 opt;

	BT_DBG("sk %p", sk);

	if (level == SOL_RFCOMM)
		return rfcomm_sock_setsockopt_old(sock, optname, optval, optlen);

	if (level != SOL_BLUETOOTH)
		return -ENOPROTOOPT;

	lock_sock(sk);

	switch (optname) {
	case BT_SECURITY:
		if (sk->sk_type != SOCK_STREAM) {
			err = -EINVAL;
			break;
		}

		sec.level = BT_SECURITY_LOW;

		len = min_t(unsigned int, sizeof(sec), optlen);
		if (copy_from_user((char *) &sec, optval, len)) {
			err = -EFAULT;
			break;
		}

		if (sec.level > BT_SECURITY_HIGH) {
			err = -EINVAL;
			break;
		}

		rfcomm_pi(sk)->sec_level = sec.level;
		break;

	case BT_DEFER_SETUP:
		if (sk->sk_state != BT_BOUND && sk->sk_state != BT_LISTEN) {
			err = -EINVAL;
			break;
		}

		if (get_user(opt, (u32 __user *) optval)) {
			err = -EFAULT;
			break;
		}

		bt_sk(sk)->defer_setup = opt;
		break;

	default:
		err = -ENOPROTOOPT;
		break;
	}

	release_sock(sk);
	return err;
}

static int rfcomm_sock_getsockopt_old(struct socket *sock, int optname, char __user *optval, int __user *optlen)
{
	struct sock *sk = sock->sk;
	struct sock *l2cap_sk;
	struct rfcomm_conninfo cinfo;
	int len, err = 0;
	u32 opt;

	BT_DBG("sk %p", sk);

	if (get_user(len, optlen))
		return -EFAULT;

	lock_sock(sk);

	switch (optname) {
	case RFCOMM_LM:
		switch (rfcomm_pi(sk)->sec_level) {
		case BT_SECURITY_LOW:
			opt = RFCOMM_LM_AUTH;
			break;
		case BT_SECURITY_MEDIUM:
			opt = RFCOMM_LM_AUTH | RFCOMM_LM_ENCRYPT;
			break;
		case BT_SECURITY_HIGH:
			opt = RFCOMM_LM_AUTH | RFCOMM_LM_ENCRYPT |
							RFCOMM_LM_SECURE;
			break;
		default:
			opt = 0;
			break;
		}

		if (rfcomm_pi(sk)->role_switch)
			opt |= RFCOMM_LM_MASTER;

		if (put_user(opt, (u32 __user *) optval))
			err = -EFAULT;
		break;

	case RFCOMM_CONNINFO:
		if (sk->sk_state != BT_CONNECTED &&
					!rfcomm_pi(sk)->dlc->defer_setup) {
			err = -ENOTCONN;
			break;
		}

		l2cap_sk = rfcomm_pi(sk)->dlc->session->sock->sk;

		cinfo.hci_handle = l2cap_pi(l2cap_sk)->conn->hcon->handle;
		memcpy(cinfo.dev_class, l2cap_pi(l2cap_sk)->conn->hcon->dev_class, 3);

		len = min_t(unsigned int, len, sizeof(cinfo));
		if (copy_to_user(optval, (char *) &cinfo, len))
			err = -EFAULT;

		break;

	default:
		err = -ENOPROTOOPT;
		break;
	}

	release_sock(sk);
	return err;
}

static int rfcomm_sock_getsockopt(struct socket *sock, int level, int optname, char __user *optval, int __user *optlen)
{
	struct sock *sk = sock->sk;
	struct bt_security sec;
	int len, err = 0;

	BT_DBG("sk %p", sk);

	if (level == SOL_RFCOMM)
		return rfcomm_sock_getsockopt_old(sock, optname, optval, optlen);

	if (level != SOL_BLUETOOTH)
		return -ENOPROTOOPT;

	if (get_user(len, optlen))
		return -EFAULT;

	lock_sock(sk);

	switch (optname) {
	case BT_SECURITY:
		if (sk->sk_type != SOCK_STREAM) {
			err = -EINVAL;
			break;
		}

		sec.level = rfcomm_pi(sk)->sec_level;

		len = min_t(unsigned int, len, sizeof(sec));
		if (copy_to_user(optval, (char *) &sec, len))
			err = -EFAULT;

		break;

	case BT_DEFER_SETUP:
		if (sk->sk_state != BT_BOUND && sk->sk_state != BT_LISTEN) {
			err = -EINVAL;
			break;
		}

		if (put_user(bt_sk(sk)->defer_setup, (u32 __user *) optval))
			err = -EFAULT;

		break;

	default:
		err = -ENOPROTOOPT;
		break;
	}

	release_sock(sk);
	return err;
}

static int rfcomm_sock_ioctl(struct socket *sock, unsigned int cmd, unsigned long arg)
{
	struct sock *sk __maybe_unused = sock->sk;
	int err;

	BT_DBG("sk %p cmd %x arg %lx", sk, cmd, arg);

	err = bt_sock_ioctl(sock, cmd, arg);

	if (err == -ENOIOCTLCMD) {
#ifdef CONFIG_BT_RFCOMM_TTY
		lock_sock(sk);
		err = rfcomm_dev_ioctl(sk, cmd, (void __user *) arg);
		release_sock(sk);
#else
		err = -EOPNOTSUPP;
#endif
	}

	return err;
}

static int rfcomm_sock_shutdown(struct socket *sock, int how)
{
	struct sock *sk = sock->sk;
	int err = 0;

	BT_DBG("sock %p, sk %p", sock, sk);

	if (!sk)
		return 0;

	lock_sock(sk);
	if (!sk->sk_shutdown) {
		sk->sk_shutdown = SHUTDOWN_MASK;
		__rfcomm_sock_close(sk);

		if (sock_flag(sk, SOCK_LINGER) && sk->sk_lingertime)
			err = bt_sock_wait_state(sk, BT_CLOSED, sk->sk_lingertime);
	}
	release_sock(sk);
	return err;
}

static int rfcomm_sock_release(struct socket *sock)
{
	struct sock *sk = sock->sk;
	int err;

	BT_DBG("sock %p, sk %p", sock, sk);

	if (!sk)
		return 0;

	err = rfcomm_sock_shutdown(sock, 2);

	sock_orphan(sk);
	rfcomm_sock_kill(sk);
	return err;
}

/* ---- RFCOMM core layer callbacks ----
 *
 * called under rfcomm_lock()
 */
int rfcomm_connect_ind(struct rfcomm_session *s, u8 channel, struct rfcomm_dlc **d)
{
	struct sock *sk, *parent;
	bdaddr_t src, dst;
	int result = 0;

	BT_DBG("session %p channel %d", s, channel);

	rfcomm_session_getaddr(s, &src, &dst);

	/* Check if we have socket listening on channel */
	parent = rfcomm_get_sock_by_channel(BT_LISTEN, channel, &src);
	if (!parent)
		return 0;

	bh_lock_sock(parent);

	/* Check for backlog size */
	if (sk_acceptq_is_full(parent)) {
		BT_DBG("backlog full %d", parent->sk_ack_backlog);
		goto done;
	}

	sk = rfcomm_sock_alloc(sock_net(parent), NULL, BTPROTO_RFCOMM, GFP_ATOMIC);
	if (!sk)
		goto done;

	rfcomm_sock_init(sk, parent);
	bacpy(&bt_sk(sk)->src, &src);
	bacpy(&bt_sk(sk)->dst, &dst);
	rfcomm_pi(sk)->channel = channel;

	sk->sk_state = BT_CONFIG;
	bt_accept_enqueue(parent, sk);

	/* Accept connection and return socket DLC */
	*d = rfcomm_pi(sk)->dlc;
	result = 1;

done:
	bh_unlock_sock(parent);

	if (bt_sk(parent)->defer_setup)
		parent->sk_state_change(parent);

	return result;
}

static int rfcomm_sock_debugfs_show(struct seq_file *f, void *p)
{
	struct sock *sk;
	struct hlist_node *node;

	read_lock_bh(&rfcomm_sk_list.lock);

	sk_for_each(sk, node, &rfcomm_sk_list.head) {
		seq_printf(f, "%s %s %d %d\n",
				batostr(&bt_sk(sk)->src),
				batostr(&bt_sk(sk)->dst),
				sk->sk_state, rfcomm_pi(sk)->channel);
	}

	read_unlock_bh(&rfcomm_sk_list.lock);

	return 0;
<<<<<<< HEAD
}

static int rfcomm_sock_debugfs_open(struct inode *inode, struct file *file)
{
	return single_open(file, rfcomm_sock_debugfs_show, inode->i_private);
}

=======
}

static int rfcomm_sock_debugfs_open(struct inode *inode, struct file *file)
{
	return single_open(file, rfcomm_sock_debugfs_show, inode->i_private);
}

>>>>>>> 3cbea436
static const struct file_operations rfcomm_sock_debugfs_fops = {
	.open		= rfcomm_sock_debugfs_open,
	.read		= seq_read,
	.llseek		= seq_lseek,
	.release	= single_release,
};

static struct dentry *rfcomm_sock_debugfs;

static const struct proto_ops rfcomm_sock_ops = {
	.family		= PF_BLUETOOTH,
	.owner		= THIS_MODULE,
	.release	= rfcomm_sock_release,
	.bind		= rfcomm_sock_bind,
	.connect	= rfcomm_sock_connect,
	.listen		= rfcomm_sock_listen,
	.accept		= rfcomm_sock_accept,
	.getname	= rfcomm_sock_getname,
	.sendmsg	= rfcomm_sock_sendmsg,
	.recvmsg	= rfcomm_sock_recvmsg,
	.shutdown	= rfcomm_sock_shutdown,
	.setsockopt	= rfcomm_sock_setsockopt,
	.getsockopt	= rfcomm_sock_getsockopt,
	.ioctl		= rfcomm_sock_ioctl,
	.poll		= bt_sock_poll,
	.socketpair	= sock_no_socketpair,
	.mmap		= sock_no_mmap
};

static const struct net_proto_family rfcomm_sock_family_ops = {
	.family		= PF_BLUETOOTH,
	.owner		= THIS_MODULE,
	.create		= rfcomm_sock_create
};

int __init rfcomm_init_sockets(void)
{
	int err;

	err = proto_register(&rfcomm_proto, 0);
	if (err < 0)
		return err;

	err = bt_sock_register(BTPROTO_RFCOMM, &rfcomm_sock_family_ops);
	if (err < 0)
		goto error;

	if (bt_debugfs) {
		rfcomm_sock_debugfs = debugfs_create_file("rfcomm", 0444,
				bt_debugfs, NULL, &rfcomm_sock_debugfs_fops);
		if (!rfcomm_sock_debugfs)
			BT_ERR("Failed to create RFCOMM debug file");
	}

	BT_INFO("RFCOMM socket layer initialized");

	return 0;

error:
	BT_ERR("RFCOMM socket layer registration failed");
	proto_unregister(&rfcomm_proto);
	return err;
}

void __exit rfcomm_cleanup_sockets(void)
{
	debugfs_remove(rfcomm_sock_debugfs);

	if (bt_sock_unregister(BTPROTO_RFCOMM) < 0)
		BT_ERR("RFCOMM socket layer unregistration failed");

	proto_unregister(&rfcomm_proto);
}<|MERGE_RESOLUTION|>--- conflicted
+++ resolved
@@ -989,7 +989,6 @@
 	read_unlock_bh(&rfcomm_sk_list.lock);
 
 	return 0;
-<<<<<<< HEAD
 }
 
 static int rfcomm_sock_debugfs_open(struct inode *inode, struct file *file)
@@ -997,15 +996,6 @@
 	return single_open(file, rfcomm_sock_debugfs_show, inode->i_private);
 }
 
-=======
-}
-
-static int rfcomm_sock_debugfs_open(struct inode *inode, struct file *file)
-{
-	return single_open(file, rfcomm_sock_debugfs_show, inode->i_private);
-}
-
->>>>>>> 3cbea436
 static const struct file_operations rfcomm_sock_debugfs_fops = {
 	.open		= rfcomm_sock_debugfs_open,
 	.read		= seq_read,
