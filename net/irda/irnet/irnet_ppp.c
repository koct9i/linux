/*
 *	IrNET protocol module : Synchronous PPP over an IrDA socket.
 *
 *		Jean II - HPL `00 - <jt@hpl.hp.com>
 *
 * This file implement the PPP interface and /dev/irnet character device.
 * The PPP interface hook to the ppp_generic module, handle all our
 *	relationship to the PPP code in the kernel (and by extension to pppd),
 *	and exchange PPP frames with this module (send/receive).
 * The /dev/irnet device is used primarily for 2 functions :
 *	1) as a stub for pppd (the ppp daemon), so that we can appropriately
 *	generate PPP sessions (we pretend we are a tty).
 *	2) as a control channel (write commands, read events)
 */

#include <linux/sched.h>
#include <linux/slab.h>
<<<<<<< HEAD
#include <linux/smp_lock.h>
=======
>>>>>>> 3cbea436
#include "irnet_ppp.h"		/* Private header */
/* Please put other headers in irnet.h - Thanks */

/* Generic PPP callbacks (to call us) */
static const struct ppp_channel_ops irnet_ppp_ops = {
	.start_xmit = ppp_irnet_send,
	.ioctl = ppp_irnet_ioctl
};

/************************* CONTROL CHANNEL *************************/
/*
 * When a pppd instance is not active on /dev/irnet, it acts as a control
 * channel.
 * Writing allow to set up the IrDA destination of the IrNET channel,
 * and any application may be read events happening in IrNET...
 */

/*------------------------------------------------------------------*/
/*
 * Write is used to send a command to configure a IrNET channel
 * before it is open by pppd. The syntax is : "command argument"
 * Currently there is only two defined commands :
 *	o name : set the requested IrDA nickname of the IrNET peer.
 *	o addr : set the requested IrDA address of the IrNET peer.
 * Note : the code is crude, but effective...
 */
static inline ssize_t
irnet_ctrl_write(irnet_socket *	ap,
		 const char __user *buf,
		 size_t		count)
{
  char		command[IRNET_MAX_COMMAND];
  char *	start;		/* Current command being processed */
  char *	next;		/* Next command to process */
  int		length;		/* Length of current command */

  DENTER(CTRL_TRACE, "(ap=0x%p, count=%Zd)\n", ap, count);

  /* Check for overflow... */
  DABORT(count >= IRNET_MAX_COMMAND, -ENOMEM,
	 CTRL_ERROR, "Too much data !!!\n");

  /* Get the data in the driver */
  if(copy_from_user(command, buf, count))
    {
      DERROR(CTRL_ERROR, "Invalid user space pointer.\n");
      return -EFAULT;
    }

  /* Safe terminate the string */
  command[count] = '\0';
  DEBUG(CTRL_INFO, "Command line received is ``%s'' (%Zd).\n",
	command, count);

  /* Check every commands in the command line */
  next = command;
  while(next != NULL)
    {
      /* Look at the next command */
      start = next;

	/* Scrap whitespaces before the command */
	start = skip_spaces(start);

      /* ',' is our command separator */
      next = strchr(start, ',');
      if(next)
	{
	  *next = '\0';			/* Terminate command */
	  length = next - start;	/* Length */
	  next++;			/* Skip the '\0' */
	}
      else
	length = strlen(start);

      DEBUG(CTRL_INFO, "Found command ``%s'' (%d).\n", start, length);

      /* Check if we recognised one of the known command
       * We can't use "switch" with strings, so hack with "continue" */

      /* First command : name -> Requested IrDA nickname */
      if(!strncmp(start, "name", 4))
	{
	  /* Copy the name only if is included and not "any" */
	  if((length > 5) && (strcmp(start + 5, "any")))
	    {
	      /* Strip out trailing whitespaces */
	      while(isspace(start[length - 1]))
		length--;

	      /* Copy the name for later reuse */
	      memcpy(ap->rname, start + 5, length - 5);
	      ap->rname[length - 5] = '\0';
	    }
	  else
	    ap->rname[0] = '\0';
	  DEBUG(CTRL_INFO, "Got rname = ``%s''\n", ap->rname);

	  /* Restart the loop */
	  continue;
	}

      /* Second command : addr, daddr -> Requested IrDA destination address
       * Also process : saddr -> Requested IrDA source address */
      if((!strncmp(start, "addr", 4)) ||
	 (!strncmp(start, "daddr", 5)) ||
	 (!strncmp(start, "saddr", 5)))
	{
	  __u32		addr = DEV_ADDR_ANY;

	  /* Copy the address only if is included and not "any" */
	  if((length > 5) && (strcmp(start + 5, "any")))
	    {
	      char *	begp = start + 5;
	      char *	endp;

	      /* Scrap whitespaces before the command */
	      begp = skip_spaces(begp);

	      /* Convert argument to a number (last arg is the base) */
	      addr = simple_strtoul(begp, &endp, 16);
	      /* Has it worked  ? (endp should be start + length) */
	      DABORT(endp <= (start + 5), -EINVAL,
		     CTRL_ERROR, "Invalid address.\n");
	    }
	  /* Which type of address ? */
	  if(start[0] == 's')
	    {
	      /* Save it */
	      ap->rsaddr = addr;
	      DEBUG(CTRL_INFO, "Got rsaddr = %08x\n", ap->rsaddr);
	    }
	  else
	    {
	      /* Save it */
	      ap->rdaddr = addr;
	      DEBUG(CTRL_INFO, "Got rdaddr = %08x\n", ap->rdaddr);
	    }

	  /* Restart the loop */
	  continue;
	}

      /* Other possible command : connect N (number of retries) */

      /* No command matched -> Failed... */
      DABORT(1, -EINVAL, CTRL_ERROR, "Not a recognised IrNET command.\n");
    }

  /* Success : we have parsed all commands successfully */
  return count;
}

#ifdef INITIAL_DISCOVERY
/*------------------------------------------------------------------*/
/*
 * Function irnet_get_discovery_log (self)
 *
 *    Query the content on the discovery log if not done
 *
 * This function query the current content of the discovery log
 * at the startup of the event channel and save it in the internal struct.
 */
static void
irnet_get_discovery_log(irnet_socket *	ap)
{
  __u16		mask = irlmp_service_to_hint(S_LAN);

  /* Ask IrLMP for the current discovery log */
  ap->discoveries = irlmp_get_discoveries(&ap->disco_number, mask,
					  DISCOVERY_DEFAULT_SLOTS);

  /* Check if the we got some results */
  if(ap->discoveries == NULL)
    ap->disco_number = -1;

  DEBUG(CTRL_INFO, "Got the log (0x%p), size is %d\n",
	ap->discoveries, ap->disco_number);
}

/*------------------------------------------------------------------*/
/*
 * Function irnet_read_discovery_log (self, event)
 *
 *    Read the content on the discovery log
 *
 * This function dump the current content of the discovery log
 * at the startup of the event channel.
 * Return 1 if wrote an event on the control channel...
 *
 * State of the ap->disco_XXX variables :
 * Socket creation :  discoveries = NULL ; disco_index = 0 ; disco_number = 0
 * While reading :    discoveries = ptr  ; disco_index = X ; disco_number = Y
 * After reading :    discoveries = NULL ; disco_index = Y ; disco_number = -1
 */
static inline int
irnet_read_discovery_log(irnet_socket *	ap,
			 char *		event)
{
  int		done_event = 0;

  DENTER(CTRL_TRACE, "(ap=0x%p, event=0x%p)\n",
	 ap, event);

  /* Test if we have some work to do or we have already finished */
  if(ap->disco_number == -1)
    {
      DEBUG(CTRL_INFO, "Already done\n");
      return 0;
    }

  /* Test if it's the first time and therefore we need to get the log */
  if(ap->discoveries == NULL)
    irnet_get_discovery_log(ap);

  /* Check if we have more item to dump */
  if(ap->disco_index < ap->disco_number)
    {
      /* Write an event */
      sprintf(event, "Found %08x (%s) behind %08x {hints %02X-%02X}\n",
	      ap->discoveries[ap->disco_index].daddr,
	      ap->discoveries[ap->disco_index].info,
	      ap->discoveries[ap->disco_index].saddr,
	      ap->discoveries[ap->disco_index].hints[0],
	      ap->discoveries[ap->disco_index].hints[1]);
      DEBUG(CTRL_INFO, "Writing discovery %d : %s\n",
	    ap->disco_index, ap->discoveries[ap->disco_index].info);

      /* We have an event */
      done_event = 1;
      /* Next discovery */
      ap->disco_index++;
    }

  /* Check if we have done the last item */
  if(ap->disco_index >= ap->disco_number)
    {
      /* No more items : remove the log and signal termination */
      DEBUG(CTRL_INFO, "Cleaning up log (0x%p)\n",
	    ap->discoveries);
      if(ap->discoveries != NULL)
	{
	  /* Cleanup our copy of the discovery log */
	  kfree(ap->discoveries);
	  ap->discoveries = NULL;
	}
      ap->disco_number = -1;
    }

  return done_event;
}
#endif /* INITIAL_DISCOVERY */

/*------------------------------------------------------------------*/
/*
 * Read is used to get IrNET events
 */
static inline ssize_t
irnet_ctrl_read(irnet_socket *	ap,
		struct file *	file,
		char __user *	buf,
		size_t		count)
{
  DECLARE_WAITQUEUE(wait, current);
  char		event[64];	/* Max event is 61 char */
  ssize_t	ret = 0;

  DENTER(CTRL_TRACE, "(ap=0x%p, count=%Zd)\n", ap, count);

  /* Check if we can write an event out in one go */
  DABORT(count < sizeof(event), -EOVERFLOW, CTRL_ERROR, "Buffer to small.\n");

#ifdef INITIAL_DISCOVERY
  /* Check if we have read the log */
  if(irnet_read_discovery_log(ap, event))
    {
      /* We have an event !!! Copy it to the user */
      if(copy_to_user(buf, event, strlen(event)))
	{
	  DERROR(CTRL_ERROR, "Invalid user space pointer.\n");
	  return -EFAULT;
	}

      DEXIT(CTRL_TRACE, "\n");
      return strlen(event);
    }
#endif /* INITIAL_DISCOVERY */

  /* Put ourselves on the wait queue to be woken up */
  add_wait_queue(&irnet_events.rwait, &wait);
  current->state = TASK_INTERRUPTIBLE;
  for(;;)
    {
      /* If there is unread events */
      ret = 0;
      if(ap->event_index != irnet_events.index)
	break;
      ret = -EAGAIN;
      if(file->f_flags & O_NONBLOCK)
	break;
      ret = -ERESTARTSYS;
      if(signal_pending(current))
	break;
      /* Yield and wait to be woken up */
      schedule();
    }
  current->state = TASK_RUNNING;
  remove_wait_queue(&irnet_events.rwait, &wait);

  /* Did we got it ? */
  if(ret != 0)
    {
      /* No, return the error code */
      DEXIT(CTRL_TRACE, " - ret %Zd\n", ret);
      return ret;
    }

  /* Which event is it ? */
  switch(irnet_events.log[ap->event_index].event)
    {
    case IRNET_DISCOVER:
      sprintf(event, "Discovered %08x (%s) behind %08x {hints %02X-%02X}\n",
	      irnet_events.log[ap->event_index].daddr,
	      irnet_events.log[ap->event_index].name,
	      irnet_events.log[ap->event_index].saddr,
	      irnet_events.log[ap->event_index].hints.byte[0],
	      irnet_events.log[ap->event_index].hints.byte[1]);
      break;
    case IRNET_EXPIRE:
      sprintf(event, "Expired %08x (%s) behind %08x {hints %02X-%02X}\n",
	      irnet_events.log[ap->event_index].daddr,
	      irnet_events.log[ap->event_index].name,
	      irnet_events.log[ap->event_index].saddr,
	      irnet_events.log[ap->event_index].hints.byte[0],
	      irnet_events.log[ap->event_index].hints.byte[1]);
      break;
    case IRNET_CONNECT_TO:
      sprintf(event, "Connected to %08x (%s) on ppp%d\n",
	      irnet_events.log[ap->event_index].daddr,
	      irnet_events.log[ap->event_index].name,
	      irnet_events.log[ap->event_index].unit);
      break;
    case IRNET_CONNECT_FROM:
      sprintf(event, "Connection from %08x (%s) on ppp%d\n",
	      irnet_events.log[ap->event_index].daddr,
	      irnet_events.log[ap->event_index].name,
	      irnet_events.log[ap->event_index].unit);
      break;
    case IRNET_REQUEST_FROM:
      sprintf(event, "Request from %08x (%s) behind %08x\n",
	      irnet_events.log[ap->event_index].daddr,
	      irnet_events.log[ap->event_index].name,
	      irnet_events.log[ap->event_index].saddr);
      break;
    case IRNET_NOANSWER_FROM:
      sprintf(event, "No-answer from %08x (%s) on ppp%d\n",
	      irnet_events.log[ap->event_index].daddr,
	      irnet_events.log[ap->event_index].name,
	      irnet_events.log[ap->event_index].unit);
      break;
    case IRNET_BLOCKED_LINK:
      sprintf(event, "Blocked link with %08x (%s) on ppp%d\n",
	      irnet_events.log[ap->event_index].daddr,
	      irnet_events.log[ap->event_index].name,
	      irnet_events.log[ap->event_index].unit);
      break;
    case IRNET_DISCONNECT_FROM:
      sprintf(event, "Disconnection from %08x (%s) on ppp%d\n",
	      irnet_events.log[ap->event_index].daddr,
	      irnet_events.log[ap->event_index].name,
	      irnet_events.log[ap->event_index].unit);
      break;
    case IRNET_DISCONNECT_TO:
      sprintf(event, "Disconnected to %08x (%s)\n",
	      irnet_events.log[ap->event_index].daddr,
	      irnet_events.log[ap->event_index].name);
      break;
    default:
      sprintf(event, "Bug\n");
    }
  /* Increment our event index */
  ap->event_index = (ap->event_index + 1) % IRNET_MAX_EVENTS;

  DEBUG(CTRL_INFO, "Event is :%s", event);

  /* Copy it to the user */
  if(copy_to_user(buf, event, strlen(event)))
    {
      DERROR(CTRL_ERROR, "Invalid user space pointer.\n");
      return -EFAULT;
    }

  DEXIT(CTRL_TRACE, "\n");
  return strlen(event);
}

/*------------------------------------------------------------------*/
/*
 * Poll : called when someone do a select on /dev/irnet.
 * Just check if there are new events...
 */
static inline unsigned int
irnet_ctrl_poll(irnet_socket *	ap,
		struct file *	file,
		poll_table *	wait)
{
  unsigned int mask;

  DENTER(CTRL_TRACE, "(ap=0x%p)\n", ap);

  poll_wait(file, &irnet_events.rwait, wait);
  mask = POLLOUT | POLLWRNORM;
  /* If there is unread events */
  if(ap->event_index != irnet_events.index)
    mask |= POLLIN | POLLRDNORM;
#ifdef INITIAL_DISCOVERY
  if(ap->disco_number != -1)
    {
      /* Test if it's the first time and therefore we need to get the log */
      if(ap->discoveries == NULL)
	irnet_get_discovery_log(ap);
      /* Recheck */
      if(ap->disco_number != -1)
	mask |= POLLIN | POLLRDNORM;
    }
#endif /* INITIAL_DISCOVERY */

  DEXIT(CTRL_TRACE, " - mask=0x%X\n", mask);
  return mask;
}


/*********************** FILESYSTEM CALLBACKS ***********************/
/*
 * Implement the usual open, read, write functions that will be called
 * by the file system when some action is performed on /dev/irnet.
 * Most of those actions will in fact be performed by "pppd" or
 * the control channel, we just act as a redirector...
 */

/*------------------------------------------------------------------*/
/*
 * Open : when somebody open /dev/irnet
 * We basically create a new instance of irnet and initialise it.
 */
static int
dev_irnet_open(struct inode *	inode,
	       struct file *	file)
{
  struct irnet_socket *	ap;
  int			err;

  DENTER(FS_TRACE, "(file=0x%p)\n", file);

#ifdef SECURE_DEVIRNET
  /* This could (should?) be enforced by the permissions on /dev/irnet. */
  if(!capable(CAP_NET_ADMIN))
    return -EPERM;
#endif /* SECURE_DEVIRNET */

  /* Allocate a private structure for this IrNET instance */
  ap = kzalloc(sizeof(*ap), GFP_KERNEL);
  DABORT(ap == NULL, -ENOMEM, FS_ERROR, "Can't allocate struct irnet...\n");

  /* initialize the irnet structure */
  ap->file = file;

  /* PPP channel setup */
  ap->ppp_open = 0;
  ap->chan.private = ap;
  ap->chan.ops = &irnet_ppp_ops;
  ap->chan.mtu = (2048 - TTP_MAX_HEADER - 2 - PPP_HDRLEN);
  ap->chan.hdrlen = 2 + TTP_MAX_HEADER;		/* for A/C + Max IrDA hdr */
  /* PPP parameters */
  ap->mru = (2048 - TTP_MAX_HEADER - 2 - PPP_HDRLEN);
  ap->xaccm[0] = ~0U;
  ap->xaccm[3] = 0x60000000U;
  ap->raccm = ~0U;

  /* Setup the IrDA part... */
  err = irda_irnet_create(ap);
  if(err)
    {
      DERROR(FS_ERROR, "Can't setup IrDA link...\n");
      kfree(ap);

      return err;
    }

  /* For the control channel */
  ap->event_index = irnet_events.index;	/* Cancel all past events */

  mutex_init(&ap->lock);

  /* Put our stuff where we will be able to find it later */
  file->private_data = ap;

  DEXIT(FS_TRACE, " - ap=0x%p\n", ap);

  return 0;
}


/*------------------------------------------------------------------*/
/*
 * Close : when somebody close /dev/irnet
 * Destroy the instance of /dev/irnet
 */
static int
dev_irnet_close(struct inode *	inode,
		struct file *	file)
{
  irnet_socket *	ap = file->private_data;

  DENTER(FS_TRACE, "(file=0x%p, ap=0x%p)\n",
	 file, ap);
  DABORT(ap == NULL, 0, FS_ERROR, "ap is NULL !!!\n");

  /* Detach ourselves */
  file->private_data = NULL;

  /* Close IrDA stuff */
  irda_irnet_destroy(ap);

  /* Disconnect from the generic PPP layer if not already done */
  if(ap->ppp_open)
    {
      DERROR(FS_ERROR, "Channel still registered - deregistering !\n");
      ap->ppp_open = 0;
      ppp_unregister_channel(&ap->chan);
    }

  kfree(ap);

  DEXIT(FS_TRACE, "\n");
  return 0;
}

/*------------------------------------------------------------------*/
/*
 * Write does nothing.
 * (we receive packet from ppp_generic through ppp_irnet_send())
 */
static ssize_t
dev_irnet_write(struct file *	file,
		const char __user *buf,
		size_t		count,
		loff_t *	ppos)
{
  irnet_socket *	ap = file->private_data;

  DPASS(FS_TRACE, "(file=0x%p, ap=0x%p, count=%Zd)\n",
	file, ap, count);
  DABORT(ap == NULL, -ENXIO, FS_ERROR, "ap is NULL !!!\n");

  /* If we are connected to ppp_generic, let it handle the job */
  if(ap->ppp_open)
    return -EAGAIN;
  else
    return irnet_ctrl_write(ap, buf, count);
}

/*------------------------------------------------------------------*/
/*
 * Read doesn't do much either.
 * (pppd poll us, but ultimately reads through /dev/ppp)
 */
static ssize_t
dev_irnet_read(struct file *	file,
	       char __user *	buf,
	       size_t		count,
	       loff_t *		ppos)
{
  irnet_socket *	ap = file->private_data;

  DPASS(FS_TRACE, "(file=0x%p, ap=0x%p, count=%Zd)\n",
	file, ap, count);
  DABORT(ap == NULL, -ENXIO, FS_ERROR, "ap is NULL !!!\n");

  /* If we are connected to ppp_generic, let it handle the job */
  if(ap->ppp_open)
    return -EAGAIN;
  else
    return irnet_ctrl_read(ap, file, buf, count);
}

/*------------------------------------------------------------------*/
/*
 * Poll : called when someone do a select on /dev/irnet
 */
static unsigned int
dev_irnet_poll(struct file *	file,
	       poll_table *	wait)
{
  irnet_socket *	ap = file->private_data;
  unsigned int		mask;

  DENTER(FS_TRACE, "(file=0x%p, ap=0x%p)\n",
	 file, ap);

  mask = POLLOUT | POLLWRNORM;
  DABORT(ap == NULL, mask, FS_ERROR, "ap is NULL !!!\n");

  /* If we are connected to ppp_generic, let it handle the job */
  if(!ap->ppp_open)
    mask |= irnet_ctrl_poll(ap, file, wait);

  DEXIT(FS_TRACE, " - mask=0x%X\n", mask);
  return mask;
}

/*------------------------------------------------------------------*/
/*
 * IOCtl : Called when someone does some ioctls on /dev/irnet
 * This is the way pppd configure us and control us while the PPP
 * instance is active.
 */
static long
dev_irnet_ioctl(
		struct file *	file,
		unsigned int	cmd,
		unsigned long	arg)
{
  irnet_socket *	ap = file->private_data;
  int			err;
  int			val;
  void __user *argp = (void __user *)arg;

  DENTER(FS_TRACE, "(file=0x%p, ap=0x%p, cmd=0x%X)\n",
	 file, ap, cmd);

  /* Basic checks... */
  DASSERT(ap != NULL, -ENXIO, PPP_ERROR, "ap is NULL...\n");
#ifdef SECURE_DEVIRNET
  if(!capable(CAP_NET_ADMIN))
    return -EPERM;
#endif /* SECURE_DEVIRNET */

  err = -EFAULT;
  switch(cmd)
    {
      /* Set discipline (should be N_SYNC_PPP or N_TTY) */
    case TIOCSETD:
      if(get_user(val, (int __user *)argp))
	break;
      if((val == N_SYNC_PPP) || (val == N_PPP))
	{
	  DEBUG(FS_INFO, "Entering PPP discipline.\n");
	  /* PPP channel setup (ap->chan in configured in dev_irnet_open())*/
	  if (mutex_lock_interruptible(&ap->lock))
		  return -EINTR;

	  err = ppp_register_channel(&ap->chan);
	  if(err == 0)
	    {
	      /* Our ppp side is active */
	      ap->ppp_open = 1;

	      DEBUG(FS_INFO, "Trying to establish a connection.\n");
	      /* Setup the IrDA link now - may fail... */
	      irda_irnet_connect(ap);
	    }
	  else
	    DERROR(FS_ERROR, "Can't setup PPP channel...\n");

          mutex_unlock(&ap->lock);
	}
      else
	{
	  /* In theory, should be N_TTY */
	  DEBUG(FS_INFO, "Exiting PPP discipline.\n");
	  /* Disconnect from the generic PPP layer */
	  if (mutex_lock_interruptible(&ap->lock))
		  return -EINTR;

	  if(ap->ppp_open)
	    {
	      ap->ppp_open = 0;
	      ppp_unregister_channel(&ap->chan);
	    }
	  else
	    DERROR(FS_ERROR, "Channel not registered !\n");
	  err = 0;

	  mutex_unlock(&ap->lock);
	}
      break;

      /* Query PPP channel and unit number */
    case PPPIOCGCHAN:
      if (mutex_lock_interruptible(&ap->lock))
	      return -EINTR;

      if(ap->ppp_open && !put_user(ppp_channel_index(&ap->chan),
						(int __user *)argp))
	err = 0;

      mutex_unlock(&ap->lock);
      break;
    case PPPIOCGUNIT:
      if (mutex_lock_interruptible(&ap->lock))
	      return -EINTR;

      if(ap->ppp_open && !put_user(ppp_unit_number(&ap->chan),
						(int __user *)argp))
        err = 0;

      mutex_unlock(&ap->lock);
      break;

      /* All these ioctls can be passed both directly and from ppp_generic,
       * so we just deal with them in one place...
       */
    case PPPIOCGFLAGS:
    case PPPIOCSFLAGS:
    case PPPIOCGASYNCMAP:
    case PPPIOCSASYNCMAP:
    case PPPIOCGRASYNCMAP:
    case PPPIOCSRASYNCMAP:
    case PPPIOCGXASYNCMAP:
    case PPPIOCSXASYNCMAP:
    case PPPIOCGMRU:
    case PPPIOCSMRU:
      DEBUG(FS_INFO, "Standard PPP ioctl.\n");
      if(!capable(CAP_NET_ADMIN))
	err = -EPERM;
      else {
	if (mutex_lock_interruptible(&ap->lock))
	      return -EINTR;

	err = ppp_irnet_ioctl(&ap->chan, cmd, arg);

	mutex_unlock(&ap->lock);
      }
      break;

      /* TTY IOCTLs : Pretend that we are a tty, to keep pppd happy */
      /* Get termios */
    case TCGETS:
      DEBUG(FS_INFO, "Get termios.\n");
      if (mutex_lock_interruptible(&ap->lock))
	      return -EINTR;

#ifndef TCGETS2
      if(!kernel_termios_to_user_termios((struct termios __user *)argp, &ap->termios))
	err = 0;
#else
      if(kernel_termios_to_user_termios_1((struct termios __user *)argp, &ap->termios))
	err = 0;
#endif

      mutex_unlock(&ap->lock);
      break;
      /* Set termios */
    case TCSETSF:
      DEBUG(FS_INFO, "Set termios.\n");
      if (mutex_lock_interruptible(&ap->lock))
	      return -EINTR;

#ifndef TCGETS2
      if(!user_termios_to_kernel_termios(&ap->termios, (struct termios __user *)argp))
	err = 0;
#else
      if(!user_termios_to_kernel_termios_1(&ap->termios, (struct termios __user *)argp))
	err = 0;
#endif

      mutex_unlock(&ap->lock);
      break;

      /* Set DTR/RTS */
    case TIOCMBIS:
    case TIOCMBIC:
      /* Set exclusive/non-exclusive mode */
    case TIOCEXCL:
    case TIOCNXCL:
      DEBUG(FS_INFO, "TTY compatibility.\n");
      err = 0;
      break;

    case TCGETA:
      DEBUG(FS_INFO, "TCGETA\n");
      break;

    case TCFLSH:
      DEBUG(FS_INFO, "TCFLSH\n");
      /* Note : this will flush buffers in PPP, so it *must* be done
       * We should also worry that we don't accept junk here and that
       * we get rid of our own buffers */
#ifdef FLUSH_TO_PPP
      if (mutex_lock_interruptible(&ap->lock))
	      return -EINTR;
      ppp_output_wakeup(&ap->chan);
      mutex_unlock(&ap->lock);
#endif /* FLUSH_TO_PPP */
      err = 0;
      break;

    case FIONREAD:
      DEBUG(FS_INFO, "FIONREAD\n");
      val = 0;
      if(put_user(val, (int __user *)argp))
	break;
      err = 0;
      break;

    default:
      DERROR(FS_ERROR, "Unsupported ioctl (0x%X)\n", cmd);
      err = -ENOTTY;
    }

  DEXIT(FS_TRACE, " - err = 0x%X\n", err);
  return err;
}

/************************** PPP CALLBACKS **************************/
/*
 * This are the functions that the generic PPP driver in the kernel
 * will call to communicate to us.
 */

/*------------------------------------------------------------------*/
/*
 * Prepare the ppp frame for transmission over the IrDA socket.
 * We make sure that the header space is enough, and we change ppp header
 * according to flags passed by pppd.
 * This is not a callback, but just a helper function used in ppp_irnet_send()
 */
static inline struct sk_buff *
irnet_prepare_skb(irnet_socket *	ap,
		  struct sk_buff *	skb)
{
  unsigned char *	data;
  int			proto;		/* PPP protocol */
  int			islcp;		/* Protocol == LCP */
  int			needaddr;	/* Need PPP address */

  DENTER(PPP_TRACE, "(ap=0x%p, skb=0x%p)\n",
	 ap, skb);

  /* Extract PPP protocol from the frame */
  data  = skb->data;
  proto = (data[0] << 8) + data[1];

  /* LCP packets with codes between 1 (configure-request)
   * and 7 (code-reject) must be sent as though no options
   * have been negotiated. */
  islcp = (proto == PPP_LCP) && (1 <= data[2]) && (data[2] <= 7);

  /* compress protocol field if option enabled */
  if((data[0] == 0) && (ap->flags & SC_COMP_PROT) && (!islcp))
    skb_pull(skb,1);

  /* Check if we need address/control fields */
  needaddr = 2*((ap->flags & SC_COMP_AC) == 0 || islcp);

  /* Is the skb headroom large enough to contain all IrDA-headers? */
  if((skb_headroom(skb) < (ap->max_header_size + needaddr)) ||
      (skb_shared(skb)))
    {
      struct sk_buff *	new_skb;

      DEBUG(PPP_INFO, "Reallocating skb\n");

      /* Create a new skb */
      new_skb = skb_realloc_headroom(skb, ap->max_header_size + needaddr);

      /* We have to free the original skb anyway */
      dev_kfree_skb(skb);

      /* Did the realloc succeed ? */
      DABORT(new_skb == NULL, NULL, PPP_ERROR, "Could not realloc skb\n");

      /* Use the new skb instead */
      skb = new_skb;
    }

  /* prepend address/control fields if necessary */
  if(needaddr)
    {
      skb_push(skb, 2);
      skb->data[0] = PPP_ALLSTATIONS;
      skb->data[1] = PPP_UI;
    }

  DEXIT(PPP_TRACE, "\n");

  return skb;
}

/*------------------------------------------------------------------*/
/*
 * Send a packet to the peer over the IrTTP connection.
 * Returns 1 iff the packet was accepted.
 * Returns 0 iff packet was not consumed.
 * If the packet was not accepted, we will call ppp_output_wakeup
 * at some later time to reactivate flow control in ppp_generic.
 */
static int
ppp_irnet_send(struct ppp_channel *	chan,
	       struct sk_buff *		skb)
{
  irnet_socket *	self = (struct irnet_socket *) chan->private;
  int			ret;

  DENTER(PPP_TRACE, "(channel=0x%p, ap/self=0x%p)\n",
	 chan, self);

  /* Check if things are somewhat valid... */
  DASSERT(self != NULL, 0, PPP_ERROR, "Self is NULL !!!\n");

  /* Check if we are connected */
  if(!(test_bit(0, &self->ttp_open)))
    {
#ifdef CONNECT_IN_SEND
      /* Let's try to connect one more time... */
      /* Note : we won't be connected after this call, but we should be
       * ready for next packet... */
      /* If we are already connecting, this will fail */
      irda_irnet_connect(self);
#endif /* CONNECT_IN_SEND */

      DEBUG(PPP_INFO, "IrTTP not ready ! (%ld-%ld)\n",
	    self->ttp_open, self->ttp_connect);

      /* Note : we can either drop the packet or block the packet.
       *
       * Blocking the packet allow us a better connection time,
       * because by calling ppp_output_wakeup() we can have
       * ppp_generic resending the LCP request immediately to us,
       * rather than waiting for one of pppd periodic transmission of
       * LCP request.
       *
       * On the other hand, if we block all packet, all those periodic
       * transmissions of pppd accumulate in ppp_generic, creating a
       * backlog of LCP request. When we eventually connect later on,
       * we have to transmit all this backlog before we can connect
       * proper (if we don't timeout before).
       *
       * The current strategy is as follow :
       * While we are attempting to connect, we block packets to get
       * a better connection time.
       * If we fail to connect, we drain the queue and start dropping packets
       */
#ifdef BLOCK_WHEN_CONNECT
      /* If we are attempting to connect */
      if(test_bit(0, &self->ttp_connect))
	{
	  /* Blocking packet, ppp_generic will retry later */
	  return 0;
	}
#endif /* BLOCK_WHEN_CONNECT */

      /* Dropping packet, pppd will retry later */
      dev_kfree_skb(skb);
      return 1;
    }

  /* Check if the queue can accept any packet, otherwise block */
  if(self->tx_flow != FLOW_START)
    DRETURN(0, PPP_INFO, "IrTTP queue full (%d skbs)...\n",
	    skb_queue_len(&self->tsap->tx_queue));

  /* Prepare ppp frame for transmission */
  skb = irnet_prepare_skb(self, skb);
  DABORT(skb == NULL, 1, PPP_ERROR, "Prepare skb for Tx failed.\n");

  /* Send the packet to IrTTP */
  ret = irttp_data_request(self->tsap, skb);
  if(ret < 0)
    {
      /*
       * > IrTTPs tx queue is full, so we just have to
       * > drop the frame! You might think that we should
       * > just return -1 and don't deallocate the frame,
       * > but that is dangerous since it's possible that
       * > we have replaced the original skb with a new
       * > one with larger headroom, and that would really
       * > confuse do_dev_queue_xmit() in dev.c! I have
       * > tried :-) DB
       * Correction : we verify the flow control above (self->tx_flow),
       * so we come here only if IrTTP doesn't like the packet (empty,
       * too large, IrTTP not connected). In those rare cases, it's ok
       * to drop it, we don't want to see it here again...
       * Jean II
       */
      DERROR(PPP_ERROR, "IrTTP doesn't like this packet !!! (0x%X)\n", ret);
      /* irttp_data_request already free the packet */
    }

  DEXIT(PPP_TRACE, "\n");
  return 1;	/* Packet has been consumed */
}

/*------------------------------------------------------------------*/
/*
 * Take care of the ioctls that ppp_generic doesn't want to deal with...
 * Note : we are also called from dev_irnet_ioctl().
 */
static int
ppp_irnet_ioctl(struct ppp_channel *	chan,
		unsigned int		cmd,
		unsigned long		arg)
{
  irnet_socket *	ap = (struct irnet_socket *) chan->private;
  int			err;
  int			val;
  u32			accm[8];
  void __user *argp = (void __user *)arg;

  DENTER(PPP_TRACE, "(channel=0x%p, ap=0x%p, cmd=0x%X)\n",
	 chan, ap, cmd);

  /* Basic checks... */
  DASSERT(ap != NULL, -ENXIO, PPP_ERROR, "ap is NULL...\n");

  err = -EFAULT;
  switch(cmd)
    {
      /* PPP flags */
    case PPPIOCGFLAGS:
      val = ap->flags | ap->rbits;
      if(put_user(val, (int __user *) argp))
	break;
      err = 0;
      break;
    case PPPIOCSFLAGS:
      if(get_user(val, (int __user *) argp))
	break;
      ap->flags = val & ~SC_RCV_BITS;
      ap->rbits = val & SC_RCV_BITS;
      err = 0;
      break;

      /* Async map stuff - all dummy to please pppd */
    case PPPIOCGASYNCMAP:
      if(put_user(ap->xaccm[0], (u32 __user *) argp))
	break;
      err = 0;
      break;
    case PPPIOCSASYNCMAP:
      if(get_user(ap->xaccm[0], (u32 __user *) argp))
	break;
      err = 0;
      break;
    case PPPIOCGRASYNCMAP:
      if(put_user(ap->raccm, (u32 __user *) argp))
	break;
      err = 0;
      break;
    case PPPIOCSRASYNCMAP:
      if(get_user(ap->raccm, (u32 __user *) argp))
	break;
      err = 0;
      break;
    case PPPIOCGXASYNCMAP:
      if(copy_to_user(argp, ap->xaccm, sizeof(ap->xaccm)))
	break;
      err = 0;
      break;
    case PPPIOCSXASYNCMAP:
      if(copy_from_user(accm, argp, sizeof(accm)))
	break;
      accm[2] &= ~0x40000000U;		/* can't escape 0x5e */
      accm[3] |= 0x60000000U;		/* must escape 0x7d, 0x7e */
      memcpy(ap->xaccm, accm, sizeof(ap->xaccm));
      err = 0;
      break;

      /* Max PPP frame size */
    case PPPIOCGMRU:
      if(put_user(ap->mru, (int __user *) argp))
	break;
      err = 0;
      break;
    case PPPIOCSMRU:
      if(get_user(val, (int __user *) argp))
	break;
      if(val < PPP_MRU)
	val = PPP_MRU;
      ap->mru = val;
      err = 0;
      break;

    default:
      DEBUG(PPP_INFO, "Unsupported ioctl (0x%X)\n", cmd);
      err = -ENOIOCTLCMD;
    }

  DEXIT(PPP_TRACE, " - err = 0x%X\n", err);
  return err;
}

/************************** INITIALISATION **************************/
/*
 * Module initialisation and all that jazz...
 */

/*------------------------------------------------------------------*/
/*
 * Hook our device callbacks in the filesystem, to connect our code
 * to /dev/irnet
 */
static inline int __init
ppp_irnet_init(void)
{
  int err = 0;

  DENTER(MODULE_TRACE, "()\n");

  /* Allocate ourselves as a minor in the misc range */
  err = misc_register(&irnet_misc_device);

  DEXIT(MODULE_TRACE, "\n");
  return err;
}

/*------------------------------------------------------------------*/
/*
 * Cleanup at exit...
 */
static inline void __exit
ppp_irnet_cleanup(void)
{
  DENTER(MODULE_TRACE, "()\n");

  /* De-allocate /dev/irnet minor in misc range */
  misc_deregister(&irnet_misc_device);

  DEXIT(MODULE_TRACE, "\n");
}

/*------------------------------------------------------------------*/
/*
 * Module main entry point
 */
static int __init
irnet_init(void)
{
  int err;

  /* Initialise both parts... */
  err = irda_irnet_init();
  if(!err)
    err = ppp_irnet_init();
  return err;
}

/*------------------------------------------------------------------*/
/*
 * Module exit
 */
static void __exit
irnet_cleanup(void)
{
  irda_irnet_cleanup();
  ppp_irnet_cleanup();
}

/*------------------------------------------------------------------*/
/*
 * Module magic
 */
module_init(irnet_init);
module_exit(irnet_cleanup);
MODULE_AUTHOR("Jean Tourrilhes <jt@hpl.hp.com>");
MODULE_DESCRIPTION("IrNET : Synchronous PPP over IrDA");
MODULE_LICENSE("GPL");
MODULE_ALIAS_CHARDEV(10, 187);<|MERGE_RESOLUTION|>--- conflicted
+++ resolved
@@ -15,10 +15,6 @@
 
 #include <linux/sched.h>
 #include <linux/slab.h>
-<<<<<<< HEAD
-#include <linux/smp_lock.h>
-=======
->>>>>>> 3cbea436
 #include "irnet_ppp.h"		/* Private header */
 /* Please put other headers in irnet.h - Thanks */
 
