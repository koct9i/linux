/* SCTP kernel implementation
 * (C) Copyright IBM Corp. 2001, 2004
 * Copyright (c) 1999-2000 Cisco, Inc.
 * Copyright (c) 1999-2001 Motorola, Inc.
 * Copyright (c) 2001-2003 Intel Corp.
 * Copyright (c) 2001-2002 Nokia, Inc.
 * Copyright (c) 2001 La Monte H.P. Yarroll
 *
 * This file is part of the SCTP kernel implementation
 *
 * These functions interface with the sockets layer to implement the
 * SCTP Extensions for the Sockets API.
 *
 * Note that the descriptions from the specification are USER level
 * functions--this file is the functions which populate the struct proto
 * for SCTP which is the BOTTOM of the sockets interface.
 *
 * This SCTP implementation is free software;
 * you can redistribute it and/or modify it under the terms of
 * the GNU General Public License as published by
 * the Free Software Foundation; either version 2, or (at your option)
 * any later version.
 *
 * This SCTP implementation is distributed in the hope that it
 * will be useful, but WITHOUT ANY WARRANTY; without even the implied
 *                 ************************
 * warranty of MERCHANTABILITY or FITNESS FOR A PARTICULAR PURPOSE.
 * See the GNU General Public License for more details.
 *
 * You should have received a copy of the GNU General Public License
 * along with GNU CC; see the file COPYING.  If not, see
 * <http://www.gnu.org/licenses/>.
 *
 * Please send any bug reports or fixes you make to the
 * email address(es):
 *    lksctp developers <linux-sctp@vger.kernel.org>
 *
 * Written or modified by:
 *    La Monte H.P. Yarroll <piggy@acm.org>
 *    Narasimha Budihal     <narsi@refcode.org>
 *    Karl Knutson          <karl@athena.chicago.il.us>
 *    Jon Grimm             <jgrimm@us.ibm.com>
 *    Xingang Guo           <xingang.guo@intel.com>
 *    Daisy Chang           <daisyc@us.ibm.com>
 *    Sridhar Samudrala     <samudrala@us.ibm.com>
 *    Inaky Perez-Gonzalez  <inaky.gonzalez@intel.com>
 *    Ardelle Fan	    <ardelle.fan@intel.com>
 *    Ryan Layer	    <rmlayer@us.ibm.com>
 *    Anup Pemmaiah         <pemmaiah@cc.usu.edu>
 *    Kevin Gao             <kevin.gao@intel.com>
 */

#define pr_fmt(fmt) KBUILD_MODNAME ": " fmt

#include <crypto/hash.h>
#include <linux/types.h>
#include <linux/kernel.h>
#include <linux/wait.h>
#include <linux/time.h>
#include <linux/sched/signal.h>
#include <linux/ip.h>
#include <linux/capability.h>
#include <linux/fcntl.h>
#include <linux/poll.h>
#include <linux/init.h>
#include <linux/slab.h>
#include <linux/file.h>
#include <linux/compat.h>

#include <net/ip.h>
#include <net/icmp.h>
#include <net/route.h>
#include <net/ipv6.h>
#include <net/inet_common.h>
#include <net/busy_poll.h>

#include <linux/socket.h> /* for sa_family_t */
#include <linux/export.h>
#include <net/sock.h>
#include <net/sctp/sctp.h>
#include <net/sctp/sm.h>
#include <net/sctp/stream_sched.h>

/* Forward declarations for internal helper functions. */
static int sctp_writeable(struct sock *sk);
static void sctp_wfree(struct sk_buff *skb);
static int sctp_wait_for_sndbuf(struct sctp_association *asoc, long *timeo_p,
				size_t msg_len);
static int sctp_wait_for_packet(struct sock *sk, int *err, long *timeo_p);
static int sctp_wait_for_connect(struct sctp_association *, long *timeo_p);
static int sctp_wait_for_accept(struct sock *sk, long timeo);
static void sctp_wait_for_close(struct sock *sk, long timeo);
static void sctp_destruct_sock(struct sock *sk);
static struct sctp_af *sctp_sockaddr_af(struct sctp_sock *opt,
					union sctp_addr *addr, int len);
static int sctp_bindx_add(struct sock *, struct sockaddr *, int);
static int sctp_bindx_rem(struct sock *, struct sockaddr *, int);
static int sctp_send_asconf_add_ip(struct sock *, struct sockaddr *, int);
static int sctp_send_asconf_del_ip(struct sock *, struct sockaddr *, int);
static int sctp_send_asconf(struct sctp_association *asoc,
			    struct sctp_chunk *chunk);
static int sctp_do_bind(struct sock *, union sctp_addr *, int);
static int sctp_autobind(struct sock *sk);
static void sctp_sock_migrate(struct sock *oldsk, struct sock *newsk,
			      struct sctp_association *assoc,
			      enum sctp_socket_type type);

static unsigned long sctp_memory_pressure;
static atomic_long_t sctp_memory_allocated;
struct percpu_counter sctp_sockets_allocated;

static void sctp_enter_memory_pressure(struct sock *sk)
{
	sctp_memory_pressure = 1;
}


/* Get the sndbuf space available at the time on the association.  */
static inline int sctp_wspace(struct sctp_association *asoc)
{
	int amt;

	if (asoc->ep->sndbuf_policy)
		amt = asoc->sndbuf_used;
	else
		amt = sk_wmem_alloc_get(asoc->base.sk);

	if (amt >= asoc->base.sk->sk_sndbuf) {
		if (asoc->base.sk->sk_userlocks & SOCK_SNDBUF_LOCK)
			amt = 0;
		else {
			amt = sk_stream_wspace(asoc->base.sk);
			if (amt < 0)
				amt = 0;
		}
	} else {
		amt = asoc->base.sk->sk_sndbuf - amt;
	}
	return amt;
}

/* Increment the used sndbuf space count of the corresponding association by
 * the size of the outgoing data chunk.
 * Also, set the skb destructor for sndbuf accounting later.
 *
 * Since it is always 1-1 between chunk and skb, and also a new skb is always
 * allocated for chunk bundling in sctp_packet_transmit(), we can use the
 * destructor in the data chunk skb for the purpose of the sndbuf space
 * tracking.
 */
static inline void sctp_set_owner_w(struct sctp_chunk *chunk)
{
	struct sctp_association *asoc = chunk->asoc;
	struct sock *sk = asoc->base.sk;

	/* The sndbuf space is tracked per association.  */
	sctp_association_hold(asoc);

	skb_set_owner_w(chunk->skb, sk);

	chunk->skb->destructor = sctp_wfree;
	/* Save the chunk pointer in skb for sctp_wfree to use later.  */
	skb_shinfo(chunk->skb)->destructor_arg = chunk;

	asoc->sndbuf_used += SCTP_DATA_SNDSIZE(chunk) +
				sizeof(struct sk_buff) +
				sizeof(struct sctp_chunk);

	refcount_add(sizeof(struct sctp_chunk), &sk->sk_wmem_alloc);
	sk->sk_wmem_queued += chunk->skb->truesize;
	sk_mem_charge(sk, chunk->skb->truesize);
}

static void sctp_clear_owner_w(struct sctp_chunk *chunk)
{
	skb_orphan(chunk->skb);
}

static void sctp_for_each_tx_datachunk(struct sctp_association *asoc,
				       void (*cb)(struct sctp_chunk *))

{
	struct sctp_outq *q = &asoc->outqueue;
	struct sctp_transport *t;
	struct sctp_chunk *chunk;

	list_for_each_entry(t, &asoc->peer.transport_addr_list, transports)
		list_for_each_entry(chunk, &t->transmitted, transmitted_list)
			cb(chunk);

	list_for_each_entry(chunk, &q->retransmit, transmitted_list)
		cb(chunk);

	list_for_each_entry(chunk, &q->sacked, transmitted_list)
		cb(chunk);

	list_for_each_entry(chunk, &q->abandoned, transmitted_list)
		cb(chunk);

	list_for_each_entry(chunk, &q->out_chunk_list, list)
		cb(chunk);
}

static void sctp_for_each_rx_skb(struct sctp_association *asoc, struct sock *sk,
				 void (*cb)(struct sk_buff *, struct sock *))

{
	struct sk_buff *skb, *tmp;

	sctp_skb_for_each(skb, &asoc->ulpq.lobby, tmp)
		cb(skb, sk);

	sctp_skb_for_each(skb, &asoc->ulpq.reasm, tmp)
		cb(skb, sk);

	sctp_skb_for_each(skb, &asoc->ulpq.reasm_uo, tmp)
		cb(skb, sk);
}

/* Verify that this is a valid address. */
static inline int sctp_verify_addr(struct sock *sk, union sctp_addr *addr,
				   int len)
{
	struct sctp_af *af;

	/* Verify basic sockaddr. */
	af = sctp_sockaddr_af(sctp_sk(sk), addr, len);
	if (!af)
		return -EINVAL;

	/* Is this a valid SCTP address?  */
	if (!af->addr_valid(addr, sctp_sk(sk), NULL))
		return -EINVAL;

	if (!sctp_sk(sk)->pf->send_verify(sctp_sk(sk), (addr)))
		return -EINVAL;

	return 0;
}

/* Look up the association by its id.  If this is not a UDP-style
 * socket, the ID field is always ignored.
 */
struct sctp_association *sctp_id2assoc(struct sock *sk, sctp_assoc_t id)
{
	struct sctp_association *asoc = NULL;

	/* If this is not a UDP-style socket, assoc id should be ignored. */
	if (!sctp_style(sk, UDP)) {
		/* Return NULL if the socket state is not ESTABLISHED. It
		 * could be a TCP-style listening socket or a socket which
		 * hasn't yet called connect() to establish an association.
		 */
		if (!sctp_sstate(sk, ESTABLISHED) && !sctp_sstate(sk, CLOSING))
			return NULL;

		/* Get the first and the only association from the list. */
		if (!list_empty(&sctp_sk(sk)->ep->asocs))
			asoc = list_entry(sctp_sk(sk)->ep->asocs.next,
					  struct sctp_association, asocs);
		return asoc;
	}

	/* Otherwise this is a UDP-style socket. */
	if (!id || (id == (sctp_assoc_t)-1))
		return NULL;

	spin_lock_bh(&sctp_assocs_id_lock);
	asoc = (struct sctp_association *)idr_find(&sctp_assocs_id, (int)id);
	spin_unlock_bh(&sctp_assocs_id_lock);

	if (!asoc || (asoc->base.sk != sk) || asoc->base.dead)
		return NULL;

	return asoc;
}

/* Look up the transport from an address and an assoc id. If both address and
 * id are specified, the associations matching the address and the id should be
 * the same.
 */
static struct sctp_transport *sctp_addr_id2transport(struct sock *sk,
					      struct sockaddr_storage *addr,
					      sctp_assoc_t id)
{
	struct sctp_association *addr_asoc = NULL, *id_asoc = NULL;
	struct sctp_af *af = sctp_get_af_specific(addr->ss_family);
	union sctp_addr *laddr = (union sctp_addr *)addr;
	struct sctp_transport *transport;

	if (!af || sctp_verify_addr(sk, laddr, af->sockaddr_len))
		return NULL;

	addr_asoc = sctp_endpoint_lookup_assoc(sctp_sk(sk)->ep,
					       laddr,
					       &transport);

	if (!addr_asoc)
		return NULL;

	id_asoc = sctp_id2assoc(sk, id);
	if (id_asoc && (id_asoc != addr_asoc))
		return NULL;

	sctp_get_pf_specific(sk->sk_family)->addr_to_user(sctp_sk(sk),
						(union sctp_addr *)addr);

	return transport;
}

/* API 3.1.2 bind() - UDP Style Syntax
 * The syntax of bind() is,
 *
 *   ret = bind(int sd, struct sockaddr *addr, int addrlen);
 *
 *   sd      - the socket descriptor returned by socket().
 *   addr    - the address structure (struct sockaddr_in or struct
 *             sockaddr_in6 [RFC 2553]),
 *   addr_len - the size of the address structure.
 */
static int sctp_bind(struct sock *sk, struct sockaddr *addr, int addr_len)
{
	int retval = 0;

	lock_sock(sk);

	pr_debug("%s: sk:%p, addr:%p, addr_len:%d\n", __func__, sk,
		 addr, addr_len);

	/* Disallow binding twice. */
	if (!sctp_sk(sk)->ep->base.bind_addr.port)
		retval = sctp_do_bind(sk, (union sctp_addr *)addr,
				      addr_len);
	else
		retval = -EINVAL;

	release_sock(sk);

	return retval;
}

static long sctp_get_port_local(struct sock *, union sctp_addr *);

/* Verify this is a valid sockaddr. */
static struct sctp_af *sctp_sockaddr_af(struct sctp_sock *opt,
					union sctp_addr *addr, int len)
{
	struct sctp_af *af;

	/* Check minimum size.  */
	if (len < sizeof (struct sockaddr))
		return NULL;

	if (!opt->pf->af_supported(addr->sa.sa_family, opt))
		return NULL;

	/* V4 mapped address are really of AF_INET family */
	if (addr->sa.sa_family == AF_INET6 &&
	    ipv6_addr_v4mapped(&addr->v6.sin6_addr) &&
	    !opt->pf->af_supported(AF_INET, opt))
		return NULL;

	/* If we get this far, af is valid. */
	af = sctp_get_af_specific(addr->sa.sa_family);

	if (len < af->sockaddr_len)
		return NULL;

	return af;
}

/* Bind a local address either to an endpoint or to an association.  */
static int sctp_do_bind(struct sock *sk, union sctp_addr *addr, int len)
{
	struct net *net = sock_net(sk);
	struct sctp_sock *sp = sctp_sk(sk);
	struct sctp_endpoint *ep = sp->ep;
	struct sctp_bind_addr *bp = &ep->base.bind_addr;
	struct sctp_af *af;
	unsigned short snum;
	int ret = 0;

	/* Common sockaddr verification. */
	af = sctp_sockaddr_af(sp, addr, len);
	if (!af) {
		pr_debug("%s: sk:%p, newaddr:%p, len:%d EINVAL\n",
			 __func__, sk, addr, len);
		return -EINVAL;
	}

	snum = ntohs(addr->v4.sin_port);

	pr_debug("%s: sk:%p, new addr:%pISc, port:%d, new port:%d, len:%d\n",
		 __func__, sk, &addr->sa, bp->port, snum, len);

	/* PF specific bind() address verification. */
	if (!sp->pf->bind_verify(sp, addr))
		return -EADDRNOTAVAIL;

	/* We must either be unbound, or bind to the same port.
	 * It's OK to allow 0 ports if we are already bound.
	 * We'll just inhert an already bound port in this case
	 */
	if (bp->port) {
		if (!snum)
			snum = bp->port;
		else if (snum != bp->port) {
			pr_debug("%s: new port %d doesn't match existing port "
				 "%d\n", __func__, snum, bp->port);
			return -EINVAL;
		}
	}

	if (snum && snum < inet_prot_sock(net) &&
	    !ns_capable(net->user_ns, CAP_NET_BIND_SERVICE))
		return -EACCES;

	/* See if the address matches any of the addresses we may have
	 * already bound before checking against other endpoints.
	 */
	if (sctp_bind_addr_match(bp, addr, sp))
		return -EINVAL;

	/* Make sure we are allowed to bind here.
	 * The function sctp_get_port_local() does duplicate address
	 * detection.
	 */
	addr->v4.sin_port = htons(snum);
	if ((ret = sctp_get_port_local(sk, addr))) {
		return -EADDRINUSE;
	}

	/* Refresh ephemeral port.  */
	if (!bp->port)
		bp->port = inet_sk(sk)->inet_num;

	/* Add the address to the bind address list.
	 * Use GFP_ATOMIC since BHs will be disabled.
	 */
	ret = sctp_add_bind_addr(bp, addr, af->sockaddr_len,
				 SCTP_ADDR_SRC, GFP_ATOMIC);

	/* Copy back into socket for getsockname() use. */
	if (!ret) {
		inet_sk(sk)->inet_sport = htons(inet_sk(sk)->inet_num);
		sp->pf->to_sk_saddr(addr, sk);
	}

	return ret;
}

 /* ADDIP Section 4.1.1 Congestion Control of ASCONF Chunks
 *
 * R1) One and only one ASCONF Chunk MAY be in transit and unacknowledged
 * at any one time.  If a sender, after sending an ASCONF chunk, decides
 * it needs to transfer another ASCONF Chunk, it MUST wait until the
 * ASCONF-ACK Chunk returns from the previous ASCONF Chunk before sending a
 * subsequent ASCONF. Note this restriction binds each side, so at any
 * time two ASCONF may be in-transit on any given association (one sent
 * from each endpoint).
 */
static int sctp_send_asconf(struct sctp_association *asoc,
			    struct sctp_chunk *chunk)
{
	struct net 	*net = sock_net(asoc->base.sk);
	int		retval = 0;

	/* If there is an outstanding ASCONF chunk, queue it for later
	 * transmission.
	 */
	if (asoc->addip_last_asconf) {
		list_add_tail(&chunk->list, &asoc->addip_chunk_list);
		goto out;
	}

	/* Hold the chunk until an ASCONF_ACK is received. */
	sctp_chunk_hold(chunk);
	retval = sctp_primitive_ASCONF(net, asoc, chunk);
	if (retval)
		sctp_chunk_free(chunk);
	else
		asoc->addip_last_asconf = chunk;

out:
	return retval;
}

/* Add a list of addresses as bind addresses to local endpoint or
 * association.
 *
 * Basically run through each address specified in the addrs/addrcnt
 * array/length pair, determine if it is IPv6 or IPv4 and call
 * sctp_do_bind() on it.
 *
 * If any of them fails, then the operation will be reversed and the
 * ones that were added will be removed.
 *
 * Only sctp_setsockopt_bindx() is supposed to call this function.
 */
static int sctp_bindx_add(struct sock *sk, struct sockaddr *addrs, int addrcnt)
{
	int cnt;
	int retval = 0;
	void *addr_buf;
	struct sockaddr *sa_addr;
	struct sctp_af *af;

	pr_debug("%s: sk:%p, addrs:%p, addrcnt:%d\n", __func__, sk,
		 addrs, addrcnt);

	addr_buf = addrs;
	for (cnt = 0; cnt < addrcnt; cnt++) {
		/* The list may contain either IPv4 or IPv6 address;
		 * determine the address length for walking thru the list.
		 */
		sa_addr = addr_buf;
		af = sctp_get_af_specific(sa_addr->sa_family);
		if (!af) {
			retval = -EINVAL;
			goto err_bindx_add;
		}

		retval = sctp_do_bind(sk, (union sctp_addr *)sa_addr,
				      af->sockaddr_len);

		addr_buf += af->sockaddr_len;

err_bindx_add:
		if (retval < 0) {
			/* Failed. Cleanup the ones that have been added */
			if (cnt > 0)
				sctp_bindx_rem(sk, addrs, cnt);
			return retval;
		}
	}

	return retval;
}

/* Send an ASCONF chunk with Add IP address parameters to all the peers of the
 * associations that are part of the endpoint indicating that a list of local
 * addresses are added to the endpoint.
 *
 * If any of the addresses is already in the bind address list of the
 * association, we do not send the chunk for that association.  But it will not
 * affect other associations.
 *
 * Only sctp_setsockopt_bindx() is supposed to call this function.
 */
static int sctp_send_asconf_add_ip(struct sock		*sk,
				   struct sockaddr	*addrs,
				   int 			addrcnt)
{
	struct net *net = sock_net(sk);
	struct sctp_sock		*sp;
	struct sctp_endpoint		*ep;
	struct sctp_association		*asoc;
	struct sctp_bind_addr		*bp;
	struct sctp_chunk		*chunk;
	struct sctp_sockaddr_entry	*laddr;
	union sctp_addr			*addr;
	union sctp_addr			saveaddr;
	void				*addr_buf;
	struct sctp_af			*af;
	struct list_head		*p;
	int 				i;
	int 				retval = 0;

	if (!net->sctp.addip_enable)
		return retval;

	sp = sctp_sk(sk);
	ep = sp->ep;

	pr_debug("%s: sk:%p, addrs:%p, addrcnt:%d\n",
		 __func__, sk, addrs, addrcnt);

	list_for_each_entry(asoc, &ep->asocs, asocs) {
		if (!asoc->peer.asconf_capable)
			continue;

		if (asoc->peer.addip_disabled_mask & SCTP_PARAM_ADD_IP)
			continue;

		if (!sctp_state(asoc, ESTABLISHED))
			continue;

		/* Check if any address in the packed array of addresses is
		 * in the bind address list of the association. If so,
		 * do not send the asconf chunk to its peer, but continue with
		 * other associations.
		 */
		addr_buf = addrs;
		for (i = 0; i < addrcnt; i++) {
			addr = addr_buf;
			af = sctp_get_af_specific(addr->v4.sin_family);
			if (!af) {
				retval = -EINVAL;
				goto out;
			}

			if (sctp_assoc_lookup_laddr(asoc, addr))
				break;

			addr_buf += af->sockaddr_len;
		}
		if (i < addrcnt)
			continue;

		/* Use the first valid address in bind addr list of
		 * association as Address Parameter of ASCONF CHUNK.
		 */
		bp = &asoc->base.bind_addr;
		p = bp->address_list.next;
		laddr = list_entry(p, struct sctp_sockaddr_entry, list);
		chunk = sctp_make_asconf_update_ip(asoc, &laddr->a, addrs,
						   addrcnt, SCTP_PARAM_ADD_IP);
		if (!chunk) {
			retval = -ENOMEM;
			goto out;
		}

		/* Add the new addresses to the bind address list with
		 * use_as_src set to 0.
		 */
		addr_buf = addrs;
		for (i = 0; i < addrcnt; i++) {
			addr = addr_buf;
			af = sctp_get_af_specific(addr->v4.sin_family);
			memcpy(&saveaddr, addr, af->sockaddr_len);
			retval = sctp_add_bind_addr(bp, &saveaddr,
						    sizeof(saveaddr),
						    SCTP_ADDR_NEW, GFP_ATOMIC);
			addr_buf += af->sockaddr_len;
		}
		if (asoc->src_out_of_asoc_ok) {
			struct sctp_transport *trans;

			list_for_each_entry(trans,
			    &asoc->peer.transport_addr_list, transports) {
				/* Clear the source and route cache */
				sctp_transport_dst_release(trans);
				trans->cwnd = min(4*asoc->pathmtu, max_t(__u32,
				    2*asoc->pathmtu, 4380));
				trans->ssthresh = asoc->peer.i.a_rwnd;
				trans->rto = asoc->rto_initial;
				sctp_max_rto(asoc, trans);
				trans->rtt = trans->srtt = trans->rttvar = 0;
				sctp_transport_route(trans, NULL,
				    sctp_sk(asoc->base.sk));
			}
		}
		retval = sctp_send_asconf(asoc, chunk);
	}

out:
	return retval;
}

/* Remove a list of addresses from bind addresses list.  Do not remove the
 * last address.
 *
 * Basically run through each address specified in the addrs/addrcnt
 * array/length pair, determine if it is IPv6 or IPv4 and call
 * sctp_del_bind() on it.
 *
 * If any of them fails, then the operation will be reversed and the
 * ones that were removed will be added back.
 *
 * At least one address has to be left; if only one address is
 * available, the operation will return -EBUSY.
 *
 * Only sctp_setsockopt_bindx() is supposed to call this function.
 */
static int sctp_bindx_rem(struct sock *sk, struct sockaddr *addrs, int addrcnt)
{
	struct sctp_sock *sp = sctp_sk(sk);
	struct sctp_endpoint *ep = sp->ep;
	int cnt;
	struct sctp_bind_addr *bp = &ep->base.bind_addr;
	int retval = 0;
	void *addr_buf;
	union sctp_addr *sa_addr;
	struct sctp_af *af;

	pr_debug("%s: sk:%p, addrs:%p, addrcnt:%d\n",
		 __func__, sk, addrs, addrcnt);

	addr_buf = addrs;
	for (cnt = 0; cnt < addrcnt; cnt++) {
		/* If the bind address list is empty or if there is only one
		 * bind address, there is nothing more to be removed (we need
		 * at least one address here).
		 */
		if (list_empty(&bp->address_list) ||
		    (sctp_list_single_entry(&bp->address_list))) {
			retval = -EBUSY;
			goto err_bindx_rem;
		}

		sa_addr = addr_buf;
		af = sctp_get_af_specific(sa_addr->sa.sa_family);
		if (!af) {
			retval = -EINVAL;
			goto err_bindx_rem;
		}

		if (!af->addr_valid(sa_addr, sp, NULL)) {
			retval = -EADDRNOTAVAIL;
			goto err_bindx_rem;
		}

		if (sa_addr->v4.sin_port &&
		    sa_addr->v4.sin_port != htons(bp->port)) {
			retval = -EINVAL;
			goto err_bindx_rem;
		}

		if (!sa_addr->v4.sin_port)
			sa_addr->v4.sin_port = htons(bp->port);

		/* FIXME - There is probably a need to check if sk->sk_saddr and
		 * sk->sk_rcv_addr are currently set to one of the addresses to
		 * be removed. This is something which needs to be looked into
		 * when we are fixing the outstanding issues with multi-homing
		 * socket routing and failover schemes. Refer to comments in
		 * sctp_do_bind(). -daisy
		 */
		retval = sctp_del_bind_addr(bp, sa_addr);

		addr_buf += af->sockaddr_len;
err_bindx_rem:
		if (retval < 0) {
			/* Failed. Add the ones that has been removed back */
			if (cnt > 0)
				sctp_bindx_add(sk, addrs, cnt);
			return retval;
		}
	}

	return retval;
}

/* Send an ASCONF chunk with Delete IP address parameters to all the peers of
 * the associations that are part of the endpoint indicating that a list of
 * local addresses are removed from the endpoint.
 *
 * If any of the addresses is already in the bind address list of the
 * association, we do not send the chunk for that association.  But it will not
 * affect other associations.
 *
 * Only sctp_setsockopt_bindx() is supposed to call this function.
 */
static int sctp_send_asconf_del_ip(struct sock		*sk,
				   struct sockaddr	*addrs,
				   int			addrcnt)
{
	struct net *net = sock_net(sk);
	struct sctp_sock	*sp;
	struct sctp_endpoint	*ep;
	struct sctp_association	*asoc;
	struct sctp_transport	*transport;
	struct sctp_bind_addr	*bp;
	struct sctp_chunk	*chunk;
	union sctp_addr		*laddr;
	void			*addr_buf;
	struct sctp_af		*af;
	struct sctp_sockaddr_entry *saddr;
	int 			i;
	int 			retval = 0;
	int			stored = 0;

	chunk = NULL;
	if (!net->sctp.addip_enable)
		return retval;

	sp = sctp_sk(sk);
	ep = sp->ep;

	pr_debug("%s: sk:%p, addrs:%p, addrcnt:%d\n",
		 __func__, sk, addrs, addrcnt);

	list_for_each_entry(asoc, &ep->asocs, asocs) {

		if (!asoc->peer.asconf_capable)
			continue;

		if (asoc->peer.addip_disabled_mask & SCTP_PARAM_DEL_IP)
			continue;

		if (!sctp_state(asoc, ESTABLISHED))
			continue;

		/* Check if any address in the packed array of addresses is
		 * not present in the bind address list of the association.
		 * If so, do not send the asconf chunk to its peer, but
		 * continue with other associations.
		 */
		addr_buf = addrs;
		for (i = 0; i < addrcnt; i++) {
			laddr = addr_buf;
			af = sctp_get_af_specific(laddr->v4.sin_family);
			if (!af) {
				retval = -EINVAL;
				goto out;
			}

			if (!sctp_assoc_lookup_laddr(asoc, laddr))
				break;

			addr_buf += af->sockaddr_len;
		}
		if (i < addrcnt)
			continue;

		/* Find one address in the association's bind address list
		 * that is not in the packed array of addresses. This is to
		 * make sure that we do not delete all the addresses in the
		 * association.
		 */
		bp = &asoc->base.bind_addr;
		laddr = sctp_find_unmatch_addr(bp, (union sctp_addr *)addrs,
					       addrcnt, sp);
		if ((laddr == NULL) && (addrcnt == 1)) {
			if (asoc->asconf_addr_del_pending)
				continue;
			asoc->asconf_addr_del_pending =
			    kzalloc(sizeof(union sctp_addr), GFP_ATOMIC);
			if (asoc->asconf_addr_del_pending == NULL) {
				retval = -ENOMEM;
				goto out;
			}
			asoc->asconf_addr_del_pending->sa.sa_family =
				    addrs->sa_family;
			asoc->asconf_addr_del_pending->v4.sin_port =
				    htons(bp->port);
			if (addrs->sa_family == AF_INET) {
				struct sockaddr_in *sin;

				sin = (struct sockaddr_in *)addrs;
				asoc->asconf_addr_del_pending->v4.sin_addr.s_addr = sin->sin_addr.s_addr;
			} else if (addrs->sa_family == AF_INET6) {
				struct sockaddr_in6 *sin6;

				sin6 = (struct sockaddr_in6 *)addrs;
				asoc->asconf_addr_del_pending->v6.sin6_addr = sin6->sin6_addr;
			}

			pr_debug("%s: keep the last address asoc:%p %pISc at %p\n",
				 __func__, asoc, &asoc->asconf_addr_del_pending->sa,
				 asoc->asconf_addr_del_pending);

			asoc->src_out_of_asoc_ok = 1;
			stored = 1;
			goto skip_mkasconf;
		}

		if (laddr == NULL)
			return -EINVAL;

		/* We do not need RCU protection throughout this loop
		 * because this is done under a socket lock from the
		 * setsockopt call.
		 */
		chunk = sctp_make_asconf_update_ip(asoc, laddr, addrs, addrcnt,
						   SCTP_PARAM_DEL_IP);
		if (!chunk) {
			retval = -ENOMEM;
			goto out;
		}

skip_mkasconf:
		/* Reset use_as_src flag for the addresses in the bind address
		 * list that are to be deleted.
		 */
		addr_buf = addrs;
		for (i = 0; i < addrcnt; i++) {
			laddr = addr_buf;
			af = sctp_get_af_specific(laddr->v4.sin_family);
			list_for_each_entry(saddr, &bp->address_list, list) {
				if (sctp_cmp_addr_exact(&saddr->a, laddr))
					saddr->state = SCTP_ADDR_DEL;
			}
			addr_buf += af->sockaddr_len;
		}

		/* Update the route and saddr entries for all the transports
		 * as some of the addresses in the bind address list are
		 * about to be deleted and cannot be used as source addresses.
		 */
		list_for_each_entry(transport, &asoc->peer.transport_addr_list,
					transports) {
			sctp_transport_dst_release(transport);
			sctp_transport_route(transport, NULL,
					     sctp_sk(asoc->base.sk));
		}

		if (stored)
			/* We don't need to transmit ASCONF */
			continue;
		retval = sctp_send_asconf(asoc, chunk);
	}
out:
	return retval;
}

/* set addr events to assocs in the endpoint.  ep and addr_wq must be locked */
int sctp_asconf_mgmt(struct sctp_sock *sp, struct sctp_sockaddr_entry *addrw)
{
	struct sock *sk = sctp_opt2sk(sp);
	union sctp_addr *addr;
	struct sctp_af *af;

	/* It is safe to write port space in caller. */
	addr = &addrw->a;
	addr->v4.sin_port = htons(sp->ep->base.bind_addr.port);
	af = sctp_get_af_specific(addr->sa.sa_family);
	if (!af)
		return -EINVAL;
	if (sctp_verify_addr(sk, addr, af->sockaddr_len))
		return -EINVAL;

	if (addrw->state == SCTP_ADDR_NEW)
		return sctp_send_asconf_add_ip(sk, (struct sockaddr *)addr, 1);
	else
		return sctp_send_asconf_del_ip(sk, (struct sockaddr *)addr, 1);
}

/* Helper for tunneling sctp_bindx() requests through sctp_setsockopt()
 *
 * API 8.1
 * int sctp_bindx(int sd, struct sockaddr *addrs, int addrcnt,
 *                int flags);
 *
 * If sd is an IPv4 socket, the addresses passed must be IPv4 addresses.
 * If the sd is an IPv6 socket, the addresses passed can either be IPv4
 * or IPv6 addresses.
 *
 * A single address may be specified as INADDR_ANY or IN6ADDR_ANY, see
 * Section 3.1.2 for this usage.
 *
 * addrs is a pointer to an array of one or more socket addresses. Each
 * address is contained in its appropriate structure (i.e. struct
 * sockaddr_in or struct sockaddr_in6) the family of the address type
 * must be used to distinguish the address length (note that this
 * representation is termed a "packed array" of addresses). The caller
 * specifies the number of addresses in the array with addrcnt.
 *
 * On success, sctp_bindx() returns 0. On failure, sctp_bindx() returns
 * -1, and sets errno to the appropriate error code.
 *
 * For SCTP, the port given in each socket address must be the same, or
 * sctp_bindx() will fail, setting errno to EINVAL.
 *
 * The flags parameter is formed from the bitwise OR of zero or more of
 * the following currently defined flags:
 *
 * SCTP_BINDX_ADD_ADDR
 *
 * SCTP_BINDX_REM_ADDR
 *
 * SCTP_BINDX_ADD_ADDR directs SCTP to add the given addresses to the
 * association, and SCTP_BINDX_REM_ADDR directs SCTP to remove the given
 * addresses from the association. The two flags are mutually exclusive;
 * if both are given, sctp_bindx() will fail with EINVAL. A caller may
 * not remove all addresses from an association; sctp_bindx() will
 * reject such an attempt with EINVAL.
 *
 * An application can use sctp_bindx(SCTP_BINDX_ADD_ADDR) to associate
 * additional addresses with an endpoint after calling bind().  Or use
 * sctp_bindx(SCTP_BINDX_REM_ADDR) to remove some addresses a listening
 * socket is associated with so that no new association accepted will be
 * associated with those addresses. If the endpoint supports dynamic
 * address a SCTP_BINDX_REM_ADDR or SCTP_BINDX_ADD_ADDR may cause a
 * endpoint to send the appropriate message to the peer to change the
 * peers address lists.
 *
 * Adding and removing addresses from a connected association is
 * optional functionality. Implementations that do not support this
 * functionality should return EOPNOTSUPP.
 *
 * Basically do nothing but copying the addresses from user to kernel
 * land and invoking either sctp_bindx_add() or sctp_bindx_rem() on the sk.
 * This is used for tunneling the sctp_bindx() request through sctp_setsockopt()
 * from userspace.
 *
 * On exit there is no need to do sockfd_put(), sys_setsockopt() does
 * it.
 *
 * sk        The sk of the socket
 * addrs     The pointer to the addresses in user land
 * addrssize Size of the addrs buffer
 * op        Operation to perform (add or remove, see the flags of
 *           sctp_bindx)
 *
 * Returns 0 if ok, <0 errno code on error.
 */
static int sctp_setsockopt_bindx(struct sock *sk,
				 struct sockaddr __user *addrs,
				 int addrs_size, int op)
{
	struct sockaddr *kaddrs;
	int err;
	int addrcnt = 0;
	int walk_size = 0;
	struct sockaddr *sa_addr;
	void *addr_buf;
	struct sctp_af *af;

	pr_debug("%s: sk:%p addrs:%p addrs_size:%d opt:%d\n",
		 __func__, sk, addrs, addrs_size, op);

	if (unlikely(addrs_size <= 0))
		return -EINVAL;

	kaddrs = vmemdup_user(addrs, addrs_size);
	if (unlikely(IS_ERR(kaddrs)))
		return PTR_ERR(kaddrs);

	/* Walk through the addrs buffer and count the number of addresses. */
	addr_buf = kaddrs;
	while (walk_size < addrs_size) {
		if (walk_size + sizeof(sa_family_t) > addrs_size) {
			kvfree(kaddrs);
			return -EINVAL;
		}

		sa_addr = addr_buf;
		af = sctp_get_af_specific(sa_addr->sa_family);

		/* If the address family is not supported or if this address
		 * causes the address buffer to overflow return EINVAL.
		 */
		if (!af || (walk_size + af->sockaddr_len) > addrs_size) {
			kvfree(kaddrs);
			return -EINVAL;
		}
		addrcnt++;
		addr_buf += af->sockaddr_len;
		walk_size += af->sockaddr_len;
	}

	/* Do the work. */
	switch (op) {
	case SCTP_BINDX_ADD_ADDR:
		err = sctp_bindx_add(sk, kaddrs, addrcnt);
		if (err)
			goto out;
		err = sctp_send_asconf_add_ip(sk, kaddrs, addrcnt);
		break;

	case SCTP_BINDX_REM_ADDR:
		err = sctp_bindx_rem(sk, kaddrs, addrcnt);
		if (err)
			goto out;
		err = sctp_send_asconf_del_ip(sk, kaddrs, addrcnt);
		break;

	default:
		err = -EINVAL;
		break;
	}

out:
	kvfree(kaddrs);

	return err;
}

/* __sctp_connect(struct sock* sk, struct sockaddr *kaddrs, int addrs_size)
 *
 * Common routine for handling connect() and sctp_connectx().
 * Connect will come in with just a single address.
 */
static int __sctp_connect(struct sock *sk,
			  struct sockaddr *kaddrs,
			  int addrs_size,
			  sctp_assoc_t *assoc_id)
{
	struct net *net = sock_net(sk);
	struct sctp_sock *sp;
	struct sctp_endpoint *ep;
	struct sctp_association *asoc = NULL;
	struct sctp_association *asoc2;
	struct sctp_transport *transport;
	union sctp_addr to;
	enum sctp_scope scope;
	long timeo;
	int err = 0;
	int addrcnt = 0;
	int walk_size = 0;
	union sctp_addr *sa_addr = NULL;
	void *addr_buf;
	unsigned short port;
	unsigned int f_flags = 0;

	sp = sctp_sk(sk);
	ep = sp->ep;

	/* connect() cannot be done on a socket that is already in ESTABLISHED
	 * state - UDP-style peeled off socket or a TCP-style socket that
	 * is already connected.
	 * It cannot be done even on a TCP-style listening socket.
	 */
	if (sctp_sstate(sk, ESTABLISHED) || sctp_sstate(sk, CLOSING) ||
	    (sctp_style(sk, TCP) && sctp_sstate(sk, LISTENING))) {
		err = -EISCONN;
		goto out_free;
	}

	/* Walk through the addrs buffer and count the number of addresses. */
	addr_buf = kaddrs;
	while (walk_size < addrs_size) {
		struct sctp_af *af;

		if (walk_size + sizeof(sa_family_t) > addrs_size) {
			err = -EINVAL;
			goto out_free;
		}

		sa_addr = addr_buf;
		af = sctp_get_af_specific(sa_addr->sa.sa_family);

		/* If the address family is not supported or if this address
		 * causes the address buffer to overflow return EINVAL.
		 */
		if (!af || (walk_size + af->sockaddr_len) > addrs_size) {
			err = -EINVAL;
			goto out_free;
		}

		port = ntohs(sa_addr->v4.sin_port);

		/* Save current address so we can work with it */
		memcpy(&to, sa_addr, af->sockaddr_len);

		err = sctp_verify_addr(sk, &to, af->sockaddr_len);
		if (err)
			goto out_free;

		/* Make sure the destination port is correctly set
		 * in all addresses.
		 */
		if (asoc && asoc->peer.port && asoc->peer.port != port) {
			err = -EINVAL;
			goto out_free;
		}

		/* Check if there already is a matching association on the
		 * endpoint (other than the one created here).
		 */
		asoc2 = sctp_endpoint_lookup_assoc(ep, &to, &transport);
		if (asoc2 && asoc2 != asoc) {
			if (asoc2->state >= SCTP_STATE_ESTABLISHED)
				err = -EISCONN;
			else
				err = -EALREADY;
			goto out_free;
		}

		/* If we could not find a matching association on the endpoint,
		 * make sure that there is no peeled-off association matching
		 * the peer address even on another socket.
		 */
		if (sctp_endpoint_is_peeled_off(ep, &to)) {
			err = -EADDRNOTAVAIL;
			goto out_free;
		}

		if (!asoc) {
			/* If a bind() or sctp_bindx() is not called prior to
			 * an sctp_connectx() call, the system picks an
			 * ephemeral port and will choose an address set
			 * equivalent to binding with a wildcard address.
			 */
			if (!ep->base.bind_addr.port) {
				if (sctp_autobind(sk)) {
					err = -EAGAIN;
					goto out_free;
				}
			} else {
				/*
				 * If an unprivileged user inherits a 1-many
				 * style socket with open associations on a
				 * privileged port, it MAY be permitted to
				 * accept new associations, but it SHOULD NOT
				 * be permitted to open new associations.
				 */
				if (ep->base.bind_addr.port <
				    inet_prot_sock(net) &&
				    !ns_capable(net->user_ns,
				    CAP_NET_BIND_SERVICE)) {
					err = -EACCES;
					goto out_free;
				}
			}

			scope = sctp_scope(&to);
			asoc = sctp_association_new(ep, sk, scope, GFP_KERNEL);
			if (!asoc) {
				err = -ENOMEM;
				goto out_free;
			}

			err = sctp_assoc_set_bind_addr_from_ep(asoc, scope,
							      GFP_KERNEL);
			if (err < 0) {
				goto out_free;
			}

		}

		/* Prime the peer's transport structures.  */
		transport = sctp_assoc_add_peer(asoc, &to, GFP_KERNEL,
						SCTP_UNKNOWN);
		if (!transport) {
			err = -ENOMEM;
			goto out_free;
		}

		addrcnt++;
		addr_buf += af->sockaddr_len;
		walk_size += af->sockaddr_len;
	}

	/* In case the user of sctp_connectx() wants an association
	 * id back, assign one now.
	 */
	if (assoc_id) {
		err = sctp_assoc_set_id(asoc, GFP_KERNEL);
		if (err < 0)
			goto out_free;
	}

	err = sctp_primitive_ASSOCIATE(net, asoc, NULL);
	if (err < 0) {
		goto out_free;
	}

	/* Initialize sk's dport and daddr for getpeername() */
	inet_sk(sk)->inet_dport = htons(asoc->peer.port);
	sp->pf->to_sk_daddr(sa_addr, sk);
	sk->sk_err = 0;

	/* in-kernel sockets don't generally have a file allocated to them
	 * if all they do is call sock_create_kern().
	 */
	if (sk->sk_socket->file)
		f_flags = sk->sk_socket->file->f_flags;

	timeo = sock_sndtimeo(sk, f_flags & O_NONBLOCK);

	if (assoc_id)
		*assoc_id = asoc->assoc_id;
	err = sctp_wait_for_connect(asoc, &timeo);
	/* Note: the asoc may be freed after the return of
	 * sctp_wait_for_connect.
	 */

	/* Don't free association on exit. */
	asoc = NULL;

out_free:
	pr_debug("%s: took out_free path with asoc:%p kaddrs:%p err:%d\n",
		 __func__, asoc, kaddrs, err);

	if (asoc) {
		/* sctp_primitive_ASSOCIATE may have added this association
		 * To the hash table, try to unhash it, just in case, its a noop
		 * if it wasn't hashed so we're safe
		 */
		sctp_association_free(asoc);
	}
	return err;
}

/* Helper for tunneling sctp_connectx() requests through sctp_setsockopt()
 *
 * API 8.9
 * int sctp_connectx(int sd, struct sockaddr *addrs, int addrcnt,
 * 			sctp_assoc_t *asoc);
 *
 * If sd is an IPv4 socket, the addresses passed must be IPv4 addresses.
 * If the sd is an IPv6 socket, the addresses passed can either be IPv4
 * or IPv6 addresses.
 *
 * A single address may be specified as INADDR_ANY or IN6ADDR_ANY, see
 * Section 3.1.2 for this usage.
 *
 * addrs is a pointer to an array of one or more socket addresses. Each
 * address is contained in its appropriate structure (i.e. struct
 * sockaddr_in or struct sockaddr_in6) the family of the address type
 * must be used to distengish the address length (note that this
 * representation is termed a "packed array" of addresses). The caller
 * specifies the number of addresses in the array with addrcnt.
 *
 * On success, sctp_connectx() returns 0. It also sets the assoc_id to
 * the association id of the new association.  On failure, sctp_connectx()
 * returns -1, and sets errno to the appropriate error code.  The assoc_id
 * is not touched by the kernel.
 *
 * For SCTP, the port given in each socket address must be the same, or
 * sctp_connectx() will fail, setting errno to EINVAL.
 *
 * An application can use sctp_connectx to initiate an association with
 * an endpoint that is multi-homed.  Much like sctp_bindx() this call
 * allows a caller to specify multiple addresses at which a peer can be
 * reached.  The way the SCTP stack uses the list of addresses to set up
 * the association is implementation dependent.  This function only
 * specifies that the stack will try to make use of all the addresses in
 * the list when needed.
 *
 * Note that the list of addresses passed in is only used for setting up
 * the association.  It does not necessarily equal the set of addresses
 * the peer uses for the resulting association.  If the caller wants to
 * find out the set of peer addresses, it must use sctp_getpaddrs() to
 * retrieve them after the association has been set up.
 *
 * Basically do nothing but copying the addresses from user to kernel
 * land and invoking either sctp_connectx(). This is used for tunneling
 * the sctp_connectx() request through sctp_setsockopt() from userspace.
 *
 * On exit there is no need to do sockfd_put(), sys_setsockopt() does
 * it.
 *
 * sk        The sk of the socket
 * addrs     The pointer to the addresses in user land
 * addrssize Size of the addrs buffer
 *
 * Returns >=0 if ok, <0 errno code on error.
 */
static int __sctp_setsockopt_connectx(struct sock *sk,
				      struct sockaddr __user *addrs,
				      int addrs_size,
				      sctp_assoc_t *assoc_id)
{
	struct sockaddr *kaddrs;
	int err = 0;

	pr_debug("%s: sk:%p addrs:%p addrs_size:%d\n",
		 __func__, sk, addrs, addrs_size);

	if (unlikely(addrs_size <= 0))
		return -EINVAL;

	kaddrs = vmemdup_user(addrs, addrs_size);
	if (unlikely(IS_ERR(kaddrs)))
		return PTR_ERR(kaddrs);

	err = __sctp_connect(sk, kaddrs, addrs_size, assoc_id);
	kvfree(kaddrs);

	return err;
}

/*
 * This is an older interface.  It's kept for backward compatibility
 * to the option that doesn't provide association id.
 */
static int sctp_setsockopt_connectx_old(struct sock *sk,
					struct sockaddr __user *addrs,
					int addrs_size)
{
	return __sctp_setsockopt_connectx(sk, addrs, addrs_size, NULL);
}

/*
 * New interface for the API.  The since the API is done with a socket
 * option, to make it simple we feed back the association id is as a return
 * indication to the call.  Error is always negative and association id is
 * always positive.
 */
static int sctp_setsockopt_connectx(struct sock *sk,
				    struct sockaddr __user *addrs,
				    int addrs_size)
{
	sctp_assoc_t assoc_id = 0;
	int err = 0;

	err = __sctp_setsockopt_connectx(sk, addrs, addrs_size, &assoc_id);

	if (err)
		return err;
	else
		return assoc_id;
}

/*
 * New (hopefully final) interface for the API.
 * We use the sctp_getaddrs_old structure so that use-space library
 * can avoid any unnecessary allocations. The only different part
 * is that we store the actual length of the address buffer into the
 * addrs_num structure member. That way we can re-use the existing
 * code.
 */
#ifdef CONFIG_COMPAT
struct compat_sctp_getaddrs_old {
	sctp_assoc_t	assoc_id;
	s32		addr_num;
	compat_uptr_t	addrs;		/* struct sockaddr * */
};
#endif

static int sctp_getsockopt_connectx3(struct sock *sk, int len,
				     char __user *optval,
				     int __user *optlen)
{
	struct sctp_getaddrs_old param;
	sctp_assoc_t assoc_id = 0;
	int err = 0;

#ifdef CONFIG_COMPAT
	if (in_compat_syscall()) {
		struct compat_sctp_getaddrs_old param32;

		if (len < sizeof(param32))
			return -EINVAL;
		if (copy_from_user(&param32, optval, sizeof(param32)))
			return -EFAULT;

		param.assoc_id = param32.assoc_id;
		param.addr_num = param32.addr_num;
		param.addrs = compat_ptr(param32.addrs);
	} else
#endif
	{
		if (len < sizeof(param))
			return -EINVAL;
		if (copy_from_user(&param, optval, sizeof(param)))
			return -EFAULT;
	}

	err = __sctp_setsockopt_connectx(sk, (struct sockaddr __user *)
					 param.addrs, param.addr_num,
					 &assoc_id);
	if (err == 0 || err == -EINPROGRESS) {
		if (copy_to_user(optval, &assoc_id, sizeof(assoc_id)))
			return -EFAULT;
		if (put_user(sizeof(assoc_id), optlen))
			return -EFAULT;
	}

	return err;
}

/* API 3.1.4 close() - UDP Style Syntax
 * Applications use close() to perform graceful shutdown (as described in
 * Section 10.1 of [SCTP]) on ALL the associations currently represented
 * by a UDP-style socket.
 *
 * The syntax is
 *
 *   ret = close(int sd);
 *
 *   sd      - the socket descriptor of the associations to be closed.
 *
 * To gracefully shutdown a specific association represented by the
 * UDP-style socket, an application should use the sendmsg() call,
 * passing no user data, but including the appropriate flag in the
 * ancillary data (see Section xxxx).
 *
 * If sd in the close() call is a branched-off socket representing only
 * one association, the shutdown is performed on that association only.
 *
 * 4.1.6 close() - TCP Style Syntax
 *
 * Applications use close() to gracefully close down an association.
 *
 * The syntax is:
 *
 *    int close(int sd);
 *
 *      sd      - the socket descriptor of the association to be closed.
 *
 * After an application calls close() on a socket descriptor, no further
 * socket operations will succeed on that descriptor.
 *
 * API 7.1.4 SO_LINGER
 *
 * An application using the TCP-style socket can use this option to
 * perform the SCTP ABORT primitive.  The linger option structure is:
 *
 *  struct  linger {
 *     int     l_onoff;                // option on/off
 *     int     l_linger;               // linger time
 * };
 *
 * To enable the option, set l_onoff to 1.  If the l_linger value is set
 * to 0, calling close() is the same as the ABORT primitive.  If the
 * value is set to a negative value, the setsockopt() call will return
 * an error.  If the value is set to a positive value linger_time, the
 * close() can be blocked for at most linger_time ms.  If the graceful
 * shutdown phase does not finish during this period, close() will
 * return but the graceful shutdown phase continues in the system.
 */
static void sctp_close(struct sock *sk, long timeout)
{
	struct net *net = sock_net(sk);
	struct sctp_endpoint *ep;
	struct sctp_association *asoc;
	struct list_head *pos, *temp;
	unsigned int data_was_unread;

	pr_debug("%s: sk:%p, timeout:%ld\n", __func__, sk, timeout);

	lock_sock_nested(sk, SINGLE_DEPTH_NESTING);
	sk->sk_shutdown = SHUTDOWN_MASK;
	inet_sk_set_state(sk, SCTP_SS_CLOSING);

	ep = sctp_sk(sk)->ep;

	/* Clean up any skbs sitting on the receive queue.  */
	data_was_unread = sctp_queue_purge_ulpevents(&sk->sk_receive_queue);
	data_was_unread += sctp_queue_purge_ulpevents(&sctp_sk(sk)->pd_lobby);

	/* Walk all associations on an endpoint.  */
	list_for_each_safe(pos, temp, &ep->asocs) {
		asoc = list_entry(pos, struct sctp_association, asocs);

		if (sctp_style(sk, TCP)) {
			/* A closed association can still be in the list if
			 * it belongs to a TCP-style listening socket that is
			 * not yet accepted. If so, free it. If not, send an
			 * ABORT or SHUTDOWN based on the linger options.
			 */
			if (sctp_state(asoc, CLOSED)) {
				sctp_association_free(asoc);
				continue;
			}
		}

		if (data_was_unread || !skb_queue_empty(&asoc->ulpq.lobby) ||
		    !skb_queue_empty(&asoc->ulpq.reasm) ||
		    !skb_queue_empty(&asoc->ulpq.reasm_uo) ||
		    (sock_flag(sk, SOCK_LINGER) && !sk->sk_lingertime)) {
			struct sctp_chunk *chunk;

			chunk = sctp_make_abort_user(asoc, NULL, 0);
			sctp_primitive_ABORT(net, asoc, chunk);
		} else
			sctp_primitive_SHUTDOWN(net, asoc, NULL);
	}

	/* On a TCP-style socket, block for at most linger_time if set. */
	if (sctp_style(sk, TCP) && timeout)
		sctp_wait_for_close(sk, timeout);

	/* This will run the backlog queue.  */
	release_sock(sk);

	/* Supposedly, no process has access to the socket, but
	 * the net layers still may.
	 * Also, sctp_destroy_sock() needs to be called with addr_wq_lock
	 * held and that should be grabbed before socket lock.
	 */
	spin_lock_bh(&net->sctp.addr_wq_lock);
	bh_lock_sock_nested(sk);

	/* Hold the sock, since sk_common_release() will put sock_put()
	 * and we have just a little more cleanup.
	 */
	sock_hold(sk);
	sk_common_release(sk);

	bh_unlock_sock(sk);
	spin_unlock_bh(&net->sctp.addr_wq_lock);

	sock_put(sk);

	SCTP_DBG_OBJCNT_DEC(sock);
}

/* Handle EPIPE error. */
static int sctp_error(struct sock *sk, int flags, int err)
{
	if (err == -EPIPE)
		err = sock_error(sk) ? : -EPIPE;
	if (err == -EPIPE && !(flags & MSG_NOSIGNAL))
		send_sig(SIGPIPE, current, 0);
	return err;
}

/* API 3.1.3 sendmsg() - UDP Style Syntax
 *
 * An application uses sendmsg() and recvmsg() calls to transmit data to
 * and receive data from its peer.
 *
 *  ssize_t sendmsg(int socket, const struct msghdr *message,
 *                  int flags);
 *
 *  socket  - the socket descriptor of the endpoint.
 *  message - pointer to the msghdr structure which contains a single
 *            user message and possibly some ancillary data.
 *
 *            See Section 5 for complete description of the data
 *            structures.
 *
 *  flags   - flags sent or received with the user message, see Section
 *            5 for complete description of the flags.
 *
 * Note:  This function could use a rewrite especially when explicit
 * connect support comes in.
 */
/* BUG:  We do not implement the equivalent of sk_stream_wait_memory(). */

static int sctp_msghdr_parse(const struct msghdr *msg,
			     struct sctp_cmsgs *cmsgs);

static int sctp_sendmsg(struct sock *sk, struct msghdr *msg, size_t msg_len)
{
	struct net *net = sock_net(sk);
	struct sctp_sock *sp;
	struct sctp_endpoint *ep;
	struct sctp_association *new_asoc = NULL, *asoc = NULL;
	struct sctp_transport *transport, *chunk_tp;
	struct sctp_chunk *chunk;
	union sctp_addr to;
	struct sockaddr *msg_name = NULL;
	struct sctp_sndrcvinfo default_sinfo;
	struct sctp_sndrcvinfo *sinfo;
	struct sctp_initmsg *sinit;
	sctp_assoc_t associd = 0;
	struct sctp_cmsgs cmsgs = { NULL };
	enum sctp_scope scope;
	bool fill_sinfo_ttl = false, wait_connect = false;
	struct sctp_datamsg *datamsg;
	int msg_flags = msg->msg_flags;
	__u16 sinfo_flags = 0;
	long timeo;
	int err;

	err = 0;
	sp = sctp_sk(sk);
	ep = sp->ep;

	pr_debug("%s: sk:%p, msg:%p, msg_len:%zu ep:%p\n", __func__, sk,
		 msg, msg_len, ep);

	/* We cannot send a message over a TCP-style listening socket. */
	if (sctp_style(sk, TCP) && sctp_sstate(sk, LISTENING)) {
		err = -EPIPE;
		goto out_nounlock;
	}

	/* Parse out the SCTP CMSGs.  */
	err = sctp_msghdr_parse(msg, &cmsgs);
	if (err) {
		pr_debug("%s: msghdr parse err:%x\n", __func__, err);
		goto out_nounlock;
	}

	/* Fetch the destination address for this packet.  This
	 * address only selects the association--it is not necessarily
	 * the address we will send to.
	 * For a peeled-off socket, msg_name is ignored.
	 */
	if (!sctp_style(sk, UDP_HIGH_BANDWIDTH) && msg->msg_name) {
		int msg_namelen = msg->msg_namelen;

		err = sctp_verify_addr(sk, (union sctp_addr *)msg->msg_name,
				       msg_namelen);
		if (err)
			return err;

		if (msg_namelen > sizeof(to))
			msg_namelen = sizeof(to);
		memcpy(&to, msg->msg_name, msg_namelen);
		msg_name = msg->msg_name;
	}

	sinit = cmsgs.init;
	if (cmsgs.sinfo != NULL) {
		memset(&default_sinfo, 0, sizeof(default_sinfo));
		default_sinfo.sinfo_stream = cmsgs.sinfo->snd_sid;
		default_sinfo.sinfo_flags = cmsgs.sinfo->snd_flags;
		default_sinfo.sinfo_ppid = cmsgs.sinfo->snd_ppid;
		default_sinfo.sinfo_context = cmsgs.sinfo->snd_context;
		default_sinfo.sinfo_assoc_id = cmsgs.sinfo->snd_assoc_id;

		sinfo = &default_sinfo;
		fill_sinfo_ttl = true;
	} else {
		sinfo = cmsgs.srinfo;
	}
	/* Did the user specify SNDINFO/SNDRCVINFO? */
	if (sinfo) {
		sinfo_flags = sinfo->sinfo_flags;
		associd = sinfo->sinfo_assoc_id;
	}

	pr_debug("%s: msg_len:%zu, sinfo_flags:0x%x\n", __func__,
		 msg_len, sinfo_flags);

	/* SCTP_EOF or SCTP_ABORT cannot be set on a TCP-style socket. */
	if (sctp_style(sk, TCP) && (sinfo_flags & (SCTP_EOF | SCTP_ABORT))) {
		err = -EINVAL;
		goto out_nounlock;
	}

	/* If SCTP_EOF is set, no data can be sent. Disallow sending zero
	 * length messages when SCTP_EOF|SCTP_ABORT is not set.
	 * If SCTP_ABORT is set, the message length could be non zero with
	 * the msg_iov set to the user abort reason.
	 */
	if (((sinfo_flags & SCTP_EOF) && (msg_len > 0)) ||
	    (!(sinfo_flags & (SCTP_EOF|SCTP_ABORT)) && (msg_len == 0))) {
		err = -EINVAL;
		goto out_nounlock;
	}

	/* If SCTP_ADDR_OVER is set, there must be an address
	 * specified in msg_name.
	 */
	if ((sinfo_flags & SCTP_ADDR_OVER) && (!msg->msg_name)) {
		err = -EINVAL;
		goto out_nounlock;
	}

	transport = NULL;

	pr_debug("%s: about to look up association\n", __func__);

	lock_sock(sk);

	/* If a msg_name has been specified, assume this is to be used.  */
	if (msg_name) {
		/* Look for a matching association on the endpoint. */
		asoc = sctp_endpoint_lookup_assoc(ep, &to, &transport);

		/* If we could not find a matching association on the
		 * endpoint, make sure that it is not a TCP-style
		 * socket that already has an association or there is
		 * no peeled-off association on another socket.
		 */
		if (!asoc &&
		    ((sctp_style(sk, TCP) &&
		      (sctp_sstate(sk, ESTABLISHED) ||
		       sctp_sstate(sk, CLOSING))) ||
		     sctp_endpoint_is_peeled_off(ep, &to))) {
			err = -EADDRNOTAVAIL;
			goto out_unlock;
		}
	} else {
		asoc = sctp_id2assoc(sk, associd);
		if (!asoc) {
			err = -EPIPE;
			goto out_unlock;
		}
	}

	if (asoc) {
		pr_debug("%s: just looked up association:%p\n", __func__, asoc);

		/* We cannot send a message on a TCP-style SCTP_SS_ESTABLISHED
		 * socket that has an association in CLOSED state. This can
		 * happen when an accepted socket has an association that is
		 * already CLOSED.
		 */
		if (sctp_state(asoc, CLOSED) && sctp_style(sk, TCP)) {
			err = -EPIPE;
			goto out_unlock;
		}

		if (sinfo_flags & SCTP_EOF) {
			pr_debug("%s: shutting down association:%p\n",
				 __func__, asoc);

			sctp_primitive_SHUTDOWN(net, asoc, NULL);
			err = 0;
			goto out_unlock;
		}
		if (sinfo_flags & SCTP_ABORT) {

			chunk = sctp_make_abort_user(asoc, msg, msg_len);
			if (!chunk) {
				err = -ENOMEM;
				goto out_unlock;
			}

			pr_debug("%s: aborting association:%p\n",
				 __func__, asoc);

			sctp_primitive_ABORT(net, asoc, chunk);
			err = 0;
			goto out_unlock;
		}
	}

	/* Do we need to create the association?  */
	if (!asoc) {
		pr_debug("%s: there is no association yet\n", __func__);

		if (sinfo_flags & (SCTP_EOF | SCTP_ABORT)) {
			err = -EINVAL;
			goto out_unlock;
		}

		/* Check for invalid stream against the stream counts,
		 * either the default or the user specified stream counts.
		 */
		if (sinfo) {
			if (!sinit || !sinit->sinit_num_ostreams) {
				/* Check against the defaults. */
				if (sinfo->sinfo_stream >=
				    sp->initmsg.sinit_num_ostreams) {
					err = -EINVAL;
					goto out_unlock;
				}
			} else {
				/* Check against the requested.  */
				if (sinfo->sinfo_stream >=
				    sinit->sinit_num_ostreams) {
					err = -EINVAL;
					goto out_unlock;
				}
			}
		}

		/*
		 * API 3.1.2 bind() - UDP Style Syntax
		 * If a bind() or sctp_bindx() is not called prior to a
		 * sendmsg() call that initiates a new association, the
		 * system picks an ephemeral port and will choose an address
		 * set equivalent to binding with a wildcard address.
		 */
		if (!ep->base.bind_addr.port) {
			if (sctp_autobind(sk)) {
				err = -EAGAIN;
				goto out_unlock;
			}
		} else {
			/*
			 * If an unprivileged user inherits a one-to-many
			 * style socket with open associations on a privileged
			 * port, it MAY be permitted to accept new associations,
			 * but it SHOULD NOT be permitted to open new
			 * associations.
			 */
			if (ep->base.bind_addr.port < inet_prot_sock(net) &&
			    !ns_capable(net->user_ns, CAP_NET_BIND_SERVICE)) {
				err = -EACCES;
				goto out_unlock;
			}
		}

		scope = sctp_scope(&to);
		new_asoc = sctp_association_new(ep, sk, scope, GFP_KERNEL);
		if (!new_asoc) {
			err = -ENOMEM;
			goto out_unlock;
		}
		asoc = new_asoc;
		err = sctp_assoc_set_bind_addr_from_ep(asoc, scope, GFP_KERNEL);
		if (err < 0) {
			err = -ENOMEM;
			goto out_free;
		}

		/* If the SCTP_INIT ancillary data is specified, set all
		 * the association init values accordingly.
		 */
		if (sinit) {
			if (sinit->sinit_num_ostreams) {
				__u16 outcnt = sinit->sinit_num_ostreams;

				asoc->c.sinit_num_ostreams = outcnt;
				/* outcnt has been changed, so re-init stream */
				err = sctp_stream_init(&asoc->stream, outcnt, 0,
						       GFP_KERNEL);
				if (err)
					goto out_free;
			}
			if (sinit->sinit_max_instreams) {
				asoc->c.sinit_max_instreams =
					sinit->sinit_max_instreams;
			}
			if (sinit->sinit_max_attempts) {
				asoc->max_init_attempts
					= sinit->sinit_max_attempts;
			}
			if (sinit->sinit_max_init_timeo) {
				asoc->max_init_timeo =
				 msecs_to_jiffies(sinit->sinit_max_init_timeo);
			}
		}

		/* Prime the peer's transport structures.  */
		transport = sctp_assoc_add_peer(asoc, &to, GFP_KERNEL, SCTP_UNKNOWN);
		if (!transport) {
			err = -ENOMEM;
			goto out_free;
		}
	}

	/* ASSERT: we have a valid association at this point.  */
	pr_debug("%s: we have a valid association\n", __func__);

	if (!sinfo) {
		/* If the user didn't specify SNDINFO/SNDRCVINFO, make up
		 * one with some defaults.
		 */
		memset(&default_sinfo, 0, sizeof(default_sinfo));
		default_sinfo.sinfo_stream = asoc->default_stream;
		default_sinfo.sinfo_flags = asoc->default_flags;
		default_sinfo.sinfo_ppid = asoc->default_ppid;
		default_sinfo.sinfo_context = asoc->default_context;
		default_sinfo.sinfo_timetolive = asoc->default_timetolive;
		default_sinfo.sinfo_assoc_id = sctp_assoc2id(asoc);

		sinfo = &default_sinfo;
	} else if (fill_sinfo_ttl) {
		/* In case SNDINFO was specified, we still need to fill
		 * it with a default ttl from the assoc here.
		 */
		sinfo->sinfo_timetolive = asoc->default_timetolive;
	}

	/* API 7.1.7, the sndbuf size per association bounds the
	 * maximum size of data that can be sent in a single send call.
	 */
	if (msg_len > sk->sk_sndbuf) {
		err = -EMSGSIZE;
		goto out_free;
	}

	if (asoc->pmtu_pending)
		sctp_assoc_pending_pmtu(asoc);

	/* If fragmentation is disabled and the message length exceeds the
	 * association fragmentation point, return EMSGSIZE.  The I-D
	 * does not specify what this error is, but this looks like
	 * a great fit.
	 */
	if (sctp_sk(sk)->disable_fragments && (msg_len > asoc->frag_point)) {
		err = -EMSGSIZE;
		goto out_free;
	}

	/* Check for invalid stream. */
	if (sinfo->sinfo_stream >= asoc->stream.outcnt) {
		err = -EINVAL;
		goto out_free;
	}

	/* Allocate sctp_stream_out_ext if not already done */
	if (unlikely(!asoc->stream.out[sinfo->sinfo_stream].ext)) {
		err = sctp_stream_init_ext(&asoc->stream, sinfo->sinfo_stream);
		if (err)
			goto out_free;
	}

	if (sctp_wspace(asoc) < msg_len)
		sctp_prsctp_prune(asoc, sinfo, msg_len - sctp_wspace(asoc));

	timeo = sock_sndtimeo(sk, msg->msg_flags & MSG_DONTWAIT);
	if (!sctp_wspace(asoc)) {
		/* sk can be changed by peel off when waiting for buf. */
		err = sctp_wait_for_sndbuf(asoc, &timeo, msg_len);
		if (err) {
			if (err == -ESRCH) {
				/* asoc is already dead. */
				new_asoc = NULL;
				err = -EPIPE;
			}
			goto out_free;
		}
	}

	/* If an address is passed with the sendto/sendmsg call, it is used
	 * to override the primary destination address in the TCP model, or
	 * when SCTP_ADDR_OVER flag is set in the UDP model.
	 */
	if ((sctp_style(sk, TCP) && msg_name) ||
	    (sinfo_flags & SCTP_ADDR_OVER)) {
		chunk_tp = sctp_assoc_lookup_paddr(asoc, &to);
		if (!chunk_tp) {
			err = -EINVAL;
			goto out_free;
		}
	} else
		chunk_tp = NULL;

	/* Auto-connect, if we aren't connected already. */
	if (sctp_state(asoc, CLOSED)) {
		err = sctp_primitive_ASSOCIATE(net, asoc, NULL);
		if (err < 0)
			goto out_free;

		/* If stream interleave is enabled, wait_connect has to be
		 * done earlier than data enqueue, as it needs to make data
		 * or idata according to asoc->intl_enable which is set
		 * after connection is done.
		 */
		if (sctp_sk(asoc->base.sk)->strm_interleave) {
			timeo = sock_sndtimeo(sk, 0);
			err = sctp_wait_for_connect(asoc, &timeo);
			if (err)
				goto out_unlock;
		} else {
			wait_connect = true;
		}

		pr_debug("%s: we associated primitively\n", __func__);
	}

	/* Break the message into multiple chunks of maximum size. */
	datamsg = sctp_datamsg_from_user(asoc, sinfo, &msg->msg_iter);
	if (IS_ERR(datamsg)) {
		err = PTR_ERR(datamsg);
		goto out_free;
	}
	asoc->force_delay = !!(msg->msg_flags & MSG_MORE);

	/* Now send the (possibly) fragmented message. */
	list_for_each_entry(chunk, &datamsg->chunks, frag_list) {
		sctp_chunk_hold(chunk);

		/* Do accounting for the write space.  */
		sctp_set_owner_w(chunk);

		chunk->transport = chunk_tp;
	}

	/* Send it to the lower layers.  Note:  all chunks
	 * must either fail or succeed.   The lower layer
	 * works that way today.  Keep it that way or this
	 * breaks.
	 */
	err = sctp_primitive_SEND(net, asoc, datamsg);
	/* Did the lower layer accept the chunk? */
	if (err) {
		sctp_datamsg_free(datamsg);
		goto out_free;
	}

	pr_debug("%s: we sent primitively\n", __func__);

	sctp_datamsg_put(datamsg);
	err = msg_len;

	if (unlikely(wait_connect)) {
		timeo = sock_sndtimeo(sk, msg_flags & MSG_DONTWAIT);
		sctp_wait_for_connect(asoc, &timeo);
	}

	/* If we are already past ASSOCIATE, the lower
	 * layers are responsible for association cleanup.
	 */
	goto out_unlock;

out_free:
	if (new_asoc)
		sctp_association_free(asoc);
out_unlock:
	release_sock(sk);

out_nounlock:
	return sctp_error(sk, msg_flags, err);

#if 0
do_sock_err:
	if (msg_len)
		err = msg_len;
	else
		err = sock_error(sk);
	goto out;

do_interrupted:
	if (msg_len)
		err = msg_len;
	goto out;
#endif /* 0 */
}

/* This is an extended version of skb_pull() that removes the data from the
 * start of a skb even when data is spread across the list of skb's in the
 * frag_list. len specifies the total amount of data that needs to be removed.
 * when 'len' bytes could be removed from the skb, it returns 0.
 * If 'len' exceeds the total skb length,  it returns the no. of bytes that
 * could not be removed.
 */
static int sctp_skb_pull(struct sk_buff *skb, int len)
{
	struct sk_buff *list;
	int skb_len = skb_headlen(skb);
	int rlen;

	if (len <= skb_len) {
		__skb_pull(skb, len);
		return 0;
	}
	len -= skb_len;
	__skb_pull(skb, skb_len);

	skb_walk_frags(skb, list) {
		rlen = sctp_skb_pull(list, len);
		skb->len -= (len-rlen);
		skb->data_len -= (len-rlen);

		if (!rlen)
			return 0;

		len = rlen;
	}

	return len;
}

/* API 3.1.3  recvmsg() - UDP Style Syntax
 *
 *  ssize_t recvmsg(int socket, struct msghdr *message,
 *                    int flags);
 *
 *  socket  - the socket descriptor of the endpoint.
 *  message - pointer to the msghdr structure which contains a single
 *            user message and possibly some ancillary data.
 *
 *            See Section 5 for complete description of the data
 *            structures.
 *
 *  flags   - flags sent or received with the user message, see Section
 *            5 for complete description of the flags.
 */
static int sctp_recvmsg(struct sock *sk, struct msghdr *msg, size_t len,
			int noblock, int flags, int *addr_len)
{
	struct sctp_ulpevent *event = NULL;
	struct sctp_sock *sp = sctp_sk(sk);
	struct sk_buff *skb, *head_skb;
	int copied;
	int err = 0;
	int skb_len;

	pr_debug("%s: sk:%p, msghdr:%p, len:%zd, noblock:%d, flags:0x%x, "
		 "addr_len:%p)\n", __func__, sk, msg, len, noblock, flags,
		 addr_len);

	lock_sock(sk);

	if (sctp_style(sk, TCP) && !sctp_sstate(sk, ESTABLISHED) &&
	    !sctp_sstate(sk, CLOSING) && !sctp_sstate(sk, CLOSED)) {
		err = -ENOTCONN;
		goto out;
	}

	skb = sctp_skb_recv_datagram(sk, flags, noblock, &err);
	if (!skb)
		goto out;

	/* Get the total length of the skb including any skb's in the
	 * frag_list.
	 */
	skb_len = skb->len;

	copied = skb_len;
	if (copied > len)
		copied = len;

	err = skb_copy_datagram_msg(skb, 0, msg, copied);

	event = sctp_skb2event(skb);

	if (err)
		goto out_free;

	if (event->chunk && event->chunk->head_skb)
		head_skb = event->chunk->head_skb;
	else
		head_skb = skb;
	sock_recv_ts_and_drops(msg, sk, head_skb);
	if (sctp_ulpevent_is_notification(event)) {
		msg->msg_flags |= MSG_NOTIFICATION;
		sp->pf->event_msgname(event, msg->msg_name, addr_len);
	} else {
		sp->pf->skb_msgname(head_skb, msg->msg_name, addr_len);
	}

	/* Check if we allow SCTP_NXTINFO. */
	if (sp->recvnxtinfo)
		sctp_ulpevent_read_nxtinfo(event, msg, sk);
	/* Check if we allow SCTP_RCVINFO. */
	if (sp->recvrcvinfo)
		sctp_ulpevent_read_rcvinfo(event, msg);
	/* Check if we allow SCTP_SNDRCVINFO. */
	if (sp->subscribe.sctp_data_io_event)
		sctp_ulpevent_read_sndrcvinfo(event, msg);

	err = copied;

	/* If skb's length exceeds the user's buffer, update the skb and
	 * push it back to the receive_queue so that the next call to
	 * recvmsg() will return the remaining data. Don't set MSG_EOR.
	 */
	if (skb_len > copied) {
		msg->msg_flags &= ~MSG_EOR;
		if (flags & MSG_PEEK)
			goto out_free;
		sctp_skb_pull(skb, copied);
		skb_queue_head(&sk->sk_receive_queue, skb);

		/* When only partial message is copied to the user, increase
		 * rwnd by that amount. If all the data in the skb is read,
		 * rwnd is updated when the event is freed.
		 */
		if (!sctp_ulpevent_is_notification(event))
			sctp_assoc_rwnd_increase(event->asoc, copied);
		goto out;
	} else if ((event->msg_flags & MSG_NOTIFICATION) ||
		   (event->msg_flags & MSG_EOR))
		msg->msg_flags |= MSG_EOR;
	else
		msg->msg_flags &= ~MSG_EOR;

out_free:
	if (flags & MSG_PEEK) {
		/* Release the skb reference acquired after peeking the skb in
		 * sctp_skb_recv_datagram().
		 */
		kfree_skb(skb);
	} else {
		/* Free the event which includes releasing the reference to
		 * the owner of the skb, freeing the skb and updating the
		 * rwnd.
		 */
		sctp_ulpevent_free(event);
	}
out:
	release_sock(sk);
	return err;
}

/* 7.1.12 Enable/Disable message fragmentation (SCTP_DISABLE_FRAGMENTS)
 *
 * This option is a on/off flag.  If enabled no SCTP message
 * fragmentation will be performed.  Instead if a message being sent
 * exceeds the current PMTU size, the message will NOT be sent and
 * instead a error will be indicated to the user.
 */
static int sctp_setsockopt_disable_fragments(struct sock *sk,
					     char __user *optval,
					     unsigned int optlen)
{
	int val;

	if (optlen < sizeof(int))
		return -EINVAL;

	if (get_user(val, (int __user *)optval))
		return -EFAULT;

	sctp_sk(sk)->disable_fragments = (val == 0) ? 0 : 1;

	return 0;
}

static int sctp_setsockopt_events(struct sock *sk, char __user *optval,
				  unsigned int optlen)
{
	struct sctp_association *asoc;
	struct sctp_ulpevent *event;

	if (optlen > sizeof(struct sctp_event_subscribe))
		return -EINVAL;
	if (copy_from_user(&sctp_sk(sk)->subscribe, optval, optlen))
		return -EFAULT;

	/* At the time when a user app subscribes to SCTP_SENDER_DRY_EVENT,
	 * if there is no data to be sent or retransmit, the stack will
	 * immediately send up this notification.
	 */
	if (sctp_ulpevent_type_enabled(SCTP_SENDER_DRY_EVENT,
				       &sctp_sk(sk)->subscribe)) {
		asoc = sctp_id2assoc(sk, 0);

		if (asoc && sctp_outq_is_empty(&asoc->outqueue)) {
			event = sctp_ulpevent_make_sender_dry_event(asoc,
					GFP_USER | __GFP_NOWARN);
			if (!event)
				return -ENOMEM;

			asoc->stream.si->enqueue_event(&asoc->ulpq, event);
		}
	}

	return 0;
}

/* 7.1.8 Automatic Close of associations (SCTP_AUTOCLOSE)
 *
 * This socket option is applicable to the UDP-style socket only.  When
 * set it will cause associations that are idle for more than the
 * specified number of seconds to automatically close.  An association
 * being idle is defined an association that has NOT sent or received
 * user data.  The special value of '0' indicates that no automatic
 * close of any associations should be performed.  The option expects an
 * integer defining the number of seconds of idle time before an
 * association is closed.
 */
static int sctp_setsockopt_autoclose(struct sock *sk, char __user *optval,
				     unsigned int optlen)
{
	struct sctp_sock *sp = sctp_sk(sk);
	struct net *net = sock_net(sk);

	/* Applicable to UDP-style socket only */
	if (sctp_style(sk, TCP))
		return -EOPNOTSUPP;
	if (optlen != sizeof(int))
		return -EINVAL;
	if (copy_from_user(&sp->autoclose, optval, optlen))
		return -EFAULT;

	if (sp->autoclose > net->sctp.max_autoclose)
		sp->autoclose = net->sctp.max_autoclose;

	return 0;
}

/* 7.1.13 Peer Address Parameters (SCTP_PEER_ADDR_PARAMS)
 *
 * Applications can enable or disable heartbeats for any peer address of
 * an association, modify an address's heartbeat interval, force a
 * heartbeat to be sent immediately, and adjust the address's maximum
 * number of retransmissions sent before an address is considered
 * unreachable.  The following structure is used to access and modify an
 * address's parameters:
 *
 *  struct sctp_paddrparams {
 *     sctp_assoc_t            spp_assoc_id;
 *     struct sockaddr_storage spp_address;
 *     uint32_t                spp_hbinterval;
 *     uint16_t                spp_pathmaxrxt;
 *     uint32_t                spp_pathmtu;
 *     uint32_t                spp_sackdelay;
 *     uint32_t                spp_flags;
 * };
 *
 *   spp_assoc_id    - (one-to-many style socket) This is filled in the
 *                     application, and identifies the association for
 *                     this query.
 *   spp_address     - This specifies which address is of interest.
 *   spp_hbinterval  - This contains the value of the heartbeat interval,
 *                     in milliseconds.  If a  value of zero
 *                     is present in this field then no changes are to
 *                     be made to this parameter.
 *   spp_pathmaxrxt  - This contains the maximum number of
 *                     retransmissions before this address shall be
 *                     considered unreachable. If a  value of zero
 *                     is present in this field then no changes are to
 *                     be made to this parameter.
 *   spp_pathmtu     - When Path MTU discovery is disabled the value
 *                     specified here will be the "fixed" path mtu.
 *                     Note that if the spp_address field is empty
 *                     then all associations on this address will
 *                     have this fixed path mtu set upon them.
 *
 *   spp_sackdelay   - When delayed sack is enabled, this value specifies
 *                     the number of milliseconds that sacks will be delayed
 *                     for. This value will apply to all addresses of an
 *                     association if the spp_address field is empty. Note
 *                     also, that if delayed sack is enabled and this
 *                     value is set to 0, no change is made to the last
 *                     recorded delayed sack timer value.
 *
 *   spp_flags       - These flags are used to control various features
 *                     on an association. The flag field may contain
 *                     zero or more of the following options.
 *
 *                     SPP_HB_ENABLE  - Enable heartbeats on the
 *                     specified address. Note that if the address
 *                     field is empty all addresses for the association
 *                     have heartbeats enabled upon them.
 *
 *                     SPP_HB_DISABLE - Disable heartbeats on the
 *                     speicifed address. Note that if the address
 *                     field is empty all addresses for the association
 *                     will have their heartbeats disabled. Note also
 *                     that SPP_HB_ENABLE and SPP_HB_DISABLE are
 *                     mutually exclusive, only one of these two should
 *                     be specified. Enabling both fields will have
 *                     undetermined results.
 *
 *                     SPP_HB_DEMAND - Request a user initiated heartbeat
 *                     to be made immediately.
 *
 *                     SPP_HB_TIME_IS_ZERO - Specify's that the time for
 *                     heartbeat delayis to be set to the value of 0
 *                     milliseconds.
 *
 *                     SPP_PMTUD_ENABLE - This field will enable PMTU
 *                     discovery upon the specified address. Note that
 *                     if the address feild is empty then all addresses
 *                     on the association are effected.
 *
 *                     SPP_PMTUD_DISABLE - This field will disable PMTU
 *                     discovery upon the specified address. Note that
 *                     if the address feild is empty then all addresses
 *                     on the association are effected. Not also that
 *                     SPP_PMTUD_ENABLE and SPP_PMTUD_DISABLE are mutually
 *                     exclusive. Enabling both will have undetermined
 *                     results.
 *
 *                     SPP_SACKDELAY_ENABLE - Setting this flag turns
 *                     on delayed sack. The time specified in spp_sackdelay
 *                     is used to specify the sack delay for this address. Note
 *                     that if spp_address is empty then all addresses will
 *                     enable delayed sack and take on the sack delay
 *                     value specified in spp_sackdelay.
 *                     SPP_SACKDELAY_DISABLE - Setting this flag turns
 *                     off delayed sack. If the spp_address field is blank then
 *                     delayed sack is disabled for the entire association. Note
 *                     also that this field is mutually exclusive to
 *                     SPP_SACKDELAY_ENABLE, setting both will have undefined
 *                     results.
 */
static int sctp_apply_peer_addr_params(struct sctp_paddrparams *params,
				       struct sctp_transport   *trans,
				       struct sctp_association *asoc,
				       struct sctp_sock        *sp,
				       int                      hb_change,
				       int                      pmtud_change,
				       int                      sackdelay_change)
{
	int error;

	if (params->spp_flags & SPP_HB_DEMAND && trans) {
		struct net *net = sock_net(trans->asoc->base.sk);

		error = sctp_primitive_REQUESTHEARTBEAT(net, trans->asoc, trans);
		if (error)
			return error;
	}

	/* Note that unless the spp_flag is set to SPP_HB_ENABLE the value of
	 * this field is ignored.  Note also that a value of zero indicates
	 * the current setting should be left unchanged.
	 */
	if (params->spp_flags & SPP_HB_ENABLE) {

		/* Re-zero the interval if the SPP_HB_TIME_IS_ZERO is
		 * set.  This lets us use 0 value when this flag
		 * is set.
		 */
		if (params->spp_flags & SPP_HB_TIME_IS_ZERO)
			params->spp_hbinterval = 0;

		if (params->spp_hbinterval ||
		    (params->spp_flags & SPP_HB_TIME_IS_ZERO)) {
			if (trans) {
				trans->hbinterval =
				    msecs_to_jiffies(params->spp_hbinterval);
			} else if (asoc) {
				asoc->hbinterval =
				    msecs_to_jiffies(params->spp_hbinterval);
			} else {
				sp->hbinterval = params->spp_hbinterval;
			}
		}
	}

	if (hb_change) {
		if (trans) {
			trans->param_flags =
				(trans->param_flags & ~SPP_HB) | hb_change;
		} else if (asoc) {
			asoc->param_flags =
				(asoc->param_flags & ~SPP_HB) | hb_change;
		} else {
			sp->param_flags =
				(sp->param_flags & ~SPP_HB) | hb_change;
		}
	}

	/* When Path MTU discovery is disabled the value specified here will
	 * be the "fixed" path mtu (i.e. the value of the spp_flags field must
	 * include the flag SPP_PMTUD_DISABLE for this field to have any
	 * effect).
	 */
	if ((params->spp_flags & SPP_PMTUD_DISABLE) && params->spp_pathmtu) {
		if (trans) {
			trans->pathmtu = params->spp_pathmtu;
			sctp_assoc_sync_pmtu(asoc);
		} else if (asoc) {
			asoc->pathmtu = params->spp_pathmtu;
		} else {
			sp->pathmtu = params->spp_pathmtu;
		}
	}

	if (pmtud_change) {
		if (trans) {
			int update = (trans->param_flags & SPP_PMTUD_DISABLE) &&
				(params->spp_flags & SPP_PMTUD_ENABLE);
			trans->param_flags =
				(trans->param_flags & ~SPP_PMTUD) | pmtud_change;
			if (update) {
				sctp_transport_pmtu(trans, sctp_opt2sk(sp));
				sctp_assoc_sync_pmtu(asoc);
			}
		} else if (asoc) {
			asoc->param_flags =
				(asoc->param_flags & ~SPP_PMTUD) | pmtud_change;
		} else {
			sp->param_flags =
				(sp->param_flags & ~SPP_PMTUD) | pmtud_change;
		}
	}

	/* Note that unless the spp_flag is set to SPP_SACKDELAY_ENABLE the
	 * value of this field is ignored.  Note also that a value of zero
	 * indicates the current setting should be left unchanged.
	 */
	if ((params->spp_flags & SPP_SACKDELAY_ENABLE) && params->spp_sackdelay) {
		if (trans) {
			trans->sackdelay =
				msecs_to_jiffies(params->spp_sackdelay);
		} else if (asoc) {
			asoc->sackdelay =
				msecs_to_jiffies(params->spp_sackdelay);
		} else {
			sp->sackdelay = params->spp_sackdelay;
		}
	}

	if (sackdelay_change) {
		if (trans) {
			trans->param_flags =
				(trans->param_flags & ~SPP_SACKDELAY) |
				sackdelay_change;
		} else if (asoc) {
			asoc->param_flags =
				(asoc->param_flags & ~SPP_SACKDELAY) |
				sackdelay_change;
		} else {
			sp->param_flags =
				(sp->param_flags & ~SPP_SACKDELAY) |
				sackdelay_change;
		}
	}

	/* Note that a value of zero indicates the current setting should be
	   left unchanged.
	 */
	if (params->spp_pathmaxrxt) {
		if (trans) {
			trans->pathmaxrxt = params->spp_pathmaxrxt;
		} else if (asoc) {
			asoc->pathmaxrxt = params->spp_pathmaxrxt;
		} else {
			sp->pathmaxrxt = params->spp_pathmaxrxt;
		}
	}

	return 0;
}

static int sctp_setsockopt_peer_addr_params(struct sock *sk,
					    char __user *optval,
					    unsigned int optlen)
{
	struct sctp_paddrparams  params;
	struct sctp_transport   *trans = NULL;
	struct sctp_association *asoc = NULL;
	struct sctp_sock        *sp = sctp_sk(sk);
	int error;
	int hb_change, pmtud_change, sackdelay_change;

	if (optlen != sizeof(struct sctp_paddrparams))
		return -EINVAL;

	if (copy_from_user(&params, optval, optlen))
		return -EFAULT;

	/* Validate flags and value parameters. */
	hb_change        = params.spp_flags & SPP_HB;
	pmtud_change     = params.spp_flags & SPP_PMTUD;
	sackdelay_change = params.spp_flags & SPP_SACKDELAY;

	if (hb_change        == SPP_HB ||
	    pmtud_change     == SPP_PMTUD ||
	    sackdelay_change == SPP_SACKDELAY ||
	    params.spp_sackdelay > 500 ||
	    (params.spp_pathmtu &&
	     params.spp_pathmtu < SCTP_DEFAULT_MINSEGMENT))
		return -EINVAL;

	/* If an address other than INADDR_ANY is specified, and
	 * no transport is found, then the request is invalid.
	 */
	if (!sctp_is_any(sk, (union sctp_addr *)&params.spp_address)) {
		trans = sctp_addr_id2transport(sk, &params.spp_address,
					       params.spp_assoc_id);
		if (!trans)
			return -EINVAL;
	}

	/* Get association, if assoc_id != 0 and the socket is a one
	 * to many style socket, and an association was not found, then
	 * the id was invalid.
	 */
	asoc = sctp_id2assoc(sk, params.spp_assoc_id);
	if (!asoc && params.spp_assoc_id && sctp_style(sk, UDP))
		return -EINVAL;

	/* Heartbeat demand can only be sent on a transport or
	 * association, but not a socket.
	 */
	if (params.spp_flags & SPP_HB_DEMAND && !trans && !asoc)
		return -EINVAL;

	/* Process parameters. */
	error = sctp_apply_peer_addr_params(&params, trans, asoc, sp,
					    hb_change, pmtud_change,
					    sackdelay_change);

	if (error)
		return error;

	/* If changes are for association, also apply parameters to each
	 * transport.
	 */
	if (!trans && asoc) {
		list_for_each_entry(trans, &asoc->peer.transport_addr_list,
				transports) {
			sctp_apply_peer_addr_params(&params, trans, asoc, sp,
						    hb_change, pmtud_change,
						    sackdelay_change);
		}
	}

	return 0;
}

static inline __u32 sctp_spp_sackdelay_enable(__u32 param_flags)
{
	return (param_flags & ~SPP_SACKDELAY) | SPP_SACKDELAY_ENABLE;
}

static inline __u32 sctp_spp_sackdelay_disable(__u32 param_flags)
{
	return (param_flags & ~SPP_SACKDELAY) | SPP_SACKDELAY_DISABLE;
}

/*
 * 7.1.23.  Get or set delayed ack timer (SCTP_DELAYED_SACK)
 *
 * This option will effect the way delayed acks are performed.  This
 * option allows you to get or set the delayed ack time, in
 * milliseconds.  It also allows changing the delayed ack frequency.
 * Changing the frequency to 1 disables the delayed sack algorithm.  If
 * the assoc_id is 0, then this sets or gets the endpoints default
 * values.  If the assoc_id field is non-zero, then the set or get
 * effects the specified association for the one to many model (the
 * assoc_id field is ignored by the one to one model).  Note that if
 * sack_delay or sack_freq are 0 when setting this option, then the
 * current values will remain unchanged.
 *
 * struct sctp_sack_info {
 *     sctp_assoc_t            sack_assoc_id;
 *     uint32_t                sack_delay;
 *     uint32_t                sack_freq;
 * };
 *
 * sack_assoc_id -  This parameter, indicates which association the user
 *    is performing an action upon.  Note that if this field's value is
 *    zero then the endpoints default value is changed (effecting future
 *    associations only).
 *
 * sack_delay -  This parameter contains the number of milliseconds that
 *    the user is requesting the delayed ACK timer be set to.  Note that
 *    this value is defined in the standard to be between 200 and 500
 *    milliseconds.
 *
 * sack_freq -  This parameter contains the number of packets that must
 *    be received before a sack is sent without waiting for the delay
 *    timer to expire.  The default value for this is 2, setting this
 *    value to 1 will disable the delayed sack algorithm.
 */

static int sctp_setsockopt_delayed_ack(struct sock *sk,
				       char __user *optval, unsigned int optlen)
{
	struct sctp_sack_info    params;
	struct sctp_transport   *trans = NULL;
	struct sctp_association *asoc = NULL;
	struct sctp_sock        *sp = sctp_sk(sk);

	if (optlen == sizeof(struct sctp_sack_info)) {
		if (copy_from_user(&params, optval, optlen))
			return -EFAULT;

		if (params.sack_delay == 0 && params.sack_freq == 0)
			return 0;
	} else if (optlen == sizeof(struct sctp_assoc_value)) {
		pr_warn_ratelimited(DEPRECATED
				    "%s (pid %d) "
				    "Use of struct sctp_assoc_value in delayed_ack socket option.\n"
				    "Use struct sctp_sack_info instead\n",
				    current->comm, task_pid_nr(current));
		if (copy_from_user(&params, optval, optlen))
			return -EFAULT;

		if (params.sack_delay == 0)
			params.sack_freq = 1;
		else
			params.sack_freq = 0;
	} else
		return -EINVAL;

	/* Validate value parameter. */
	if (params.sack_delay > 500)
		return -EINVAL;

	/* Get association, if sack_assoc_id != 0 and the socket is a one
	 * to many style socket, and an association was not found, then
	 * the id was invalid.
	 */
	asoc = sctp_id2assoc(sk, params.sack_assoc_id);
	if (!asoc && params.sack_assoc_id && sctp_style(sk, UDP))
		return -EINVAL;

	if (params.sack_delay) {
		if (asoc) {
			asoc->sackdelay =
				msecs_to_jiffies(params.sack_delay);
			asoc->param_flags =
				sctp_spp_sackdelay_enable(asoc->param_flags);
		} else {
			sp->sackdelay = params.sack_delay;
			sp->param_flags =
				sctp_spp_sackdelay_enable(sp->param_flags);
		}
	}

	if (params.sack_freq == 1) {
		if (asoc) {
			asoc->param_flags =
				sctp_spp_sackdelay_disable(asoc->param_flags);
		} else {
			sp->param_flags =
				sctp_spp_sackdelay_disable(sp->param_flags);
		}
	} else if (params.sack_freq > 1) {
		if (asoc) {
			asoc->sackfreq = params.sack_freq;
			asoc->param_flags =
				sctp_spp_sackdelay_enable(asoc->param_flags);
		} else {
			sp->sackfreq = params.sack_freq;
			sp->param_flags =
				sctp_spp_sackdelay_enable(sp->param_flags);
		}
	}

	/* If change is for association, also apply to each transport. */
	if (asoc) {
		list_for_each_entry(trans, &asoc->peer.transport_addr_list,
				transports) {
			if (params.sack_delay) {
				trans->sackdelay =
					msecs_to_jiffies(params.sack_delay);
				trans->param_flags =
					sctp_spp_sackdelay_enable(trans->param_flags);
			}
			if (params.sack_freq == 1) {
				trans->param_flags =
					sctp_spp_sackdelay_disable(trans->param_flags);
			} else if (params.sack_freq > 1) {
				trans->sackfreq = params.sack_freq;
				trans->param_flags =
					sctp_spp_sackdelay_enable(trans->param_flags);
			}
		}
	}

	return 0;
}

/* 7.1.3 Initialization Parameters (SCTP_INITMSG)
 *
 * Applications can specify protocol parameters for the default association
 * initialization.  The option name argument to setsockopt() and getsockopt()
 * is SCTP_INITMSG.
 *
 * Setting initialization parameters is effective only on an unconnected
 * socket (for UDP-style sockets only future associations are effected
 * by the change).  With TCP-style sockets, this option is inherited by
 * sockets derived from a listener socket.
 */
static int sctp_setsockopt_initmsg(struct sock *sk, char __user *optval, unsigned int optlen)
{
	struct sctp_initmsg sinit;
	struct sctp_sock *sp = sctp_sk(sk);

	if (optlen != sizeof(struct sctp_initmsg))
		return -EINVAL;
	if (copy_from_user(&sinit, optval, optlen))
		return -EFAULT;

	if (sinit.sinit_num_ostreams)
		sp->initmsg.sinit_num_ostreams = sinit.sinit_num_ostreams;
	if (sinit.sinit_max_instreams)
		sp->initmsg.sinit_max_instreams = sinit.sinit_max_instreams;
	if (sinit.sinit_max_attempts)
		sp->initmsg.sinit_max_attempts = sinit.sinit_max_attempts;
	if (sinit.sinit_max_init_timeo)
		sp->initmsg.sinit_max_init_timeo = sinit.sinit_max_init_timeo;

	return 0;
}

/*
 * 7.1.14 Set default send parameters (SCTP_DEFAULT_SEND_PARAM)
 *
 *   Applications that wish to use the sendto() system call may wish to
 *   specify a default set of parameters that would normally be supplied
 *   through the inclusion of ancillary data.  This socket option allows
 *   such an application to set the default sctp_sndrcvinfo structure.
 *   The application that wishes to use this socket option simply passes
 *   in to this call the sctp_sndrcvinfo structure defined in Section
 *   5.2.2) The input parameters accepted by this call include
 *   sinfo_stream, sinfo_flags, sinfo_ppid, sinfo_context,
 *   sinfo_timetolive.  The user must provide the sinfo_assoc_id field in
 *   to this call if the caller is using the UDP model.
 */
static int sctp_setsockopt_default_send_param(struct sock *sk,
					      char __user *optval,
					      unsigned int optlen)
{
	struct sctp_sock *sp = sctp_sk(sk);
	struct sctp_association *asoc;
	struct sctp_sndrcvinfo info;

	if (optlen != sizeof(info))
		return -EINVAL;
	if (copy_from_user(&info, optval, optlen))
		return -EFAULT;
	if (info.sinfo_flags &
	    ~(SCTP_UNORDERED | SCTP_ADDR_OVER |
	      SCTP_ABORT | SCTP_EOF))
		return -EINVAL;

	asoc = sctp_id2assoc(sk, info.sinfo_assoc_id);
	if (!asoc && info.sinfo_assoc_id && sctp_style(sk, UDP))
		return -EINVAL;
	if (asoc) {
		asoc->default_stream = info.sinfo_stream;
		asoc->default_flags = info.sinfo_flags;
		asoc->default_ppid = info.sinfo_ppid;
		asoc->default_context = info.sinfo_context;
		asoc->default_timetolive = info.sinfo_timetolive;
	} else {
		sp->default_stream = info.sinfo_stream;
		sp->default_flags = info.sinfo_flags;
		sp->default_ppid = info.sinfo_ppid;
		sp->default_context = info.sinfo_context;
		sp->default_timetolive = info.sinfo_timetolive;
	}

	return 0;
}

/* RFC6458, Section 8.1.31. Set/get Default Send Parameters
 * (SCTP_DEFAULT_SNDINFO)
 */
static int sctp_setsockopt_default_sndinfo(struct sock *sk,
					   char __user *optval,
					   unsigned int optlen)
{
	struct sctp_sock *sp = sctp_sk(sk);
	struct sctp_association *asoc;
	struct sctp_sndinfo info;

	if (optlen != sizeof(info))
		return -EINVAL;
	if (copy_from_user(&info, optval, optlen))
		return -EFAULT;
	if (info.snd_flags &
	    ~(SCTP_UNORDERED | SCTP_ADDR_OVER |
	      SCTP_ABORT | SCTP_EOF))
		return -EINVAL;

	asoc = sctp_id2assoc(sk, info.snd_assoc_id);
	if (!asoc && info.snd_assoc_id && sctp_style(sk, UDP))
		return -EINVAL;
	if (asoc) {
		asoc->default_stream = info.snd_sid;
		asoc->default_flags = info.snd_flags;
		asoc->default_ppid = info.snd_ppid;
		asoc->default_context = info.snd_context;
	} else {
		sp->default_stream = info.snd_sid;
		sp->default_flags = info.snd_flags;
		sp->default_ppid = info.snd_ppid;
		sp->default_context = info.snd_context;
	}

	return 0;
}

/* 7.1.10 Set Primary Address (SCTP_PRIMARY_ADDR)
 *
 * Requests that the local SCTP stack use the enclosed peer address as
 * the association primary.  The enclosed address must be one of the
 * association peer's addresses.
 */
static int sctp_setsockopt_primary_addr(struct sock *sk, char __user *optval,
					unsigned int optlen)
{
	struct sctp_prim prim;
	struct sctp_transport *trans;

	if (optlen != sizeof(struct sctp_prim))
		return -EINVAL;

	if (copy_from_user(&prim, optval, sizeof(struct sctp_prim)))
		return -EFAULT;

	trans = sctp_addr_id2transport(sk, &prim.ssp_addr, prim.ssp_assoc_id);
	if (!trans)
		return -EINVAL;

	sctp_assoc_set_primary(trans->asoc, trans);

	return 0;
}

/*
 * 7.1.5 SCTP_NODELAY
 *
 * Turn on/off any Nagle-like algorithm.  This means that packets are
 * generally sent as soon as possible and no unnecessary delays are
 * introduced, at the cost of more packets in the network.  Expects an
 *  integer boolean flag.
 */
static int sctp_setsockopt_nodelay(struct sock *sk, char __user *optval,
				   unsigned int optlen)
{
	int val;

	if (optlen < sizeof(int))
		return -EINVAL;
	if (get_user(val, (int __user *)optval))
		return -EFAULT;

	sctp_sk(sk)->nodelay = (val == 0) ? 0 : 1;
	return 0;
}

/*
 *
 * 7.1.1 SCTP_RTOINFO
 *
 * The protocol parameters used to initialize and bound retransmission
 * timeout (RTO) are tunable. sctp_rtoinfo structure is used to access
 * and modify these parameters.
 * All parameters are time values, in milliseconds.  A value of 0, when
 * modifying the parameters, indicates that the current value should not
 * be changed.
 *
 */
static int sctp_setsockopt_rtoinfo(struct sock *sk, char __user *optval, unsigned int optlen)
{
	struct sctp_rtoinfo rtoinfo;
	struct sctp_association *asoc;
	unsigned long rto_min, rto_max;
	struct sctp_sock *sp = sctp_sk(sk);

	if (optlen != sizeof (struct sctp_rtoinfo))
		return -EINVAL;

	if (copy_from_user(&rtoinfo, optval, optlen))
		return -EFAULT;

	asoc = sctp_id2assoc(sk, rtoinfo.srto_assoc_id);

	/* Set the values to the specific association */
	if (!asoc && rtoinfo.srto_assoc_id && sctp_style(sk, UDP))
		return -EINVAL;

	rto_max = rtoinfo.srto_max;
	rto_min = rtoinfo.srto_min;

	if (rto_max)
		rto_max = asoc ? msecs_to_jiffies(rto_max) : rto_max;
	else
		rto_max = asoc ? asoc->rto_max : sp->rtoinfo.srto_max;

	if (rto_min)
		rto_min = asoc ? msecs_to_jiffies(rto_min) : rto_min;
	else
		rto_min = asoc ? asoc->rto_min : sp->rtoinfo.srto_min;

	if (rto_min > rto_max)
		return -EINVAL;

	if (asoc) {
		if (rtoinfo.srto_initial != 0)
			asoc->rto_initial =
				msecs_to_jiffies(rtoinfo.srto_initial);
		asoc->rto_max = rto_max;
		asoc->rto_min = rto_min;
	} else {
		/* If there is no association or the association-id = 0
		 * set the values to the endpoint.
		 */
		if (rtoinfo.srto_initial != 0)
			sp->rtoinfo.srto_initial = rtoinfo.srto_initial;
		sp->rtoinfo.srto_max = rto_max;
		sp->rtoinfo.srto_min = rto_min;
	}

	return 0;
}

/*
 *
 * 7.1.2 SCTP_ASSOCINFO
 *
 * This option is used to tune the maximum retransmission attempts
 * of the association.
 * Returns an error if the new association retransmission value is
 * greater than the sum of the retransmission value  of the peer.
 * See [SCTP] for more information.
 *
 */
static int sctp_setsockopt_associnfo(struct sock *sk, char __user *optval, unsigned int optlen)
{

	struct sctp_assocparams assocparams;
	struct sctp_association *asoc;

	if (optlen != sizeof(struct sctp_assocparams))
		return -EINVAL;
	if (copy_from_user(&assocparams, optval, optlen))
		return -EFAULT;

	asoc = sctp_id2assoc(sk, assocparams.sasoc_assoc_id);

	if (!asoc && assocparams.sasoc_assoc_id && sctp_style(sk, UDP))
		return -EINVAL;

	/* Set the values to the specific association */
	if (asoc) {
		if (assocparams.sasoc_asocmaxrxt != 0) {
			__u32 path_sum = 0;
			int   paths = 0;
			struct sctp_transport *peer_addr;

			list_for_each_entry(peer_addr, &asoc->peer.transport_addr_list,
					transports) {
				path_sum += peer_addr->pathmaxrxt;
				paths++;
			}

			/* Only validate asocmaxrxt if we have more than
			 * one path/transport.  We do this because path
			 * retransmissions are only counted when we have more
			 * then one path.
			 */
			if (paths > 1 &&
			    assocparams.sasoc_asocmaxrxt > path_sum)
				return -EINVAL;

			asoc->max_retrans = assocparams.sasoc_asocmaxrxt;
		}

		if (assocparams.sasoc_cookie_life != 0)
			asoc->cookie_life = ms_to_ktime(assocparams.sasoc_cookie_life);
	} else {
		/* Set the values to the endpoint */
		struct sctp_sock *sp = sctp_sk(sk);

		if (assocparams.sasoc_asocmaxrxt != 0)
			sp->assocparams.sasoc_asocmaxrxt =
						assocparams.sasoc_asocmaxrxt;
		if (assocparams.sasoc_cookie_life != 0)
			sp->assocparams.sasoc_cookie_life =
						assocparams.sasoc_cookie_life;
	}
	return 0;
}

/*
 * 7.1.16 Set/clear IPv4 mapped addresses (SCTP_I_WANT_MAPPED_V4_ADDR)
 *
 * This socket option is a boolean flag which turns on or off mapped V4
 * addresses.  If this option is turned on and the socket is type
 * PF_INET6, then IPv4 addresses will be mapped to V6 representation.
 * If this option is turned off, then no mapping will be done of V4
 * addresses and a user will receive both PF_INET6 and PF_INET type
 * addresses on the socket.
 */
static int sctp_setsockopt_mappedv4(struct sock *sk, char __user *optval, unsigned int optlen)
{
	int val;
	struct sctp_sock *sp = sctp_sk(sk);

	if (optlen < sizeof(int))
		return -EINVAL;
	if (get_user(val, (int __user *)optval))
		return -EFAULT;
	if (val)
		sp->v4mapped = 1;
	else
		sp->v4mapped = 0;

	return 0;
}

/*
 * 8.1.16.  Get or Set the Maximum Fragmentation Size (SCTP_MAXSEG)
 * This option will get or set the maximum size to put in any outgoing
 * SCTP DATA chunk.  If a message is larger than this size it will be
 * fragmented by SCTP into the specified size.  Note that the underlying
 * SCTP implementation may fragment into smaller sized chunks when the
 * PMTU of the underlying association is smaller than the value set by
 * the user.  The default value for this option is '0' which indicates
 * the user is NOT limiting fragmentation and only the PMTU will effect
 * SCTP's choice of DATA chunk size.  Note also that values set larger
 * than the maximum size of an IP datagram will effectively let SCTP
 * control fragmentation (i.e. the same as setting this option to 0).
 *
 * The following structure is used to access and modify this parameter:
 *
 * struct sctp_assoc_value {
 *   sctp_assoc_t assoc_id;
 *   uint32_t assoc_value;
 * };
 *
 * assoc_id:  This parameter is ignored for one-to-one style sockets.
 *    For one-to-many style sockets this parameter indicates which
 *    association the user is performing an action upon.  Note that if
 *    this field's value is zero then the endpoints default value is
 *    changed (effecting future associations only).
 * assoc_value:  This parameter specifies the maximum size in bytes.
 */
static int sctp_setsockopt_maxseg(struct sock *sk, char __user *optval, unsigned int optlen)
{
	struct sctp_sock *sp = sctp_sk(sk);
	struct sctp_assoc_value params;
	struct sctp_association *asoc;
	int val;

	if (optlen == sizeof(int)) {
		pr_warn_ratelimited(DEPRECATED
				    "%s (pid %d) "
				    "Use of int in maxseg socket option.\n"
				    "Use struct sctp_assoc_value instead\n",
				    current->comm, task_pid_nr(current));
		if (copy_from_user(&val, optval, optlen))
			return -EFAULT;
		params.assoc_id = 0;
	} else if (optlen == sizeof(struct sctp_assoc_value)) {
		if (copy_from_user(&params, optval, optlen))
			return -EFAULT;
		val = params.assoc_value;
	} else {
		return -EINVAL;
	}

	if (val) {
		int min_len, max_len;

		min_len = SCTP_DEFAULT_MINSEGMENT - sp->pf->af->net_header_len;
		min_len -= sizeof(struct sctphdr) +
			   sizeof(struct sctp_data_chunk);

		max_len = SCTP_MAX_CHUNK_LEN - sizeof(struct sctp_data_chunk);

		if (val < min_len || val > max_len)
			return -EINVAL;
	}

	asoc = sctp_id2assoc(sk, params.assoc_id);
	if (asoc) {
		if (val == 0) {
			val = asoc->pathmtu - sp->pf->af->net_header_len;
			val -= sizeof(struct sctphdr) +
<<<<<<< HEAD
			       sizeof(struct sctp_data_chunk);
=======
			       sctp_datachk_len(&asoc->stream);
>>>>>>> 661e50bc
		}
		asoc->user_frag = val;
		asoc->frag_point = sctp_frag_point(asoc, asoc->pathmtu);
	} else {
		if (params.assoc_id && sctp_style(sk, UDP))
			return -EINVAL;
		sp->user_frag = val;
	}

	return 0;
}


/*
 *  7.1.9 Set Peer Primary Address (SCTP_SET_PEER_PRIMARY_ADDR)
 *
 *   Requests that the peer mark the enclosed address as the association
 *   primary. The enclosed address must be one of the association's
 *   locally bound addresses. The following structure is used to make a
 *   set primary request:
 */
static int sctp_setsockopt_peer_primary_addr(struct sock *sk, char __user *optval,
					     unsigned int optlen)
{
	struct net *net = sock_net(sk);
	struct sctp_sock	*sp;
	struct sctp_association	*asoc = NULL;
	struct sctp_setpeerprim	prim;
	struct sctp_chunk	*chunk;
	struct sctp_af		*af;
	int 			err;

	sp = sctp_sk(sk);

	if (!net->sctp.addip_enable)
		return -EPERM;

	if (optlen != sizeof(struct sctp_setpeerprim))
		return -EINVAL;

	if (copy_from_user(&prim, optval, optlen))
		return -EFAULT;

	asoc = sctp_id2assoc(sk, prim.sspp_assoc_id);
	if (!asoc)
		return -EINVAL;

	if (!asoc->peer.asconf_capable)
		return -EPERM;

	if (asoc->peer.addip_disabled_mask & SCTP_PARAM_SET_PRIMARY)
		return -EPERM;

	if (!sctp_state(asoc, ESTABLISHED))
		return -ENOTCONN;

	af = sctp_get_af_specific(prim.sspp_addr.ss_family);
	if (!af)
		return -EINVAL;

	if (!af->addr_valid((union sctp_addr *)&prim.sspp_addr, sp, NULL))
		return -EADDRNOTAVAIL;

	if (!sctp_assoc_lookup_laddr(asoc, (union sctp_addr *)&prim.sspp_addr))
		return -EADDRNOTAVAIL;

	/* Create an ASCONF chunk with SET_PRIMARY parameter	*/
	chunk = sctp_make_asconf_set_prim(asoc,
					  (union sctp_addr *)&prim.sspp_addr);
	if (!chunk)
		return -ENOMEM;

	err = sctp_send_asconf(asoc, chunk);

	pr_debug("%s: we set peer primary addr primitively\n", __func__);

	return err;
}

static int sctp_setsockopt_adaptation_layer(struct sock *sk, char __user *optval,
					    unsigned int optlen)
{
	struct sctp_setadaptation adaptation;

	if (optlen != sizeof(struct sctp_setadaptation))
		return -EINVAL;
	if (copy_from_user(&adaptation, optval, optlen))
		return -EFAULT;

	sctp_sk(sk)->adaptation_ind = adaptation.ssb_adaptation_ind;

	return 0;
}

/*
 * 7.1.29.  Set or Get the default context (SCTP_CONTEXT)
 *
 * The context field in the sctp_sndrcvinfo structure is normally only
 * used when a failed message is retrieved holding the value that was
 * sent down on the actual send call.  This option allows the setting of
 * a default context on an association basis that will be received on
 * reading messages from the peer.  This is especially helpful in the
 * one-2-many model for an application to keep some reference to an
 * internal state machine that is processing messages on the
 * association.  Note that the setting of this value only effects
 * received messages from the peer and does not effect the value that is
 * saved with outbound messages.
 */
static int sctp_setsockopt_context(struct sock *sk, char __user *optval,
				   unsigned int optlen)
{
	struct sctp_assoc_value params;
	struct sctp_sock *sp;
	struct sctp_association *asoc;

	if (optlen != sizeof(struct sctp_assoc_value))
		return -EINVAL;
	if (copy_from_user(&params, optval, optlen))
		return -EFAULT;

	sp = sctp_sk(sk);

	if (params.assoc_id != 0) {
		asoc = sctp_id2assoc(sk, params.assoc_id);
		if (!asoc)
			return -EINVAL;
		asoc->default_rcv_context = params.assoc_value;
	} else {
		sp->default_rcv_context = params.assoc_value;
	}

	return 0;
}

/*
 * 7.1.24.  Get or set fragmented interleave (SCTP_FRAGMENT_INTERLEAVE)
 *
 * This options will at a minimum specify if the implementation is doing
 * fragmented interleave.  Fragmented interleave, for a one to many
 * socket, is when subsequent calls to receive a message may return
 * parts of messages from different associations.  Some implementations
 * may allow you to turn this value on or off.  If so, when turned off,
 * no fragment interleave will occur (which will cause a head of line
 * blocking amongst multiple associations sharing the same one to many
 * socket).  When this option is turned on, then each receive call may
 * come from a different association (thus the user must receive data
 * with the extended calls (e.g. sctp_recvmsg) to keep track of which
 * association each receive belongs to.
 *
 * This option takes a boolean value.  A non-zero value indicates that
 * fragmented interleave is on.  A value of zero indicates that
 * fragmented interleave is off.
 *
 * Note that it is important that an implementation that allows this
 * option to be turned on, have it off by default.  Otherwise an unaware
 * application using the one to many model may become confused and act
 * incorrectly.
 */
static int sctp_setsockopt_fragment_interleave(struct sock *sk,
					       char __user *optval,
					       unsigned int optlen)
{
	int val;

	if (optlen != sizeof(int))
		return -EINVAL;
	if (get_user(val, (int __user *)optval))
		return -EFAULT;

	sctp_sk(sk)->frag_interleave = !!val;

	if (!sctp_sk(sk)->frag_interleave)
		sctp_sk(sk)->strm_interleave = 0;

	return 0;
}

/*
 * 8.1.21.  Set or Get the SCTP Partial Delivery Point
 *       (SCTP_PARTIAL_DELIVERY_POINT)
 *
 * This option will set or get the SCTP partial delivery point.  This
 * point is the size of a message where the partial delivery API will be
 * invoked to help free up rwnd space for the peer.  Setting this to a
 * lower value will cause partial deliveries to happen more often.  The
 * calls argument is an integer that sets or gets the partial delivery
 * point.  Note also that the call will fail if the user attempts to set
 * this value larger than the socket receive buffer size.
 *
 * Note that any single message having a length smaller than or equal to
 * the SCTP partial delivery point will be delivered in one single read
 * call as long as the user provided buffer is large enough to hold the
 * message.
 */
static int sctp_setsockopt_partial_delivery_point(struct sock *sk,
						  char __user *optval,
						  unsigned int optlen)
{
	u32 val;

	if (optlen != sizeof(u32))
		return -EINVAL;
	if (get_user(val, (int __user *)optval))
		return -EFAULT;

	/* Note: We double the receive buffer from what the user sets
	 * it to be, also initial rwnd is based on rcvbuf/2.
	 */
	if (val > (sk->sk_rcvbuf >> 1))
		return -EINVAL;

	sctp_sk(sk)->pd_point = val;

	return 0; /* is this the right error code? */
}

/*
 * 7.1.28.  Set or Get the maximum burst (SCTP_MAX_BURST)
 *
 * This option will allow a user to change the maximum burst of packets
 * that can be emitted by this association.  Note that the default value
 * is 4, and some implementations may restrict this setting so that it
 * can only be lowered.
 *
 * NOTE: This text doesn't seem right.  Do this on a socket basis with
 * future associations inheriting the socket value.
 */
static int sctp_setsockopt_maxburst(struct sock *sk,
				    char __user *optval,
				    unsigned int optlen)
{
	struct sctp_assoc_value params;
	struct sctp_sock *sp;
	struct sctp_association *asoc;
	int val;
	int assoc_id = 0;

	if (optlen == sizeof(int)) {
		pr_warn_ratelimited(DEPRECATED
				    "%s (pid %d) "
				    "Use of int in max_burst socket option deprecated.\n"
				    "Use struct sctp_assoc_value instead\n",
				    current->comm, task_pid_nr(current));
		if (copy_from_user(&val, optval, optlen))
			return -EFAULT;
	} else if (optlen == sizeof(struct sctp_assoc_value)) {
		if (copy_from_user(&params, optval, optlen))
			return -EFAULT;
		val = params.assoc_value;
		assoc_id = params.assoc_id;
	} else
		return -EINVAL;

	sp = sctp_sk(sk);

	if (assoc_id != 0) {
		asoc = sctp_id2assoc(sk, assoc_id);
		if (!asoc)
			return -EINVAL;
		asoc->max_burst = val;
	} else
		sp->max_burst = val;

	return 0;
}

/*
 * 7.1.18.  Add a chunk that must be authenticated (SCTP_AUTH_CHUNK)
 *
 * This set option adds a chunk type that the user is requesting to be
 * received only in an authenticated way.  Changes to the list of chunks
 * will only effect future associations on the socket.
 */
static int sctp_setsockopt_auth_chunk(struct sock *sk,
				      char __user *optval,
				      unsigned int optlen)
{
	struct sctp_endpoint *ep = sctp_sk(sk)->ep;
	struct sctp_authchunk val;

	if (!ep->auth_enable)
		return -EACCES;

	if (optlen != sizeof(struct sctp_authchunk))
		return -EINVAL;
	if (copy_from_user(&val, optval, optlen))
		return -EFAULT;

	switch (val.sauth_chunk) {
	case SCTP_CID_INIT:
	case SCTP_CID_INIT_ACK:
	case SCTP_CID_SHUTDOWN_COMPLETE:
	case SCTP_CID_AUTH:
		return -EINVAL;
	}

	/* add this chunk id to the endpoint */
	return sctp_auth_ep_add_chunkid(ep, val.sauth_chunk);
}

/*
 * 7.1.19.  Get or set the list of supported HMAC Identifiers (SCTP_HMAC_IDENT)
 *
 * This option gets or sets the list of HMAC algorithms that the local
 * endpoint requires the peer to use.
 */
static int sctp_setsockopt_hmac_ident(struct sock *sk,
				      char __user *optval,
				      unsigned int optlen)
{
	struct sctp_endpoint *ep = sctp_sk(sk)->ep;
	struct sctp_hmacalgo *hmacs;
	u32 idents;
	int err;

	if (!ep->auth_enable)
		return -EACCES;

	if (optlen < sizeof(struct sctp_hmacalgo))
		return -EINVAL;
	optlen = min_t(unsigned int, optlen, sizeof(struct sctp_hmacalgo) +
					     SCTP_AUTH_NUM_HMACS * sizeof(u16));

	hmacs = memdup_user(optval, optlen);
	if (IS_ERR(hmacs))
		return PTR_ERR(hmacs);

	idents = hmacs->shmac_num_idents;
	if (idents == 0 || idents > SCTP_AUTH_NUM_HMACS ||
	    (idents * sizeof(u16)) > (optlen - sizeof(struct sctp_hmacalgo))) {
		err = -EINVAL;
		goto out;
	}

	err = sctp_auth_ep_set_hmacs(ep, hmacs);
out:
	kfree(hmacs);
	return err;
}

/*
 * 7.1.20.  Set a shared key (SCTP_AUTH_KEY)
 *
 * This option will set a shared secret key which is used to build an
 * association shared key.
 */
static int sctp_setsockopt_auth_key(struct sock *sk,
				    char __user *optval,
				    unsigned int optlen)
{
	struct sctp_endpoint *ep = sctp_sk(sk)->ep;
	struct sctp_authkey *authkey;
	struct sctp_association *asoc;
	int ret;

	if (!ep->auth_enable)
		return -EACCES;

	if (optlen <= sizeof(struct sctp_authkey))
		return -EINVAL;
	/* authkey->sca_keylength is u16, so optlen can't be bigger than
	 * this.
	 */
	optlen = min_t(unsigned int, optlen, USHRT_MAX +
					     sizeof(struct sctp_authkey));

	authkey = memdup_user(optval, optlen);
	if (IS_ERR(authkey))
		return PTR_ERR(authkey);

	if (authkey->sca_keylength > optlen - sizeof(struct sctp_authkey)) {
		ret = -EINVAL;
		goto out;
	}

	asoc = sctp_id2assoc(sk, authkey->sca_assoc_id);
	if (!asoc && authkey->sca_assoc_id && sctp_style(sk, UDP)) {
		ret = -EINVAL;
		goto out;
	}

	ret = sctp_auth_set_key(ep, asoc, authkey);
out:
	kzfree(authkey);
	return ret;
}

/*
 * 7.1.21.  Get or set the active shared key (SCTP_AUTH_ACTIVE_KEY)
 *
 * This option will get or set the active shared key to be used to build
 * the association shared key.
 */
static int sctp_setsockopt_active_key(struct sock *sk,
				      char __user *optval,
				      unsigned int optlen)
{
	struct sctp_endpoint *ep = sctp_sk(sk)->ep;
	struct sctp_authkeyid val;
	struct sctp_association *asoc;

	if (!ep->auth_enable)
		return -EACCES;

	if (optlen != sizeof(struct sctp_authkeyid))
		return -EINVAL;
	if (copy_from_user(&val, optval, optlen))
		return -EFAULT;

	asoc = sctp_id2assoc(sk, val.scact_assoc_id);
	if (!asoc && val.scact_assoc_id && sctp_style(sk, UDP))
		return -EINVAL;

	return sctp_auth_set_active_key(ep, asoc, val.scact_keynumber);
}

/*
 * 7.1.22.  Delete a shared key (SCTP_AUTH_DELETE_KEY)
 *
 * This set option will delete a shared secret key from use.
 */
static int sctp_setsockopt_del_key(struct sock *sk,
				   char __user *optval,
				   unsigned int optlen)
{
	struct sctp_endpoint *ep = sctp_sk(sk)->ep;
	struct sctp_authkeyid val;
	struct sctp_association *asoc;

	if (!ep->auth_enable)
		return -EACCES;

	if (optlen != sizeof(struct sctp_authkeyid))
		return -EINVAL;
	if (copy_from_user(&val, optval, optlen))
		return -EFAULT;

	asoc = sctp_id2assoc(sk, val.scact_assoc_id);
	if (!asoc && val.scact_assoc_id && sctp_style(sk, UDP))
		return -EINVAL;

	return sctp_auth_del_key_id(ep, asoc, val.scact_keynumber);

}

/*
 * 8.1.23 SCTP_AUTO_ASCONF
 *
 * This option will enable or disable the use of the automatic generation of
 * ASCONF chunks to add and delete addresses to an existing association.  Note
 * that this option has two caveats namely: a) it only affects sockets that
 * are bound to all addresses available to the SCTP stack, and b) the system
 * administrator may have an overriding control that turns the ASCONF feature
 * off no matter what setting the socket option may have.
 * This option expects an integer boolean flag, where a non-zero value turns on
 * the option, and a zero value turns off the option.
 * Note. In this implementation, socket operation overrides default parameter
 * being set by sysctl as well as FreeBSD implementation
 */
static int sctp_setsockopt_auto_asconf(struct sock *sk, char __user *optval,
					unsigned int optlen)
{
	int val;
	struct sctp_sock *sp = sctp_sk(sk);

	if (optlen < sizeof(int))
		return -EINVAL;
	if (get_user(val, (int __user *)optval))
		return -EFAULT;
	if (!sctp_is_ep_boundall(sk) && val)
		return -EINVAL;
	if ((val && sp->do_auto_asconf) || (!val && !sp->do_auto_asconf))
		return 0;

	spin_lock_bh(&sock_net(sk)->sctp.addr_wq_lock);
	if (val == 0 && sp->do_auto_asconf) {
		list_del(&sp->auto_asconf_list);
		sp->do_auto_asconf = 0;
	} else if (val && !sp->do_auto_asconf) {
		list_add_tail(&sp->auto_asconf_list,
		    &sock_net(sk)->sctp.auto_asconf_splist);
		sp->do_auto_asconf = 1;
	}
	spin_unlock_bh(&sock_net(sk)->sctp.addr_wq_lock);
	return 0;
}

/*
 * SCTP_PEER_ADDR_THLDS
 *
 * This option allows us to alter the partially failed threshold for one or all
 * transports in an association.  See Section 6.1 of:
 * http://www.ietf.org/id/draft-nishida-tsvwg-sctp-failover-05.txt
 */
static int sctp_setsockopt_paddr_thresholds(struct sock *sk,
					    char __user *optval,
					    unsigned int optlen)
{
	struct sctp_paddrthlds val;
	struct sctp_transport *trans;
	struct sctp_association *asoc;

	if (optlen < sizeof(struct sctp_paddrthlds))
		return -EINVAL;
	if (copy_from_user(&val, (struct sctp_paddrthlds __user *)optval,
			   sizeof(struct sctp_paddrthlds)))
		return -EFAULT;


	if (sctp_is_any(sk, (const union sctp_addr *)&val.spt_address)) {
		asoc = sctp_id2assoc(sk, val.spt_assoc_id);
		if (!asoc)
			return -ENOENT;
		list_for_each_entry(trans, &asoc->peer.transport_addr_list,
				    transports) {
			if (val.spt_pathmaxrxt)
				trans->pathmaxrxt = val.spt_pathmaxrxt;
			trans->pf_retrans = val.spt_pathpfthld;
		}

		if (val.spt_pathmaxrxt)
			asoc->pathmaxrxt = val.spt_pathmaxrxt;
		asoc->pf_retrans = val.spt_pathpfthld;
	} else {
		trans = sctp_addr_id2transport(sk, &val.spt_address,
					       val.spt_assoc_id);
		if (!trans)
			return -ENOENT;

		if (val.spt_pathmaxrxt)
			trans->pathmaxrxt = val.spt_pathmaxrxt;
		trans->pf_retrans = val.spt_pathpfthld;
	}

	return 0;
}

static int sctp_setsockopt_recvrcvinfo(struct sock *sk,
				       char __user *optval,
				       unsigned int optlen)
{
	int val;

	if (optlen < sizeof(int))
		return -EINVAL;
	if (get_user(val, (int __user *) optval))
		return -EFAULT;

	sctp_sk(sk)->recvrcvinfo = (val == 0) ? 0 : 1;

	return 0;
}

static int sctp_setsockopt_recvnxtinfo(struct sock *sk,
				       char __user *optval,
				       unsigned int optlen)
{
	int val;

	if (optlen < sizeof(int))
		return -EINVAL;
	if (get_user(val, (int __user *) optval))
		return -EFAULT;

	sctp_sk(sk)->recvnxtinfo = (val == 0) ? 0 : 1;

	return 0;
}

static int sctp_setsockopt_pr_supported(struct sock *sk,
					char __user *optval,
					unsigned int optlen)
{
	struct sctp_assoc_value params;
	struct sctp_association *asoc;
	int retval = -EINVAL;

	if (optlen != sizeof(params))
		goto out;

	if (copy_from_user(&params, optval, optlen)) {
		retval = -EFAULT;
		goto out;
	}

	asoc = sctp_id2assoc(sk, params.assoc_id);
	if (asoc) {
		asoc->prsctp_enable = !!params.assoc_value;
	} else if (!params.assoc_id) {
		struct sctp_sock *sp = sctp_sk(sk);

		sp->ep->prsctp_enable = !!params.assoc_value;
	} else {
		goto out;
	}

	retval = 0;

out:
	return retval;
}

static int sctp_setsockopt_default_prinfo(struct sock *sk,
					  char __user *optval,
					  unsigned int optlen)
{
	struct sctp_default_prinfo info;
	struct sctp_association *asoc;
	int retval = -EINVAL;

	if (optlen != sizeof(info))
		goto out;

	if (copy_from_user(&info, optval, sizeof(info))) {
		retval = -EFAULT;
		goto out;
	}

	if (info.pr_policy & ~SCTP_PR_SCTP_MASK)
		goto out;

	if (info.pr_policy == SCTP_PR_SCTP_NONE)
		info.pr_value = 0;

	asoc = sctp_id2assoc(sk, info.pr_assoc_id);
	if (asoc) {
		SCTP_PR_SET_POLICY(asoc->default_flags, info.pr_policy);
		asoc->default_timetolive = info.pr_value;
	} else if (!info.pr_assoc_id) {
		struct sctp_sock *sp = sctp_sk(sk);

		SCTP_PR_SET_POLICY(sp->default_flags, info.pr_policy);
		sp->default_timetolive = info.pr_value;
	} else {
		goto out;
	}

	retval = 0;

out:
	return retval;
}

static int sctp_setsockopt_reconfig_supported(struct sock *sk,
					      char __user *optval,
					      unsigned int optlen)
{
	struct sctp_assoc_value params;
	struct sctp_association *asoc;
	int retval = -EINVAL;

	if (optlen != sizeof(params))
		goto out;

	if (copy_from_user(&params, optval, optlen)) {
		retval = -EFAULT;
		goto out;
	}

	asoc = sctp_id2assoc(sk, params.assoc_id);
	if (asoc) {
		asoc->reconf_enable = !!params.assoc_value;
	} else if (!params.assoc_id) {
		struct sctp_sock *sp = sctp_sk(sk);

		sp->ep->reconf_enable = !!params.assoc_value;
	} else {
		goto out;
	}

	retval = 0;

out:
	return retval;
}

static int sctp_setsockopt_enable_strreset(struct sock *sk,
					   char __user *optval,
					   unsigned int optlen)
{
	struct sctp_assoc_value params;
	struct sctp_association *asoc;
	int retval = -EINVAL;

	if (optlen != sizeof(params))
		goto out;

	if (copy_from_user(&params, optval, optlen)) {
		retval = -EFAULT;
		goto out;
	}

	if (params.assoc_value & (~SCTP_ENABLE_STRRESET_MASK))
		goto out;

	asoc = sctp_id2assoc(sk, params.assoc_id);
	if (asoc) {
		asoc->strreset_enable = params.assoc_value;
	} else if (!params.assoc_id) {
		struct sctp_sock *sp = sctp_sk(sk);

		sp->ep->strreset_enable = params.assoc_value;
	} else {
		goto out;
	}

	retval = 0;

out:
	return retval;
}

static int sctp_setsockopt_reset_streams(struct sock *sk,
					 char __user *optval,
					 unsigned int optlen)
{
	struct sctp_reset_streams *params;
	struct sctp_association *asoc;
	int retval = -EINVAL;

	if (optlen < sizeof(*params))
		return -EINVAL;
	/* srs_number_streams is u16, so optlen can't be bigger than this. */
	optlen = min_t(unsigned int, optlen, USHRT_MAX +
					     sizeof(__u16) * sizeof(*params));

	params = memdup_user(optval, optlen);
	if (IS_ERR(params))
		return PTR_ERR(params);

	if (params->srs_number_streams * sizeof(__u16) >
	    optlen - sizeof(*params))
		goto out;

	asoc = sctp_id2assoc(sk, params->srs_assoc_id);
	if (!asoc)
		goto out;

	retval = sctp_send_reset_streams(asoc, params);

out:
	kfree(params);
	return retval;
}

static int sctp_setsockopt_reset_assoc(struct sock *sk,
				       char __user *optval,
				       unsigned int optlen)
{
	struct sctp_association *asoc;
	sctp_assoc_t associd;
	int retval = -EINVAL;

	if (optlen != sizeof(associd))
		goto out;

	if (copy_from_user(&associd, optval, optlen)) {
		retval = -EFAULT;
		goto out;
	}

	asoc = sctp_id2assoc(sk, associd);
	if (!asoc)
		goto out;

	retval = sctp_send_reset_assoc(asoc);

out:
	return retval;
}

static int sctp_setsockopt_add_streams(struct sock *sk,
				       char __user *optval,
				       unsigned int optlen)
{
	struct sctp_association *asoc;
	struct sctp_add_streams params;
	int retval = -EINVAL;

	if (optlen != sizeof(params))
		goto out;

	if (copy_from_user(&params, optval, optlen)) {
		retval = -EFAULT;
		goto out;
	}

	asoc = sctp_id2assoc(sk, params.sas_assoc_id);
	if (!asoc)
		goto out;

	retval = sctp_send_add_streams(asoc, &params);

out:
	return retval;
}

static int sctp_setsockopt_scheduler(struct sock *sk,
				     char __user *optval,
				     unsigned int optlen)
{
	struct sctp_association *asoc;
	struct sctp_assoc_value params;
	int retval = -EINVAL;

	if (optlen < sizeof(params))
		goto out;

	optlen = sizeof(params);
	if (copy_from_user(&params, optval, optlen)) {
		retval = -EFAULT;
		goto out;
	}

	if (params.assoc_value > SCTP_SS_MAX)
		goto out;

	asoc = sctp_id2assoc(sk, params.assoc_id);
	if (!asoc)
		goto out;

	retval = sctp_sched_set_sched(asoc, params.assoc_value);

out:
	return retval;
}

static int sctp_setsockopt_scheduler_value(struct sock *sk,
					   char __user *optval,
					   unsigned int optlen)
{
	struct sctp_association *asoc;
	struct sctp_stream_value params;
	int retval = -EINVAL;

	if (optlen < sizeof(params))
		goto out;

	optlen = sizeof(params);
	if (copy_from_user(&params, optval, optlen)) {
		retval = -EFAULT;
		goto out;
	}

	asoc = sctp_id2assoc(sk, params.assoc_id);
	if (!asoc)
		goto out;

	retval = sctp_sched_set_value(asoc, params.stream_id,
				      params.stream_value, GFP_KERNEL);

out:
	return retval;
}

<<<<<<< HEAD
=======
static int sctp_setsockopt_interleaving_supported(struct sock *sk,
						  char __user *optval,
						  unsigned int optlen)
{
	struct sctp_sock *sp = sctp_sk(sk);
	struct net *net = sock_net(sk);
	struct sctp_assoc_value params;
	int retval = -EINVAL;

	if (optlen < sizeof(params))
		goto out;

	optlen = sizeof(params);
	if (copy_from_user(&params, optval, optlen)) {
		retval = -EFAULT;
		goto out;
	}

	if (params.assoc_id)
		goto out;

	if (!net->sctp.intl_enable || !sp->frag_interleave) {
		retval = -EPERM;
		goto out;
	}

	sp->strm_interleave = !!params.assoc_value;

	retval = 0;

out:
	return retval;
}

>>>>>>> 661e50bc
/* API 6.2 setsockopt(), getsockopt()
 *
 * Applications use setsockopt() and getsockopt() to set or retrieve
 * socket options.  Socket options are used to change the default
 * behavior of sockets calls.  They are described in Section 7.
 *
 * The syntax is:
 *
 *   ret = getsockopt(int sd, int level, int optname, void __user *optval,
 *                    int __user *optlen);
 *   ret = setsockopt(int sd, int level, int optname, const void __user *optval,
 *                    int optlen);
 *
 *   sd      - the socket descript.
 *   level   - set to IPPROTO_SCTP for all SCTP options.
 *   optname - the option name.
 *   optval  - the buffer to store the value of the option.
 *   optlen  - the size of the buffer.
 */
static int sctp_setsockopt(struct sock *sk, int level, int optname,
			   char __user *optval, unsigned int optlen)
{
	int retval = 0;

	pr_debug("%s: sk:%p, optname:%d\n", __func__, sk, optname);

	/* I can hardly begin to describe how wrong this is.  This is
	 * so broken as to be worse than useless.  The API draft
	 * REALLY is NOT helpful here...  I am not convinced that the
	 * semantics of setsockopt() with a level OTHER THAN SOL_SCTP
	 * are at all well-founded.
	 */
	if (level != SOL_SCTP) {
		struct sctp_af *af = sctp_sk(sk)->pf->af;
		retval = af->setsockopt(sk, level, optname, optval, optlen);
		goto out_nounlock;
	}

	lock_sock(sk);

	switch (optname) {
	case SCTP_SOCKOPT_BINDX_ADD:
		/* 'optlen' is the size of the addresses buffer. */
		retval = sctp_setsockopt_bindx(sk, (struct sockaddr __user *)optval,
					       optlen, SCTP_BINDX_ADD_ADDR);
		break;

	case SCTP_SOCKOPT_BINDX_REM:
		/* 'optlen' is the size of the addresses buffer. */
		retval = sctp_setsockopt_bindx(sk, (struct sockaddr __user *)optval,
					       optlen, SCTP_BINDX_REM_ADDR);
		break;

	case SCTP_SOCKOPT_CONNECTX_OLD:
		/* 'optlen' is the size of the addresses buffer. */
		retval = sctp_setsockopt_connectx_old(sk,
					    (struct sockaddr __user *)optval,
					    optlen);
		break;

	case SCTP_SOCKOPT_CONNECTX:
		/* 'optlen' is the size of the addresses buffer. */
		retval = sctp_setsockopt_connectx(sk,
					    (struct sockaddr __user *)optval,
					    optlen);
		break;

	case SCTP_DISABLE_FRAGMENTS:
		retval = sctp_setsockopt_disable_fragments(sk, optval, optlen);
		break;

	case SCTP_EVENTS:
		retval = sctp_setsockopt_events(sk, optval, optlen);
		break;

	case SCTP_AUTOCLOSE:
		retval = sctp_setsockopt_autoclose(sk, optval, optlen);
		break;

	case SCTP_PEER_ADDR_PARAMS:
		retval = sctp_setsockopt_peer_addr_params(sk, optval, optlen);
		break;

	case SCTP_DELAYED_SACK:
		retval = sctp_setsockopt_delayed_ack(sk, optval, optlen);
		break;
	case SCTP_PARTIAL_DELIVERY_POINT:
		retval = sctp_setsockopt_partial_delivery_point(sk, optval, optlen);
		break;

	case SCTP_INITMSG:
		retval = sctp_setsockopt_initmsg(sk, optval, optlen);
		break;
	case SCTP_DEFAULT_SEND_PARAM:
		retval = sctp_setsockopt_default_send_param(sk, optval,
							    optlen);
		break;
	case SCTP_DEFAULT_SNDINFO:
		retval = sctp_setsockopt_default_sndinfo(sk, optval, optlen);
		break;
	case SCTP_PRIMARY_ADDR:
		retval = sctp_setsockopt_primary_addr(sk, optval, optlen);
		break;
	case SCTP_SET_PEER_PRIMARY_ADDR:
		retval = sctp_setsockopt_peer_primary_addr(sk, optval, optlen);
		break;
	case SCTP_NODELAY:
		retval = sctp_setsockopt_nodelay(sk, optval, optlen);
		break;
	case SCTP_RTOINFO:
		retval = sctp_setsockopt_rtoinfo(sk, optval, optlen);
		break;
	case SCTP_ASSOCINFO:
		retval = sctp_setsockopt_associnfo(sk, optval, optlen);
		break;
	case SCTP_I_WANT_MAPPED_V4_ADDR:
		retval = sctp_setsockopt_mappedv4(sk, optval, optlen);
		break;
	case SCTP_MAXSEG:
		retval = sctp_setsockopt_maxseg(sk, optval, optlen);
		break;
	case SCTP_ADAPTATION_LAYER:
		retval = sctp_setsockopt_adaptation_layer(sk, optval, optlen);
		break;
	case SCTP_CONTEXT:
		retval = sctp_setsockopt_context(sk, optval, optlen);
		break;
	case SCTP_FRAGMENT_INTERLEAVE:
		retval = sctp_setsockopt_fragment_interleave(sk, optval, optlen);
		break;
	case SCTP_MAX_BURST:
		retval = sctp_setsockopt_maxburst(sk, optval, optlen);
		break;
	case SCTP_AUTH_CHUNK:
		retval = sctp_setsockopt_auth_chunk(sk, optval, optlen);
		break;
	case SCTP_HMAC_IDENT:
		retval = sctp_setsockopt_hmac_ident(sk, optval, optlen);
		break;
	case SCTP_AUTH_KEY:
		retval = sctp_setsockopt_auth_key(sk, optval, optlen);
		break;
	case SCTP_AUTH_ACTIVE_KEY:
		retval = sctp_setsockopt_active_key(sk, optval, optlen);
		break;
	case SCTP_AUTH_DELETE_KEY:
		retval = sctp_setsockopt_del_key(sk, optval, optlen);
		break;
	case SCTP_AUTO_ASCONF:
		retval = sctp_setsockopt_auto_asconf(sk, optval, optlen);
		break;
	case SCTP_PEER_ADDR_THLDS:
		retval = sctp_setsockopt_paddr_thresholds(sk, optval, optlen);
		break;
	case SCTP_RECVRCVINFO:
		retval = sctp_setsockopt_recvrcvinfo(sk, optval, optlen);
		break;
	case SCTP_RECVNXTINFO:
		retval = sctp_setsockopt_recvnxtinfo(sk, optval, optlen);
		break;
	case SCTP_PR_SUPPORTED:
		retval = sctp_setsockopt_pr_supported(sk, optval, optlen);
		break;
	case SCTP_DEFAULT_PRINFO:
		retval = sctp_setsockopt_default_prinfo(sk, optval, optlen);
		break;
	case SCTP_RECONFIG_SUPPORTED:
		retval = sctp_setsockopt_reconfig_supported(sk, optval, optlen);
		break;
	case SCTP_ENABLE_STREAM_RESET:
		retval = sctp_setsockopt_enable_strreset(sk, optval, optlen);
		break;
	case SCTP_RESET_STREAMS:
		retval = sctp_setsockopt_reset_streams(sk, optval, optlen);
		break;
	case SCTP_RESET_ASSOC:
		retval = sctp_setsockopt_reset_assoc(sk, optval, optlen);
		break;
	case SCTP_ADD_STREAMS:
		retval = sctp_setsockopt_add_streams(sk, optval, optlen);
		break;
	case SCTP_STREAM_SCHEDULER:
		retval = sctp_setsockopt_scheduler(sk, optval, optlen);
		break;
	case SCTP_STREAM_SCHEDULER_VALUE:
		retval = sctp_setsockopt_scheduler_value(sk, optval, optlen);
		break;
<<<<<<< HEAD
=======
	case SCTP_INTERLEAVING_SUPPORTED:
		retval = sctp_setsockopt_interleaving_supported(sk, optval,
								optlen);
		break;
>>>>>>> 661e50bc
	default:
		retval = -ENOPROTOOPT;
		break;
	}

	release_sock(sk);

out_nounlock:
	return retval;
}

/* API 3.1.6 connect() - UDP Style Syntax
 *
 * An application may use the connect() call in the UDP model to initiate an
 * association without sending data.
 *
 * The syntax is:
 *
 * ret = connect(int sd, const struct sockaddr *nam, socklen_t len);
 *
 * sd: the socket descriptor to have a new association added to.
 *
 * nam: the address structure (either struct sockaddr_in or struct
 *    sockaddr_in6 defined in RFC2553 [7]).
 *
 * len: the size of the address.
 */
static int sctp_connect(struct sock *sk, struct sockaddr *addr,
			int addr_len)
{
	int err = 0;
	struct sctp_af *af;

	lock_sock(sk);

	pr_debug("%s: sk:%p, sockaddr:%p, addr_len:%d\n", __func__, sk,
		 addr, addr_len);

	/* Validate addr_len before calling common connect/connectx routine. */
	af = sctp_get_af_specific(addr->sa_family);
	if (!af || addr_len < af->sockaddr_len) {
		err = -EINVAL;
	} else {
		/* Pass correct addr len to common routine (so it knows there
		 * is only one address being passed.
		 */
		err = __sctp_connect(sk, addr, af->sockaddr_len, NULL);
	}

	release_sock(sk);
	return err;
}

/* FIXME: Write comments. */
static int sctp_disconnect(struct sock *sk, int flags)
{
	return -EOPNOTSUPP; /* STUB */
}

/* 4.1.4 accept() - TCP Style Syntax
 *
 * Applications use accept() call to remove an established SCTP
 * association from the accept queue of the endpoint.  A new socket
 * descriptor will be returned from accept() to represent the newly
 * formed association.
 */
static struct sock *sctp_accept(struct sock *sk, int flags, int *err, bool kern)
{
	struct sctp_sock *sp;
	struct sctp_endpoint *ep;
	struct sock *newsk = NULL;
	struct sctp_association *asoc;
	long timeo;
	int error = 0;

	lock_sock(sk);

	sp = sctp_sk(sk);
	ep = sp->ep;

	if (!sctp_style(sk, TCP)) {
		error = -EOPNOTSUPP;
		goto out;
	}

	if (!sctp_sstate(sk, LISTENING)) {
		error = -EINVAL;
		goto out;
	}

	timeo = sock_rcvtimeo(sk, flags & O_NONBLOCK);

	error = sctp_wait_for_accept(sk, timeo);
	if (error)
		goto out;

	/* We treat the list of associations on the endpoint as the accept
	 * queue and pick the first association on the list.
	 */
	asoc = list_entry(ep->asocs.next, struct sctp_association, asocs);

	newsk = sp->pf->create_accept_sk(sk, asoc, kern);
	if (!newsk) {
		error = -ENOMEM;
		goto out;
	}

	/* Populate the fields of the newsk from the oldsk and migrate the
	 * asoc to the newsk.
	 */
	sctp_sock_migrate(sk, newsk, asoc, SCTP_SOCKET_TCP);

out:
	release_sock(sk);
	*err = error;
	return newsk;
}

/* The SCTP ioctl handler. */
static int sctp_ioctl(struct sock *sk, int cmd, unsigned long arg)
{
	int rc = -ENOTCONN;

	lock_sock(sk);

	/*
	 * SEQPACKET-style sockets in LISTENING state are valid, for
	 * SCTP, so only discard TCP-style sockets in LISTENING state.
	 */
	if (sctp_style(sk, TCP) && sctp_sstate(sk, LISTENING))
		goto out;

	switch (cmd) {
	case SIOCINQ: {
		struct sk_buff *skb;
		unsigned int amount = 0;

		skb = skb_peek(&sk->sk_receive_queue);
		if (skb != NULL) {
			/*
			 * We will only return the amount of this packet since
			 * that is all that will be read.
			 */
			amount = skb->len;
		}
		rc = put_user(amount, (int __user *)arg);
		break;
	}
	default:
		rc = -ENOIOCTLCMD;
		break;
	}
out:
	release_sock(sk);
	return rc;
}

/* This is the function which gets called during socket creation to
 * initialized the SCTP-specific portion of the sock.
 * The sock structure should already be zero-filled memory.
 */
static int sctp_init_sock(struct sock *sk)
{
	struct net *net = sock_net(sk);
	struct sctp_sock *sp;

	pr_debug("%s: sk:%p\n", __func__, sk);

	sp = sctp_sk(sk);

	/* Initialize the SCTP per socket area.  */
	switch (sk->sk_type) {
	case SOCK_SEQPACKET:
		sp->type = SCTP_SOCKET_UDP;
		break;
	case SOCK_STREAM:
		sp->type = SCTP_SOCKET_TCP;
		break;
	default:
		return -ESOCKTNOSUPPORT;
	}

	sk->sk_gso_type = SKB_GSO_SCTP;

	/* Initialize default send parameters. These parameters can be
	 * modified with the SCTP_DEFAULT_SEND_PARAM socket option.
	 */
	sp->default_stream = 0;
	sp->default_ppid = 0;
	sp->default_flags = 0;
	sp->default_context = 0;
	sp->default_timetolive = 0;

	sp->default_rcv_context = 0;
	sp->max_burst = net->sctp.max_burst;

	sp->sctp_hmac_alg = net->sctp.sctp_hmac_alg;

	/* Initialize default setup parameters. These parameters
	 * can be modified with the SCTP_INITMSG socket option or
	 * overridden by the SCTP_INIT CMSG.
	 */
	sp->initmsg.sinit_num_ostreams   = sctp_max_outstreams;
	sp->initmsg.sinit_max_instreams  = sctp_max_instreams;
	sp->initmsg.sinit_max_attempts   = net->sctp.max_retrans_init;
	sp->initmsg.sinit_max_init_timeo = net->sctp.rto_max;

	/* Initialize default RTO related parameters.  These parameters can
	 * be modified for with the SCTP_RTOINFO socket option.
	 */
	sp->rtoinfo.srto_initial = net->sctp.rto_initial;
	sp->rtoinfo.srto_max     = net->sctp.rto_max;
	sp->rtoinfo.srto_min     = net->sctp.rto_min;

	/* Initialize default association related parameters. These parameters
	 * can be modified with the SCTP_ASSOCINFO socket option.
	 */
	sp->assocparams.sasoc_asocmaxrxt = net->sctp.max_retrans_association;
	sp->assocparams.sasoc_number_peer_destinations = 0;
	sp->assocparams.sasoc_peer_rwnd = 0;
	sp->assocparams.sasoc_local_rwnd = 0;
	sp->assocparams.sasoc_cookie_life = net->sctp.valid_cookie_life;

	/* Initialize default event subscriptions. By default, all the
	 * options are off.
	 */
	memset(&sp->subscribe, 0, sizeof(struct sctp_event_subscribe));

	/* Default Peer Address Parameters.  These defaults can
	 * be modified via SCTP_PEER_ADDR_PARAMS
	 */
	sp->hbinterval  = net->sctp.hb_interval;
	sp->pathmaxrxt  = net->sctp.max_retrans_path;
	sp->pathmtu     = 0; /* allow default discovery */
	sp->sackdelay   = net->sctp.sack_timeout;
	sp->sackfreq	= 2;
	sp->param_flags = SPP_HB_ENABLE |
			  SPP_PMTUD_ENABLE |
			  SPP_SACKDELAY_ENABLE;

	/* If enabled no SCTP message fragmentation will be performed.
	 * Configure through SCTP_DISABLE_FRAGMENTS socket option.
	 */
	sp->disable_fragments = 0;

	/* Enable Nagle algorithm by default.  */
	sp->nodelay           = 0;

	sp->recvrcvinfo = 0;
	sp->recvnxtinfo = 0;

	/* Enable by default. */
	sp->v4mapped          = 1;

	/* Auto-close idle associations after the configured
	 * number of seconds.  A value of 0 disables this
	 * feature.  Configure through the SCTP_AUTOCLOSE socket option,
	 * for UDP-style sockets only.
	 */
	sp->autoclose         = 0;

	/* User specified fragmentation limit. */
	sp->user_frag         = 0;

	sp->adaptation_ind = 0;

	sp->pf = sctp_get_pf_specific(sk->sk_family);

	/* Control variables for partial data delivery. */
	atomic_set(&sp->pd_mode, 0);
	skb_queue_head_init(&sp->pd_lobby);
	sp->frag_interleave = 0;

	/* Create a per socket endpoint structure.  Even if we
	 * change the data structure relationships, this may still
	 * be useful for storing pre-connect address information.
	 */
	sp->ep = sctp_endpoint_new(sk, GFP_KERNEL);
	if (!sp->ep)
		return -ENOMEM;

	sp->hmac = NULL;

	sk->sk_destruct = sctp_destruct_sock;

	SCTP_DBG_OBJCNT_INC(sock);

	local_bh_disable();
	sk_sockets_allocated_inc(sk);
	sock_prot_inuse_add(net, sk->sk_prot, 1);

	/* Nothing can fail after this block, otherwise
	 * sctp_destroy_sock() will be called without addr_wq_lock held
	 */
	if (net->sctp.default_auto_asconf) {
		spin_lock(&sock_net(sk)->sctp.addr_wq_lock);
		list_add_tail(&sp->auto_asconf_list,
		    &net->sctp.auto_asconf_splist);
		sp->do_auto_asconf = 1;
		spin_unlock(&sock_net(sk)->sctp.addr_wq_lock);
	} else {
		sp->do_auto_asconf = 0;
	}

	local_bh_enable();

	return 0;
}

/* Cleanup any SCTP per socket resources. Must be called with
 * sock_net(sk)->sctp.addr_wq_lock held if sp->do_auto_asconf is true
 */
static void sctp_destroy_sock(struct sock *sk)
{
	struct sctp_sock *sp;

	pr_debug("%s: sk:%p\n", __func__, sk);

	/* Release our hold on the endpoint. */
	sp = sctp_sk(sk);
	/* This could happen during socket init, thus we bail out
	 * early, since the rest of the below is not setup either.
	 */
	if (sp->ep == NULL)
		return;

	if (sp->do_auto_asconf) {
		sp->do_auto_asconf = 0;
		list_del(&sp->auto_asconf_list);
	}
	sctp_endpoint_free(sp->ep);
	local_bh_disable();
	sk_sockets_allocated_dec(sk);
	sock_prot_inuse_add(sock_net(sk), sk->sk_prot, -1);
	local_bh_enable();
}

/* Triggered when there are no references on the socket anymore */
static void sctp_destruct_sock(struct sock *sk)
{
	struct sctp_sock *sp = sctp_sk(sk);

	/* Free up the HMAC transform. */
	crypto_free_shash(sp->hmac);

	inet_sock_destruct(sk);
}

/* API 4.1.7 shutdown() - TCP Style Syntax
 *     int shutdown(int socket, int how);
 *
 *     sd      - the socket descriptor of the association to be closed.
 *     how     - Specifies the type of shutdown.  The  values  are
 *               as follows:
 *               SHUT_RD
 *                     Disables further receive operations. No SCTP
 *                     protocol action is taken.
 *               SHUT_WR
 *                     Disables further send operations, and initiates
 *                     the SCTP shutdown sequence.
 *               SHUT_RDWR
 *                     Disables further send  and  receive  operations
 *                     and initiates the SCTP shutdown sequence.
 */
static void sctp_shutdown(struct sock *sk, int how)
{
	struct net *net = sock_net(sk);
	struct sctp_endpoint *ep;

	if (!sctp_style(sk, TCP))
		return;

	ep = sctp_sk(sk)->ep;
	if (how & SEND_SHUTDOWN && !list_empty(&ep->asocs)) {
		struct sctp_association *asoc;

		inet_sk_set_state(sk, SCTP_SS_CLOSING);
		asoc = list_entry(ep->asocs.next,
				  struct sctp_association, asocs);
		sctp_primitive_SHUTDOWN(net, asoc, NULL);
	}
}

int sctp_get_sctp_info(struct sock *sk, struct sctp_association *asoc,
		       struct sctp_info *info)
{
	struct sctp_transport *prim;
	struct list_head *pos;
	int mask;

	memset(info, 0, sizeof(*info));
	if (!asoc) {
		struct sctp_sock *sp = sctp_sk(sk);

		info->sctpi_s_autoclose = sp->autoclose;
		info->sctpi_s_adaptation_ind = sp->adaptation_ind;
		info->sctpi_s_pd_point = sp->pd_point;
		info->sctpi_s_nodelay = sp->nodelay;
		info->sctpi_s_disable_fragments = sp->disable_fragments;
		info->sctpi_s_v4mapped = sp->v4mapped;
		info->sctpi_s_frag_interleave = sp->frag_interleave;
		info->sctpi_s_type = sp->type;

		return 0;
	}

	info->sctpi_tag = asoc->c.my_vtag;
	info->sctpi_state = asoc->state;
	info->sctpi_rwnd = asoc->a_rwnd;
	info->sctpi_unackdata = asoc->unack_data;
	info->sctpi_penddata = sctp_tsnmap_pending(&asoc->peer.tsn_map);
	info->sctpi_instrms = asoc->stream.incnt;
	info->sctpi_outstrms = asoc->stream.outcnt;
	list_for_each(pos, &asoc->base.inqueue.in_chunk_list)
		info->sctpi_inqueue++;
	list_for_each(pos, &asoc->outqueue.out_chunk_list)
		info->sctpi_outqueue++;
	info->sctpi_overall_error = asoc->overall_error_count;
	info->sctpi_max_burst = asoc->max_burst;
	info->sctpi_maxseg = asoc->frag_point;
	info->sctpi_peer_rwnd = asoc->peer.rwnd;
	info->sctpi_peer_tag = asoc->c.peer_vtag;

	mask = asoc->peer.ecn_capable << 1;
	mask = (mask | asoc->peer.ipv4_address) << 1;
	mask = (mask | asoc->peer.ipv6_address) << 1;
	mask = (mask | asoc->peer.hostname_address) << 1;
	mask = (mask | asoc->peer.asconf_capable) << 1;
	mask = (mask | asoc->peer.prsctp_capable) << 1;
	mask = (mask | asoc->peer.auth_capable);
	info->sctpi_peer_capable = mask;
	mask = asoc->peer.sack_needed << 1;
	mask = (mask | asoc->peer.sack_generation) << 1;
	mask = (mask | asoc->peer.zero_window_announced);
	info->sctpi_peer_sack = mask;

	info->sctpi_isacks = asoc->stats.isacks;
	info->sctpi_osacks = asoc->stats.osacks;
	info->sctpi_opackets = asoc->stats.opackets;
	info->sctpi_ipackets = asoc->stats.ipackets;
	info->sctpi_rtxchunks = asoc->stats.rtxchunks;
	info->sctpi_outofseqtsns = asoc->stats.outofseqtsns;
	info->sctpi_idupchunks = asoc->stats.idupchunks;
	info->sctpi_gapcnt = asoc->stats.gapcnt;
	info->sctpi_ouodchunks = asoc->stats.ouodchunks;
	info->sctpi_iuodchunks = asoc->stats.iuodchunks;
	info->sctpi_oodchunks = asoc->stats.oodchunks;
	info->sctpi_iodchunks = asoc->stats.iodchunks;
	info->sctpi_octrlchunks = asoc->stats.octrlchunks;
	info->sctpi_ictrlchunks = asoc->stats.ictrlchunks;

	prim = asoc->peer.primary_path;
	memcpy(&info->sctpi_p_address, &prim->ipaddr, sizeof(prim->ipaddr));
	info->sctpi_p_state = prim->state;
	info->sctpi_p_cwnd = prim->cwnd;
	info->sctpi_p_srtt = prim->srtt;
	info->sctpi_p_rto = jiffies_to_msecs(prim->rto);
	info->sctpi_p_hbinterval = prim->hbinterval;
	info->sctpi_p_pathmaxrxt = prim->pathmaxrxt;
	info->sctpi_p_sackdelay = jiffies_to_msecs(prim->sackdelay);
	info->sctpi_p_ssthresh = prim->ssthresh;
	info->sctpi_p_partial_bytes_acked = prim->partial_bytes_acked;
	info->sctpi_p_flight_size = prim->flight_size;
	info->sctpi_p_error = prim->error_count;

	return 0;
}
EXPORT_SYMBOL_GPL(sctp_get_sctp_info);

/* use callback to avoid exporting the core structure */
void sctp_transport_walk_start(struct rhashtable_iter *iter)
{
	rhltable_walk_enter(&sctp_transport_hashtable, iter);

	rhashtable_walk_start(iter);
}

void sctp_transport_walk_stop(struct rhashtable_iter *iter)
{
	rhashtable_walk_stop(iter);
	rhashtable_walk_exit(iter);
}

struct sctp_transport *sctp_transport_get_next(struct net *net,
					       struct rhashtable_iter *iter)
{
	struct sctp_transport *t;

	t = rhashtable_walk_next(iter);
	for (; t; t = rhashtable_walk_next(iter)) {
		if (IS_ERR(t)) {
			if (PTR_ERR(t) == -EAGAIN)
				continue;
			break;
		}

		if (net_eq(sock_net(t->asoc->base.sk), net) &&
		    t->asoc->peer.primary_path == t)
			break;
	}

	return t;
}

struct sctp_transport *sctp_transport_get_idx(struct net *net,
					      struct rhashtable_iter *iter,
					      int pos)
{
	void *obj = SEQ_START_TOKEN;

	while (pos && (obj = sctp_transport_get_next(net, iter)) &&
	       !IS_ERR(obj))
		pos--;

	return obj;
}

int sctp_for_each_endpoint(int (*cb)(struct sctp_endpoint *, void *),
			   void *p) {
	int err = 0;
	int hash = 0;
	struct sctp_ep_common *epb;
	struct sctp_hashbucket *head;

	for (head = sctp_ep_hashtable; hash < sctp_ep_hashsize;
	     hash++, head++) {
		read_lock_bh(&head->lock);
		sctp_for_each_hentry(epb, &head->chain) {
			err = cb(sctp_ep(epb), p);
			if (err)
				break;
		}
		read_unlock_bh(&head->lock);
	}

	return err;
}
EXPORT_SYMBOL_GPL(sctp_for_each_endpoint);

int sctp_transport_lookup_process(int (*cb)(struct sctp_transport *, void *),
				  struct net *net,
				  const union sctp_addr *laddr,
				  const union sctp_addr *paddr, void *p)
{
	struct sctp_transport *transport;
	int err;

	rcu_read_lock();
	transport = sctp_addrs_lookup_transport(net, laddr, paddr);
	rcu_read_unlock();
	if (!transport)
		return -ENOENT;

	err = cb(transport, p);
	sctp_transport_put(transport);

	return err;
}
EXPORT_SYMBOL_GPL(sctp_transport_lookup_process);

int sctp_for_each_transport(int (*cb)(struct sctp_transport *, void *),
			    int (*cb_done)(struct sctp_transport *, void *),
			    struct net *net, int *pos, void *p) {
	struct rhashtable_iter hti;
	struct sctp_transport *tsp;
	int ret;

again:
	ret = 0;
	sctp_transport_walk_start(&hti);

	tsp = sctp_transport_get_idx(net, &hti, *pos + 1);
	for (; !IS_ERR_OR_NULL(tsp); tsp = sctp_transport_get_next(net, &hti)) {
		if (!sctp_transport_hold(tsp))
			continue;
		ret = cb(tsp, p);
		if (ret)
			break;
		(*pos)++;
		sctp_transport_put(tsp);
	}
	sctp_transport_walk_stop(&hti);

	if (ret) {
		if (cb_done && !cb_done(tsp, p)) {
			(*pos)++;
			sctp_transport_put(tsp);
			goto again;
		}
		sctp_transport_put(tsp);
	}

	return ret;
}
EXPORT_SYMBOL_GPL(sctp_for_each_transport);

/* 7.2.1 Association Status (SCTP_STATUS)

 * Applications can retrieve current status information about an
 * association, including association state, peer receiver window size,
 * number of unacked data chunks, and number of data chunks pending
 * receipt.  This information is read-only.
 */
static int sctp_getsockopt_sctp_status(struct sock *sk, int len,
				       char __user *optval,
				       int __user *optlen)
{
	struct sctp_status status;
	struct sctp_association *asoc = NULL;
	struct sctp_transport *transport;
	sctp_assoc_t associd;
	int retval = 0;

	if (len < sizeof(status)) {
		retval = -EINVAL;
		goto out;
	}

	len = sizeof(status);
	if (copy_from_user(&status, optval, len)) {
		retval = -EFAULT;
		goto out;
	}

	associd = status.sstat_assoc_id;
	asoc = sctp_id2assoc(sk, associd);
	if (!asoc) {
		retval = -EINVAL;
		goto out;
	}

	transport = asoc->peer.primary_path;

	status.sstat_assoc_id = sctp_assoc2id(asoc);
	status.sstat_state = sctp_assoc_to_state(asoc);
	status.sstat_rwnd =  asoc->peer.rwnd;
	status.sstat_unackdata = asoc->unack_data;

	status.sstat_penddata = sctp_tsnmap_pending(&asoc->peer.tsn_map);
	status.sstat_instrms = asoc->stream.incnt;
	status.sstat_outstrms = asoc->stream.outcnt;
	status.sstat_fragmentation_point = asoc->frag_point;
	status.sstat_primary.spinfo_assoc_id = sctp_assoc2id(transport->asoc);
	memcpy(&status.sstat_primary.spinfo_address, &transport->ipaddr,
			transport->af_specific->sockaddr_len);
	/* Map ipv4 address into v4-mapped-on-v6 address.  */
	sctp_get_pf_specific(sk->sk_family)->addr_to_user(sctp_sk(sk),
		(union sctp_addr *)&status.sstat_primary.spinfo_address);
	status.sstat_primary.spinfo_state = transport->state;
	status.sstat_primary.spinfo_cwnd = transport->cwnd;
	status.sstat_primary.spinfo_srtt = transport->srtt;
	status.sstat_primary.spinfo_rto = jiffies_to_msecs(transport->rto);
	status.sstat_primary.spinfo_mtu = transport->pathmtu;

	if (status.sstat_primary.spinfo_state == SCTP_UNKNOWN)
		status.sstat_primary.spinfo_state = SCTP_ACTIVE;

	if (put_user(len, optlen)) {
		retval = -EFAULT;
		goto out;
	}

	pr_debug("%s: len:%d, state:%d, rwnd:%d, assoc_id:%d\n",
		 __func__, len, status.sstat_state, status.sstat_rwnd,
		 status.sstat_assoc_id);

	if (copy_to_user(optval, &status, len)) {
		retval = -EFAULT;
		goto out;
	}

out:
	return retval;
}


/* 7.2.2 Peer Address Information (SCTP_GET_PEER_ADDR_INFO)
 *
 * Applications can retrieve information about a specific peer address
 * of an association, including its reachability state, congestion
 * window, and retransmission timer values.  This information is
 * read-only.
 */
static int sctp_getsockopt_peer_addr_info(struct sock *sk, int len,
					  char __user *optval,
					  int __user *optlen)
{
	struct sctp_paddrinfo pinfo;
	struct sctp_transport *transport;
	int retval = 0;

	if (len < sizeof(pinfo)) {
		retval = -EINVAL;
		goto out;
	}

	len = sizeof(pinfo);
	if (copy_from_user(&pinfo, optval, len)) {
		retval = -EFAULT;
		goto out;
	}

	transport = sctp_addr_id2transport(sk, &pinfo.spinfo_address,
					   pinfo.spinfo_assoc_id);
	if (!transport)
		return -EINVAL;

	pinfo.spinfo_assoc_id = sctp_assoc2id(transport->asoc);
	pinfo.spinfo_state = transport->state;
	pinfo.spinfo_cwnd = transport->cwnd;
	pinfo.spinfo_srtt = transport->srtt;
	pinfo.spinfo_rto = jiffies_to_msecs(transport->rto);
	pinfo.spinfo_mtu = transport->pathmtu;

	if (pinfo.spinfo_state == SCTP_UNKNOWN)
		pinfo.spinfo_state = SCTP_ACTIVE;

	if (put_user(len, optlen)) {
		retval = -EFAULT;
		goto out;
	}

	if (copy_to_user(optval, &pinfo, len)) {
		retval = -EFAULT;
		goto out;
	}

out:
	return retval;
}

/* 7.1.12 Enable/Disable message fragmentation (SCTP_DISABLE_FRAGMENTS)
 *
 * This option is a on/off flag.  If enabled no SCTP message
 * fragmentation will be performed.  Instead if a message being sent
 * exceeds the current PMTU size, the message will NOT be sent and
 * instead a error will be indicated to the user.
 */
static int sctp_getsockopt_disable_fragments(struct sock *sk, int len,
					char __user *optval, int __user *optlen)
{
	int val;

	if (len < sizeof(int))
		return -EINVAL;

	len = sizeof(int);
	val = (sctp_sk(sk)->disable_fragments == 1);
	if (put_user(len, optlen))
		return -EFAULT;
	if (copy_to_user(optval, &val, len))
		return -EFAULT;
	return 0;
}

/* 7.1.15 Set notification and ancillary events (SCTP_EVENTS)
 *
 * This socket option is used to specify various notifications and
 * ancillary data the user wishes to receive.
 */
static int sctp_getsockopt_events(struct sock *sk, int len, char __user *optval,
				  int __user *optlen)
{
	if (len == 0)
		return -EINVAL;
	if (len > sizeof(struct sctp_event_subscribe))
		len = sizeof(struct sctp_event_subscribe);
	if (put_user(len, optlen))
		return -EFAULT;
	if (copy_to_user(optval, &sctp_sk(sk)->subscribe, len))
		return -EFAULT;
	return 0;
}

/* 7.1.8 Automatic Close of associations (SCTP_AUTOCLOSE)
 *
 * This socket option is applicable to the UDP-style socket only.  When
 * set it will cause associations that are idle for more than the
 * specified number of seconds to automatically close.  An association
 * being idle is defined an association that has NOT sent or received
 * user data.  The special value of '0' indicates that no automatic
 * close of any associations should be performed.  The option expects an
 * integer defining the number of seconds of idle time before an
 * association is closed.
 */
static int sctp_getsockopt_autoclose(struct sock *sk, int len, char __user *optval, int __user *optlen)
{
	/* Applicable to UDP-style socket only */
	if (sctp_style(sk, TCP))
		return -EOPNOTSUPP;
	if (len < sizeof(int))
		return -EINVAL;
	len = sizeof(int);
	if (put_user(len, optlen))
		return -EFAULT;
<<<<<<< HEAD
	if (copy_to_user(optval, &sctp_sk(sk)->autoclose, len))
=======
	if (put_user(sctp_sk(sk)->autoclose, (int __user *)optval))
>>>>>>> 661e50bc
		return -EFAULT;
	return 0;
}

/* Helper routine to branch off an association to a new socket.  */
int sctp_do_peeloff(struct sock *sk, sctp_assoc_t id, struct socket **sockp)
{
	struct sctp_association *asoc = sctp_id2assoc(sk, id);
	struct sctp_sock *sp = sctp_sk(sk);
	struct socket *sock;
	int err = 0;

	/* Do not peel off from one netns to another one. */
	if (!net_eq(current->nsproxy->net_ns, sock_net(sk)))
		return -EINVAL;

	if (!asoc)
		return -EINVAL;

	/* An association cannot be branched off from an already peeled-off
	 * socket, nor is this supported for tcp style sockets.
	 */
	if (!sctp_style(sk, UDP))
		return -EINVAL;

	/* Create a new socket.  */
	err = sock_create(sk->sk_family, SOCK_SEQPACKET, IPPROTO_SCTP, &sock);
	if (err < 0)
		return err;

	sctp_copy_sock(sock->sk, sk, asoc);

	/* Make peeled-off sockets more like 1-1 accepted sockets.
	 * Set the daddr and initialize id to something more random
	 */
	sp->pf->to_sk_daddr(&asoc->peer.primary_addr, sk);

	/* Populate the fields of the newsk from the oldsk and migrate the
	 * asoc to the newsk.
	 */
	sctp_sock_migrate(sk, sock->sk, asoc, SCTP_SOCKET_UDP_HIGH_BANDWIDTH);

	*sockp = sock;

	return err;
}
EXPORT_SYMBOL(sctp_do_peeloff);

static int sctp_getsockopt_peeloff_common(struct sock *sk, sctp_peeloff_arg_t *peeloff,
					  struct file **newfile, unsigned flags)
{
	struct socket *newsock;
	int retval;

	retval = sctp_do_peeloff(sk, peeloff->associd, &newsock);
	if (retval < 0)
		goto out;

	/* Map the socket to an unused fd that can be returned to the user.  */
	retval = get_unused_fd_flags(flags & SOCK_CLOEXEC);
	if (retval < 0) {
		sock_release(newsock);
		goto out;
	}

	*newfile = sock_alloc_file(newsock, 0, NULL);
	if (IS_ERR(*newfile)) {
		put_unused_fd(retval);
		retval = PTR_ERR(*newfile);
		*newfile = NULL;
		return retval;
	}

	pr_debug("%s: sk:%p, newsk:%p, sd:%d\n", __func__, sk, newsock->sk,
		 retval);

	peeloff->sd = retval;

	if (flags & SOCK_NONBLOCK)
		(*newfile)->f_flags |= O_NONBLOCK;
out:
	return retval;
}

static int sctp_getsockopt_peeloff(struct sock *sk, int len, char __user *optval, int __user *optlen)
{
	sctp_peeloff_arg_t peeloff;
	struct file *newfile = NULL;
	int retval = 0;

	if (len < sizeof(sctp_peeloff_arg_t))
		return -EINVAL;
	len = sizeof(sctp_peeloff_arg_t);
	if (copy_from_user(&peeloff, optval, len))
		return -EFAULT;

	retval = sctp_getsockopt_peeloff_common(sk, &peeloff, &newfile, 0);
	if (retval < 0)
		goto out;

	/* Return the fd mapped to the new socket.  */
	if (put_user(len, optlen)) {
		fput(newfile);
		put_unused_fd(retval);
		return -EFAULT;
	}

	if (copy_to_user(optval, &peeloff, len)) {
		fput(newfile);
		put_unused_fd(retval);
		return -EFAULT;
	}
	fd_install(retval, newfile);
out:
	return retval;
}

static int sctp_getsockopt_peeloff_flags(struct sock *sk, int len,
					 char __user *optval, int __user *optlen)
{
	sctp_peeloff_flags_arg_t peeloff;
	struct file *newfile = NULL;
	int retval = 0;

	if (len < sizeof(sctp_peeloff_flags_arg_t))
		return -EINVAL;
	len = sizeof(sctp_peeloff_flags_arg_t);
	if (copy_from_user(&peeloff, optval, len))
		return -EFAULT;

	retval = sctp_getsockopt_peeloff_common(sk, &peeloff.p_arg,
						&newfile, peeloff.flags);
	if (retval < 0)
		goto out;

	/* Return the fd mapped to the new socket.  */
	if (put_user(len, optlen)) {
		fput(newfile);
		put_unused_fd(retval);
		return -EFAULT;
	}

	if (copy_to_user(optval, &peeloff, len)) {
		fput(newfile);
		put_unused_fd(retval);
		return -EFAULT;
	}
	fd_install(retval, newfile);
out:
	return retval;
}

/* 7.1.13 Peer Address Parameters (SCTP_PEER_ADDR_PARAMS)
 *
 * Applications can enable or disable heartbeats for any peer address of
 * an association, modify an address's heartbeat interval, force a
 * heartbeat to be sent immediately, and adjust the address's maximum
 * number of retransmissions sent before an address is considered
 * unreachable.  The following structure is used to access and modify an
 * address's parameters:
 *
 *  struct sctp_paddrparams {
 *     sctp_assoc_t            spp_assoc_id;
 *     struct sockaddr_storage spp_address;
 *     uint32_t                spp_hbinterval;
 *     uint16_t                spp_pathmaxrxt;
 *     uint32_t                spp_pathmtu;
 *     uint32_t                spp_sackdelay;
 *     uint32_t                spp_flags;
 * };
 *
 *   spp_assoc_id    - (one-to-many style socket) This is filled in the
 *                     application, and identifies the association for
 *                     this query.
 *   spp_address     - This specifies which address is of interest.
 *   spp_hbinterval  - This contains the value of the heartbeat interval,
 *                     in milliseconds.  If a  value of zero
 *                     is present in this field then no changes are to
 *                     be made to this parameter.
 *   spp_pathmaxrxt  - This contains the maximum number of
 *                     retransmissions before this address shall be
 *                     considered unreachable. If a  value of zero
 *                     is present in this field then no changes are to
 *                     be made to this parameter.
 *   spp_pathmtu     - When Path MTU discovery is disabled the value
 *                     specified here will be the "fixed" path mtu.
 *                     Note that if the spp_address field is empty
 *                     then all associations on this address will
 *                     have this fixed path mtu set upon them.
 *
 *   spp_sackdelay   - When delayed sack is enabled, this value specifies
 *                     the number of milliseconds that sacks will be delayed
 *                     for. This value will apply to all addresses of an
 *                     association if the spp_address field is empty. Note
 *                     also, that if delayed sack is enabled and this
 *                     value is set to 0, no change is made to the last
 *                     recorded delayed sack timer value.
 *
 *   spp_flags       - These flags are used to control various features
 *                     on an association. The flag field may contain
 *                     zero or more of the following options.
 *
 *                     SPP_HB_ENABLE  - Enable heartbeats on the
 *                     specified address. Note that if the address
 *                     field is empty all addresses for the association
 *                     have heartbeats enabled upon them.
 *
 *                     SPP_HB_DISABLE - Disable heartbeats on the
 *                     speicifed address. Note that if the address
 *                     field is empty all addresses for the association
 *                     will have their heartbeats disabled. Note also
 *                     that SPP_HB_ENABLE and SPP_HB_DISABLE are
 *                     mutually exclusive, only one of these two should
 *                     be specified. Enabling both fields will have
 *                     undetermined results.
 *
 *                     SPP_HB_DEMAND - Request a user initiated heartbeat
 *                     to be made immediately.
 *
 *                     SPP_PMTUD_ENABLE - This field will enable PMTU
 *                     discovery upon the specified address. Note that
 *                     if the address feild is empty then all addresses
 *                     on the association are effected.
 *
 *                     SPP_PMTUD_DISABLE - This field will disable PMTU
 *                     discovery upon the specified address. Note that
 *                     if the address feild is empty then all addresses
 *                     on the association are effected. Not also that
 *                     SPP_PMTUD_ENABLE and SPP_PMTUD_DISABLE are mutually
 *                     exclusive. Enabling both will have undetermined
 *                     results.
 *
 *                     SPP_SACKDELAY_ENABLE - Setting this flag turns
 *                     on delayed sack. The time specified in spp_sackdelay
 *                     is used to specify the sack delay for this address. Note
 *                     that if spp_address is empty then all addresses will
 *                     enable delayed sack and take on the sack delay
 *                     value specified in spp_sackdelay.
 *                     SPP_SACKDELAY_DISABLE - Setting this flag turns
 *                     off delayed sack. If the spp_address field is blank then
 *                     delayed sack is disabled for the entire association. Note
 *                     also that this field is mutually exclusive to
 *                     SPP_SACKDELAY_ENABLE, setting both will have undefined
 *                     results.
 */
static int sctp_getsockopt_peer_addr_params(struct sock *sk, int len,
					    char __user *optval, int __user *optlen)
{
	struct sctp_paddrparams  params;
	struct sctp_transport   *trans = NULL;
	struct sctp_association *asoc = NULL;
	struct sctp_sock        *sp = sctp_sk(sk);

	if (len < sizeof(struct sctp_paddrparams))
		return -EINVAL;
	len = sizeof(struct sctp_paddrparams);
	if (copy_from_user(&params, optval, len))
		return -EFAULT;

	/* If an address other than INADDR_ANY is specified, and
	 * no transport is found, then the request is invalid.
	 */
	if (!sctp_is_any(sk, (union sctp_addr *)&params.spp_address)) {
		trans = sctp_addr_id2transport(sk, &params.spp_address,
					       params.spp_assoc_id);
		if (!trans) {
			pr_debug("%s: failed no transport\n", __func__);
			return -EINVAL;
		}
	}

	/* Get association, if assoc_id != 0 and the socket is a one
	 * to many style socket, and an association was not found, then
	 * the id was invalid.
	 */
	asoc = sctp_id2assoc(sk, params.spp_assoc_id);
	if (!asoc && params.spp_assoc_id && sctp_style(sk, UDP)) {
		pr_debug("%s: failed no association\n", __func__);
		return -EINVAL;
	}

	if (trans) {
		/* Fetch transport values. */
		params.spp_hbinterval = jiffies_to_msecs(trans->hbinterval);
		params.spp_pathmtu    = trans->pathmtu;
		params.spp_pathmaxrxt = trans->pathmaxrxt;
		params.spp_sackdelay  = jiffies_to_msecs(trans->sackdelay);

		/*draft-11 doesn't say what to return in spp_flags*/
		params.spp_flags      = trans->param_flags;
	} else if (asoc) {
		/* Fetch association values. */
		params.spp_hbinterval = jiffies_to_msecs(asoc->hbinterval);
		params.spp_pathmtu    = asoc->pathmtu;
		params.spp_pathmaxrxt = asoc->pathmaxrxt;
		params.spp_sackdelay  = jiffies_to_msecs(asoc->sackdelay);

		/*draft-11 doesn't say what to return in spp_flags*/
		params.spp_flags      = asoc->param_flags;
	} else {
		/* Fetch socket values. */
		params.spp_hbinterval = sp->hbinterval;
		params.spp_pathmtu    = sp->pathmtu;
		params.spp_sackdelay  = sp->sackdelay;
		params.spp_pathmaxrxt = sp->pathmaxrxt;

		/*draft-11 doesn't say what to return in spp_flags*/
		params.spp_flags      = sp->param_flags;
	}

	if (copy_to_user(optval, &params, len))
		return -EFAULT;

	if (put_user(len, optlen))
		return -EFAULT;

	return 0;
}

/*
 * 7.1.23.  Get or set delayed ack timer (SCTP_DELAYED_SACK)
 *
 * This option will effect the way delayed acks are performed.  This
 * option allows you to get or set the delayed ack time, in
 * milliseconds.  It also allows changing the delayed ack frequency.
 * Changing the frequency to 1 disables the delayed sack algorithm.  If
 * the assoc_id is 0, then this sets or gets the endpoints default
 * values.  If the assoc_id field is non-zero, then the set or get
 * effects the specified association for the one to many model (the
 * assoc_id field is ignored by the one to one model).  Note that if
 * sack_delay or sack_freq are 0 when setting this option, then the
 * current values will remain unchanged.
 *
 * struct sctp_sack_info {
 *     sctp_assoc_t            sack_assoc_id;
 *     uint32_t                sack_delay;
 *     uint32_t                sack_freq;
 * };
 *
 * sack_assoc_id -  This parameter, indicates which association the user
 *    is performing an action upon.  Note that if this field's value is
 *    zero then the endpoints default value is changed (effecting future
 *    associations only).
 *
 * sack_delay -  This parameter contains the number of milliseconds that
 *    the user is requesting the delayed ACK timer be set to.  Note that
 *    this value is defined in the standard to be between 200 and 500
 *    milliseconds.
 *
 * sack_freq -  This parameter contains the number of packets that must
 *    be received before a sack is sent without waiting for the delay
 *    timer to expire.  The default value for this is 2, setting this
 *    value to 1 will disable the delayed sack algorithm.
 */
static int sctp_getsockopt_delayed_ack(struct sock *sk, int len,
					    char __user *optval,
					    int __user *optlen)
{
	struct sctp_sack_info    params;
	struct sctp_association *asoc = NULL;
	struct sctp_sock        *sp = sctp_sk(sk);

	if (len >= sizeof(struct sctp_sack_info)) {
		len = sizeof(struct sctp_sack_info);

		if (copy_from_user(&params, optval, len))
			return -EFAULT;
	} else if (len == sizeof(struct sctp_assoc_value)) {
		pr_warn_ratelimited(DEPRECATED
				    "%s (pid %d) "
				    "Use of struct sctp_assoc_value in delayed_ack socket option.\n"
				    "Use struct sctp_sack_info instead\n",
				    current->comm, task_pid_nr(current));
		if (copy_from_user(&params, optval, len))
			return -EFAULT;
	} else
		return -EINVAL;

	/* Get association, if sack_assoc_id != 0 and the socket is a one
	 * to many style socket, and an association was not found, then
	 * the id was invalid.
	 */
	asoc = sctp_id2assoc(sk, params.sack_assoc_id);
	if (!asoc && params.sack_assoc_id && sctp_style(sk, UDP))
		return -EINVAL;

	if (asoc) {
		/* Fetch association values. */
		if (asoc->param_flags & SPP_SACKDELAY_ENABLE) {
			params.sack_delay = jiffies_to_msecs(
				asoc->sackdelay);
			params.sack_freq = asoc->sackfreq;

		} else {
			params.sack_delay = 0;
			params.sack_freq = 1;
		}
	} else {
		/* Fetch socket values. */
		if (sp->param_flags & SPP_SACKDELAY_ENABLE) {
			params.sack_delay  = sp->sackdelay;
			params.sack_freq = sp->sackfreq;
		} else {
			params.sack_delay  = 0;
			params.sack_freq = 1;
		}
	}

	if (copy_to_user(optval, &params, len))
		return -EFAULT;

	if (put_user(len, optlen))
		return -EFAULT;

	return 0;
}

/* 7.1.3 Initialization Parameters (SCTP_INITMSG)
 *
 * Applications can specify protocol parameters for the default association
 * initialization.  The option name argument to setsockopt() and getsockopt()
 * is SCTP_INITMSG.
 *
 * Setting initialization parameters is effective only on an unconnected
 * socket (for UDP-style sockets only future associations are effected
 * by the change).  With TCP-style sockets, this option is inherited by
 * sockets derived from a listener socket.
 */
static int sctp_getsockopt_initmsg(struct sock *sk, int len, char __user *optval, int __user *optlen)
{
	if (len < sizeof(struct sctp_initmsg))
		return -EINVAL;
	len = sizeof(struct sctp_initmsg);
	if (put_user(len, optlen))
		return -EFAULT;
	if (copy_to_user(optval, &sctp_sk(sk)->initmsg, len))
		return -EFAULT;
	return 0;
}


static int sctp_getsockopt_peer_addrs(struct sock *sk, int len,
				      char __user *optval, int __user *optlen)
{
	struct sctp_association *asoc;
	int cnt = 0;
	struct sctp_getaddrs getaddrs;
	struct sctp_transport *from;
	void __user *to;
	union sctp_addr temp;
	struct sctp_sock *sp = sctp_sk(sk);
	int addrlen;
	size_t space_left;
	int bytes_copied;

	if (len < sizeof(struct sctp_getaddrs))
		return -EINVAL;

	if (copy_from_user(&getaddrs, optval, sizeof(struct sctp_getaddrs)))
		return -EFAULT;

	/* For UDP-style sockets, id specifies the association to query.  */
	asoc = sctp_id2assoc(sk, getaddrs.assoc_id);
	if (!asoc)
		return -EINVAL;

	to = optval + offsetof(struct sctp_getaddrs, addrs);
	space_left = len - offsetof(struct sctp_getaddrs, addrs);

	list_for_each_entry(from, &asoc->peer.transport_addr_list,
				transports) {
		memcpy(&temp, &from->ipaddr, sizeof(temp));
		addrlen = sctp_get_pf_specific(sk->sk_family)
			      ->addr_to_user(sp, &temp);
		if (space_left < addrlen)
			return -ENOMEM;
		if (copy_to_user(to, &temp, addrlen))
			return -EFAULT;
		to += addrlen;
		cnt++;
		space_left -= addrlen;
	}

	if (put_user(cnt, &((struct sctp_getaddrs __user *)optval)->addr_num))
		return -EFAULT;
	bytes_copied = ((char __user *)to) - optval;
	if (put_user(bytes_copied, optlen))
		return -EFAULT;

	return 0;
}

static int sctp_copy_laddrs(struct sock *sk, __u16 port, void *to,
			    size_t space_left, int *bytes_copied)
{
	struct sctp_sockaddr_entry *addr;
	union sctp_addr temp;
	int cnt = 0;
	int addrlen;
	struct net *net = sock_net(sk);

	rcu_read_lock();
	list_for_each_entry_rcu(addr, &net->sctp.local_addr_list, list) {
		if (!addr->valid)
			continue;

		if ((PF_INET == sk->sk_family) &&
		    (AF_INET6 == addr->a.sa.sa_family))
			continue;
		if ((PF_INET6 == sk->sk_family) &&
		    inet_v6_ipv6only(sk) &&
		    (AF_INET == addr->a.sa.sa_family))
			continue;
		memcpy(&temp, &addr->a, sizeof(temp));
		if (!temp.v4.sin_port)
			temp.v4.sin_port = htons(port);

		addrlen = sctp_get_pf_specific(sk->sk_family)
			      ->addr_to_user(sctp_sk(sk), &temp);

		if (space_left < addrlen) {
			cnt =  -ENOMEM;
			break;
		}
		memcpy(to, &temp, addrlen);

		to += addrlen;
		cnt++;
		space_left -= addrlen;
		*bytes_copied += addrlen;
	}
	rcu_read_unlock();

	return cnt;
}


static int sctp_getsockopt_local_addrs(struct sock *sk, int len,
				       char __user *optval, int __user *optlen)
{
	struct sctp_bind_addr *bp;
	struct sctp_association *asoc;
	int cnt = 0;
	struct sctp_getaddrs getaddrs;
	struct sctp_sockaddr_entry *addr;
	void __user *to;
	union sctp_addr temp;
	struct sctp_sock *sp = sctp_sk(sk);
	int addrlen;
	int err = 0;
	size_t space_left;
	int bytes_copied = 0;
	void *addrs;
	void *buf;

	if (len < sizeof(struct sctp_getaddrs))
		return -EINVAL;

	if (copy_from_user(&getaddrs, optval, sizeof(struct sctp_getaddrs)))
		return -EFAULT;

	/*
	 *  For UDP-style sockets, id specifies the association to query.
	 *  If the id field is set to the value '0' then the locally bound
	 *  addresses are returned without regard to any particular
	 *  association.
	 */
	if (0 == getaddrs.assoc_id) {
		bp = &sctp_sk(sk)->ep->base.bind_addr;
	} else {
		asoc = sctp_id2assoc(sk, getaddrs.assoc_id);
		if (!asoc)
			return -EINVAL;
		bp = &asoc->base.bind_addr;
	}

	to = optval + offsetof(struct sctp_getaddrs, addrs);
	space_left = len - offsetof(struct sctp_getaddrs, addrs);

	addrs = kmalloc(space_left, GFP_USER | __GFP_NOWARN);
	if (!addrs)
		return -ENOMEM;

	/* If the endpoint is bound to 0.0.0.0 or ::0, get the valid
	 * addresses from the global local address list.
	 */
	if (sctp_list_single_entry(&bp->address_list)) {
		addr = list_entry(bp->address_list.next,
				  struct sctp_sockaddr_entry, list);
		if (sctp_is_any(sk, &addr->a)) {
			cnt = sctp_copy_laddrs(sk, bp->port, addrs,
						space_left, &bytes_copied);
			if (cnt < 0) {
				err = cnt;
				goto out;
			}
			goto copy_getaddrs;
		}
	}

	buf = addrs;
	/* Protection on the bound address list is not needed since
	 * in the socket option context we hold a socket lock and
	 * thus the bound address list can't change.
	 */
	list_for_each_entry(addr, &bp->address_list, list) {
		memcpy(&temp, &addr->a, sizeof(temp));
		addrlen = sctp_get_pf_specific(sk->sk_family)
			      ->addr_to_user(sp, &temp);
		if (space_left < addrlen) {
			err =  -ENOMEM; /*fixme: right error?*/
			goto out;
		}
		memcpy(buf, &temp, addrlen);
		buf += addrlen;
		bytes_copied += addrlen;
		cnt++;
		space_left -= addrlen;
	}

copy_getaddrs:
	if (copy_to_user(to, addrs, bytes_copied)) {
		err = -EFAULT;
		goto out;
	}
	if (put_user(cnt, &((struct sctp_getaddrs __user *)optval)->addr_num)) {
		err = -EFAULT;
		goto out;
	}
	/* XXX: We should have accounted for sizeof(struct sctp_getaddrs) too,
	 * but we can't change it anymore.
	 */
	if (put_user(bytes_copied, optlen))
		err = -EFAULT;
out:
	kfree(addrs);
	return err;
}

/* 7.1.10 Set Primary Address (SCTP_PRIMARY_ADDR)
 *
 * Requests that the local SCTP stack use the enclosed peer address as
 * the association primary.  The enclosed address must be one of the
 * association peer's addresses.
 */
static int sctp_getsockopt_primary_addr(struct sock *sk, int len,
					char __user *optval, int __user *optlen)
{
	struct sctp_prim prim;
	struct sctp_association *asoc;
	struct sctp_sock *sp = sctp_sk(sk);

	if (len < sizeof(struct sctp_prim))
		return -EINVAL;

	len = sizeof(struct sctp_prim);

	if (copy_from_user(&prim, optval, len))
		return -EFAULT;

	asoc = sctp_id2assoc(sk, prim.ssp_assoc_id);
	if (!asoc)
		return -EINVAL;

	if (!asoc->peer.primary_path)
		return -ENOTCONN;

	memcpy(&prim.ssp_addr, &asoc->peer.primary_path->ipaddr,
		asoc->peer.primary_path->af_specific->sockaddr_len);

	sctp_get_pf_specific(sk->sk_family)->addr_to_user(sp,
			(union sctp_addr *)&prim.ssp_addr);

	if (put_user(len, optlen))
		return -EFAULT;
	if (copy_to_user(optval, &prim, len))
		return -EFAULT;

	return 0;
}

/*
 * 7.1.11  Set Adaptation Layer Indicator (SCTP_ADAPTATION_LAYER)
 *
 * Requests that the local endpoint set the specified Adaptation Layer
 * Indication parameter for all future INIT and INIT-ACK exchanges.
 */
static int sctp_getsockopt_adaptation_layer(struct sock *sk, int len,
				  char __user *optval, int __user *optlen)
{
	struct sctp_setadaptation adaptation;

	if (len < sizeof(struct sctp_setadaptation))
		return -EINVAL;

	len = sizeof(struct sctp_setadaptation);

	adaptation.ssb_adaptation_ind = sctp_sk(sk)->adaptation_ind;

	if (put_user(len, optlen))
		return -EFAULT;
	if (copy_to_user(optval, &adaptation, len))
		return -EFAULT;

	return 0;
}

/*
 *
 * 7.1.14 Set default send parameters (SCTP_DEFAULT_SEND_PARAM)
 *
 *   Applications that wish to use the sendto() system call may wish to
 *   specify a default set of parameters that would normally be supplied
 *   through the inclusion of ancillary data.  This socket option allows
 *   such an application to set the default sctp_sndrcvinfo structure.


 *   The application that wishes to use this socket option simply passes
 *   in to this call the sctp_sndrcvinfo structure defined in Section
 *   5.2.2) The input parameters accepted by this call include
 *   sinfo_stream, sinfo_flags, sinfo_ppid, sinfo_context,
 *   sinfo_timetolive.  The user must provide the sinfo_assoc_id field in
 *   to this call if the caller is using the UDP model.
 *
 *   For getsockopt, it get the default sctp_sndrcvinfo structure.
 */
static int sctp_getsockopt_default_send_param(struct sock *sk,
					int len, char __user *optval,
					int __user *optlen)
{
	struct sctp_sock *sp = sctp_sk(sk);
	struct sctp_association *asoc;
	struct sctp_sndrcvinfo info;

	if (len < sizeof(info))
		return -EINVAL;

	len = sizeof(info);

	if (copy_from_user(&info, optval, len))
		return -EFAULT;

	asoc = sctp_id2assoc(sk, info.sinfo_assoc_id);
	if (!asoc && info.sinfo_assoc_id && sctp_style(sk, UDP))
		return -EINVAL;
	if (asoc) {
		info.sinfo_stream = asoc->default_stream;
		info.sinfo_flags = asoc->default_flags;
		info.sinfo_ppid = asoc->default_ppid;
		info.sinfo_context = asoc->default_context;
		info.sinfo_timetolive = asoc->default_timetolive;
	} else {
		info.sinfo_stream = sp->default_stream;
		info.sinfo_flags = sp->default_flags;
		info.sinfo_ppid = sp->default_ppid;
		info.sinfo_context = sp->default_context;
		info.sinfo_timetolive = sp->default_timetolive;
	}

	if (put_user(len, optlen))
		return -EFAULT;
	if (copy_to_user(optval, &info, len))
		return -EFAULT;

	return 0;
}

/* RFC6458, Section 8.1.31. Set/get Default Send Parameters
 * (SCTP_DEFAULT_SNDINFO)
 */
static int sctp_getsockopt_default_sndinfo(struct sock *sk, int len,
					   char __user *optval,
					   int __user *optlen)
{
	struct sctp_sock *sp = sctp_sk(sk);
	struct sctp_association *asoc;
	struct sctp_sndinfo info;

	if (len < sizeof(info))
		return -EINVAL;

	len = sizeof(info);

	if (copy_from_user(&info, optval, len))
		return -EFAULT;

	asoc = sctp_id2assoc(sk, info.snd_assoc_id);
	if (!asoc && info.snd_assoc_id && sctp_style(sk, UDP))
		return -EINVAL;
	if (asoc) {
		info.snd_sid = asoc->default_stream;
		info.snd_flags = asoc->default_flags;
		info.snd_ppid = asoc->default_ppid;
		info.snd_context = asoc->default_context;
	} else {
		info.snd_sid = sp->default_stream;
		info.snd_flags = sp->default_flags;
		info.snd_ppid = sp->default_ppid;
		info.snd_context = sp->default_context;
	}

	if (put_user(len, optlen))
		return -EFAULT;
	if (copy_to_user(optval, &info, len))
		return -EFAULT;

	return 0;
}

/*
 *
 * 7.1.5 SCTP_NODELAY
 *
 * Turn on/off any Nagle-like algorithm.  This means that packets are
 * generally sent as soon as possible and no unnecessary delays are
 * introduced, at the cost of more packets in the network.  Expects an
 * integer boolean flag.
 */

static int sctp_getsockopt_nodelay(struct sock *sk, int len,
				   char __user *optval, int __user *optlen)
{
	int val;

	if (len < sizeof(int))
		return -EINVAL;

	len = sizeof(int);
	val = (sctp_sk(sk)->nodelay == 1);
	if (put_user(len, optlen))
		return -EFAULT;
	if (copy_to_user(optval, &val, len))
		return -EFAULT;
	return 0;
}

/*
 *
 * 7.1.1 SCTP_RTOINFO
 *
 * The protocol parameters used to initialize and bound retransmission
 * timeout (RTO) are tunable. sctp_rtoinfo structure is used to access
 * and modify these parameters.
 * All parameters are time values, in milliseconds.  A value of 0, when
 * modifying the parameters, indicates that the current value should not
 * be changed.
 *
 */
static int sctp_getsockopt_rtoinfo(struct sock *sk, int len,
				char __user *optval,
				int __user *optlen) {
	struct sctp_rtoinfo rtoinfo;
	struct sctp_association *asoc;

	if (len < sizeof (struct sctp_rtoinfo))
		return -EINVAL;

	len = sizeof(struct sctp_rtoinfo);

	if (copy_from_user(&rtoinfo, optval, len))
		return -EFAULT;

	asoc = sctp_id2assoc(sk, rtoinfo.srto_assoc_id);

	if (!asoc && rtoinfo.srto_assoc_id && sctp_style(sk, UDP))
		return -EINVAL;

	/* Values corresponding to the specific association. */
	if (asoc) {
		rtoinfo.srto_initial = jiffies_to_msecs(asoc->rto_initial);
		rtoinfo.srto_max = jiffies_to_msecs(asoc->rto_max);
		rtoinfo.srto_min = jiffies_to_msecs(asoc->rto_min);
	} else {
		/* Values corresponding to the endpoint. */
		struct sctp_sock *sp = sctp_sk(sk);

		rtoinfo.srto_initial = sp->rtoinfo.srto_initial;
		rtoinfo.srto_max = sp->rtoinfo.srto_max;
		rtoinfo.srto_min = sp->rtoinfo.srto_min;
	}

	if (put_user(len, optlen))
		return -EFAULT;

	if (copy_to_user(optval, &rtoinfo, len))
		return -EFAULT;

	return 0;
}

/*
 *
 * 7.1.2 SCTP_ASSOCINFO
 *
 * This option is used to tune the maximum retransmission attempts
 * of the association.
 * Returns an error if the new association retransmission value is
 * greater than the sum of the retransmission value  of the peer.
 * See [SCTP] for more information.
 *
 */
static int sctp_getsockopt_associnfo(struct sock *sk, int len,
				     char __user *optval,
				     int __user *optlen)
{

	struct sctp_assocparams assocparams;
	struct sctp_association *asoc;
	struct list_head *pos;
	int cnt = 0;

	if (len < sizeof (struct sctp_assocparams))
		return -EINVAL;

	len = sizeof(struct sctp_assocparams);

	if (copy_from_user(&assocparams, optval, len))
		return -EFAULT;

	asoc = sctp_id2assoc(sk, assocparams.sasoc_assoc_id);

	if (!asoc && assocparams.sasoc_assoc_id && sctp_style(sk, UDP))
		return -EINVAL;

	/* Values correspoinding to the specific association */
	if (asoc) {
		assocparams.sasoc_asocmaxrxt = asoc->max_retrans;
		assocparams.sasoc_peer_rwnd = asoc->peer.rwnd;
		assocparams.sasoc_local_rwnd = asoc->a_rwnd;
		assocparams.sasoc_cookie_life = ktime_to_ms(asoc->cookie_life);

		list_for_each(pos, &asoc->peer.transport_addr_list) {
			cnt++;
		}

		assocparams.sasoc_number_peer_destinations = cnt;
	} else {
		/* Values corresponding to the endpoint */
		struct sctp_sock *sp = sctp_sk(sk);

		assocparams.sasoc_asocmaxrxt = sp->assocparams.sasoc_asocmaxrxt;
		assocparams.sasoc_peer_rwnd = sp->assocparams.sasoc_peer_rwnd;
		assocparams.sasoc_local_rwnd = sp->assocparams.sasoc_local_rwnd;
		assocparams.sasoc_cookie_life =
					sp->assocparams.sasoc_cookie_life;
		assocparams.sasoc_number_peer_destinations =
					sp->assocparams.
					sasoc_number_peer_destinations;
	}

	if (put_user(len, optlen))
		return -EFAULT;

	if (copy_to_user(optval, &assocparams, len))
		return -EFAULT;

	return 0;
}

/*
 * 7.1.16 Set/clear IPv4 mapped addresses (SCTP_I_WANT_MAPPED_V4_ADDR)
 *
 * This socket option is a boolean flag which turns on or off mapped V4
 * addresses.  If this option is turned on and the socket is type
 * PF_INET6, then IPv4 addresses will be mapped to V6 representation.
 * If this option is turned off, then no mapping will be done of V4
 * addresses and a user will receive both PF_INET6 and PF_INET type
 * addresses on the socket.
 */
static int sctp_getsockopt_mappedv4(struct sock *sk, int len,
				    char __user *optval, int __user *optlen)
{
	int val;
	struct sctp_sock *sp = sctp_sk(sk);

	if (len < sizeof(int))
		return -EINVAL;

	len = sizeof(int);
	val = sp->v4mapped;
	if (put_user(len, optlen))
		return -EFAULT;
	if (copy_to_user(optval, &val, len))
		return -EFAULT;

	return 0;
}

/*
 * 7.1.29.  Set or Get the default context (SCTP_CONTEXT)
 * (chapter and verse is quoted at sctp_setsockopt_context())
 */
static int sctp_getsockopt_context(struct sock *sk, int len,
				   char __user *optval, int __user *optlen)
{
	struct sctp_assoc_value params;
	struct sctp_sock *sp;
	struct sctp_association *asoc;

	if (len < sizeof(struct sctp_assoc_value))
		return -EINVAL;

	len = sizeof(struct sctp_assoc_value);

	if (copy_from_user(&params, optval, len))
		return -EFAULT;

	sp = sctp_sk(sk);

	if (params.assoc_id != 0) {
		asoc = sctp_id2assoc(sk, params.assoc_id);
		if (!asoc)
			return -EINVAL;
		params.assoc_value = asoc->default_rcv_context;
	} else {
		params.assoc_value = sp->default_rcv_context;
	}

	if (put_user(len, optlen))
		return -EFAULT;
	if (copy_to_user(optval, &params, len))
		return -EFAULT;

	return 0;
}

/*
 * 8.1.16.  Get or Set the Maximum Fragmentation Size (SCTP_MAXSEG)
 * This option will get or set the maximum size to put in any outgoing
 * SCTP DATA chunk.  If a message is larger than this size it will be
 * fragmented by SCTP into the specified size.  Note that the underlying
 * SCTP implementation may fragment into smaller sized chunks when the
 * PMTU of the underlying association is smaller than the value set by
 * the user.  The default value for this option is '0' which indicates
 * the user is NOT limiting fragmentation and only the PMTU will effect
 * SCTP's choice of DATA chunk size.  Note also that values set larger
 * than the maximum size of an IP datagram will effectively let SCTP
 * control fragmentation (i.e. the same as setting this option to 0).
 *
 * The following structure is used to access and modify this parameter:
 *
 * struct sctp_assoc_value {
 *   sctp_assoc_t assoc_id;
 *   uint32_t assoc_value;
 * };
 *
 * assoc_id:  This parameter is ignored for one-to-one style sockets.
 *    For one-to-many style sockets this parameter indicates which
 *    association the user is performing an action upon.  Note that if
 *    this field's value is zero then the endpoints default value is
 *    changed (effecting future associations only).
 * assoc_value:  This parameter specifies the maximum size in bytes.
 */
static int sctp_getsockopt_maxseg(struct sock *sk, int len,
				  char __user *optval, int __user *optlen)
{
	struct sctp_assoc_value params;
	struct sctp_association *asoc;

	if (len == sizeof(int)) {
		pr_warn_ratelimited(DEPRECATED
				    "%s (pid %d) "
				    "Use of int in maxseg socket option.\n"
				    "Use struct sctp_assoc_value instead\n",
				    current->comm, task_pid_nr(current));
		params.assoc_id = 0;
	} else if (len >= sizeof(struct sctp_assoc_value)) {
		len = sizeof(struct sctp_assoc_value);
		if (copy_from_user(&params, optval, len))
			return -EFAULT;
	} else
		return -EINVAL;

	asoc = sctp_id2assoc(sk, params.assoc_id);
	if (!asoc && params.assoc_id && sctp_style(sk, UDP))
		return -EINVAL;

	if (asoc)
		params.assoc_value = asoc->frag_point;
	else
		params.assoc_value = sctp_sk(sk)->user_frag;

	if (put_user(len, optlen))
		return -EFAULT;
	if (len == sizeof(int)) {
		if (copy_to_user(optval, &params.assoc_value, len))
			return -EFAULT;
	} else {
		if (copy_to_user(optval, &params, len))
			return -EFAULT;
	}

	return 0;
}

/*
 * 7.1.24.  Get or set fragmented interleave (SCTP_FRAGMENT_INTERLEAVE)
 * (chapter and verse is quoted at sctp_setsockopt_fragment_interleave())
 */
static int sctp_getsockopt_fragment_interleave(struct sock *sk, int len,
					       char __user *optval, int __user *optlen)
{
	int val;

	if (len < sizeof(int))
		return -EINVAL;

	len = sizeof(int);

	val = sctp_sk(sk)->frag_interleave;
	if (put_user(len, optlen))
		return -EFAULT;
	if (copy_to_user(optval, &val, len))
		return -EFAULT;

	return 0;
}

/*
 * 7.1.25.  Set or Get the sctp partial delivery point
 * (chapter and verse is quoted at sctp_setsockopt_partial_delivery_point())
 */
static int sctp_getsockopt_partial_delivery_point(struct sock *sk, int len,
						  char __user *optval,
						  int __user *optlen)
{
	u32 val;

	if (len < sizeof(u32))
		return -EINVAL;

	len = sizeof(u32);

	val = sctp_sk(sk)->pd_point;
	if (put_user(len, optlen))
		return -EFAULT;
	if (copy_to_user(optval, &val, len))
		return -EFAULT;

	return 0;
}

/*
 * 7.1.28.  Set or Get the maximum burst (SCTP_MAX_BURST)
 * (chapter and verse is quoted at sctp_setsockopt_maxburst())
 */
static int sctp_getsockopt_maxburst(struct sock *sk, int len,
				    char __user *optval,
				    int __user *optlen)
{
	struct sctp_assoc_value params;
	struct sctp_sock *sp;
	struct sctp_association *asoc;

	if (len == sizeof(int)) {
		pr_warn_ratelimited(DEPRECATED
				    "%s (pid %d) "
				    "Use of int in max_burst socket option.\n"
				    "Use struct sctp_assoc_value instead\n",
				    current->comm, task_pid_nr(current));
		params.assoc_id = 0;
	} else if (len >= sizeof(struct sctp_assoc_value)) {
		len = sizeof(struct sctp_assoc_value);
		if (copy_from_user(&params, optval, len))
			return -EFAULT;
	} else
		return -EINVAL;

	sp = sctp_sk(sk);

	if (params.assoc_id != 0) {
		asoc = sctp_id2assoc(sk, params.assoc_id);
		if (!asoc)
			return -EINVAL;
		params.assoc_value = asoc->max_burst;
	} else
		params.assoc_value = sp->max_burst;

	if (len == sizeof(int)) {
		if (copy_to_user(optval, &params.assoc_value, len))
			return -EFAULT;
	} else {
		if (copy_to_user(optval, &params, len))
			return -EFAULT;
	}

	return 0;

}

static int sctp_getsockopt_hmac_ident(struct sock *sk, int len,
				    char __user *optval, int __user *optlen)
{
	struct sctp_endpoint *ep = sctp_sk(sk)->ep;
	struct sctp_hmacalgo  __user *p = (void __user *)optval;
	struct sctp_hmac_algo_param *hmacs;
	__u16 data_len = 0;
	u32 num_idents;
	int i;

	if (!ep->auth_enable)
		return -EACCES;

	hmacs = ep->auth_hmacs_list;
	data_len = ntohs(hmacs->param_hdr.length) -
		   sizeof(struct sctp_paramhdr);

	if (len < sizeof(struct sctp_hmacalgo) + data_len)
		return -EINVAL;

	len = sizeof(struct sctp_hmacalgo) + data_len;
	num_idents = data_len / sizeof(u16);

	if (put_user(len, optlen))
		return -EFAULT;
	if (put_user(num_idents, &p->shmac_num_idents))
		return -EFAULT;
	for (i = 0; i < num_idents; i++) {
		__u16 hmacid = ntohs(hmacs->hmac_ids[i]);

		if (copy_to_user(&p->shmac_idents[i], &hmacid, sizeof(__u16)))
			return -EFAULT;
	}
	return 0;
}

static int sctp_getsockopt_active_key(struct sock *sk, int len,
				    char __user *optval, int __user *optlen)
{
	struct sctp_endpoint *ep = sctp_sk(sk)->ep;
	struct sctp_authkeyid val;
	struct sctp_association *asoc;

	if (!ep->auth_enable)
		return -EACCES;

	if (len < sizeof(struct sctp_authkeyid))
		return -EINVAL;

	len = sizeof(struct sctp_authkeyid);
	if (copy_from_user(&val, optval, len))
		return -EFAULT;

	asoc = sctp_id2assoc(sk, val.scact_assoc_id);
	if (!asoc && val.scact_assoc_id && sctp_style(sk, UDP))
		return -EINVAL;

	if (asoc)
		val.scact_keynumber = asoc->active_key_id;
	else
		val.scact_keynumber = ep->active_key_id;

	if (put_user(len, optlen))
		return -EFAULT;
	if (copy_to_user(optval, &val, len))
		return -EFAULT;

	return 0;
}

static int sctp_getsockopt_peer_auth_chunks(struct sock *sk, int len,
				    char __user *optval, int __user *optlen)
{
	struct sctp_endpoint *ep = sctp_sk(sk)->ep;
	struct sctp_authchunks __user *p = (void __user *)optval;
	struct sctp_authchunks val;
	struct sctp_association *asoc;
	struct sctp_chunks_param *ch;
	u32    num_chunks = 0;
	char __user *to;

	if (!ep->auth_enable)
		return -EACCES;

	if (len < sizeof(struct sctp_authchunks))
		return -EINVAL;

	if (copy_from_user(&val, optval, sizeof(val)))
		return -EFAULT;

	to = p->gauth_chunks;
	asoc = sctp_id2assoc(sk, val.gauth_assoc_id);
	if (!asoc)
		return -EINVAL;

	ch = asoc->peer.peer_chunks;
	if (!ch)
		goto num;

	/* See if the user provided enough room for all the data */
	num_chunks = ntohs(ch->param_hdr.length) - sizeof(struct sctp_paramhdr);
	if (len < num_chunks)
		return -EINVAL;

	if (copy_to_user(to, ch->chunks, num_chunks))
		return -EFAULT;
num:
	len = sizeof(struct sctp_authchunks) + num_chunks;
	if (put_user(len, optlen))
		return -EFAULT;
	if (put_user(num_chunks, &p->gauth_number_of_chunks))
		return -EFAULT;
	return 0;
}

static int sctp_getsockopt_local_auth_chunks(struct sock *sk, int len,
				    char __user *optval, int __user *optlen)
{
	struct sctp_endpoint *ep = sctp_sk(sk)->ep;
	struct sctp_authchunks __user *p = (void __user *)optval;
	struct sctp_authchunks val;
	struct sctp_association *asoc;
	struct sctp_chunks_param *ch;
	u32    num_chunks = 0;
	char __user *to;

	if (!ep->auth_enable)
		return -EACCES;

	if (len < sizeof(struct sctp_authchunks))
		return -EINVAL;

	if (copy_from_user(&val, optval, sizeof(val)))
		return -EFAULT;

	to = p->gauth_chunks;
	asoc = sctp_id2assoc(sk, val.gauth_assoc_id);
	if (!asoc && val.gauth_assoc_id && sctp_style(sk, UDP))
		return -EINVAL;

	if (asoc)
		ch = (struct sctp_chunks_param *)asoc->c.auth_chunks;
	else
		ch = ep->auth_chunk_list;

	if (!ch)
		goto num;

	num_chunks = ntohs(ch->param_hdr.length) - sizeof(struct sctp_paramhdr);
	if (len < sizeof(struct sctp_authchunks) + num_chunks)
		return -EINVAL;

	if (copy_to_user(to, ch->chunks, num_chunks))
		return -EFAULT;
num:
	len = sizeof(struct sctp_authchunks) + num_chunks;
	if (put_user(len, optlen))
		return -EFAULT;
	if (put_user(num_chunks, &p->gauth_number_of_chunks))
		return -EFAULT;

	return 0;
}

/*
 * 8.2.5.  Get the Current Number of Associations (SCTP_GET_ASSOC_NUMBER)
 * This option gets the current number of associations that are attached
 * to a one-to-many style socket.  The option value is an uint32_t.
 */
static int sctp_getsockopt_assoc_number(struct sock *sk, int len,
				    char __user *optval, int __user *optlen)
{
	struct sctp_sock *sp = sctp_sk(sk);
	struct sctp_association *asoc;
	u32 val = 0;

	if (sctp_style(sk, TCP))
		return -EOPNOTSUPP;

	if (len < sizeof(u32))
		return -EINVAL;

	len = sizeof(u32);

	list_for_each_entry(asoc, &(sp->ep->asocs), asocs) {
		val++;
	}

	if (put_user(len, optlen))
		return -EFAULT;
	if (copy_to_user(optval, &val, len))
		return -EFAULT;

	return 0;
}

/*
 * 8.1.23 SCTP_AUTO_ASCONF
 * See the corresponding setsockopt entry as description
 */
static int sctp_getsockopt_auto_asconf(struct sock *sk, int len,
				   char __user *optval, int __user *optlen)
{
	int val = 0;

	if (len < sizeof(int))
		return -EINVAL;

	len = sizeof(int);
	if (sctp_sk(sk)->do_auto_asconf && sctp_is_ep_boundall(sk))
		val = 1;
	if (put_user(len, optlen))
		return -EFAULT;
	if (copy_to_user(optval, &val, len))
		return -EFAULT;
	return 0;
}

/*
 * 8.2.6. Get the Current Identifiers of Associations
 *        (SCTP_GET_ASSOC_ID_LIST)
 *
 * This option gets the current list of SCTP association identifiers of
 * the SCTP associations handled by a one-to-many style socket.
 */
static int sctp_getsockopt_assoc_ids(struct sock *sk, int len,
				    char __user *optval, int __user *optlen)
{
	struct sctp_sock *sp = sctp_sk(sk);
	struct sctp_association *asoc;
	struct sctp_assoc_ids *ids;
	u32 num = 0;

	if (sctp_style(sk, TCP))
		return -EOPNOTSUPP;

	if (len < sizeof(struct sctp_assoc_ids))
		return -EINVAL;

	list_for_each_entry(asoc, &(sp->ep->asocs), asocs) {
		num++;
	}

	if (len < sizeof(struct sctp_assoc_ids) + sizeof(sctp_assoc_t) * num)
		return -EINVAL;

	len = sizeof(struct sctp_assoc_ids) + sizeof(sctp_assoc_t) * num;

	ids = kmalloc(len, GFP_USER | __GFP_NOWARN);
	if (unlikely(!ids))
		return -ENOMEM;

	ids->gaids_number_of_ids = num;
	num = 0;
	list_for_each_entry(asoc, &(sp->ep->asocs), asocs) {
		ids->gaids_assoc_id[num++] = asoc->assoc_id;
	}

	if (put_user(len, optlen) || copy_to_user(optval, ids, len)) {
		kfree(ids);
		return -EFAULT;
	}

	kfree(ids);
	return 0;
}

/*
 * SCTP_PEER_ADDR_THLDS
 *
 * This option allows us to fetch the partially failed threshold for one or all
 * transports in an association.  See Section 6.1 of:
 * http://www.ietf.org/id/draft-nishida-tsvwg-sctp-failover-05.txt
 */
static int sctp_getsockopt_paddr_thresholds(struct sock *sk,
					    char __user *optval,
					    int len,
					    int __user *optlen)
{
	struct sctp_paddrthlds val;
	struct sctp_transport *trans;
	struct sctp_association *asoc;

	if (len < sizeof(struct sctp_paddrthlds))
		return -EINVAL;
	len = sizeof(struct sctp_paddrthlds);
	if (copy_from_user(&val, (struct sctp_paddrthlds __user *)optval, len))
		return -EFAULT;

	if (sctp_is_any(sk, (const union sctp_addr *)&val.spt_address)) {
		asoc = sctp_id2assoc(sk, val.spt_assoc_id);
		if (!asoc)
			return -ENOENT;

		val.spt_pathpfthld = asoc->pf_retrans;
		val.spt_pathmaxrxt = asoc->pathmaxrxt;
	} else {
		trans = sctp_addr_id2transport(sk, &val.spt_address,
					       val.spt_assoc_id);
		if (!trans)
			return -ENOENT;

		val.spt_pathmaxrxt = trans->pathmaxrxt;
		val.spt_pathpfthld = trans->pf_retrans;
	}

	if (put_user(len, optlen) || copy_to_user(optval, &val, len))
		return -EFAULT;

	return 0;
}

/*
 * SCTP_GET_ASSOC_STATS
 *
 * This option retrieves local per endpoint statistics. It is modeled
 * after OpenSolaris' implementation
 */
static int sctp_getsockopt_assoc_stats(struct sock *sk, int len,
				       char __user *optval,
				       int __user *optlen)
{
	struct sctp_assoc_stats sas;
	struct sctp_association *asoc = NULL;

	/* User must provide at least the assoc id */
	if (len < sizeof(sctp_assoc_t))
		return -EINVAL;

	/* Allow the struct to grow and fill in as much as possible */
	len = min_t(size_t, len, sizeof(sas));

	if (copy_from_user(&sas, optval, len))
		return -EFAULT;

	asoc = sctp_id2assoc(sk, sas.sas_assoc_id);
	if (!asoc)
		return -EINVAL;

	sas.sas_rtxchunks = asoc->stats.rtxchunks;
	sas.sas_gapcnt = asoc->stats.gapcnt;
	sas.sas_outofseqtsns = asoc->stats.outofseqtsns;
	sas.sas_osacks = asoc->stats.osacks;
	sas.sas_isacks = asoc->stats.isacks;
	sas.sas_octrlchunks = asoc->stats.octrlchunks;
	sas.sas_ictrlchunks = asoc->stats.ictrlchunks;
	sas.sas_oodchunks = asoc->stats.oodchunks;
	sas.sas_iodchunks = asoc->stats.iodchunks;
	sas.sas_ouodchunks = asoc->stats.ouodchunks;
	sas.sas_iuodchunks = asoc->stats.iuodchunks;
	sas.sas_idupchunks = asoc->stats.idupchunks;
	sas.sas_opackets = asoc->stats.opackets;
	sas.sas_ipackets = asoc->stats.ipackets;

	/* New high max rto observed, will return 0 if not a single
	 * RTO update took place. obs_rto_ipaddr will be bogus
	 * in such a case
	 */
	sas.sas_maxrto = asoc->stats.max_obs_rto;
	memcpy(&sas.sas_obs_rto_ipaddr, &asoc->stats.obs_rto_ipaddr,
		sizeof(struct sockaddr_storage));

	/* Mark beginning of a new observation period */
	asoc->stats.max_obs_rto = asoc->rto_min;

	if (put_user(len, optlen))
		return -EFAULT;

	pr_debug("%s: len:%d, assoc_id:%d\n", __func__, len, sas.sas_assoc_id);

	if (copy_to_user(optval, &sas, len))
		return -EFAULT;

	return 0;
}

static int sctp_getsockopt_recvrcvinfo(struct sock *sk,	int len,
				       char __user *optval,
				       int __user *optlen)
{
	int val = 0;

	if (len < sizeof(int))
		return -EINVAL;

	len = sizeof(int);
	if (sctp_sk(sk)->recvrcvinfo)
		val = 1;
	if (put_user(len, optlen))
		return -EFAULT;
	if (copy_to_user(optval, &val, len))
		return -EFAULT;

	return 0;
}

static int sctp_getsockopt_recvnxtinfo(struct sock *sk,	int len,
				       char __user *optval,
				       int __user *optlen)
{
	int val = 0;

	if (len < sizeof(int))
		return -EINVAL;

	len = sizeof(int);
	if (sctp_sk(sk)->recvnxtinfo)
		val = 1;
	if (put_user(len, optlen))
		return -EFAULT;
	if (copy_to_user(optval, &val, len))
		return -EFAULT;

	return 0;
}

static int sctp_getsockopt_pr_supported(struct sock *sk, int len,
					char __user *optval,
					int __user *optlen)
{
	struct sctp_assoc_value params;
	struct sctp_association *asoc;
	int retval = -EFAULT;

	if (len < sizeof(params)) {
		retval = -EINVAL;
		goto out;
	}

	len = sizeof(params);
	if (copy_from_user(&params, optval, len))
		goto out;

	asoc = sctp_id2assoc(sk, params.assoc_id);
	if (asoc) {
		params.assoc_value = asoc->prsctp_enable;
	} else if (!params.assoc_id) {
		struct sctp_sock *sp = sctp_sk(sk);

		params.assoc_value = sp->ep->prsctp_enable;
	} else {
		retval = -EINVAL;
		goto out;
	}

	if (put_user(len, optlen))
		goto out;

	if (copy_to_user(optval, &params, len))
		goto out;

	retval = 0;

out:
	return retval;
}

static int sctp_getsockopt_default_prinfo(struct sock *sk, int len,
					  char __user *optval,
					  int __user *optlen)
{
	struct sctp_default_prinfo info;
	struct sctp_association *asoc;
	int retval = -EFAULT;

	if (len < sizeof(info)) {
		retval = -EINVAL;
		goto out;
	}

	len = sizeof(info);
	if (copy_from_user(&info, optval, len))
		goto out;

	asoc = sctp_id2assoc(sk, info.pr_assoc_id);
	if (asoc) {
		info.pr_policy = SCTP_PR_POLICY(asoc->default_flags);
		info.pr_value = asoc->default_timetolive;
	} else if (!info.pr_assoc_id) {
		struct sctp_sock *sp = sctp_sk(sk);

		info.pr_policy = SCTP_PR_POLICY(sp->default_flags);
		info.pr_value = sp->default_timetolive;
	} else {
		retval = -EINVAL;
		goto out;
	}

	if (put_user(len, optlen))
		goto out;

	if (copy_to_user(optval, &info, len))
		goto out;

	retval = 0;

out:
	return retval;
}

static int sctp_getsockopt_pr_assocstatus(struct sock *sk, int len,
					  char __user *optval,
					  int __user *optlen)
{
	struct sctp_prstatus params;
	struct sctp_association *asoc;
	int policy;
	int retval = -EINVAL;

	if (len < sizeof(params))
		goto out;

	len = sizeof(params);
	if (copy_from_user(&params, optval, len)) {
		retval = -EFAULT;
		goto out;
	}

	policy = params.sprstat_policy;
	if (policy & ~SCTP_PR_SCTP_MASK)
		goto out;

	asoc = sctp_id2assoc(sk, params.sprstat_assoc_id);
	if (!asoc)
		goto out;

	if (policy == SCTP_PR_SCTP_NONE) {
		params.sprstat_abandoned_unsent = 0;
		params.sprstat_abandoned_sent = 0;
		for (policy = 0; policy <= SCTP_PR_INDEX(MAX); policy++) {
			params.sprstat_abandoned_unsent +=
				asoc->abandoned_unsent[policy];
			params.sprstat_abandoned_sent +=
				asoc->abandoned_sent[policy];
		}
	} else {
		params.sprstat_abandoned_unsent =
			asoc->abandoned_unsent[__SCTP_PR_INDEX(policy)];
		params.sprstat_abandoned_sent =
			asoc->abandoned_sent[__SCTP_PR_INDEX(policy)];
	}

	if (put_user(len, optlen)) {
		retval = -EFAULT;
		goto out;
	}

	if (copy_to_user(optval, &params, len)) {
		retval = -EFAULT;
		goto out;
	}

	retval = 0;

out:
	return retval;
}

static int sctp_getsockopt_pr_streamstatus(struct sock *sk, int len,
					   char __user *optval,
					   int __user *optlen)
{
	struct sctp_stream_out_ext *streamoute;
	struct sctp_association *asoc;
	struct sctp_prstatus params;
	int retval = -EINVAL;
	int policy;

	if (len < sizeof(params))
		goto out;

	len = sizeof(params);
	if (copy_from_user(&params, optval, len)) {
		retval = -EFAULT;
		goto out;
	}

	policy = params.sprstat_policy;
	if (policy & ~SCTP_PR_SCTP_MASK)
		goto out;

	asoc = sctp_id2assoc(sk, params.sprstat_assoc_id);
	if (!asoc || params.sprstat_sid >= asoc->stream.outcnt)
		goto out;

	streamoute = asoc->stream.out[params.sprstat_sid].ext;
	if (!streamoute) {
		/* Not allocated yet, means all stats are 0 */
		params.sprstat_abandoned_unsent = 0;
		params.sprstat_abandoned_sent = 0;
		retval = 0;
		goto out;
	}

	if (policy == SCTP_PR_SCTP_NONE) {
		params.sprstat_abandoned_unsent = 0;
		params.sprstat_abandoned_sent = 0;
		for (policy = 0; policy <= SCTP_PR_INDEX(MAX); policy++) {
			params.sprstat_abandoned_unsent +=
				streamoute->abandoned_unsent[policy];
			params.sprstat_abandoned_sent +=
				streamoute->abandoned_sent[policy];
		}
	} else {
		params.sprstat_abandoned_unsent =
			streamoute->abandoned_unsent[__SCTP_PR_INDEX(policy)];
		params.sprstat_abandoned_sent =
			streamoute->abandoned_sent[__SCTP_PR_INDEX(policy)];
	}

	if (put_user(len, optlen) || copy_to_user(optval, &params, len)) {
		retval = -EFAULT;
		goto out;
	}

	retval = 0;

out:
	return retval;
}

static int sctp_getsockopt_reconfig_supported(struct sock *sk, int len,
					      char __user *optval,
					      int __user *optlen)
{
	struct sctp_assoc_value params;
	struct sctp_association *asoc;
	int retval = -EFAULT;

	if (len < sizeof(params)) {
		retval = -EINVAL;
		goto out;
	}

	len = sizeof(params);
	if (copy_from_user(&params, optval, len))
		goto out;

	asoc = sctp_id2assoc(sk, params.assoc_id);
	if (asoc) {
		params.assoc_value = asoc->reconf_enable;
	} else if (!params.assoc_id) {
		struct sctp_sock *sp = sctp_sk(sk);

		params.assoc_value = sp->ep->reconf_enable;
	} else {
		retval = -EINVAL;
		goto out;
	}

	if (put_user(len, optlen))
		goto out;

	if (copy_to_user(optval, &params, len))
		goto out;

	retval = 0;

out:
	return retval;
}

static int sctp_getsockopt_enable_strreset(struct sock *sk, int len,
					   char __user *optval,
					   int __user *optlen)
{
	struct sctp_assoc_value params;
	struct sctp_association *asoc;
	int retval = -EFAULT;

	if (len < sizeof(params)) {
		retval = -EINVAL;
		goto out;
	}

	len = sizeof(params);
	if (copy_from_user(&params, optval, len))
		goto out;

	asoc = sctp_id2assoc(sk, params.assoc_id);
	if (asoc) {
		params.assoc_value = asoc->strreset_enable;
	} else if (!params.assoc_id) {
		struct sctp_sock *sp = sctp_sk(sk);

		params.assoc_value = sp->ep->strreset_enable;
	} else {
		retval = -EINVAL;
		goto out;
	}

	if (put_user(len, optlen))
		goto out;

	if (copy_to_user(optval, &params, len))
		goto out;

	retval = 0;

out:
	return retval;
}

static int sctp_getsockopt_scheduler(struct sock *sk, int len,
				     char __user *optval,
				     int __user *optlen)
{
	struct sctp_assoc_value params;
	struct sctp_association *asoc;
	int retval = -EFAULT;

	if (len < sizeof(params)) {
		retval = -EINVAL;
		goto out;
	}

	len = sizeof(params);
	if (copy_from_user(&params, optval, len))
		goto out;

	asoc = sctp_id2assoc(sk, params.assoc_id);
	if (!asoc) {
		retval = -EINVAL;
		goto out;
	}

	params.assoc_value = sctp_sched_get_sched(asoc);

	if (put_user(len, optlen))
		goto out;

	if (copy_to_user(optval, &params, len))
		goto out;

	retval = 0;

out:
	return retval;
}

static int sctp_getsockopt_scheduler_value(struct sock *sk, int len,
					   char __user *optval,
					   int __user *optlen)
{
	struct sctp_stream_value params;
	struct sctp_association *asoc;
	int retval = -EFAULT;

	if (len < sizeof(params)) {
		retval = -EINVAL;
		goto out;
	}

	len = sizeof(params);
	if (copy_from_user(&params, optval, len))
		goto out;

	asoc = sctp_id2assoc(sk, params.assoc_id);
	if (!asoc) {
		retval = -EINVAL;
		goto out;
	}

	retval = sctp_sched_get_value(asoc, params.stream_id,
				      &params.stream_value);
	if (retval)
		goto out;

	if (put_user(len, optlen)) {
		retval = -EFAULT;
		goto out;
	}

	if (copy_to_user(optval, &params, len)) {
		retval = -EFAULT;
		goto out;
	}

out:
	return retval;
}

<<<<<<< HEAD
=======
static int sctp_getsockopt_interleaving_supported(struct sock *sk, int len,
						  char __user *optval,
						  int __user *optlen)
{
	struct sctp_assoc_value params;
	struct sctp_association *asoc;
	int retval = -EFAULT;

	if (len < sizeof(params)) {
		retval = -EINVAL;
		goto out;
	}

	len = sizeof(params);
	if (copy_from_user(&params, optval, len))
		goto out;

	asoc = sctp_id2assoc(sk, params.assoc_id);
	if (asoc) {
		params.assoc_value = asoc->intl_enable;
	} else if (!params.assoc_id) {
		struct sctp_sock *sp = sctp_sk(sk);

		params.assoc_value = sp->strm_interleave;
	} else {
		retval = -EINVAL;
		goto out;
	}

	if (put_user(len, optlen))
		goto out;

	if (copy_to_user(optval, &params, len))
		goto out;

	retval = 0;

out:
	return retval;
}

>>>>>>> 661e50bc
static int sctp_getsockopt(struct sock *sk, int level, int optname,
			   char __user *optval, int __user *optlen)
{
	int retval = 0;
	int len;

	pr_debug("%s: sk:%p, optname:%d\n", __func__, sk, optname);

	/* I can hardly begin to describe how wrong this is.  This is
	 * so broken as to be worse than useless.  The API draft
	 * REALLY is NOT helpful here...  I am not convinced that the
	 * semantics of getsockopt() with a level OTHER THAN SOL_SCTP
	 * are at all well-founded.
	 */
	if (level != SOL_SCTP) {
		struct sctp_af *af = sctp_sk(sk)->pf->af;

		retval = af->getsockopt(sk, level, optname, optval, optlen);
		return retval;
	}

	if (get_user(len, optlen))
		return -EFAULT;

	if (len < 0)
		return -EINVAL;

	lock_sock(sk);

	switch (optname) {
	case SCTP_STATUS:
		retval = sctp_getsockopt_sctp_status(sk, len, optval, optlen);
		break;
	case SCTP_DISABLE_FRAGMENTS:
		retval = sctp_getsockopt_disable_fragments(sk, len, optval,
							   optlen);
		break;
	case SCTP_EVENTS:
		retval = sctp_getsockopt_events(sk, len, optval, optlen);
		break;
	case SCTP_AUTOCLOSE:
		retval = sctp_getsockopt_autoclose(sk, len, optval, optlen);
		break;
	case SCTP_SOCKOPT_PEELOFF:
		retval = sctp_getsockopt_peeloff(sk, len, optval, optlen);
		break;
	case SCTP_SOCKOPT_PEELOFF_FLAGS:
		retval = sctp_getsockopt_peeloff_flags(sk, len, optval, optlen);
		break;
	case SCTP_PEER_ADDR_PARAMS:
		retval = sctp_getsockopt_peer_addr_params(sk, len, optval,
							  optlen);
		break;
	case SCTP_DELAYED_SACK:
		retval = sctp_getsockopt_delayed_ack(sk, len, optval,
							  optlen);
		break;
	case SCTP_INITMSG:
		retval = sctp_getsockopt_initmsg(sk, len, optval, optlen);
		break;
	case SCTP_GET_PEER_ADDRS:
		retval = sctp_getsockopt_peer_addrs(sk, len, optval,
						    optlen);
		break;
	case SCTP_GET_LOCAL_ADDRS:
		retval = sctp_getsockopt_local_addrs(sk, len, optval,
						     optlen);
		break;
	case SCTP_SOCKOPT_CONNECTX3:
		retval = sctp_getsockopt_connectx3(sk, len, optval, optlen);
		break;
	case SCTP_DEFAULT_SEND_PARAM:
		retval = sctp_getsockopt_default_send_param(sk, len,
							    optval, optlen);
		break;
	case SCTP_DEFAULT_SNDINFO:
		retval = sctp_getsockopt_default_sndinfo(sk, len,
							 optval, optlen);
		break;
	case SCTP_PRIMARY_ADDR:
		retval = sctp_getsockopt_primary_addr(sk, len, optval, optlen);
		break;
	case SCTP_NODELAY:
		retval = sctp_getsockopt_nodelay(sk, len, optval, optlen);
		break;
	case SCTP_RTOINFO:
		retval = sctp_getsockopt_rtoinfo(sk, len, optval, optlen);
		break;
	case SCTP_ASSOCINFO:
		retval = sctp_getsockopt_associnfo(sk, len, optval, optlen);
		break;
	case SCTP_I_WANT_MAPPED_V4_ADDR:
		retval = sctp_getsockopt_mappedv4(sk, len, optval, optlen);
		break;
	case SCTP_MAXSEG:
		retval = sctp_getsockopt_maxseg(sk, len, optval, optlen);
		break;
	case SCTP_GET_PEER_ADDR_INFO:
		retval = sctp_getsockopt_peer_addr_info(sk, len, optval,
							optlen);
		break;
	case SCTP_ADAPTATION_LAYER:
		retval = sctp_getsockopt_adaptation_layer(sk, len, optval,
							optlen);
		break;
	case SCTP_CONTEXT:
		retval = sctp_getsockopt_context(sk, len, optval, optlen);
		break;
	case SCTP_FRAGMENT_INTERLEAVE:
		retval = sctp_getsockopt_fragment_interleave(sk, len, optval,
							     optlen);
		break;
	case SCTP_PARTIAL_DELIVERY_POINT:
		retval = sctp_getsockopt_partial_delivery_point(sk, len, optval,
								optlen);
		break;
	case SCTP_MAX_BURST:
		retval = sctp_getsockopt_maxburst(sk, len, optval, optlen);
		break;
	case SCTP_AUTH_KEY:
	case SCTP_AUTH_CHUNK:
	case SCTP_AUTH_DELETE_KEY:
		retval = -EOPNOTSUPP;
		break;
	case SCTP_HMAC_IDENT:
		retval = sctp_getsockopt_hmac_ident(sk, len, optval, optlen);
		break;
	case SCTP_AUTH_ACTIVE_KEY:
		retval = sctp_getsockopt_active_key(sk, len, optval, optlen);
		break;
	case SCTP_PEER_AUTH_CHUNKS:
		retval = sctp_getsockopt_peer_auth_chunks(sk, len, optval,
							optlen);
		break;
	case SCTP_LOCAL_AUTH_CHUNKS:
		retval = sctp_getsockopt_local_auth_chunks(sk, len, optval,
							optlen);
		break;
	case SCTP_GET_ASSOC_NUMBER:
		retval = sctp_getsockopt_assoc_number(sk, len, optval, optlen);
		break;
	case SCTP_GET_ASSOC_ID_LIST:
		retval = sctp_getsockopt_assoc_ids(sk, len, optval, optlen);
		break;
	case SCTP_AUTO_ASCONF:
		retval = sctp_getsockopt_auto_asconf(sk, len, optval, optlen);
		break;
	case SCTP_PEER_ADDR_THLDS:
		retval = sctp_getsockopt_paddr_thresholds(sk, optval, len, optlen);
		break;
	case SCTP_GET_ASSOC_STATS:
		retval = sctp_getsockopt_assoc_stats(sk, len, optval, optlen);
		break;
	case SCTP_RECVRCVINFO:
		retval = sctp_getsockopt_recvrcvinfo(sk, len, optval, optlen);
		break;
	case SCTP_RECVNXTINFO:
		retval = sctp_getsockopt_recvnxtinfo(sk, len, optval, optlen);
		break;
	case SCTP_PR_SUPPORTED:
		retval = sctp_getsockopt_pr_supported(sk, len, optval, optlen);
		break;
	case SCTP_DEFAULT_PRINFO:
		retval = sctp_getsockopt_default_prinfo(sk, len, optval,
							optlen);
		break;
	case SCTP_PR_ASSOC_STATUS:
		retval = sctp_getsockopt_pr_assocstatus(sk, len, optval,
							optlen);
		break;
	case SCTP_PR_STREAM_STATUS:
		retval = sctp_getsockopt_pr_streamstatus(sk, len, optval,
							 optlen);
		break;
	case SCTP_RECONFIG_SUPPORTED:
		retval = sctp_getsockopt_reconfig_supported(sk, len, optval,
							    optlen);
		break;
	case SCTP_ENABLE_STREAM_RESET:
		retval = sctp_getsockopt_enable_strreset(sk, len, optval,
							 optlen);
		break;
	case SCTP_STREAM_SCHEDULER:
		retval = sctp_getsockopt_scheduler(sk, len, optval,
						   optlen);
		break;
	case SCTP_STREAM_SCHEDULER_VALUE:
		retval = sctp_getsockopt_scheduler_value(sk, len, optval,
							 optlen);
		break;
<<<<<<< HEAD
=======
	case SCTP_INTERLEAVING_SUPPORTED:
		retval = sctp_getsockopt_interleaving_supported(sk, len, optval,
								optlen);
		break;
>>>>>>> 661e50bc
	default:
		retval = -ENOPROTOOPT;
		break;
	}

	release_sock(sk);
	return retval;
}

static int sctp_hash(struct sock *sk)
{
	/* STUB */
	return 0;
}

static void sctp_unhash(struct sock *sk)
{
	/* STUB */
}

/* Check if port is acceptable.  Possibly find first available port.
 *
 * The port hash table (contained in the 'global' SCTP protocol storage
 * returned by struct sctp_protocol *sctp_get_protocol()). The hash
 * table is an array of 4096 lists (sctp_bind_hashbucket). Each
 * list (the list number is the port number hashed out, so as you
 * would expect from a hash function, all the ports in a given list have
 * such a number that hashes out to the same list number; you were
 * expecting that, right?); so each list has a set of ports, with a
 * link to the socket (struct sock) that uses it, the port number and
 * a fastreuse flag (FIXME: NPI ipg).
 */
static struct sctp_bind_bucket *sctp_bucket_create(
	struct sctp_bind_hashbucket *head, struct net *, unsigned short snum);

static long sctp_get_port_local(struct sock *sk, union sctp_addr *addr)
{
	struct sctp_bind_hashbucket *head; /* hash list */
	struct sctp_bind_bucket *pp;
	unsigned short snum;
	int ret;

	snum = ntohs(addr->v4.sin_port);

	pr_debug("%s: begins, snum:%d\n", __func__, snum);

	local_bh_disable();

	if (snum == 0) {
		/* Search for an available port. */
		int low, high, remaining, index;
		unsigned int rover;
		struct net *net = sock_net(sk);

		inet_get_local_port_range(net, &low, &high);
		remaining = (high - low) + 1;
		rover = prandom_u32() % remaining + low;

		do {
			rover++;
			if ((rover < low) || (rover > high))
				rover = low;
			if (inet_is_local_reserved_port(net, rover))
				continue;
			index = sctp_phashfn(sock_net(sk), rover);
			head = &sctp_port_hashtable[index];
			spin_lock(&head->lock);
			sctp_for_each_hentry(pp, &head->chain)
				if ((pp->port == rover) &&
				    net_eq(sock_net(sk), pp->net))
					goto next;
			break;
		next:
			spin_unlock(&head->lock);
		} while (--remaining > 0);

		/* Exhausted local port range during search? */
		ret = 1;
		if (remaining <= 0)
			goto fail;

		/* OK, here is the one we will use.  HEAD (the port
		 * hash table list entry) is non-NULL and we hold it's
		 * mutex.
		 */
		snum = rover;
	} else {
		/* We are given an specific port number; we verify
		 * that it is not being used. If it is used, we will
		 * exahust the search in the hash list corresponding
		 * to the port number (snum) - we detect that with the
		 * port iterator, pp being NULL.
		 */
		head = &sctp_port_hashtable[sctp_phashfn(sock_net(sk), snum)];
		spin_lock(&head->lock);
		sctp_for_each_hentry(pp, &head->chain) {
			if ((pp->port == snum) && net_eq(pp->net, sock_net(sk)))
				goto pp_found;
		}
	}
	pp = NULL;
	goto pp_not_found;
pp_found:
	if (!hlist_empty(&pp->owner)) {
		/* We had a port hash table hit - there is an
		 * available port (pp != NULL) and it is being
		 * used by other socket (pp->owner not empty); that other
		 * socket is going to be sk2.
		 */
		int reuse = sk->sk_reuse;
		struct sock *sk2;

		pr_debug("%s: found a possible match\n", __func__);

		if (pp->fastreuse && sk->sk_reuse &&
			sk->sk_state != SCTP_SS_LISTENING)
			goto success;

		/* Run through the list of sockets bound to the port
		 * (pp->port) [via the pointers bind_next and
		 * bind_pprev in the struct sock *sk2 (pp->sk)]. On each one,
		 * we get the endpoint they describe and run through
		 * the endpoint's list of IP (v4 or v6) addresses,
		 * comparing each of the addresses with the address of
		 * the socket sk. If we find a match, then that means
		 * that this port/socket (sk) combination are already
		 * in an endpoint.
		 */
		sk_for_each_bound(sk2, &pp->owner) {
			struct sctp_endpoint *ep2;
			ep2 = sctp_sk(sk2)->ep;

			if (sk == sk2 ||
			    (reuse && sk2->sk_reuse &&
			     sk2->sk_state != SCTP_SS_LISTENING))
				continue;

			if (sctp_bind_addr_conflict(&ep2->base.bind_addr, addr,
						 sctp_sk(sk2), sctp_sk(sk))) {
				ret = (long)sk2;
				goto fail_unlock;
			}
		}

		pr_debug("%s: found a match\n", __func__);
	}
pp_not_found:
	/* If there was a hash table miss, create a new port.  */
	ret = 1;
	if (!pp && !(pp = sctp_bucket_create(head, sock_net(sk), snum)))
		goto fail_unlock;

	/* In either case (hit or miss), make sure fastreuse is 1 only
	 * if sk->sk_reuse is too (that is, if the caller requested
	 * SO_REUSEADDR on this socket -sk-).
	 */
	if (hlist_empty(&pp->owner)) {
		if (sk->sk_reuse && sk->sk_state != SCTP_SS_LISTENING)
			pp->fastreuse = 1;
		else
			pp->fastreuse = 0;
	} else if (pp->fastreuse &&
		(!sk->sk_reuse || sk->sk_state == SCTP_SS_LISTENING))
		pp->fastreuse = 0;

	/* We are set, so fill up all the data in the hash table
	 * entry, tie the socket list information with the rest of the
	 * sockets FIXME: Blurry, NPI (ipg).
	 */
success:
	if (!sctp_sk(sk)->bind_hash) {
		inet_sk(sk)->inet_num = snum;
		sk_add_bind_node(sk, &pp->owner);
		sctp_sk(sk)->bind_hash = pp;
	}
	ret = 0;

fail_unlock:
	spin_unlock(&head->lock);

fail:
	local_bh_enable();
	return ret;
}

/* Assign a 'snum' port to the socket.  If snum == 0, an ephemeral
 * port is requested.
 */
static int sctp_get_port(struct sock *sk, unsigned short snum)
{
	union sctp_addr addr;
	struct sctp_af *af = sctp_sk(sk)->pf->af;

	/* Set up a dummy address struct from the sk. */
	af->from_sk(&addr, sk);
	addr.v4.sin_port = htons(snum);

	/* Note: sk->sk_num gets filled in if ephemeral port request. */
	return !!sctp_get_port_local(sk, &addr);
}

/*
 *  Move a socket to LISTENING state.
 */
static int sctp_listen_start(struct sock *sk, int backlog)
{
	struct sctp_sock *sp = sctp_sk(sk);
	struct sctp_endpoint *ep = sp->ep;
	struct crypto_shash *tfm = NULL;
	char alg[32];

	/* Allocate HMAC for generating cookie. */
	if (!sp->hmac && sp->sctp_hmac_alg) {
		sprintf(alg, "hmac(%s)", sp->sctp_hmac_alg);
		tfm = crypto_alloc_shash(alg, 0, 0);
		if (IS_ERR(tfm)) {
			net_info_ratelimited("failed to load transform for %s: %ld\n",
					     sp->sctp_hmac_alg, PTR_ERR(tfm));
			return -ENOSYS;
		}
		sctp_sk(sk)->hmac = tfm;
	}

	/*
	 * If a bind() or sctp_bindx() is not called prior to a listen()
	 * call that allows new associations to be accepted, the system
	 * picks an ephemeral port and will choose an address set equivalent
	 * to binding with a wildcard address.
	 *
	 * This is not currently spelled out in the SCTP sockets
	 * extensions draft, but follows the practice as seen in TCP
	 * sockets.
	 *
	 */
	inet_sk_set_state(sk, SCTP_SS_LISTENING);
	if (!ep->base.bind_addr.port) {
		if (sctp_autobind(sk))
			return -EAGAIN;
	} else {
		if (sctp_get_port(sk, inet_sk(sk)->inet_num)) {
			inet_sk_set_state(sk, SCTP_SS_CLOSED);
			return -EADDRINUSE;
		}
	}

	sk->sk_max_ack_backlog = backlog;
	sctp_hash_endpoint(ep);
	return 0;
}

/*
 * 4.1.3 / 5.1.3 listen()
 *
 *   By default, new associations are not accepted for UDP style sockets.
 *   An application uses listen() to mark a socket as being able to
 *   accept new associations.
 *
 *   On TCP style sockets, applications use listen() to ready the SCTP
 *   endpoint for accepting inbound associations.
 *
 *   On both types of endpoints a backlog of '0' disables listening.
 *
 *  Move a socket to LISTENING state.
 */
int sctp_inet_listen(struct socket *sock, int backlog)
{
	struct sock *sk = sock->sk;
	struct sctp_endpoint *ep = sctp_sk(sk)->ep;
	int err = -EINVAL;

	if (unlikely(backlog < 0))
		return err;

	lock_sock(sk);

	/* Peeled-off sockets are not allowed to listen().  */
	if (sctp_style(sk, UDP_HIGH_BANDWIDTH))
		goto out;

	if (sock->state != SS_UNCONNECTED)
		goto out;

	if (!sctp_sstate(sk, LISTENING) && !sctp_sstate(sk, CLOSED))
		goto out;

	/* If backlog is zero, disable listening. */
	if (!backlog) {
		if (sctp_sstate(sk, CLOSED))
			goto out;

		err = 0;
		sctp_unhash_endpoint(ep);
		sk->sk_state = SCTP_SS_CLOSED;
		if (sk->sk_reuse)
			sctp_sk(sk)->bind_hash->fastreuse = 1;
		goto out;
	}

	/* If we are already listening, just update the backlog */
	if (sctp_sstate(sk, LISTENING))
		sk->sk_max_ack_backlog = backlog;
	else {
		err = sctp_listen_start(sk, backlog);
		if (err)
			goto out;
	}

	err = 0;
out:
	release_sock(sk);
	return err;
}

/*
 * This function is done by modeling the current datagram_poll() and the
 * tcp_poll().  Note that, based on these implementations, we don't
 * lock the socket in this function, even though it seems that,
 * ideally, locking or some other mechanisms can be used to ensure
 * the integrity of the counters (sndbuf and wmem_alloc) used
 * in this place.  We assume that we don't need locks either until proven
 * otherwise.
 *
 * Another thing to note is that we include the Async I/O support
 * here, again, by modeling the current TCP/UDP code.  We don't have
 * a good way to test with it yet.
 */
__poll_t sctp_poll(struct file *file, struct socket *sock, poll_table *wait)
{
	struct sock *sk = sock->sk;
	struct sctp_sock *sp = sctp_sk(sk);
	__poll_t mask;

	poll_wait(file, sk_sleep(sk), wait);

	sock_rps_record_flow(sk);

	/* A TCP-style listening socket becomes readable when the accept queue
	 * is not empty.
	 */
	if (sctp_style(sk, TCP) && sctp_sstate(sk, LISTENING))
		return (!list_empty(&sp->ep->asocs)) ?
			(EPOLLIN | EPOLLRDNORM) : 0;

	mask = 0;

	/* Is there any exceptional events?  */
	if (sk->sk_err || !skb_queue_empty(&sk->sk_error_queue))
		mask |= EPOLLERR |
			(sock_flag(sk, SOCK_SELECT_ERR_QUEUE) ? EPOLLPRI : 0);
	if (sk->sk_shutdown & RCV_SHUTDOWN)
		mask |= EPOLLRDHUP | EPOLLIN | EPOLLRDNORM;
	if (sk->sk_shutdown == SHUTDOWN_MASK)
		mask |= EPOLLHUP;

	/* Is it readable?  Reconsider this code with TCP-style support.  */
	if (!skb_queue_empty(&sk->sk_receive_queue))
		mask |= EPOLLIN | EPOLLRDNORM;

	/* The association is either gone or not ready.  */
	if (!sctp_style(sk, UDP) && sctp_sstate(sk, CLOSED))
		return mask;

	/* Is it writable?  */
	if (sctp_writeable(sk)) {
		mask |= EPOLLOUT | EPOLLWRNORM;
	} else {
		sk_set_bit(SOCKWQ_ASYNC_NOSPACE, sk);
		/*
		 * Since the socket is not locked, the buffer
		 * might be made available after the writeable check and
		 * before the bit is set.  This could cause a lost I/O
		 * signal.  tcp_poll() has a race breaker for this race
		 * condition.  Based on their implementation, we put
		 * in the following code to cover it as well.
		 */
		if (sctp_writeable(sk))
			mask |= EPOLLOUT | EPOLLWRNORM;
	}
	return mask;
}

/********************************************************************
 * 2nd Level Abstractions
 ********************************************************************/

static struct sctp_bind_bucket *sctp_bucket_create(
	struct sctp_bind_hashbucket *head, struct net *net, unsigned short snum)
{
	struct sctp_bind_bucket *pp;

	pp = kmem_cache_alloc(sctp_bucket_cachep, GFP_ATOMIC);
	if (pp) {
		SCTP_DBG_OBJCNT_INC(bind_bucket);
		pp->port = snum;
		pp->fastreuse = 0;
		INIT_HLIST_HEAD(&pp->owner);
		pp->net = net;
		hlist_add_head(&pp->node, &head->chain);
	}
	return pp;
}

/* Caller must hold hashbucket lock for this tb with local BH disabled */
static void sctp_bucket_destroy(struct sctp_bind_bucket *pp)
{
	if (pp && hlist_empty(&pp->owner)) {
		__hlist_del(&pp->node);
		kmem_cache_free(sctp_bucket_cachep, pp);
		SCTP_DBG_OBJCNT_DEC(bind_bucket);
	}
}

/* Release this socket's reference to a local port.  */
static inline void __sctp_put_port(struct sock *sk)
{
	struct sctp_bind_hashbucket *head =
		&sctp_port_hashtable[sctp_phashfn(sock_net(sk),
						  inet_sk(sk)->inet_num)];
	struct sctp_bind_bucket *pp;

	spin_lock(&head->lock);
	pp = sctp_sk(sk)->bind_hash;
	__sk_del_bind_node(sk);
	sctp_sk(sk)->bind_hash = NULL;
	inet_sk(sk)->inet_num = 0;
	sctp_bucket_destroy(pp);
	spin_unlock(&head->lock);
}

void sctp_put_port(struct sock *sk)
{
	local_bh_disable();
	__sctp_put_port(sk);
	local_bh_enable();
}

/*
 * The system picks an ephemeral port and choose an address set equivalent
 * to binding with a wildcard address.
 * One of those addresses will be the primary address for the association.
 * This automatically enables the multihoming capability of SCTP.
 */
static int sctp_autobind(struct sock *sk)
{
	union sctp_addr autoaddr;
	struct sctp_af *af;
	__be16 port;

	/* Initialize a local sockaddr structure to INADDR_ANY. */
	af = sctp_sk(sk)->pf->af;

	port = htons(inet_sk(sk)->inet_num);
	af->inaddr_any(&autoaddr, port);

	return sctp_do_bind(sk, &autoaddr, af->sockaddr_len);
}

/* Parse out IPPROTO_SCTP CMSG headers.  Perform only minimal validation.
 *
 * From RFC 2292
 * 4.2 The cmsghdr Structure *
 *
 * When ancillary data is sent or received, any number of ancillary data
 * objects can be specified by the msg_control and msg_controllen members of
 * the msghdr structure, because each object is preceded by
 * a cmsghdr structure defining the object's length (the cmsg_len member).
 * Historically Berkeley-derived implementations have passed only one object
 * at a time, but this API allows multiple objects to be
 * passed in a single call to sendmsg() or recvmsg(). The following example
 * shows two ancillary data objects in a control buffer.
 *
 *   |<--------------------------- msg_controllen -------------------------->|
 *   |                                                                       |
 *
 *   |<----- ancillary data object ----->|<----- ancillary data object ----->|
 *
 *   |<---------- CMSG_SPACE() --------->|<---------- CMSG_SPACE() --------->|
 *   |                                   |                                   |
 *
 *   |<---------- cmsg_len ---------->|  |<--------- cmsg_len ----------->|  |
 *
 *   |<--------- CMSG_LEN() --------->|  |<-------- CMSG_LEN() ---------->|  |
 *   |                                |  |                                |  |
 *
 *   +-----+-----+-----+--+-----------+--+-----+-----+-----+--+-----------+--+
 *   |cmsg_|cmsg_|cmsg_|XX|           |XX|cmsg_|cmsg_|cmsg_|XX|           |XX|
 *
 *   |len  |level|type |XX|cmsg_data[]|XX|len  |level|type |XX|cmsg_data[]|XX|
 *
 *   +-----+-----+-----+--+-----------+--+-----+-----+-----+--+-----------+--+
 *    ^
 *    |
 *
 * msg_control
 * points here
 */
static int sctp_msghdr_parse(const struct msghdr *msg, struct sctp_cmsgs *cmsgs)
{
	struct msghdr *my_msg = (struct msghdr *)msg;
	struct cmsghdr *cmsg;

	for_each_cmsghdr(cmsg, my_msg) {
		if (!CMSG_OK(my_msg, cmsg))
			return -EINVAL;

		/* Should we parse this header or ignore?  */
		if (cmsg->cmsg_level != IPPROTO_SCTP)
			continue;

		/* Strictly check lengths following example in SCM code.  */
		switch (cmsg->cmsg_type) {
		case SCTP_INIT:
			/* SCTP Socket API Extension
			 * 5.3.1 SCTP Initiation Structure (SCTP_INIT)
			 *
			 * This cmsghdr structure provides information for
			 * initializing new SCTP associations with sendmsg().
			 * The SCTP_INITMSG socket option uses this same data
			 * structure.  This structure is not used for
			 * recvmsg().
			 *
			 * cmsg_level    cmsg_type      cmsg_data[]
			 * ------------  ------------   ----------------------
			 * IPPROTO_SCTP  SCTP_INIT      struct sctp_initmsg
			 */
			if (cmsg->cmsg_len != CMSG_LEN(sizeof(struct sctp_initmsg)))
				return -EINVAL;

			cmsgs->init = CMSG_DATA(cmsg);
			break;

		case SCTP_SNDRCV:
			/* SCTP Socket API Extension
			 * 5.3.2 SCTP Header Information Structure(SCTP_SNDRCV)
			 *
			 * This cmsghdr structure specifies SCTP options for
			 * sendmsg() and describes SCTP header information
			 * about a received message through recvmsg().
			 *
			 * cmsg_level    cmsg_type      cmsg_data[]
			 * ------------  ------------   ----------------------
			 * IPPROTO_SCTP  SCTP_SNDRCV    struct sctp_sndrcvinfo
			 */
			if (cmsg->cmsg_len != CMSG_LEN(sizeof(struct sctp_sndrcvinfo)))
				return -EINVAL;

			cmsgs->srinfo = CMSG_DATA(cmsg);

			if (cmsgs->srinfo->sinfo_flags &
			    ~(SCTP_UNORDERED | SCTP_ADDR_OVER |
			      SCTP_SACK_IMMEDIATELY | SCTP_PR_SCTP_MASK |
			      SCTP_ABORT | SCTP_EOF))
				return -EINVAL;
			break;

		case SCTP_SNDINFO:
			/* SCTP Socket API Extension
			 * 5.3.4 SCTP Send Information Structure (SCTP_SNDINFO)
			 *
			 * This cmsghdr structure specifies SCTP options for
			 * sendmsg(). This structure and SCTP_RCVINFO replaces
			 * SCTP_SNDRCV which has been deprecated.
			 *
			 * cmsg_level    cmsg_type      cmsg_data[]
			 * ------------  ------------   ---------------------
			 * IPPROTO_SCTP  SCTP_SNDINFO    struct sctp_sndinfo
			 */
			if (cmsg->cmsg_len != CMSG_LEN(sizeof(struct sctp_sndinfo)))
				return -EINVAL;

			cmsgs->sinfo = CMSG_DATA(cmsg);

			if (cmsgs->sinfo->snd_flags &
			    ~(SCTP_UNORDERED | SCTP_ADDR_OVER |
			      SCTP_SACK_IMMEDIATELY | SCTP_PR_SCTP_MASK |
			      SCTP_ABORT | SCTP_EOF))
				return -EINVAL;
			break;
		default:
			return -EINVAL;
		}
	}

	return 0;
}

/*
 * Wait for a packet..
 * Note: This function is the same function as in core/datagram.c
 * with a few modifications to make lksctp work.
 */
static int sctp_wait_for_packet(struct sock *sk, int *err, long *timeo_p)
{
	int error;
	DEFINE_WAIT(wait);

	prepare_to_wait_exclusive(sk_sleep(sk), &wait, TASK_INTERRUPTIBLE);

	/* Socket errors? */
	error = sock_error(sk);
	if (error)
		goto out;

	if (!skb_queue_empty(&sk->sk_receive_queue))
		goto ready;

	/* Socket shut down?  */
	if (sk->sk_shutdown & RCV_SHUTDOWN)
		goto out;

	/* Sequenced packets can come disconnected.  If so we report the
	 * problem.
	 */
	error = -ENOTCONN;

	/* Is there a good reason to think that we may receive some data?  */
	if (list_empty(&sctp_sk(sk)->ep->asocs) && !sctp_sstate(sk, LISTENING))
		goto out;

	/* Handle signals.  */
	if (signal_pending(current))
		goto interrupted;

	/* Let another process have a go.  Since we are going to sleep
	 * anyway.  Note: This may cause odd behaviors if the message
	 * does not fit in the user's buffer, but this seems to be the
	 * only way to honor MSG_DONTWAIT realistically.
	 */
	release_sock(sk);
	*timeo_p = schedule_timeout(*timeo_p);
	lock_sock(sk);

ready:
	finish_wait(sk_sleep(sk), &wait);
	return 0;

interrupted:
	error = sock_intr_errno(*timeo_p);

out:
	finish_wait(sk_sleep(sk), &wait);
	*err = error;
	return error;
}

/* Receive a datagram.
 * Note: This is pretty much the same routine as in core/datagram.c
 * with a few changes to make lksctp work.
 */
struct sk_buff *sctp_skb_recv_datagram(struct sock *sk, int flags,
				       int noblock, int *err)
{
	int error;
	struct sk_buff *skb;
	long timeo;

	timeo = sock_rcvtimeo(sk, noblock);

	pr_debug("%s: timeo:%ld, max:%ld\n", __func__, timeo,
		 MAX_SCHEDULE_TIMEOUT);

	do {
		/* Again only user level code calls this function,
		 * so nothing interrupt level
		 * will suddenly eat the receive_queue.
		 *
		 *  Look at current nfs client by the way...
		 *  However, this function was correct in any case. 8)
		 */
		if (flags & MSG_PEEK) {
			skb = skb_peek(&sk->sk_receive_queue);
			if (skb)
				refcount_inc(&skb->users);
		} else {
			skb = __skb_dequeue(&sk->sk_receive_queue);
		}

		if (skb)
			return skb;

		/* Caller is allowed not to check sk->sk_err before calling. */
		error = sock_error(sk);
		if (error)
			goto no_packet;

		if (sk->sk_shutdown & RCV_SHUTDOWN)
			break;

		if (sk_can_busy_loop(sk)) {
			sk_busy_loop(sk, noblock);

			if (!skb_queue_empty(&sk->sk_receive_queue))
				continue;
		}

		/* User doesn't want to wait.  */
		error = -EAGAIN;
		if (!timeo)
			goto no_packet;
	} while (sctp_wait_for_packet(sk, err, &timeo) == 0);

	return NULL;

no_packet:
	*err = error;
	return NULL;
}

/* If sndbuf has changed, wake up per association sndbuf waiters.  */
static void __sctp_write_space(struct sctp_association *asoc)
{
	struct sock *sk = asoc->base.sk;

	if (sctp_wspace(asoc) <= 0)
		return;

	if (waitqueue_active(&asoc->wait))
		wake_up_interruptible(&asoc->wait);

	if (sctp_writeable(sk)) {
		struct socket_wq *wq;

		rcu_read_lock();
		wq = rcu_dereference(sk->sk_wq);
		if (wq) {
			if (waitqueue_active(&wq->wait))
				wake_up_interruptible(&wq->wait);

			/* Note that we try to include the Async I/O support
			 * here by modeling from the current TCP/UDP code.
			 * We have not tested with it yet.
			 */
			if (!(sk->sk_shutdown & SEND_SHUTDOWN))
				sock_wake_async(wq, SOCK_WAKE_SPACE, POLL_OUT);
		}
		rcu_read_unlock();
	}
}

static void sctp_wake_up_waiters(struct sock *sk,
				 struct sctp_association *asoc)
{
	struct sctp_association *tmp = asoc;

	/* We do accounting for the sndbuf space per association,
	 * so we only need to wake our own association.
	 */
	if (asoc->ep->sndbuf_policy)
		return __sctp_write_space(asoc);

	/* If association goes down and is just flushing its
	 * outq, then just normally notify others.
	 */
	if (asoc->base.dead)
		return sctp_write_space(sk);

	/* Accounting for the sndbuf space is per socket, so we
	 * need to wake up others, try to be fair and in case of
	 * other associations, let them have a go first instead
	 * of just doing a sctp_write_space() call.
	 *
	 * Note that we reach sctp_wake_up_waiters() only when
	 * associations free up queued chunks, thus we are under
	 * lock and the list of associations on a socket is
	 * guaranteed not to change.
	 */
	for (tmp = list_next_entry(tmp, asocs); 1;
	     tmp = list_next_entry(tmp, asocs)) {
		/* Manually skip the head element. */
		if (&tmp->asocs == &((sctp_sk(sk))->ep->asocs))
			continue;
		/* Wake up association. */
		__sctp_write_space(tmp);
		/* We've reached the end. */
		if (tmp == asoc)
			break;
	}
}

/* Do accounting for the sndbuf space.
 * Decrement the used sndbuf space of the corresponding association by the
 * data size which was just transmitted(freed).
 */
static void sctp_wfree(struct sk_buff *skb)
{
	struct sctp_chunk *chunk = skb_shinfo(skb)->destructor_arg;
	struct sctp_association *asoc = chunk->asoc;
	struct sock *sk = asoc->base.sk;

	asoc->sndbuf_used -= SCTP_DATA_SNDSIZE(chunk) +
				sizeof(struct sk_buff) +
				sizeof(struct sctp_chunk);

	WARN_ON(refcount_sub_and_test(sizeof(struct sctp_chunk), &sk->sk_wmem_alloc));

	/*
	 * This undoes what is done via sctp_set_owner_w and sk_mem_charge
	 */
	sk->sk_wmem_queued   -= skb->truesize;
	sk_mem_uncharge(sk, skb->truesize);

	sock_wfree(skb);
	sctp_wake_up_waiters(sk, asoc);

	sctp_association_put(asoc);
}

/* Do accounting for the receive space on the socket.
 * Accounting for the association is done in ulpevent.c
 * We set this as a destructor for the cloned data skbs so that
 * accounting is done at the correct time.
 */
void sctp_sock_rfree(struct sk_buff *skb)
{
	struct sock *sk = skb->sk;
	struct sctp_ulpevent *event = sctp_skb2event(skb);

	atomic_sub(event->rmem_len, &sk->sk_rmem_alloc);

	/*
	 * Mimic the behavior of sock_rfree
	 */
	sk_mem_uncharge(sk, event->rmem_len);
}


/* Helper function to wait for space in the sndbuf.  */
static int sctp_wait_for_sndbuf(struct sctp_association *asoc, long *timeo_p,
				size_t msg_len)
{
	struct sock *sk = asoc->base.sk;
	long current_timeo = *timeo_p;
	DEFINE_WAIT(wait);
	int err = 0;

	pr_debug("%s: asoc:%p, timeo:%ld, msg_len:%zu\n", __func__, asoc,
		 *timeo_p, msg_len);

	/* Increment the association's refcnt.  */
	sctp_association_hold(asoc);

	/* Wait on the association specific sndbuf space. */
	for (;;) {
		prepare_to_wait_exclusive(&asoc->wait, &wait,
					  TASK_INTERRUPTIBLE);
		if (asoc->base.dead)
			goto do_dead;
		if (!*timeo_p)
			goto do_nonblock;
		if (sk->sk_err || asoc->state >= SCTP_STATE_SHUTDOWN_PENDING)
			goto do_error;
		if (signal_pending(current))
			goto do_interrupted;
		if (msg_len <= sctp_wspace(asoc))
			break;

		/* Let another process have a go.  Since we are going
		 * to sleep anyway.
		 */
		release_sock(sk);
		current_timeo = schedule_timeout(current_timeo);
		lock_sock(sk);
		if (sk != asoc->base.sk)
			goto do_error;

		*timeo_p = current_timeo;
	}

out:
	finish_wait(&asoc->wait, &wait);

	/* Release the association's refcnt.  */
	sctp_association_put(asoc);

	return err;

do_dead:
	err = -ESRCH;
	goto out;

do_error:
	err = -EPIPE;
	goto out;

do_interrupted:
	err = sock_intr_errno(*timeo_p);
	goto out;

do_nonblock:
	err = -EAGAIN;
	goto out;
}

void sctp_data_ready(struct sock *sk)
{
	struct socket_wq *wq;

	rcu_read_lock();
	wq = rcu_dereference(sk->sk_wq);
	if (skwq_has_sleeper(wq))
		wake_up_interruptible_sync_poll(&wq->wait, EPOLLIN |
						EPOLLRDNORM | EPOLLRDBAND);
	sk_wake_async(sk, SOCK_WAKE_WAITD, POLL_IN);
	rcu_read_unlock();
}

/* If socket sndbuf has changed, wake up all per association waiters.  */
void sctp_write_space(struct sock *sk)
{
	struct sctp_association *asoc;

	/* Wake up the tasks in each wait queue.  */
	list_for_each_entry(asoc, &((sctp_sk(sk))->ep->asocs), asocs) {
		__sctp_write_space(asoc);
	}
}

/* Is there any sndbuf space available on the socket?
 *
 * Note that sk_wmem_alloc is the sum of the send buffers on all of the
 * associations on the same socket.  For a UDP-style socket with
 * multiple associations, it is possible for it to be "unwriteable"
 * prematurely.  I assume that this is acceptable because
 * a premature "unwriteable" is better than an accidental "writeable" which
 * would cause an unwanted block under certain circumstances.  For the 1-1
 * UDP-style sockets or TCP-style sockets, this code should work.
 *  - Daisy
 */
static int sctp_writeable(struct sock *sk)
{
	int amt = 0;

	amt = sk->sk_sndbuf - sk_wmem_alloc_get(sk);
	if (amt < 0)
		amt = 0;
	return amt;
}

/* Wait for an association to go into ESTABLISHED state. If timeout is 0,
 * returns immediately with EINPROGRESS.
 */
static int sctp_wait_for_connect(struct sctp_association *asoc, long *timeo_p)
{
	struct sock *sk = asoc->base.sk;
	int err = 0;
	long current_timeo = *timeo_p;
	DEFINE_WAIT(wait);

	pr_debug("%s: asoc:%p, timeo:%ld\n", __func__, asoc, *timeo_p);

	/* Increment the association's refcnt.  */
	sctp_association_hold(asoc);

	for (;;) {
		prepare_to_wait_exclusive(&asoc->wait, &wait,
					  TASK_INTERRUPTIBLE);
		if (!*timeo_p)
			goto do_nonblock;
		if (sk->sk_shutdown & RCV_SHUTDOWN)
			break;
		if (sk->sk_err || asoc->state >= SCTP_STATE_SHUTDOWN_PENDING ||
		    asoc->base.dead)
			goto do_error;
		if (signal_pending(current))
			goto do_interrupted;

		if (sctp_state(asoc, ESTABLISHED))
			break;

		/* Let another process have a go.  Since we are going
		 * to sleep anyway.
		 */
		release_sock(sk);
		current_timeo = schedule_timeout(current_timeo);
		lock_sock(sk);

		*timeo_p = current_timeo;
	}

out:
	finish_wait(&asoc->wait, &wait);

	/* Release the association's refcnt.  */
	sctp_association_put(asoc);

	return err;

do_error:
	if (asoc->init_err_counter + 1 > asoc->max_init_attempts)
		err = -ETIMEDOUT;
	else
		err = -ECONNREFUSED;
	goto out;

do_interrupted:
	err = sock_intr_errno(*timeo_p);
	goto out;

do_nonblock:
	err = -EINPROGRESS;
	goto out;
}

static int sctp_wait_for_accept(struct sock *sk, long timeo)
{
	struct sctp_endpoint *ep;
	int err = 0;
	DEFINE_WAIT(wait);

	ep = sctp_sk(sk)->ep;


	for (;;) {
		prepare_to_wait_exclusive(sk_sleep(sk), &wait,
					  TASK_INTERRUPTIBLE);

		if (list_empty(&ep->asocs)) {
			release_sock(sk);
			timeo = schedule_timeout(timeo);
			lock_sock(sk);
		}

		err = -EINVAL;
		if (!sctp_sstate(sk, LISTENING))
			break;

		err = 0;
		if (!list_empty(&ep->asocs))
			break;

		err = sock_intr_errno(timeo);
		if (signal_pending(current))
			break;

		err = -EAGAIN;
		if (!timeo)
			break;
	}

	finish_wait(sk_sleep(sk), &wait);

	return err;
}

static void sctp_wait_for_close(struct sock *sk, long timeout)
{
	DEFINE_WAIT(wait);

	do {
		prepare_to_wait(sk_sleep(sk), &wait, TASK_INTERRUPTIBLE);
		if (list_empty(&sctp_sk(sk)->ep->asocs))
			break;
		release_sock(sk);
		timeout = schedule_timeout(timeout);
		lock_sock(sk);
	} while (!signal_pending(current) && timeout);

	finish_wait(sk_sleep(sk), &wait);
}

static void sctp_skb_set_owner_r_frag(struct sk_buff *skb, struct sock *sk)
{
	struct sk_buff *frag;

	if (!skb->data_len)
		goto done;

	/* Don't forget the fragments. */
	skb_walk_frags(skb, frag)
		sctp_skb_set_owner_r_frag(frag, sk);

done:
	sctp_skb_set_owner_r(skb, sk);
}

void sctp_copy_sock(struct sock *newsk, struct sock *sk,
		    struct sctp_association *asoc)
{
	struct inet_sock *inet = inet_sk(sk);
	struct inet_sock *newinet;

	newsk->sk_type = sk->sk_type;
	newsk->sk_bound_dev_if = sk->sk_bound_dev_if;
	newsk->sk_flags = sk->sk_flags;
	newsk->sk_tsflags = sk->sk_tsflags;
	newsk->sk_no_check_tx = sk->sk_no_check_tx;
	newsk->sk_no_check_rx = sk->sk_no_check_rx;
	newsk->sk_reuse = sk->sk_reuse;

	newsk->sk_shutdown = sk->sk_shutdown;
	newsk->sk_destruct = sctp_destruct_sock;
	newsk->sk_family = sk->sk_family;
	newsk->sk_protocol = IPPROTO_SCTP;
	newsk->sk_backlog_rcv = sk->sk_prot->backlog_rcv;
	newsk->sk_sndbuf = sk->sk_sndbuf;
	newsk->sk_rcvbuf = sk->sk_rcvbuf;
	newsk->sk_lingertime = sk->sk_lingertime;
	newsk->sk_rcvtimeo = sk->sk_rcvtimeo;
	newsk->sk_sndtimeo = sk->sk_sndtimeo;
	newsk->sk_rxhash = sk->sk_rxhash;

	newinet = inet_sk(newsk);

	/* Initialize sk's sport, dport, rcv_saddr and daddr for
	 * getsockname() and getpeername()
	 */
	newinet->inet_sport = inet->inet_sport;
	newinet->inet_saddr = inet->inet_saddr;
	newinet->inet_rcv_saddr = inet->inet_rcv_saddr;
	newinet->inet_dport = htons(asoc->peer.port);
	newinet->pmtudisc = inet->pmtudisc;
	newinet->inet_id = asoc->next_tsn ^ jiffies;

	newinet->uc_ttl = inet->uc_ttl;
	newinet->mc_loop = 1;
	newinet->mc_ttl = 1;
	newinet->mc_index = 0;
	newinet->mc_list = NULL;

	if (newsk->sk_flags & SK_FLAGS_TIMESTAMP)
		net_enable_timestamp();

	security_sk_clone(sk, newsk);
}

static inline void sctp_copy_descendant(struct sock *sk_to,
					const struct sock *sk_from)
{
	int ancestor_size = sizeof(struct inet_sock) +
			    sizeof(struct sctp_sock) -
			    offsetof(struct sctp_sock, auto_asconf_list);

	if (sk_from->sk_family == PF_INET6)
		ancestor_size += sizeof(struct ipv6_pinfo);

	__inet_sk_copy_descendant(sk_to, sk_from, ancestor_size);
}

/* Populate the fields of the newsk from the oldsk and migrate the assoc
 * and its messages to the newsk.
 */
static void sctp_sock_migrate(struct sock *oldsk, struct sock *newsk,
			      struct sctp_association *assoc,
			      enum sctp_socket_type type)
{
	struct sctp_sock *oldsp = sctp_sk(oldsk);
	struct sctp_sock *newsp = sctp_sk(newsk);
	struct sctp_bind_bucket *pp; /* hash list port iterator */
	struct sctp_endpoint *newep = newsp->ep;
	struct sk_buff *skb, *tmp;
	struct sctp_ulpevent *event;
	struct sctp_bind_hashbucket *head;

	/* Migrate socket buffer sizes and all the socket level options to the
	 * new socket.
	 */
	newsk->sk_sndbuf = oldsk->sk_sndbuf;
	newsk->sk_rcvbuf = oldsk->sk_rcvbuf;
	/* Brute force copy old sctp opt. */
	sctp_copy_descendant(newsk, oldsk);

	/* Restore the ep value that was overwritten with the above structure
	 * copy.
	 */
	newsp->ep = newep;
	newsp->hmac = NULL;

	/* Hook this new socket in to the bind_hash list. */
	head = &sctp_port_hashtable[sctp_phashfn(sock_net(oldsk),
						 inet_sk(oldsk)->inet_num)];
	spin_lock_bh(&head->lock);
	pp = sctp_sk(oldsk)->bind_hash;
	sk_add_bind_node(newsk, &pp->owner);
	sctp_sk(newsk)->bind_hash = pp;
	inet_sk(newsk)->inet_num = inet_sk(oldsk)->inet_num;
	spin_unlock_bh(&head->lock);

	/* Copy the bind_addr list from the original endpoint to the new
	 * endpoint so that we can handle restarts properly
	 */
	sctp_bind_addr_dup(&newsp->ep->base.bind_addr,
				&oldsp->ep->base.bind_addr, GFP_KERNEL);

	/* Move any messages in the old socket's receive queue that are for the
	 * peeled off association to the new socket's receive queue.
	 */
	sctp_skb_for_each(skb, &oldsk->sk_receive_queue, tmp) {
		event = sctp_skb2event(skb);
		if (event->asoc == assoc) {
			__skb_unlink(skb, &oldsk->sk_receive_queue);
			__skb_queue_tail(&newsk->sk_receive_queue, skb);
			sctp_skb_set_owner_r_frag(skb, newsk);
		}
	}

	/* Clean up any messages pending delivery due to partial
	 * delivery.   Three cases:
	 * 1) No partial deliver;  no work.
	 * 2) Peeling off partial delivery; keep pd_lobby in new pd_lobby.
	 * 3) Peeling off non-partial delivery; move pd_lobby to receive_queue.
	 */
	skb_queue_head_init(&newsp->pd_lobby);
	atomic_set(&sctp_sk(newsk)->pd_mode, assoc->ulpq.pd_mode);

	if (atomic_read(&sctp_sk(oldsk)->pd_mode)) {
		struct sk_buff_head *queue;

		/* Decide which queue to move pd_lobby skbs to. */
		if (assoc->ulpq.pd_mode) {
			queue = &newsp->pd_lobby;
		} else
			queue = &newsk->sk_receive_queue;

		/* Walk through the pd_lobby, looking for skbs that
		 * need moved to the new socket.
		 */
		sctp_skb_for_each(skb, &oldsp->pd_lobby, tmp) {
			event = sctp_skb2event(skb);
			if (event->asoc == assoc) {
				__skb_unlink(skb, &oldsp->pd_lobby);
				__skb_queue_tail(queue, skb);
				sctp_skb_set_owner_r_frag(skb, newsk);
			}
		}

		/* Clear up any skbs waiting for the partial
		 * delivery to finish.
		 */
		if (assoc->ulpq.pd_mode)
			sctp_clear_pd(oldsk, NULL);

	}

	sctp_for_each_rx_skb(assoc, newsk, sctp_skb_set_owner_r_frag);

	/* Set the type of socket to indicate that it is peeled off from the
	 * original UDP-style socket or created with the accept() call on a
	 * TCP-style socket..
	 */
	newsp->type = type;

	/* Mark the new socket "in-use" by the user so that any packets
	 * that may arrive on the association after we've moved it are
	 * queued to the backlog.  This prevents a potential race between
	 * backlog processing on the old socket and new-packet processing
	 * on the new socket.
	 *
	 * The caller has just allocated newsk so we can guarantee that other
	 * paths won't try to lock it and then oldsk.
	 */
	lock_sock_nested(newsk, SINGLE_DEPTH_NESTING);
	sctp_for_each_tx_datachunk(assoc, sctp_clear_owner_w);
	sctp_assoc_migrate(assoc, newsk);
	sctp_for_each_tx_datachunk(assoc, sctp_set_owner_w);

	/* If the association on the newsk is already closed before accept()
	 * is called, set RCV_SHUTDOWN flag.
	 */
	if (sctp_state(assoc, CLOSED) && sctp_style(newsk, TCP)) {
		inet_sk_set_state(newsk, SCTP_SS_CLOSED);
		newsk->sk_shutdown |= RCV_SHUTDOWN;
	} else {
		inet_sk_set_state(newsk, SCTP_SS_ESTABLISHED);
	}

	release_sock(newsk);
}


/* This proto struct describes the ULP interface for SCTP.  */
struct proto sctp_prot = {
	.name        =	"SCTP",
	.owner       =	THIS_MODULE,
	.close       =	sctp_close,
	.connect     =	sctp_connect,
	.disconnect  =	sctp_disconnect,
	.accept      =	sctp_accept,
	.ioctl       =	sctp_ioctl,
	.init        =	sctp_init_sock,
	.destroy     =	sctp_destroy_sock,
	.shutdown    =	sctp_shutdown,
	.setsockopt  =	sctp_setsockopt,
	.getsockopt  =	sctp_getsockopt,
	.sendmsg     =	sctp_sendmsg,
	.recvmsg     =	sctp_recvmsg,
	.bind        =	sctp_bind,
	.backlog_rcv =	sctp_backlog_rcv,
	.hash        =	sctp_hash,
	.unhash      =	sctp_unhash,
	.get_port    =	sctp_get_port,
	.obj_size    =  sizeof(struct sctp_sock),
	.useroffset  =  offsetof(struct sctp_sock, subscribe),
	.usersize    =  offsetof(struct sctp_sock, initmsg) -
				offsetof(struct sctp_sock, subscribe) +
				sizeof_field(struct sctp_sock, initmsg),
	.sysctl_mem  =  sysctl_sctp_mem,
	.sysctl_rmem =  sysctl_sctp_rmem,
	.sysctl_wmem =  sysctl_sctp_wmem,
	.memory_pressure = &sctp_memory_pressure,
	.enter_memory_pressure = sctp_enter_memory_pressure,
	.memory_allocated = &sctp_memory_allocated,
	.sockets_allocated = &sctp_sockets_allocated,
};

#if IS_ENABLED(CONFIG_IPV6)

#include <net/transp_v6.h>
static void sctp_v6_destroy_sock(struct sock *sk)
{
	sctp_destroy_sock(sk);
	inet6_destroy_sock(sk);
}

struct proto sctpv6_prot = {
	.name		= "SCTPv6",
	.owner		= THIS_MODULE,
	.close		= sctp_close,
	.connect	= sctp_connect,
	.disconnect	= sctp_disconnect,
	.accept		= sctp_accept,
	.ioctl		= sctp_ioctl,
	.init		= sctp_init_sock,
	.destroy	= sctp_v6_destroy_sock,
	.shutdown	= sctp_shutdown,
	.setsockopt	= sctp_setsockopt,
	.getsockopt	= sctp_getsockopt,
	.sendmsg	= sctp_sendmsg,
	.recvmsg	= sctp_recvmsg,
	.bind		= sctp_bind,
	.backlog_rcv	= sctp_backlog_rcv,
	.hash		= sctp_hash,
	.unhash		= sctp_unhash,
	.get_port	= sctp_get_port,
	.obj_size	= sizeof(struct sctp6_sock),
	.useroffset	= offsetof(struct sctp6_sock, sctp.subscribe),
	.usersize	= offsetof(struct sctp6_sock, sctp.initmsg) -
				offsetof(struct sctp6_sock, sctp.subscribe) +
				sizeof_field(struct sctp6_sock, sctp.initmsg),
	.sysctl_mem	= sysctl_sctp_mem,
	.sysctl_rmem	= sysctl_sctp_rmem,
	.sysctl_wmem	= sysctl_sctp_wmem,
	.memory_pressure = &sctp_memory_pressure,
	.enter_memory_pressure = sctp_enter_memory_pressure,
	.memory_allocated = &sctp_memory_allocated,
	.sockets_allocated = &sctp_sockets_allocated,
};
#endif /* IS_ENABLED(CONFIG_IPV6) */<|MERGE_RESOLUTION|>--- conflicted
+++ resolved
@@ -3177,11 +3177,7 @@
 		if (val == 0) {
 			val = asoc->pathmtu - sp->pf->af->net_header_len;
 			val -= sizeof(struct sctphdr) +
-<<<<<<< HEAD
-			       sizeof(struct sctp_data_chunk);
-=======
 			       sctp_datachk_len(&asoc->stream);
->>>>>>> 661e50bc
 		}
 		asoc->user_frag = val;
 		asoc->frag_point = sctp_frag_point(asoc, asoc->pathmtu);
@@ -4037,8 +4033,6 @@
 	return retval;
 }
 
-<<<<<<< HEAD
-=======
 static int sctp_setsockopt_interleaving_supported(struct sock *sk,
 						  char __user *optval,
 						  unsigned int optlen)
@@ -4073,7 +4067,6 @@
 	return retval;
 }
 
->>>>>>> 661e50bc
 /* API 6.2 setsockopt(), getsockopt()
  *
  * Applications use setsockopt() and getsockopt() to set or retrieve
@@ -4261,13 +4254,10 @@
 	case SCTP_STREAM_SCHEDULER_VALUE:
 		retval = sctp_setsockopt_scheduler_value(sk, optval, optlen);
 		break;
-<<<<<<< HEAD
-=======
 	case SCTP_INTERLEAVING_SUPPORTED:
 		retval = sctp_setsockopt_interleaving_supported(sk, optval,
 								optlen);
 		break;
->>>>>>> 661e50bc
 	default:
 		retval = -ENOPROTOOPT;
 		break;
@@ -5063,11 +5053,7 @@
 	len = sizeof(int);
 	if (put_user(len, optlen))
 		return -EFAULT;
-<<<<<<< HEAD
-	if (copy_to_user(optval, &sctp_sk(sk)->autoclose, len))
-=======
 	if (put_user(sctp_sk(sk)->autoclose, (int __user *)optval))
->>>>>>> 661e50bc
 		return -EFAULT;
 	return 0;
 }
@@ -7040,8 +7026,6 @@
 	return retval;
 }
 
-<<<<<<< HEAD
-=======
 static int sctp_getsockopt_interleaving_supported(struct sock *sk, int len,
 						  char __user *optval,
 						  int __user *optlen)
@@ -7083,7 +7067,6 @@
 	return retval;
 }
 
->>>>>>> 661e50bc
 static int sctp_getsockopt(struct sock *sk, int level, int optname,
 			   char __user *optval, int __user *optlen)
 {
@@ -7274,13 +7257,10 @@
 		retval = sctp_getsockopt_scheduler_value(sk, len, optval,
 							 optlen);
 		break;
-<<<<<<< HEAD
-=======
 	case SCTP_INTERLEAVING_SUPPORTED:
 		retval = sctp_getsockopt_interleaving_supported(sk, len, optval,
 								optlen);
 		break;
->>>>>>> 661e50bc
 	default:
 		retval = -ENOPROTOOPT;
 		break;
