/*
 * net/sched/sch_sfq.c	Stochastic Fairness Queueing discipline.
 *
 *		This program is free software; you can redistribute it and/or
 *		modify it under the terms of the GNU General Public License
 *		as published by the Free Software Foundation; either version
 *		2 of the License, or (at your option) any later version.
 *
 * Authors:	Alexey Kuznetsov, <kuznet@ms2.inr.ac.ru>
 */

#include <linux/module.h>
#include <linux/types.h>
#include <linux/kernel.h>
#include <linux/jiffies.h>
#include <linux/string.h>
#include <linux/in.h>
#include <linux/errno.h>
#include <linux/init.h>
#include <linux/ipv6.h>
#include <linux/skbuff.h>
#include <linux/jhash.h>
#include <linux/slab.h>
#include <net/ip.h>
#include <net/netlink.h>
#include <net/pkt_sched.h>


/*	Stochastic Fairness Queuing algorithm.
	=======================================

	Source:
	Paul E. McKenney "Stochastic Fairness Queuing",
	IEEE INFOCOMM'90 Proceedings, San Francisco, 1990.

	Paul E. McKenney "Stochastic Fairness Queuing",
	"Interworking: Research and Experience", v.2, 1991, p.113-131.


	See also:
	M. Shreedhar and George Varghese "Efficient Fair
	Queuing using Deficit Round Robin", Proc. SIGCOMM 95.


	This is not the thing that is usually called (W)FQ nowadays.
	It does not use any timestamp mechanism, but instead
	processes queues in round-robin order.

	ADVANTAGE:

	- It is very cheap. Both CPU and memory requirements are minimal.

	DRAWBACKS:

	- "Stochastic" -> It is not 100% fair.
	When hash collisions occur, several flows are considered as one.

	- "Round-robin" -> It introduces larger delays than virtual clock
	based schemes, and should not be used for isolating interactive
	traffic	from non-interactive. It means, that this scheduler
	should be used as leaf of CBQ or P3, which put interactive traffic
	to higher priority band.

	We still need true WFQ for top level CSZ, but using WFQ
	for the best effort traffic is absolutely pointless:
	SFQ is superior for this purpose.

	IMPLEMENTATION:
	This implementation limits maximal queue length to 128;
	max mtu to 2^18-1; max 128 flows, number of hash buckets to 1024.
	The only goal of this restrictions was that all data
	fit into one 4K page on 32bit arches.

	It is easy to increase these values, but not in flight.  */

#define SFQ_DEPTH		128 /* max number of packets per flow */
#define SFQ_SLOTS		128 /* max number of flows */
#define SFQ_EMPTY_SLOT		255
#define SFQ_HASH_DIVISOR	1024
/* We use 16 bits to store allot, and want to handle packets up to 64K
 * Scale allot by 8 (1<<3) so that no overflow occurs.
 */
#define SFQ_ALLOT_SHIFT		3
#define SFQ_ALLOT_SIZE(X)	DIV_ROUND_UP(X, 1 << SFQ_ALLOT_SHIFT)

/* This type should contain at least SFQ_DEPTH + SFQ_SLOTS values */
typedef unsigned char sfq_index;

/*
 * We dont use pointers to save space.
 * Small indexes [0 ... SFQ_SLOTS - 1] are 'pointers' to slots[] array
 * while following values [SFQ_SLOTS ... SFQ_SLOTS + SFQ_DEPTH - 1]
 * are 'pointers' to dep[] array
 */
struct sfq_head
{
	sfq_index	next;
	sfq_index	prev;
};

struct sfq_slot {
	struct sk_buff	*skblist_next;
	struct sk_buff	*skblist_prev;
	sfq_index	qlen; /* number of skbs in skblist */
	sfq_index	next; /* next slot in sfq chain */
	struct sfq_head dep; /* anchor in dep[] chains */
	unsigned short	hash; /* hash value (index in ht[]) */
	short		allot; /* credit for this slot */
};

struct sfq_sched_data
{
/* Parameters */
	int		perturb_period;
	unsigned	quantum;	/* Allotment per round: MUST BE >= MTU */
	int		limit;

/* Variables */
	struct tcf_proto *filter_list;
	struct timer_list perturb_timer;
	u32		perturbation;
	sfq_index	cur_depth;	/* depth of longest slot */
	unsigned short  scaled_quantum; /* SFQ_ALLOT_SIZE(quantum) */
	struct sfq_slot *tail;		/* current slot in round */
	sfq_index	ht[SFQ_HASH_DIVISOR];	/* Hash table */
	struct sfq_slot	slots[SFQ_SLOTS];
	struct sfq_head	dep[SFQ_DEPTH];	/* Linked list of slots, indexed by depth */
};

/*
 * sfq_head are either in a sfq_slot or in dep[] array
 */
static inline struct sfq_head *sfq_dep_head(struct sfq_sched_data *q, sfq_index val)
{
	if (val < SFQ_SLOTS)
		return &q->slots[val].dep;
	return &q->dep[val - SFQ_SLOTS];
}

static __inline__ unsigned sfq_fold_hash(struct sfq_sched_data *q, u32 h, u32 h1)
{
	return jhash_2words(h, h1, q->perturbation) & (SFQ_HASH_DIVISOR - 1);
}

static unsigned sfq_hash(struct sfq_sched_data *q, struct sk_buff *skb)
{
	u32 h, h2;

	switch (skb->protocol) {
	case htons(ETH_P_IP):
	{
		const struct iphdr *iph;
		int poff;

		if (!pskb_network_may_pull(skb, sizeof(*iph)))
			goto err;
		iph = ip_hdr(skb);
		h = (__force u32)iph->daddr;
		h2 = (__force u32)iph->saddr ^ iph->protocol;
		if (iph->frag_off & htons(IP_MF|IP_OFFSET))
			break;
		poff = proto_ports_offset(iph->protocol);
		if (poff >= 0 &&
		    pskb_network_may_pull(skb, iph->ihl * 4 + 4 + poff)) {
			iph = ip_hdr(skb);
			h2 ^= *(u32*)((void *)iph + iph->ihl * 4 + poff);
		}
		break;
	}
	case htons(ETH_P_IPV6):
	{
		struct ipv6hdr *iph;
		int poff;

		if (!pskb_network_may_pull(skb, sizeof(*iph)))
			goto err;
		iph = ipv6_hdr(skb);
		h = (__force u32)iph->daddr.s6_addr32[3];
		h2 = (__force u32)iph->saddr.s6_addr32[3] ^ iph->nexthdr;
		poff = proto_ports_offset(iph->nexthdr);
		if (poff >= 0 &&
		    pskb_network_may_pull(skb, sizeof(*iph) + 4 + poff)) {
			iph = ipv6_hdr(skb);
			h2 ^= *(u32*)((void *)iph + sizeof(*iph) + poff);
		}
		break;
	}
	default:
err:
		h = (unsigned long)skb_dst(skb) ^ (__force u32)skb->protocol;
		h2 = (unsigned long)skb->sk;
	}

	return sfq_fold_hash(q, h, h2);
}

static unsigned int sfq_classify(struct sk_buff *skb, struct Qdisc *sch,
				 int *qerr)
{
	struct sfq_sched_data *q = qdisc_priv(sch);
	struct tcf_result res;
	int result;

	if (TC_H_MAJ(skb->priority) == sch->handle &&
	    TC_H_MIN(skb->priority) > 0 &&
	    TC_H_MIN(skb->priority) <= SFQ_HASH_DIVISOR)
		return TC_H_MIN(skb->priority);

	if (!q->filter_list)
		return sfq_hash(q, skb) + 1;

	*qerr = NET_XMIT_SUCCESS | __NET_XMIT_BYPASS;
	result = tc_classify(skb, q->filter_list, &res);
	if (result >= 0) {
#ifdef CONFIG_NET_CLS_ACT
		switch (result) {
		case TC_ACT_STOLEN:
		case TC_ACT_QUEUED:
			*qerr = NET_XMIT_SUCCESS | __NET_XMIT_STOLEN;
		case TC_ACT_SHOT:
			return 0;
		}
#endif
		if (TC_H_MIN(res.classid) <= SFQ_HASH_DIVISOR)
			return TC_H_MIN(res.classid);
	}
	return 0;
}

/*
 * x : slot number [0 .. SFQ_SLOTS - 1]
 */
static inline void sfq_link(struct sfq_sched_data *q, sfq_index x)
{
	sfq_index p, n;
	int qlen = q->slots[x].qlen;

	p = qlen + SFQ_SLOTS;
	n = q->dep[qlen].next;

	q->slots[x].dep.next = n;
	q->slots[x].dep.prev = p;

	q->dep[qlen].next = x;		/* sfq_dep_head(q, p)->next = x */
	sfq_dep_head(q, n)->prev = x;
}

#define sfq_unlink(q, x, n, p)			\
	n = q->slots[x].dep.next;		\
	p = q->slots[x].dep.prev;		\
	sfq_dep_head(q, p)->next = n;		\
	sfq_dep_head(q, n)->prev = p


static inline void sfq_dec(struct sfq_sched_data *q, sfq_index x)
{
	sfq_index p, n;
	int d;

	sfq_unlink(q, x, n, p);

	d = q->slots[x].qlen--;
	if (n == p && q->cur_depth == d)
		q->cur_depth--;
	sfq_link(q, x);
}

static inline void sfq_inc(struct sfq_sched_data *q, sfq_index x)
{
	sfq_index p, n;
	int d;

	sfq_unlink(q, x, n, p);

	d = ++q->slots[x].qlen;
	if (q->cur_depth < d)
		q->cur_depth = d;
	sfq_link(q, x);
}

/* helper functions : might be changed when/if skb use a standard list_head */

/* remove one skb from tail of slot queue */
static inline struct sk_buff *slot_dequeue_tail(struct sfq_slot *slot)
{
	struct sk_buff *skb = slot->skblist_prev;

	slot->skblist_prev = skb->prev;
	skb->prev->next = (struct sk_buff *)slot;
	skb->next = skb->prev = NULL;
	return skb;
}

/* remove one skb from head of slot queue */
static inline struct sk_buff *slot_dequeue_head(struct sfq_slot *slot)
{
	struct sk_buff *skb = slot->skblist_next;

	slot->skblist_next = skb->next;
	skb->next->prev = (struct sk_buff *)slot;
	skb->next = skb->prev = NULL;
	return skb;
}

static inline void slot_queue_init(struct sfq_slot *slot)
{
	slot->skblist_prev = slot->skblist_next = (struct sk_buff *)slot;
}

/* add skb to slot queue (tail add) */
static inline void slot_queue_add(struct sfq_slot *slot, struct sk_buff *skb)
{
	skb->prev = slot->skblist_prev;
	skb->next = (struct sk_buff *)slot;
	slot->skblist_prev->next = skb;
	slot->skblist_prev = skb;
}

#define	slot_queue_walk(slot, skb)		\
	for (skb = slot->skblist_next;		\
	     skb != (struct sk_buff *)slot;	\
	     skb = skb->next)

static unsigned int sfq_drop(struct Qdisc *sch)
{
	struct sfq_sched_data *q = qdisc_priv(sch);
	sfq_index x, d = q->cur_depth;
	struct sk_buff *skb;
	unsigned int len;
	struct sfq_slot *slot;

	/* Queue is full! Find the longest slot and drop tail packet from it */
	if (d > 1) {
		x = q->dep[d].next;
		slot = &q->slots[x];
drop:
		skb = slot_dequeue_tail(slot);
		len = qdisc_pkt_len(skb);
		sfq_dec(q, x);
		kfree_skb(skb);
		sch->q.qlen--;
		sch->qstats.drops++;
		sch->qstats.backlog -= len;
		return len;
	}

	if (d == 1) {
		/* It is difficult to believe, but ALL THE SLOTS HAVE LENGTH 1. */
		x = q->tail->next;
		slot = &q->slots[x];
		q->tail->next = slot->next;
		q->ht[slot->hash] = SFQ_EMPTY_SLOT;
		goto drop;
	}

	return 0;
}

static int
sfq_enqueue(struct sk_buff *skb, struct Qdisc *sch)
{
	struct sfq_sched_data *q = qdisc_priv(sch);
	unsigned int hash;
	sfq_index x;
	struct sfq_slot *slot;
	int uninitialized_var(ret);

	hash = sfq_classify(skb, sch, &ret);
	if (hash == 0) {
		if (ret & __NET_XMIT_BYPASS)
			sch->qstats.drops++;
		kfree_skb(skb);
		return ret;
	}
	hash--;

	x = q->ht[hash];
	slot = &q->slots[x];
	if (x == SFQ_EMPTY_SLOT) {
		x = q->dep[0].next; /* get a free slot */
		q->ht[hash] = x;
		slot = &q->slots[x];
		slot->hash = hash;
	}

	/* If selected queue has length q->limit, do simple tail drop,
	 * i.e. drop _this_ packet.
	 */
	if (slot->qlen >= q->limit)
		return qdisc_drop(skb, sch);

	sch->qstats.backlog += qdisc_pkt_len(skb);
	slot_queue_add(slot, skb);
	sfq_inc(q, x);
	if (slot->qlen == 1) {		/* The flow is new */
		if (q->tail == NULL) {	/* It is the first flow */
			slot->next = x;
		} else {
			slot->next = q->tail->next;
			q->tail->next = x;
		}
		q->tail = slot;
		slot->allot = q->scaled_quantum;
	}
	if (++sch->q.qlen <= q->limit) {
<<<<<<< HEAD
		sch->bstats.bytes += qdisc_pkt_len(skb);
		sch->bstats.packets++;
=======
		qdisc_bstats_update(sch, skb);
>>>>>>> 3cbea436
		return NET_XMIT_SUCCESS;
	}

	sfq_drop(sch);
	return NET_XMIT_CN;
}

static struct sk_buff *
sfq_peek(struct Qdisc *sch)
{
	struct sfq_sched_data *q = qdisc_priv(sch);

	/* No active slots */
	if (q->tail == NULL)
		return NULL;

	return q->slots[q->tail->next].skblist_next;
}

static struct sk_buff *
sfq_dequeue(struct Qdisc *sch)
{
	struct sfq_sched_data *q = qdisc_priv(sch);
	struct sk_buff *skb;
	sfq_index a, next_a;
	struct sfq_slot *slot;

	/* No active slots */
	if (q->tail == NULL)
		return NULL;

next_slot:
	a = q->tail->next;
	slot = &q->slots[a];
	if (slot->allot <= 0) {
		q->tail = slot;
		slot->allot += q->scaled_quantum;
		goto next_slot;
	}
	skb = slot_dequeue_head(slot);
	sfq_dec(q, a);
	sch->q.qlen--;
	sch->qstats.backlog -= qdisc_pkt_len(skb);

	/* Is the slot empty? */
	if (slot->qlen == 0) {
		q->ht[slot->hash] = SFQ_EMPTY_SLOT;
		next_a = slot->next;
		if (a == next_a) {
			q->tail = NULL; /* no more active slots */
			return skb;
		}
		q->tail->next = next_a;
	} else {
		slot->allot -= SFQ_ALLOT_SIZE(qdisc_pkt_len(skb));
	}
	return skb;
}

static void
sfq_reset(struct Qdisc *sch)
{
	struct sk_buff *skb;

	while ((skb = sfq_dequeue(sch)) != NULL)
		kfree_skb(skb);
}

static void sfq_perturbation(unsigned long arg)
{
	struct Qdisc *sch = (struct Qdisc *)arg;
	struct sfq_sched_data *q = qdisc_priv(sch);

	q->perturbation = net_random();

	if (q->perturb_period)
		mod_timer(&q->perturb_timer, jiffies + q->perturb_period);
}

static int sfq_change(struct Qdisc *sch, struct nlattr *opt)
{
	struct sfq_sched_data *q = qdisc_priv(sch);
	struct tc_sfq_qopt *ctl = nla_data(opt);
	unsigned int qlen;

	if (opt->nla_len < nla_attr_size(sizeof(*ctl)))
		return -EINVAL;

	sch_tree_lock(sch);
	q->quantum = ctl->quantum ? : psched_mtu(qdisc_dev(sch));
	q->scaled_quantum = SFQ_ALLOT_SIZE(q->quantum);
	q->perturb_period = ctl->perturb_period * HZ;
	if (ctl->limit)
		q->limit = min_t(u32, ctl->limit, SFQ_DEPTH - 1);

	qlen = sch->q.qlen;
	while (sch->q.qlen > q->limit)
		sfq_drop(sch);
	qdisc_tree_decrease_qlen(sch, qlen - sch->q.qlen);

	del_timer(&q->perturb_timer);
	if (q->perturb_period) {
		mod_timer(&q->perturb_timer, jiffies + q->perturb_period);
		q->perturbation = net_random();
	}
	sch_tree_unlock(sch);
	return 0;
}

static int sfq_init(struct Qdisc *sch, struct nlattr *opt)
{
	struct sfq_sched_data *q = qdisc_priv(sch);
	int i;

	q->perturb_timer.function = sfq_perturbation;
	q->perturb_timer.data = (unsigned long)sch;
	init_timer_deferrable(&q->perturb_timer);

	for (i = 0; i < SFQ_HASH_DIVISOR; i++)
		q->ht[i] = SFQ_EMPTY_SLOT;

	for (i = 0; i < SFQ_DEPTH; i++) {
		q->dep[i].next = i + SFQ_SLOTS;
		q->dep[i].prev = i + SFQ_SLOTS;
	}

	q->limit = SFQ_DEPTH - 1;
	q->cur_depth = 0;
	q->tail = NULL;
	if (opt == NULL) {
		q->quantum = psched_mtu(qdisc_dev(sch));
		q->scaled_quantum = SFQ_ALLOT_SIZE(q->quantum);
		q->perturb_period = 0;
		q->perturbation = net_random();
	} else {
		int err = sfq_change(sch, opt);
		if (err)
			return err;
	}

	for (i = 0; i < SFQ_SLOTS; i++) {
		slot_queue_init(&q->slots[i]);
		sfq_link(q, i);
	}
	return 0;
}

static void sfq_destroy(struct Qdisc *sch)
{
	struct sfq_sched_data *q = qdisc_priv(sch);

	tcf_destroy_chain(&q->filter_list);
	q->perturb_period = 0;
	del_timer_sync(&q->perturb_timer);
}

static int sfq_dump(struct Qdisc *sch, struct sk_buff *skb)
{
	struct sfq_sched_data *q = qdisc_priv(sch);
	unsigned char *b = skb_tail_pointer(skb);
	struct tc_sfq_qopt opt;

	opt.quantum = q->quantum;
	opt.perturb_period = q->perturb_period / HZ;

	opt.limit = q->limit;
	opt.divisor = SFQ_HASH_DIVISOR;
	opt.flows = q->limit;

	NLA_PUT(skb, TCA_OPTIONS, sizeof(opt), &opt);

	return skb->len;

nla_put_failure:
	nlmsg_trim(skb, b);
	return -1;
}

static struct Qdisc *sfq_leaf(struct Qdisc *sch, unsigned long arg)
{
	return NULL;
}

static unsigned long sfq_get(struct Qdisc *sch, u32 classid)
{
	return 0;
}

static unsigned long sfq_bind(struct Qdisc *sch, unsigned long parent,
			      u32 classid)
{
	return 0;
}

static void sfq_put(struct Qdisc *q, unsigned long cl)
{
}

static struct tcf_proto **sfq_find_tcf(struct Qdisc *sch, unsigned long cl)
{
	struct sfq_sched_data *q = qdisc_priv(sch);

	if (cl)
		return NULL;
	return &q->filter_list;
}

static int sfq_dump_class(struct Qdisc *sch, unsigned long cl,
			  struct sk_buff *skb, struct tcmsg *tcm)
{
	tcm->tcm_handle |= TC_H_MIN(cl);
	return 0;
}

static int sfq_dump_class_stats(struct Qdisc *sch, unsigned long cl,
				struct gnet_dump *d)
{
	struct sfq_sched_data *q = qdisc_priv(sch);
	sfq_index idx = q->ht[cl - 1];
	struct gnet_stats_queue qs = { 0 };
	struct tc_sfq_xstats xstats = { 0 };
	struct sk_buff *skb;

	if (idx != SFQ_EMPTY_SLOT) {
		const struct sfq_slot *slot = &q->slots[idx];

		xstats.allot = slot->allot << SFQ_ALLOT_SHIFT;
		qs.qlen = slot->qlen;
		slot_queue_walk(slot, skb)
			qs.backlog += qdisc_pkt_len(skb);
	}
	if (gnet_stats_copy_queue(d, &qs) < 0)
		return -1;
	return gnet_stats_copy_app(d, &xstats, sizeof(xstats));
}

static void sfq_walk(struct Qdisc *sch, struct qdisc_walker *arg)
{
	struct sfq_sched_data *q = qdisc_priv(sch);
	unsigned int i;

	if (arg->stop)
		return;

	for (i = 0; i < SFQ_HASH_DIVISOR; i++) {
		if (q->ht[i] == SFQ_EMPTY_SLOT ||
		    arg->count < arg->skip) {
			arg->count++;
			continue;
		}
		if (arg->fn(sch, i + 1, arg) < 0) {
			arg->stop = 1;
			break;
		}
		arg->count++;
	}
}

static const struct Qdisc_class_ops sfq_class_ops = {
	.leaf		=	sfq_leaf,
	.get		=	sfq_get,
	.put		=	sfq_put,
	.tcf_chain	=	sfq_find_tcf,
	.bind_tcf	=	sfq_bind,
	.unbind_tcf	=	sfq_put,
	.dump		=	sfq_dump_class,
	.dump_stats	=	sfq_dump_class_stats,
	.walk		=	sfq_walk,
};

static struct Qdisc_ops sfq_qdisc_ops __read_mostly = {
	.cl_ops		=	&sfq_class_ops,
	.id		=	"sfq",
	.priv_size	=	sizeof(struct sfq_sched_data),
	.enqueue	=	sfq_enqueue,
	.dequeue	=	sfq_dequeue,
	.peek		=	sfq_peek,
	.drop		=	sfq_drop,
	.init		=	sfq_init,
	.reset		=	sfq_reset,
	.destroy	=	sfq_destroy,
	.change		=	NULL,
	.dump		=	sfq_dump,
	.owner		=	THIS_MODULE,
};

static int __init sfq_module_init(void)
{
	return register_qdisc(&sfq_qdisc_ops);
}
static void __exit sfq_module_exit(void)
{
	unregister_qdisc(&sfq_qdisc_ops);
}
module_init(sfq_module_init)
module_exit(sfq_module_exit)
MODULE_LICENSE("GPL");<|MERGE_RESOLUTION|>--- conflicted
+++ resolved
@@ -403,12 +403,7 @@
 		slot->allot = q->scaled_quantum;
 	}
 	if (++sch->q.qlen <= q->limit) {
-<<<<<<< HEAD
-		sch->bstats.bytes += qdisc_pkt_len(skb);
-		sch->bstats.packets++;
-=======
 		qdisc_bstats_update(sch, skb);
->>>>>>> 3cbea436
 		return NET_XMIT_SUCCESS;
 	}
 
