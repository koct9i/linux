/*
 *  linux/net/sunrpc/xprt.c
 *
 *  This is a generic RPC call interface supporting congestion avoidance,
 *  and asynchronous calls.
 *
 *  The interface works like this:
 *
 *  -	When a process places a call, it allocates a request slot if
 *	one is available. Otherwise, it sleeps on the backlog queue
 *	(xprt_reserve).
 *  -	Next, the caller puts together the RPC message, stuffs it into
 *	the request struct, and calls xprt_transmit().
 *  -	xprt_transmit sends the message and installs the caller on the
 *	transport's wait list. At the same time, if a reply is expected,
 *	it installs a timer that is run after the packet's timeout has
 *	expired.
 *  -	When a packet arrives, the data_ready handler walks the list of
 *	pending requests for that transport. If a matching XID is found, the
 *	caller is woken up, and the timer removed.
 *  -	When no reply arrives within the timeout interval, the timer is
 *	fired by the kernel and runs xprt_timer(). It either adjusts the
 *	timeout values (minor timeout) or wakes up the caller with a status
 *	of -ETIMEDOUT.
 *  -	When the caller receives a notification from RPC that a reply arrived,
 *	it should release the RPC slot, and process the reply.
 *	If the call timed out, it may choose to retry the operation by
 *	adjusting the initial timeout value, and simply calling rpc_call
 *	again.
 *
 *  Support for async RPC is done through a set of RPC-specific scheduling
 *  primitives that `transparently' work for processes as well as async
 *  tasks that rely on callbacks.
 *
 *  Copyright (C) 1995-1997, Olaf Kirch <okir@monad.swb.de>
 *
 *  Transport switch API copyright (C) 2005, Chuck Lever <cel@netapp.com>
 */

#include <linux/module.h>

#include <linux/types.h>
#include <linux/interrupt.h>
#include <linux/workqueue.h>
#include <linux/net.h>
#include <linux/ktime.h>

#include <linux/sunrpc/clnt.h>
#include <linux/sunrpc/metrics.h>
#include <linux/sunrpc/bc_xprt.h>

#include "sunrpc.h"

/*
 * Local variables
 */

#ifdef RPC_DEBUG
# define RPCDBG_FACILITY	RPCDBG_XPRT
#endif

/*
 * Local functions
 */
static void	xprt_request_init(struct rpc_task *, struct rpc_xprt *);
static void	xprt_connect_status(struct rpc_task *task);
static int      __xprt_get_cong(struct rpc_xprt *, struct rpc_task *);

static DEFINE_SPINLOCK(xprt_list_lock);
static LIST_HEAD(xprt_list);

/*
 * The transport code maintains an estimate on the maximum number of out-
 * standing RPC requests, using a smoothed version of the congestion
 * avoidance implemented in 44BSD. This is basically the Van Jacobson
 * congestion algorithm: If a retransmit occurs, the congestion window is
 * halved; otherwise, it is incremented by 1/cwnd when
 *
 *	-	a reply is received and
 *	-	a full number of requests are outstanding and
 *	-	the congestion window hasn't been updated recently.
 */
#define RPC_CWNDSHIFT		(8U)
#define RPC_CWNDSCALE		(1U << RPC_CWNDSHIFT)
#define RPC_INITCWND		RPC_CWNDSCALE
#define RPC_MAXCWND(xprt)	((xprt)->max_reqs << RPC_CWNDSHIFT)

#define RPCXPRT_CONGESTED(xprt) ((xprt)->cong >= (xprt)->cwnd)

/**
 * xprt_register_transport - register a transport implementation
 * @transport: transport to register
 *
 * If a transport implementation is loaded as a kernel module, it can
 * call this interface to make itself known to the RPC client.
 *
 * Returns:
 * 0:		transport successfully registered
 * -EEXIST:	transport already registered
 * -EINVAL:	transport module being unloaded
 */
int xprt_register_transport(struct xprt_class *transport)
{
	struct xprt_class *t;
	int result;

	result = -EEXIST;
	spin_lock(&xprt_list_lock);
	list_for_each_entry(t, &xprt_list, list) {
		/* don't register the same transport class twice */
		if (t->ident == transport->ident)
			goto out;
	}

	list_add_tail(&transport->list, &xprt_list);
	printk(KERN_INFO "RPC: Registered %s transport module.\n",
	       transport->name);
	result = 0;

out:
	spin_unlock(&xprt_list_lock);
	return result;
}
EXPORT_SYMBOL_GPL(xprt_register_transport);

/**
 * xprt_unregister_transport - unregister a transport implementation
 * @transport: transport to unregister
 *
 * Returns:
 * 0:		transport successfully unregistered
 * -ENOENT:	transport never registered
 */
int xprt_unregister_transport(struct xprt_class *transport)
{
	struct xprt_class *t;
	int result;

	result = 0;
	spin_lock(&xprt_list_lock);
	list_for_each_entry(t, &xprt_list, list) {
		if (t == transport) {
			printk(KERN_INFO
				"RPC: Unregistered %s transport module.\n",
				transport->name);
			list_del_init(&transport->list);
			goto out;
		}
	}
	result = -ENOENT;

out:
	spin_unlock(&xprt_list_lock);
	return result;
}
EXPORT_SYMBOL_GPL(xprt_unregister_transport);

/**
 * xprt_load_transport - load a transport implementation
 * @transport_name: transport to load
 *
 * Returns:
 * 0:		transport successfully loaded
 * -ENOENT:	transport module not available
 */
int xprt_load_transport(const char *transport_name)
{
	struct xprt_class *t;
	int result;

	result = 0;
	spin_lock(&xprt_list_lock);
	list_for_each_entry(t, &xprt_list, list) {
		if (strcmp(t->name, transport_name) == 0) {
			spin_unlock(&xprt_list_lock);
			goto out;
		}
	}
	spin_unlock(&xprt_list_lock);
	result = request_module("xprt%s", transport_name);
out:
	return result;
}
EXPORT_SYMBOL_GPL(xprt_load_transport);

/**
 * xprt_reserve_xprt - serialize write access to transports
 * @task: task that is requesting access to the transport
 *
 * This prevents mixing the payload of separate requests, and prevents
 * transport connects from colliding with writes.  No congestion control
 * is provided.
 */
int xprt_reserve_xprt(struct rpc_task *task)
{
	struct rpc_rqst *req = task->tk_rqstp;
	struct rpc_xprt	*xprt = req->rq_xprt;

	if (test_and_set_bit(XPRT_LOCKED, &xprt->state)) {
		if (task == xprt->snd_task)
			return 1;
		goto out_sleep;
	}
	xprt->snd_task = task;
	if (req) {
		req->rq_bytes_sent = 0;
		req->rq_ntrans++;
	}
	return 1;

out_sleep:
	dprintk("RPC: %5u failed to lock transport %p\n",
			task->tk_pid, xprt);
	task->tk_timeout = 0;
	task->tk_status = -EAGAIN;
	if (req && req->rq_ntrans)
		rpc_sleep_on(&xprt->resend, task, NULL);
	else
		rpc_sleep_on(&xprt->sending, task, NULL);
	return 0;
}
EXPORT_SYMBOL_GPL(xprt_reserve_xprt);

static void xprt_clear_locked(struct rpc_xprt *xprt)
{
	xprt->snd_task = NULL;
	if (!test_bit(XPRT_CLOSE_WAIT, &xprt->state) || xprt->shutdown) {
		smp_mb__before_clear_bit();
		clear_bit(XPRT_LOCKED, &xprt->state);
		smp_mb__after_clear_bit();
	} else
		queue_work(rpciod_workqueue, &xprt->task_cleanup);
}

/*
 * xprt_reserve_xprt_cong - serialize write access to transports
 * @task: task that is requesting access to the transport
 *
 * Same as xprt_reserve_xprt, but Van Jacobson congestion control is
 * integrated into the decision of whether a request is allowed to be
 * woken up and given access to the transport.
 */
int xprt_reserve_xprt_cong(struct rpc_task *task)
{
	struct rpc_xprt	*xprt = task->tk_xprt;
	struct rpc_rqst *req = task->tk_rqstp;

	if (test_and_set_bit(XPRT_LOCKED, &xprt->state)) {
		if (task == xprt->snd_task)
			return 1;
		goto out_sleep;
	}
	if (__xprt_get_cong(xprt, task)) {
		xprt->snd_task = task;
		if (req) {
			req->rq_bytes_sent = 0;
			req->rq_ntrans++;
		}
		return 1;
	}
	xprt_clear_locked(xprt);
out_sleep:
	dprintk("RPC: %5u failed to lock transport %p\n", task->tk_pid, xprt);
	task->tk_timeout = 0;
	task->tk_status = -EAGAIN;
	if (req && req->rq_ntrans)
		rpc_sleep_on(&xprt->resend, task, NULL);
	else
		rpc_sleep_on(&xprt->sending, task, NULL);
	return 0;
}
EXPORT_SYMBOL_GPL(xprt_reserve_xprt_cong);

static inline int xprt_lock_write(struct rpc_xprt *xprt, struct rpc_task *task)
{
	int retval;

	spin_lock_bh(&xprt->transport_lock);
	retval = xprt->ops->reserve_xprt(task);
	spin_unlock_bh(&xprt->transport_lock);
	return retval;
}

static void __xprt_lock_write_next(struct rpc_xprt *xprt)
{
	struct rpc_task *task;
	struct rpc_rqst *req;

	if (test_and_set_bit(XPRT_LOCKED, &xprt->state))
		return;

	task = rpc_wake_up_next(&xprt->resend);
	if (!task) {
		task = rpc_wake_up_next(&xprt->sending);
		if (!task)
			goto out_unlock;
	}

	req = task->tk_rqstp;
	xprt->snd_task = task;
	if (req) {
		req->rq_bytes_sent = 0;
		req->rq_ntrans++;
	}
	return;

out_unlock:
	xprt_clear_locked(xprt);
}

static void __xprt_lock_write_next_cong(struct rpc_xprt *xprt)
{
	struct rpc_task *task;

	if (test_and_set_bit(XPRT_LOCKED, &xprt->state))
		return;
	if (RPCXPRT_CONGESTED(xprt))
		goto out_unlock;
	task = rpc_wake_up_next(&xprt->resend);
	if (!task) {
		task = rpc_wake_up_next(&xprt->sending);
		if (!task)
			goto out_unlock;
	}
	if (__xprt_get_cong(xprt, task)) {
		struct rpc_rqst *req = task->tk_rqstp;
		xprt->snd_task = task;
		if (req) {
			req->rq_bytes_sent = 0;
			req->rq_ntrans++;
		}
		return;
	}
out_unlock:
	xprt_clear_locked(xprt);
}

/**
 * xprt_release_xprt - allow other requests to use a transport
 * @xprt: transport with other tasks potentially waiting
 * @task: task that is releasing access to the transport
 *
 * Note that "task" can be NULL.  No congestion control is provided.
 */
void xprt_release_xprt(struct rpc_xprt *xprt, struct rpc_task *task)
{
	if (xprt->snd_task == task) {
		xprt_clear_locked(xprt);
		__xprt_lock_write_next(xprt);
	}
}
EXPORT_SYMBOL_GPL(xprt_release_xprt);

/**
 * xprt_release_xprt_cong - allow other requests to use a transport
 * @xprt: transport with other tasks potentially waiting
 * @task: task that is releasing access to the transport
 *
 * Note that "task" can be NULL.  Another task is awoken to use the
 * transport if the transport's congestion window allows it.
 */
void xprt_release_xprt_cong(struct rpc_xprt *xprt, struct rpc_task *task)
{
	if (xprt->snd_task == task) {
		xprt_clear_locked(xprt);
		__xprt_lock_write_next_cong(xprt);
	}
}
EXPORT_SYMBOL_GPL(xprt_release_xprt_cong);

static inline void xprt_release_write(struct rpc_xprt *xprt, struct rpc_task *task)
{
	spin_lock_bh(&xprt->transport_lock);
	xprt->ops->release_xprt(xprt, task);
	spin_unlock_bh(&xprt->transport_lock);
}

/*
 * Van Jacobson congestion avoidance. Check if the congestion window
 * overflowed. Put the task to sleep if this is the case.
 */
static int
__xprt_get_cong(struct rpc_xprt *xprt, struct rpc_task *task)
{
	struct rpc_rqst *req = task->tk_rqstp;

	if (req->rq_cong)
		return 1;
	dprintk("RPC: %5u xprt_cwnd_limited cong = %lu cwnd = %lu\n",
			task->tk_pid, xprt->cong, xprt->cwnd);
	if (RPCXPRT_CONGESTED(xprt))
		return 0;
	req->rq_cong = 1;
	xprt->cong += RPC_CWNDSCALE;
	return 1;
}

/*
 * Adjust the congestion window, and wake up the next task
 * that has been sleeping due to congestion
 */
static void
__xprt_put_cong(struct rpc_xprt *xprt, struct rpc_rqst *req)
{
	if (!req->rq_cong)
		return;
	req->rq_cong = 0;
	xprt->cong -= RPC_CWNDSCALE;
	__xprt_lock_write_next_cong(xprt);
}

/**
 * xprt_release_rqst_cong - housekeeping when request is complete
 * @task: RPC request that recently completed
 *
 * Useful for transports that require congestion control.
 */
void xprt_release_rqst_cong(struct rpc_task *task)
{
	__xprt_put_cong(task->tk_xprt, task->tk_rqstp);
}
EXPORT_SYMBOL_GPL(xprt_release_rqst_cong);

/**
 * xprt_adjust_cwnd - adjust transport congestion window
 * @task: recently completed RPC request used to adjust window
 * @result: result code of completed RPC request
 *
 * We use a time-smoothed congestion estimator to avoid heavy oscillation.
 */
void xprt_adjust_cwnd(struct rpc_task *task, int result)
{
	struct rpc_rqst *req = task->tk_rqstp;
	struct rpc_xprt *xprt = task->tk_xprt;
	unsigned long cwnd = xprt->cwnd;

	if (result >= 0 && cwnd <= xprt->cong) {
		/* The (cwnd >> 1) term makes sure
		 * the result gets rounded properly. */
		cwnd += (RPC_CWNDSCALE * RPC_CWNDSCALE + (cwnd >> 1)) / cwnd;
		if (cwnd > RPC_MAXCWND(xprt))
			cwnd = RPC_MAXCWND(xprt);
		__xprt_lock_write_next_cong(xprt);
	} else if (result == -ETIMEDOUT) {
		cwnd >>= 1;
		if (cwnd < RPC_CWNDSCALE)
			cwnd = RPC_CWNDSCALE;
	}
	dprintk("RPC:       cong %ld, cwnd was %ld, now %ld\n",
			xprt->cong, xprt->cwnd, cwnd);
	xprt->cwnd = cwnd;
	__xprt_put_cong(xprt, req);
}
EXPORT_SYMBOL_GPL(xprt_adjust_cwnd);

/**
 * xprt_wake_pending_tasks - wake all tasks on a transport's pending queue
 * @xprt: transport with waiting tasks
 * @status: result code to plant in each task before waking it
 *
 */
void xprt_wake_pending_tasks(struct rpc_xprt *xprt, int status)
{
	if (status < 0)
		rpc_wake_up_status(&xprt->pending, status);
	else
		rpc_wake_up(&xprt->pending);
}
EXPORT_SYMBOL_GPL(xprt_wake_pending_tasks);

/**
 * xprt_wait_for_buffer_space - wait for transport output buffer to clear
 * @task: task to be put to sleep
 * @action: function pointer to be executed after wait
 */
void xprt_wait_for_buffer_space(struct rpc_task *task, rpc_action action)
{
	struct rpc_rqst *req = task->tk_rqstp;
	struct rpc_xprt *xprt = req->rq_xprt;

	task->tk_timeout = req->rq_timeout;
	rpc_sleep_on(&xprt->pending, task, action);
}
EXPORT_SYMBOL_GPL(xprt_wait_for_buffer_space);

/**
 * xprt_write_space - wake the task waiting for transport output buffer space
 * @xprt: transport with waiting tasks
 *
 * Can be called in a soft IRQ context, so xprt_write_space never sleeps.
 */
void xprt_write_space(struct rpc_xprt *xprt)
{
	if (unlikely(xprt->shutdown))
		return;

	spin_lock_bh(&xprt->transport_lock);
	if (xprt->snd_task) {
		dprintk("RPC:       write space: waking waiting task on "
				"xprt %p\n", xprt);
		rpc_wake_up_queued_task(&xprt->pending, xprt->snd_task);
	}
	spin_unlock_bh(&xprt->transport_lock);
}
EXPORT_SYMBOL_GPL(xprt_write_space);

/**
 * xprt_set_retrans_timeout_def - set a request's retransmit timeout
 * @task: task whose timeout is to be set
 *
 * Set a request's retransmit timeout based on the transport's
 * default timeout parameters.  Used by transports that don't adjust
 * the retransmit timeout based on round-trip time estimation.
 */
void xprt_set_retrans_timeout_def(struct rpc_task *task)
{
	task->tk_timeout = task->tk_rqstp->rq_timeout;
}
EXPORT_SYMBOL_GPL(xprt_set_retrans_timeout_def);

/*
 * xprt_set_retrans_timeout_rtt - set a request's retransmit timeout
 * @task: task whose timeout is to be set
 *
 * Set a request's retransmit timeout using the RTT estimator.
 */
void xprt_set_retrans_timeout_rtt(struct rpc_task *task)
{
	int timer = task->tk_msg.rpc_proc->p_timer;
	struct rpc_clnt *clnt = task->tk_client;
	struct rpc_rtt *rtt = clnt->cl_rtt;
	struct rpc_rqst *req = task->tk_rqstp;
	unsigned long max_timeout = clnt->cl_timeout->to_maxval;

	task->tk_timeout = rpc_calc_rto(rtt, timer);
	task->tk_timeout <<= rpc_ntimeo(rtt, timer) + req->rq_retries;
	if (task->tk_timeout > max_timeout || task->tk_timeout == 0)
		task->tk_timeout = max_timeout;
}
EXPORT_SYMBOL_GPL(xprt_set_retrans_timeout_rtt);

static void xprt_reset_majortimeo(struct rpc_rqst *req)
{
	const struct rpc_timeout *to = req->rq_task->tk_client->cl_timeout;

	req->rq_majortimeo = req->rq_timeout;
	if (to->to_exponential)
		req->rq_majortimeo <<= to->to_retries;
	else
		req->rq_majortimeo += to->to_increment * to->to_retries;
	if (req->rq_majortimeo > to->to_maxval || req->rq_majortimeo == 0)
		req->rq_majortimeo = to->to_maxval;
	req->rq_majortimeo += jiffies;
}

/**
 * xprt_adjust_timeout - adjust timeout values for next retransmit
 * @req: RPC request containing parameters to use for the adjustment
 *
 */
int xprt_adjust_timeout(struct rpc_rqst *req)
{
	struct rpc_xprt *xprt = req->rq_xprt;
	const struct rpc_timeout *to = req->rq_task->tk_client->cl_timeout;
	int status = 0;

	if (time_before(jiffies, req->rq_majortimeo)) {
		if (to->to_exponential)
			req->rq_timeout <<= 1;
		else
			req->rq_timeout += to->to_increment;
		if (to->to_maxval && req->rq_timeout >= to->to_maxval)
			req->rq_timeout = to->to_maxval;
		req->rq_retries++;
	} else {
		req->rq_timeout = to->to_initval;
		req->rq_retries = 0;
		xprt_reset_majortimeo(req);
		/* Reset the RTT counters == "slow start" */
		spin_lock_bh(&xprt->transport_lock);
		rpc_init_rtt(req->rq_task->tk_client->cl_rtt, to->to_initval);
		spin_unlock_bh(&xprt->transport_lock);
		status = -ETIMEDOUT;
	}

	if (req->rq_timeout == 0) {
		printk(KERN_WARNING "xprt_adjust_timeout: rq_timeout = 0!\n");
		req->rq_timeout = 5 * HZ;
	}
	return status;
}

static void xprt_autoclose(struct work_struct *work)
{
	struct rpc_xprt *xprt =
		container_of(work, struct rpc_xprt, task_cleanup);

	xprt->ops->close(xprt);
	clear_bit(XPRT_CLOSE_WAIT, &xprt->state);
	xprt_release_write(xprt, NULL);
}

/**
 * xprt_disconnect_done - mark a transport as disconnected
 * @xprt: transport to flag for disconnect
 *
 */
void xprt_disconnect_done(struct rpc_xprt *xprt)
{
	dprintk("RPC:       disconnected transport %p\n", xprt);
	spin_lock_bh(&xprt->transport_lock);
	xprt_clear_connected(xprt);
	xprt_wake_pending_tasks(xprt, -EAGAIN);
	spin_unlock_bh(&xprt->transport_lock);
}
EXPORT_SYMBOL_GPL(xprt_disconnect_done);

/**
 * xprt_force_disconnect - force a transport to disconnect
 * @xprt: transport to disconnect
 *
 */
void xprt_force_disconnect(struct rpc_xprt *xprt)
{
	/* Don't race with the test_bit() in xprt_clear_locked() */
	spin_lock_bh(&xprt->transport_lock);
	set_bit(XPRT_CLOSE_WAIT, &xprt->state);
	/* Try to schedule an autoclose RPC call */
	if (test_and_set_bit(XPRT_LOCKED, &xprt->state) == 0)
		queue_work(rpciod_workqueue, &xprt->task_cleanup);
	xprt_wake_pending_tasks(xprt, -EAGAIN);
	spin_unlock_bh(&xprt->transport_lock);
}

/**
 * xprt_conditional_disconnect - force a transport to disconnect
 * @xprt: transport to disconnect
 * @cookie: 'connection cookie'
 *
 * This attempts to break the connection if and only if 'cookie' matches
 * the current transport 'connection cookie'. It ensures that we don't
 * try to break the connection more than once when we need to retransmit
 * a batch of RPC requests.
 *
 */
void xprt_conditional_disconnect(struct rpc_xprt *xprt, unsigned int cookie)
{
	/* Don't race with the test_bit() in xprt_clear_locked() */
	spin_lock_bh(&xprt->transport_lock);
	if (cookie != xprt->connect_cookie)
		goto out;
	if (test_bit(XPRT_CLOSING, &xprt->state) || !xprt_connected(xprt))
		goto out;
	set_bit(XPRT_CLOSE_WAIT, &xprt->state);
	/* Try to schedule an autoclose RPC call */
	if (test_and_set_bit(XPRT_LOCKED, &xprt->state) == 0)
		queue_work(rpciod_workqueue, &xprt->task_cleanup);
	xprt_wake_pending_tasks(xprt, -EAGAIN);
out:
	spin_unlock_bh(&xprt->transport_lock);
}

static void
xprt_init_autodisconnect(unsigned long data)
{
	struct rpc_xprt *xprt = (struct rpc_xprt *)data;

	spin_lock(&xprt->transport_lock);
	if (!list_empty(&xprt->recv) || xprt->shutdown)
		goto out_abort;
	if (test_and_set_bit(XPRT_LOCKED, &xprt->state))
		goto out_abort;
	spin_unlock(&xprt->transport_lock);
	set_bit(XPRT_CONNECTION_CLOSE, &xprt->state);
	queue_work(rpciod_workqueue, &xprt->task_cleanup);
	return;
out_abort:
	spin_unlock(&xprt->transport_lock);
}

/**
 * xprt_connect - schedule a transport connect operation
 * @task: RPC task that is requesting the connect
 *
 */
void xprt_connect(struct rpc_task *task)
{
	struct rpc_xprt	*xprt = task->tk_xprt;

	dprintk("RPC: %5u xprt_connect xprt %p %s connected\n", task->tk_pid,
			xprt, (xprt_connected(xprt) ? "is" : "is not"));

	if (!xprt_bound(xprt)) {
		task->tk_status = -EAGAIN;
		return;
	}
	if (!xprt_lock_write(xprt, task))
		return;

	if (test_and_clear_bit(XPRT_CLOSE_WAIT, &xprt->state))
		xprt->ops->close(xprt);

	if (xprt_connected(xprt))
		xprt_release_write(xprt, task);
	else {
		if (task->tk_rqstp)
			task->tk_rqstp->rq_bytes_sent = 0;

		task->tk_timeout = task->tk_rqstp->rq_timeout;
		rpc_sleep_on(&xprt->pending, task, xprt_connect_status);

		if (test_bit(XPRT_CLOSING, &xprt->state))
			return;
		if (xprt_test_and_set_connecting(xprt))
			return;
		xprt->stat.connect_start = jiffies;
		xprt->ops->connect(task);
	}
}

static void xprt_connect_status(struct rpc_task *task)
{
	struct rpc_xprt	*xprt = task->tk_xprt;

	if (task->tk_status == 0) {
		xprt->stat.connect_count++;
		xprt->stat.connect_time += (long)jiffies - xprt->stat.connect_start;
		dprintk("RPC: %5u xprt_connect_status: connection established\n",
				task->tk_pid);
		return;
	}

	switch (task->tk_status) {
	case -EAGAIN:
		dprintk("RPC: %5u xprt_connect_status: retrying\n", task->tk_pid);
		break;
	case -ETIMEDOUT:
		dprintk("RPC: %5u xprt_connect_status: connect attempt timed "
				"out\n", task->tk_pid);
		break;
	default:
		dprintk("RPC: %5u xprt_connect_status: error %d connecting to "
				"server %s\n", task->tk_pid, -task->tk_status,
				task->tk_client->cl_server);
		xprt_release_write(xprt, task);
		task->tk_status = -EIO;
	}
}

/**
 * xprt_lookup_rqst - find an RPC request corresponding to an XID
 * @xprt: transport on which the original request was transmitted
 * @xid: RPC XID of incoming reply
 *
 */
struct rpc_rqst *xprt_lookup_rqst(struct rpc_xprt *xprt, __be32 xid)
{
	struct rpc_rqst *entry;

	list_for_each_entry(entry, &xprt->recv, rq_list)
		if (entry->rq_xid == xid)
			return entry;

	dprintk("RPC:       xprt_lookup_rqst did not find xid %08x\n",
			ntohl(xid));
	xprt->stat.bad_xids++;
	return NULL;
}
EXPORT_SYMBOL_GPL(xprt_lookup_rqst);

static void xprt_update_rtt(struct rpc_task *task)
{
	struct rpc_rqst *req = task->tk_rqstp;
	struct rpc_rtt *rtt = task->tk_client->cl_rtt;
	unsigned timer = task->tk_msg.rpc_proc->p_timer;
	long m = usecs_to_jiffies(ktime_to_us(req->rq_rtt));

	if (timer) {
		if (req->rq_ntrans == 1)
			rpc_update_rtt(rtt, timer, m);
		rpc_set_timeo(rtt, timer, req->rq_ntrans - 1);
	}
}

/**
 * xprt_complete_rqst - called when reply processing is complete
 * @task: RPC request that recently completed
 * @copied: actual number of bytes received from the transport
 *
 * Caller holds transport lock.
 */
void xprt_complete_rqst(struct rpc_task *task, int copied)
{
	struct rpc_rqst *req = task->tk_rqstp;
	struct rpc_xprt *xprt = req->rq_xprt;

	dprintk("RPC: %5u xid %08x complete (%d bytes received)\n",
			task->tk_pid, ntohl(req->rq_xid), copied);

	xprt->stat.recvs++;
	req->rq_rtt = ktime_sub(ktime_get(), req->rq_xtime);
	if (xprt->ops->timer != NULL)
		xprt_update_rtt(task);

	list_del_init(&req->rq_list);
	req->rq_private_buf.len = copied;
	/* Ensure all writes are done before we update */
	/* req->rq_reply_bytes_recvd */
	smp_wmb();
	req->rq_reply_bytes_recvd = copied;
	rpc_wake_up_queued_task(&xprt->pending, task);
}
EXPORT_SYMBOL_GPL(xprt_complete_rqst);

static void xprt_timer(struct rpc_task *task)
{
	struct rpc_rqst *req = task->tk_rqstp;
	struct rpc_xprt *xprt = req->rq_xprt;

	if (task->tk_status != -ETIMEDOUT)
		return;
	dprintk("RPC: %5u xprt_timer\n", task->tk_pid);

	spin_lock_bh(&xprt->transport_lock);
	if (!req->rq_reply_bytes_recvd) {
		if (xprt->ops->timer)
			xprt->ops->timer(task);
	} else
		task->tk_status = 0;
	spin_unlock_bh(&xprt->transport_lock);
}

static inline int xprt_has_timer(struct rpc_xprt *xprt)
{
	return xprt->idle_timeout != 0;
}

/**
 * xprt_prepare_transmit - reserve the transport before sending a request
 * @task: RPC task about to send a request
 *
 */
int xprt_prepare_transmit(struct rpc_task *task)
{
	struct rpc_rqst	*req = task->tk_rqstp;
	struct rpc_xprt	*xprt = req->rq_xprt;
	int err = 0;

	dprintk("RPC: %5u xprt_prepare_transmit\n", task->tk_pid);

	spin_lock_bh(&xprt->transport_lock);
	if (req->rq_reply_bytes_recvd && !req->rq_bytes_sent) {
		err = req->rq_reply_bytes_recvd;
		goto out_unlock;
	}
	if (!xprt->ops->reserve_xprt(task))
		err = -EAGAIN;
out_unlock:
	spin_unlock_bh(&xprt->transport_lock);
	return err;
}

void xprt_end_transmit(struct rpc_task *task)
{
	xprt_release_write(task->tk_rqstp->rq_xprt, task);
}

/**
 * xprt_transmit - send an RPC request on a transport
 * @task: controlling RPC task
 *
 * We have to copy the iovec because sendmsg fiddles with its contents.
 */
void xprt_transmit(struct rpc_task *task)
{
	struct rpc_rqst	*req = task->tk_rqstp;
	struct rpc_xprt	*xprt = req->rq_xprt;
	int status;

	dprintk("RPC: %5u xprt_transmit(%u)\n", task->tk_pid, req->rq_slen);

	if (!req->rq_reply_bytes_recvd) {
		if (list_empty(&req->rq_list) && rpc_reply_expected(task)) {
			/*
			 * Add to the list only if we're expecting a reply
			 */
			spin_lock_bh(&xprt->transport_lock);
			/* Update the softirq receive buffer */
			memcpy(&req->rq_private_buf, &req->rq_rcv_buf,
					sizeof(req->rq_private_buf));
			/* Add request to the receive list */
			list_add_tail(&req->rq_list, &xprt->recv);
			spin_unlock_bh(&xprt->transport_lock);
			xprt_reset_majortimeo(req);
			/* Turn off autodisconnect */
			del_singleshot_timer_sync(&xprt->timer);
		}
	} else if (!req->rq_bytes_sent)
		return;

	req->rq_connect_cookie = xprt->connect_cookie;
	req->rq_xtime = ktime_get();
	status = xprt->ops->send_request(task);
	if (status != 0) {
		task->tk_status = status;
		return;
	}

	dprintk("RPC: %5u xmit complete\n", task->tk_pid);
	spin_lock_bh(&xprt->transport_lock);

	xprt->ops->set_retrans_timeout(task);

	xprt->stat.sends++;
	xprt->stat.req_u += xprt->stat.sends - xprt->stat.recvs;
	xprt->stat.bklog_u += xprt->backlog.qlen;

	/* Don't race with disconnect */
	if (!xprt_connected(xprt))
		task->tk_status = -ENOTCONN;
	else if (!req->rq_reply_bytes_recvd && rpc_reply_expected(task)) {
		/*
		 * Sleep on the pending queue since
		 * we're expecting a reply.
		 */
		rpc_sleep_on(&xprt->pending, task, xprt_timer);
	}
	spin_unlock_bh(&xprt->transport_lock);
}

static void xprt_alloc_slot(struct rpc_task *task)
{
	struct rpc_xprt	*xprt = task->tk_xprt;

	task->tk_status = 0;
	if (task->tk_rqstp)
		return;
	if (!list_empty(&xprt->free)) {
		struct rpc_rqst	*req = list_entry(xprt->free.next, struct rpc_rqst, rq_list);
		list_del_init(&req->rq_list);
		task->tk_rqstp = req;
		xprt_request_init(task, xprt);
		return;
	}
	dprintk("RPC:       waiting for request slot\n");
	task->tk_status = -EAGAIN;
	task->tk_timeout = 0;
	rpc_sleep_on(&xprt->backlog, task, NULL);
}

static void xprt_free_slot(struct rpc_xprt *xprt, struct rpc_rqst *req)
{
	memset(req, 0, sizeof(*req));	/* mark unused */

	spin_lock(&xprt->reserve_lock);
	list_add(&req->rq_list, &xprt->free);
	rpc_wake_up_next(&xprt->backlog);
	spin_unlock(&xprt->reserve_lock);
}

struct rpc_xprt *xprt_alloc(struct net *net, int size, int max_req)
{
	struct rpc_xprt *xprt;

	xprt = kzalloc(size, GFP_KERNEL);
	if (xprt == NULL)
		goto out;
<<<<<<< HEAD
=======
	kref_init(&xprt->kref);
>>>>>>> 3cbea436

	xprt->max_reqs = max_req;
	xprt->slot = kcalloc(max_req, sizeof(struct rpc_rqst), GFP_KERNEL);
	if (xprt->slot == NULL)
		goto out_free;

	xprt->xprt_net = get_net(net);
	return xprt;

out_free:
	kfree(xprt);
out:
	return NULL;
}
EXPORT_SYMBOL_GPL(xprt_alloc);

void xprt_free(struct rpc_xprt *xprt)
{
	put_net(xprt->xprt_net);
	kfree(xprt->slot);
	kfree(xprt);
}
EXPORT_SYMBOL_GPL(xprt_free);

/**
 * xprt_reserve - allocate an RPC request slot
 * @task: RPC task requesting a slot allocation
 *
 * If no more slots are available, place the task on the transport's
 * backlog queue.
 */
void xprt_reserve(struct rpc_task *task)
{
	struct rpc_xprt	*xprt = task->tk_xprt;

	task->tk_status = -EIO;
	spin_lock(&xprt->reserve_lock);
	xprt_alloc_slot(task);
	spin_unlock(&xprt->reserve_lock);
}

static inline __be32 xprt_alloc_xid(struct rpc_xprt *xprt)
{
	return (__force __be32)xprt->xid++;
}

static inline void xprt_init_xid(struct rpc_xprt *xprt)
{
	xprt->xid = net_random();
}

static void xprt_request_init(struct rpc_task *task, struct rpc_xprt *xprt)
{
	struct rpc_rqst	*req = task->tk_rqstp;

	req->rq_timeout = task->tk_client->cl_timeout->to_initval;
	req->rq_task	= task;
	req->rq_xprt    = xprt;
	req->rq_buffer  = NULL;
	req->rq_xid     = xprt_alloc_xid(xprt);
	req->rq_release_snd_buf = NULL;
	xprt_reset_majortimeo(req);
	dprintk("RPC: %5u reserved req %p xid %08x\n", task->tk_pid,
			req, ntohl(req->rq_xid));
}

/**
 * xprt_release - release an RPC request slot
 * @task: task which is finished with the slot
 *
 */
void xprt_release(struct rpc_task *task)
{
	struct rpc_xprt	*xprt;
	struct rpc_rqst	*req;

	if (!(req = task->tk_rqstp))
		return;

	xprt = req->rq_xprt;
	rpc_count_iostats(task);
	spin_lock_bh(&xprt->transport_lock);
	xprt->ops->release_xprt(xprt, task);
	if (xprt->ops->release_request)
		xprt->ops->release_request(task);
	if (!list_empty(&req->rq_list))
		list_del(&req->rq_list);
	xprt->last_used = jiffies;
	if (list_empty(&xprt->recv) && xprt_has_timer(xprt))
		mod_timer(&xprt->timer,
				xprt->last_used + xprt->idle_timeout);
	spin_unlock_bh(&xprt->transport_lock);
	if (req->rq_buffer)
		xprt->ops->buf_free(req->rq_buffer);
	if (req->rq_cred != NULL)
		put_rpccred(req->rq_cred);
	task->tk_rqstp = NULL;
	if (req->rq_release_snd_buf)
		req->rq_release_snd_buf(req);

	dprintk("RPC: %5u release request %p\n", task->tk_pid, req);
	if (likely(!bc_prealloc(req)))
		xprt_free_slot(xprt, req);
	else
		xprt_free_bc_request(req);
}

/**
 * xprt_create_transport - create an RPC transport
 * @args: rpc transport creation arguments
 *
 */
struct rpc_xprt *xprt_create_transport(struct xprt_create *args)
{
	struct rpc_xprt	*xprt;
	struct rpc_rqst	*req;
	struct xprt_class *t;

	spin_lock(&xprt_list_lock);
	list_for_each_entry(t, &xprt_list, list) {
		if (t->ident == args->ident) {
			spin_unlock(&xprt_list_lock);
			goto found;
		}
	}
	spin_unlock(&xprt_list_lock);
	printk(KERN_ERR "RPC: transport (%d) not supported\n", args->ident);
	return ERR_PTR(-EIO);

found:
	xprt = t->setup(args);
	if (IS_ERR(xprt)) {
		dprintk("RPC:       xprt_create_transport: failed, %ld\n",
				-PTR_ERR(xprt));
		return xprt;
	}
	if (test_and_set_bit(XPRT_INITIALIZED, &xprt->state))
		/* ->setup returned a pre-initialized xprt: */
		return xprt;

	spin_lock_init(&xprt->transport_lock);
	spin_lock_init(&xprt->reserve_lock);

	INIT_LIST_HEAD(&xprt->free);
	INIT_LIST_HEAD(&xprt->recv);
#if defined(CONFIG_NFS_V4_1)
	spin_lock_init(&xprt->bc_pa_lock);
	INIT_LIST_HEAD(&xprt->bc_pa_list);
#endif /* CONFIG_NFS_V4_1 */

	INIT_WORK(&xprt->task_cleanup, xprt_autoclose);
	if (xprt_has_timer(xprt))
		setup_timer(&xprt->timer, xprt_init_autodisconnect,
			    (unsigned long)xprt);
	else
		init_timer(&xprt->timer);
	xprt->last_used = jiffies;
	xprt->cwnd = RPC_INITCWND;
	xprt->bind_index = 0;

	rpc_init_wait_queue(&xprt->binding, "xprt_binding");
	rpc_init_wait_queue(&xprt->pending, "xprt_pending");
	rpc_init_wait_queue(&xprt->sending, "xprt_sending");
	rpc_init_wait_queue(&xprt->resend, "xprt_resend");
	rpc_init_priority_wait_queue(&xprt->backlog, "xprt_backlog");

	/* initialize free list */
	for (req = &xprt->slot[xprt->max_reqs-1]; req >= &xprt->slot[0]; req--)
		list_add(&req->rq_list, &xprt->free);

	xprt_init_xid(xprt);

	dprintk("RPC:       created transport %p with %u slots\n", xprt,
			xprt->max_reqs);
	return xprt;
}

/**
 * xprt_destroy - destroy an RPC transport, killing off all requests.
 * @kref: kref for the transport to destroy
 *
 */
static void xprt_destroy(struct kref *kref)
{
	struct rpc_xprt *xprt = container_of(kref, struct rpc_xprt, kref);

	dprintk("RPC:       destroying transport %p\n", xprt);
	xprt->shutdown = 1;
	del_timer_sync(&xprt->timer);

	rpc_destroy_wait_queue(&xprt->binding);
	rpc_destroy_wait_queue(&xprt->pending);
	rpc_destroy_wait_queue(&xprt->sending);
	rpc_destroy_wait_queue(&xprt->resend);
	rpc_destroy_wait_queue(&xprt->backlog);
	cancel_work_sync(&xprt->task_cleanup);
	/*
	 * Tear down transport state and free the rpc_xprt
	 */
	xprt->ops->destroy(xprt);
}

/**
 * xprt_put - release a reference to an RPC transport.
 * @xprt: pointer to the transport
 *
 */
void xprt_put(struct rpc_xprt *xprt)
{
	kref_put(&xprt->kref, xprt_destroy);
}

/**
 * xprt_get - return a reference to an RPC transport.
 * @xprt: pointer to the transport
 *
 */
struct rpc_xprt *xprt_get(struct rpc_xprt *xprt)
{
	kref_get(&xprt->kref);
	return xprt;
}<|MERGE_RESOLUTION|>--- conflicted
+++ resolved
@@ -965,10 +965,7 @@
 	xprt = kzalloc(size, GFP_KERNEL);
 	if (xprt == NULL)
 		goto out;
-<<<<<<< HEAD
-=======
 	kref_init(&xprt->kref);
->>>>>>> 3cbea436
 
 	xprt->max_reqs = max_req;
 	xprt->slot = kcalloc(max_req, sizeof(struct rpc_rqst), GFP_KERNEL);
