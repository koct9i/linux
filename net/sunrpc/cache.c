--- conflicted
+++ resolved
@@ -1646,15 +1646,6 @@
 	return ret;
 }
 EXPORT_SYMBOL_GPL(cache_register_net);
-<<<<<<< HEAD
-
-int cache_register(struct cache_detail *cd)
-{
-	return cache_register_net(cd, &init_net);
-}
-EXPORT_SYMBOL_GPL(cache_register);
-=======
->>>>>>> e816b57a
 
 void cache_unregister_net(struct cache_detail *cd, struct net *net)
 {
@@ -1662,8 +1653,6 @@
 	sunrpc_destroy_cache_detail(cd);
 }
 EXPORT_SYMBOL_GPL(cache_unregister_net);
-<<<<<<< HEAD
-=======
 
 struct cache_detail *cache_create_net(struct cache_detail *tmpl, struct net *net)
 {
@@ -1683,7 +1672,6 @@
 	return cd;
 }
 EXPORT_SYMBOL_GPL(cache_create_net);
->>>>>>> e816b57a
 
 void cache_destroy_net(struct cache_detail *cd, struct net *net)
 {
