--- conflicted
+++ resolved
@@ -586,11 +586,7 @@
 	if (clnt != NULL) {
 		rpc_task_release_client(task);
 		task->tk_client = clnt;
-<<<<<<< HEAD
-		kref_get(&clnt->cl_kref);
-=======
 		atomic_inc(&clnt->cl_count);
->>>>>>> 062c1825
 		if (clnt->cl_softrtry)
 			task->tk_flags |= RPC_TASK_SOFT;
 		/* Add to the client's list of all tasks */
@@ -1015,11 +1011,7 @@
 static void
 call_allocate(struct rpc_task *task)
 {
-<<<<<<< HEAD
-	unsigned int slack = task->tk_client->cl_auth->au_cslack;
-=======
 	unsigned int slack = task->tk_rqstp->rq_cred->cr_auth->au_cslack;
->>>>>>> 062c1825
 	struct rpc_rqst *req = task->tk_rqstp;
 	struct rpc_xprt *xprt = task->tk_xprt;
 	struct rpc_procinfo *proc = task->tk_msg.rpc_proc;
@@ -1027,7 +1019,7 @@
 	dprint_status(task);
 
 	task->tk_status = 0;
-	task->tk_action = call_refresh;
+	task->tk_action = call_bind;
 
 	if (req->rq_buffer)
 		return;
@@ -1062,47 +1054,6 @@
 	}
 
 	rpc_exit(task, -ERESTARTSYS);
-}
-
-/*
- * 2a.	Bind and/or refresh the credentials
- */
-static void
-call_refresh(struct rpc_task *task)
-{
-	dprint_status(task);
-
-	task->tk_action = call_refreshresult;
-	task->tk_status = 0;
-	task->tk_client->cl_stats->rpcauthrefresh++;
-	rpcauth_refreshcred(task);
-}
-
-/*
- * 2b.	Process the results of a credential refresh
- */
-static void
-call_refreshresult(struct rpc_task *task)
-{
-	int status = task->tk_status;
-
-	dprint_status(task);
-
-	task->tk_status = 0;
-	task->tk_action = call_bind;
-	if (status >= 0 && rpcauth_uptodatecred(task))
-		return;
-	switch (status) {
-	case -EACCES:
-		rpc_exit(task, -EACCES);
-		return;
-	case -ENOMEM:
-		rpc_exit(task, -ENOMEM);
-		return;
-	case -ETIMEDOUT:
-		rpc_delay(task, 3*HZ);
-	}
-	task->tk_action = call_refresh;
 }
 
 static inline int
