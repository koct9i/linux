/*
 * corgi.c  --  SoC audio for Corgi
 *
 * Copyright 2005 Wolfson Microelectronics PLC.
 * Copyright 2005 Openedhand Ltd.
 *
 * Authors: Liam Girdwood <lrg@slimlogic.co.uk>
 *          Richard Purdie <richard@openedhand.com>
 *
 *  This program is free software; you can redistribute  it and/or modify it
 *  under  the terms of  the GNU General  Public License as published by the
 *  Free Software Foundation;  either version 2 of the  License, or (at your
 *  option) any later version.
 */

#include <linux/module.h>
#include <linux/moduleparam.h>
#include <linux/timer.h>
#include <linux/i2c.h>
#include <linux/interrupt.h>
#include <linux/platform_device.h>
#include <linux/gpio.h>
#include <sound/core.h>
#include <sound/pcm.h>
#include <sound/soc.h>

#include <asm/mach-types.h>
#include <mach/corgi.h>
#include <mach/audio.h>

#include "../codecs/wm8731.h"
#include "pxa2xx-i2s.h"

#define CORGI_HP        0
#define CORGI_MIC       1
#define CORGI_LINE      2
#define CORGI_HEADSET   3
#define CORGI_HP_OFF    4
#define CORGI_SPK_ON    0
#define CORGI_SPK_OFF   1

 /* audio clock in Hz - rounded from 12.235MHz */
#define CORGI_AUDIO_CLOCK 12288000

static int corgi_jack_func;
static int corgi_spk_func;

static void corgi_ext_control(struct snd_soc_codec *codec)
{
	struct snd_soc_dapm_context *dapm = &codec->dapm;

	/* set up jack connection */
	switch (corgi_jack_func) {
	case CORGI_HP:
		/* set = unmute headphone */
		gpio_set_value(CORGI_GPIO_MUTE_L, 1);
		gpio_set_value(CORGI_GPIO_MUTE_R, 1);
		snd_soc_dapm_disable_pin(dapm, "Mic Jack");
		snd_soc_dapm_disable_pin(dapm, "Line Jack");
		snd_soc_dapm_enable_pin(dapm, "Headphone Jack");
		snd_soc_dapm_disable_pin(dapm, "Headset Jack");
		break;
	case CORGI_MIC:
		/* reset = mute headphone */
		gpio_set_value(CORGI_GPIO_MUTE_L, 0);
		gpio_set_value(CORGI_GPIO_MUTE_R, 0);
		snd_soc_dapm_enable_pin(dapm, "Mic Jack");
		snd_soc_dapm_disable_pin(dapm, "Line Jack");
		snd_soc_dapm_disable_pin(dapm, "Headphone Jack");
		snd_soc_dapm_disable_pin(dapm, "Headset Jack");
		break;
	case CORGI_LINE:
		gpio_set_value(CORGI_GPIO_MUTE_L, 0);
		gpio_set_value(CORGI_GPIO_MUTE_R, 0);
		snd_soc_dapm_disable_pin(dapm, "Mic Jack");
		snd_soc_dapm_enable_pin(dapm, "Line Jack");
		snd_soc_dapm_disable_pin(dapm, "Headphone Jack");
		snd_soc_dapm_disable_pin(dapm, "Headset Jack");
		break;
	case CORGI_HEADSET:
		gpio_set_value(CORGI_GPIO_MUTE_L, 0);
		gpio_set_value(CORGI_GPIO_MUTE_R, 1);
		snd_soc_dapm_enable_pin(dapm, "Mic Jack");
		snd_soc_dapm_disable_pin(dapm, "Line Jack");
		snd_soc_dapm_disable_pin(dapm, "Headphone Jack");
		snd_soc_dapm_enable_pin(dapm, "Headset Jack");
		break;
	}

	if (corgi_spk_func == CORGI_SPK_ON)
		snd_soc_dapm_enable_pin(dapm, "Ext Spk");
	else
		snd_soc_dapm_disable_pin(dapm, "Ext Spk");

	/* signal a DAPM event */
	snd_soc_dapm_sync(dapm);
}

static int corgi_startup(struct snd_pcm_substream *substream)
{
	struct snd_soc_pcm_runtime *rtd = substream->private_data;
	struct snd_soc_codec *codec = rtd->codec;

	mutex_lock(&codec->mutex);

	/* check the jack status at stream startup */
	corgi_ext_control(codec);

	mutex_unlock(&codec->mutex);

	return 0;
}

/* we need to unmute the HP at shutdown as the mute burns power on corgi */
static void corgi_shutdown(struct snd_pcm_substream *substream)
{
	/* set = unmute headphone */
	gpio_set_value(CORGI_GPIO_MUTE_L, 1);
	gpio_set_value(CORGI_GPIO_MUTE_R, 1);
}

static int corgi_hw_params(struct snd_pcm_substream *substream,
	struct snd_pcm_hw_params *params)
{
	struct snd_soc_pcm_runtime *rtd = substream->private_data;
	struct snd_soc_dai *codec_dai = rtd->codec_dai;
	struct snd_soc_dai *cpu_dai = rtd->cpu_dai;
	unsigned int clk = 0;
	int ret = 0;

	switch (params_rate(params)) {
	case 8000:
	case 16000:
	case 48000:
	case 96000:
		clk = 12288000;
		break;
	case 11025:
	case 22050:
	case 44100:
		clk = 11289600;
		break;
	}

	/* set the codec system clock for DAC and ADC */
	ret = snd_soc_dai_set_sysclk(codec_dai, WM8731_SYSCLK_XTAL, clk,
		SND_SOC_CLOCK_IN);
	if (ret < 0)
		return ret;

	/* set the I2S system clock as input (unused) */
	ret = snd_soc_dai_set_sysclk(cpu_dai, PXA2XX_I2S_SYSCLK, 0,
		SND_SOC_CLOCK_IN);
	if (ret < 0)
		return ret;

	return 0;
}

static struct snd_soc_ops corgi_ops = {
	.startup = corgi_startup,
	.hw_params = corgi_hw_params,
	.shutdown = corgi_shutdown,
};

static int corgi_get_jack(struct snd_kcontrol *kcontrol,
	struct snd_ctl_elem_value *ucontrol)
{
	ucontrol->value.integer.value[0] = corgi_jack_func;
	return 0;
}

static int corgi_set_jack(struct snd_kcontrol *kcontrol,
	struct snd_ctl_elem_value *ucontrol)
{
	struct snd_soc_codec *codec = snd_kcontrol_chip(kcontrol);

	if (corgi_jack_func == ucontrol->value.integer.value[0])
		return 0;

	corgi_jack_func = ucontrol->value.integer.value[0];
	corgi_ext_control(codec);
	return 1;
}

static int corgi_get_spk(struct snd_kcontrol *kcontrol,
	struct snd_ctl_elem_value *ucontrol)
{
	ucontrol->value.integer.value[0] = corgi_spk_func;
	return 0;
}

static int corgi_set_spk(struct snd_kcontrol *kcontrol,
	struct snd_ctl_elem_value *ucontrol)
{
	struct snd_soc_codec *codec =  snd_kcontrol_chip(kcontrol);

	if (corgi_spk_func == ucontrol->value.integer.value[0])
		return 0;

	corgi_spk_func = ucontrol->value.integer.value[0];
	corgi_ext_control(codec);
	return 1;
}

static int corgi_amp_event(struct snd_soc_dapm_widget *w,
	struct snd_kcontrol *k, int event)
{
	gpio_set_value(CORGI_GPIO_APM_ON, SND_SOC_DAPM_EVENT_ON(event));
	return 0;
}

static int corgi_mic_event(struct snd_soc_dapm_widget *w,
	struct snd_kcontrol *k, int event)
{
	gpio_set_value(CORGI_GPIO_MIC_BIAS, SND_SOC_DAPM_EVENT_ON(event));
	return 0;
}

/* corgi machine dapm widgets */
static const struct snd_soc_dapm_widget wm8731_dapm_widgets[] = {
SND_SOC_DAPM_HP("Headphone Jack", NULL),
SND_SOC_DAPM_MIC("Mic Jack", corgi_mic_event),
SND_SOC_DAPM_SPK("Ext Spk", corgi_amp_event),
SND_SOC_DAPM_LINE("Line Jack", NULL),
SND_SOC_DAPM_HP("Headset Jack", NULL),
};

/* Corgi machine audio map (connections to the codec pins) */
static const struct snd_soc_dapm_route corgi_audio_map[] = {

	/* headset Jack  - in = micin, out = LHPOUT*/
	{"Headset Jack", NULL, "LHPOUT"},

	/* headphone connected to LHPOUT1, RHPOUT1 */
	{"Headphone Jack", NULL, "LHPOUT"},
	{"Headphone Jack", NULL, "RHPOUT"},

	/* speaker connected to LOUT, ROUT */
	{"Ext Spk", NULL, "ROUT"},
	{"Ext Spk", NULL, "LOUT"},

	/* mic is connected to MICIN (via right channel of headphone jack) */
	{"MICIN", NULL, "Mic Jack"},

	/* Same as the above but no mic bias for line signals */
	{"MICIN", NULL, "Line Jack"},
};

static const char *jack_function[] = {"Headphone", "Mic", "Line", "Headset",
	"Off"};
static const char *spk_function[] = {"On", "Off"};
static const struct soc_enum corgi_enum[] = {
	SOC_ENUM_SINGLE_EXT(5, jack_function),
	SOC_ENUM_SINGLE_EXT(2, spk_function),
};

static const struct snd_kcontrol_new wm8731_corgi_controls[] = {
	SOC_ENUM_EXT("Jack Function", corgi_enum[0], corgi_get_jack,
		corgi_set_jack),
	SOC_ENUM_EXT("Speaker Function", corgi_enum[1], corgi_get_spk,
		corgi_set_spk),
};

/*
 * Logic for a wm8731 as connected on a Sharp SL-C7x0 Device
 */
static int corgi_wm8731_init(struct snd_soc_pcm_runtime *rtd)
{
	struct snd_soc_codec *codec = rtd->codec;
	struct snd_soc_dapm_context *dapm = &codec->dapm;

	snd_soc_dapm_nc_pin(dapm, "LLINEIN");
	snd_soc_dapm_nc_pin(dapm, "RLINEIN");

<<<<<<< HEAD
	/* Add corgi specific controls */
	err = snd_soc_add_controls(codec, wm8731_corgi_controls,
				ARRAY_SIZE(wm8731_corgi_controls));
	if (err < 0)
		return err;

	/* Add corgi specific widgets */
	snd_soc_dapm_new_controls(dapm, wm8731_dapm_widgets,
				  ARRAY_SIZE(wm8731_dapm_widgets));

	/* Set up corgi specific audio path audio_map */
	snd_soc_dapm_add_routes(dapm, audio_map, ARRAY_SIZE(audio_map));

=======
>>>>>>> dcd6c922
	return 0;
}

/* corgi digital audio interface glue - connects codec <--> CPU */
static struct snd_soc_dai_link corgi_dai = {
	.name = "WM8731",
	.stream_name = "WM8731",
	.cpu_dai_name = "pxa2xx-i2s",
	.codec_dai_name = "wm8731-hifi",
	.platform_name = "pxa-pcm-audio",
	.codec_name = "wm8731.0-001b",
	.init = corgi_wm8731_init,
	.dai_fmt = SND_SOC_DAIFMT_I2S | SND_SOC_DAIFMT_NB_NF |
		   SND_SOC_DAIFMT_CBS_CFS,
	.ops = &corgi_ops,
};

/* corgi audio machine driver */
static struct snd_soc_card corgi = {
	.name = "Corgi",
	.owner = THIS_MODULE,
	.dai_link = &corgi_dai,
	.num_links = 1,

	.controls = wm8731_corgi_controls,
	.num_controls = ARRAY_SIZE(wm8731_corgi_controls),
	.dapm_widgets = wm8731_dapm_widgets,
	.num_dapm_widgets = ARRAY_SIZE(wm8731_dapm_widgets),
	.dapm_routes = corgi_audio_map,
	.num_dapm_routes = ARRAY_SIZE(corgi_audio_map),
};

static int __devinit corgi_probe(struct platform_device *pdev)
{
	struct snd_soc_card *card = &corgi;
	int ret;

	card->dev = &pdev->dev;

	ret = snd_soc_register_card(card);
	if (ret)
		dev_err(&pdev->dev, "snd_soc_register_card() failed: %d\n",
			ret);
	return ret;
}

static int __devexit corgi_remove(struct platform_device *pdev)
{
	struct snd_soc_card *card = platform_get_drvdata(pdev);

	snd_soc_unregister_card(card);
	return 0;
}

static struct platform_driver corgi_driver = {
	.driver		= {
		.name	= "corgi-audio",
		.owner	= THIS_MODULE,
	},
	.probe		= corgi_probe,
	.remove		= __devexit_p(corgi_remove),
};

module_platform_driver(corgi_driver);

/* Module information */
MODULE_AUTHOR("Richard Purdie");
MODULE_DESCRIPTION("ALSA SoC Corgi");
MODULE_LICENSE("GPL");
MODULE_ALIAS("platform:corgi-audio");<|MERGE_RESOLUTION|>--- conflicted
+++ resolved
@@ -273,22 +273,6 @@
 	snd_soc_dapm_nc_pin(dapm, "LLINEIN");
 	snd_soc_dapm_nc_pin(dapm, "RLINEIN");
 
-<<<<<<< HEAD
-	/* Add corgi specific controls */
-	err = snd_soc_add_controls(codec, wm8731_corgi_controls,
-				ARRAY_SIZE(wm8731_corgi_controls));
-	if (err < 0)
-		return err;
-
-	/* Add corgi specific widgets */
-	snd_soc_dapm_new_controls(dapm, wm8731_dapm_widgets,
-				  ARRAY_SIZE(wm8731_dapm_widgets));
-
-	/* Set up corgi specific audio path audio_map */
-	snd_soc_dapm_add_routes(dapm, audio_map, ARRAY_SIZE(audio_map));
-
-=======
->>>>>>> dcd6c922
 	return 0;
 }
 
