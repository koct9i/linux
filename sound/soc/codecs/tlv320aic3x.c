/*
 * ALSA SoC TLV320AIC3X codec driver
 *
 * Author:      Vladimir Barinov, <vbarinov@embeddedalley.com>
 * Copyright:   (C) 2007 MontaVista Software, Inc., <source@mvista.com>
 *
 * Based on sound/soc/codecs/wm8753.c by Liam Girdwood
 *
 * This program is free software; you can redistribute it and/or modify
 * it under the terms of the GNU General Public License version 2 as
 * published by the Free Software Foundation.
 *
 * Notes:
 *  The AIC3X is a driver for a low power stereo audio
 *  codecs aic31, aic32, aic33.
 *
 *  It supports full aic33 codec functionality.
 *  The compatibility with aic32, aic31 is as follows:
 *        aic32        |        aic31
 *  ---------------------------------------
 *   MONO_LOUT -> N/A  |  MONO_LOUT -> N/A
 *                     |  IN1L -> LINE1L
 *                     |  IN1R -> LINE1R
 *                     |  IN2L -> LINE2L
 *                     |  IN2R -> LINE2R
 *                     |  MIC3L/R -> N/A
 *   truncated internal functionality in
 *   accordance with documentation
 *  ---------------------------------------
 *
 *  Hence the machine layer should disable unsupported inputs/outputs by
 *  snd_soc_dapm_disable_pin(codec, "MONO_LOUT"), etc.
 */

#include <linux/module.h>
#include <linux/moduleparam.h>
#include <linux/init.h>
#include <linux/delay.h>
#include <linux/pm.h>
#include <linux/i2c.h>
#include <linux/platform_device.h>
#include <sound/core.h>
#include <sound/pcm.h>
#include <sound/pcm_params.h>
#include <sound/soc.h>
#include <sound/soc-dapm.h>
#include <sound/initval.h>
#include <sound/tlv.h>

#include "tlv320aic3x.h"

#define AIC3X_VERSION "0.2"

/* codec private data */
struct aic3x_priv {
	struct snd_soc_codec codec;
	unsigned int sysclk;
	int master;
};

/*
 * AIC3X register cache
 * We can't read the AIC3X register space when we are
 * using 2 wire for device control, so we cache them instead.
 * There is no point in caching the reset register
 */
static const u8 aic3x_reg[AIC3X_CACHEREGNUM] = {
	0x00, 0x00, 0x00, 0x10,	/* 0 */
	0x04, 0x00, 0x00, 0x00,	/* 4 */
	0x00, 0x00, 0x00, 0x01,	/* 8 */
	0x00, 0x00, 0x00, 0x80,	/* 12 */
	0x80, 0xff, 0xff, 0x78,	/* 16 */
	0x78, 0x78, 0x78, 0x78,	/* 20 */
	0x78, 0x00, 0x00, 0xfe,	/* 24 */
	0x00, 0x00, 0xfe, 0x00,	/* 28 */
	0x18, 0x18, 0x00, 0x00,	/* 32 */
	0x00, 0x00, 0x00, 0x00,	/* 36 */
	0x00, 0x00, 0x00, 0x80,	/* 40 */
	0x80, 0x00, 0x00, 0x00,	/* 44 */
	0x00, 0x00, 0x00, 0x04,	/* 48 */
	0x00, 0x00, 0x00, 0x00,	/* 52 */
	0x00, 0x00, 0x04, 0x00,	/* 56 */
	0x00, 0x00, 0x00, 0x00,	/* 60 */
	0x00, 0x04, 0x00, 0x00,	/* 64 */
	0x00, 0x00, 0x00, 0x00,	/* 68 */
	0x04, 0x00, 0x00, 0x00,	/* 72 */
	0x00, 0x00, 0x00, 0x00,	/* 76 */
	0x00, 0x00, 0x00, 0x00,	/* 80 */
	0x00, 0x00, 0x00, 0x00,	/* 84 */
	0x00, 0x00, 0x00, 0x00,	/* 88 */
	0x00, 0x00, 0x00, 0x00,	/* 92 */
	0x00, 0x00, 0x00, 0x00,	/* 96 */
	0x00, 0x00, 0x02,	/* 100 */
};

/*
 * read aic3x register cache
 */
static inline unsigned int aic3x_read_reg_cache(struct snd_soc_codec *codec,
						unsigned int reg)
{
	u8 *cache = codec->reg_cache;
	if (reg >= AIC3X_CACHEREGNUM)
		return -1;
	return cache[reg];
}

/*
 * write aic3x register cache
 */
static inline void aic3x_write_reg_cache(struct snd_soc_codec *codec,
					 u8 reg, u8 value)
{
	u8 *cache = codec->reg_cache;
	if (reg >= AIC3X_CACHEREGNUM)
		return;
	cache[reg] = value;
}

/*
 * write to the aic3x register space
 */
static int aic3x_write(struct snd_soc_codec *codec, unsigned int reg,
		       unsigned int value)
{
	u8 data[2];

	/* data is
	 *   D15..D8 aic3x register offset
	 *   D7...D0 register data
	 */
	data[0] = reg & 0xff;
	data[1] = value & 0xff;

	aic3x_write_reg_cache(codec, data[0], data[1]);
	if (codec->hw_write(codec->control_data, data, 2) == 2)
		return 0;
	else
		return -EIO;
}

/*
 * read from the aic3x register space
 */
static int aic3x_read(struct snd_soc_codec *codec, unsigned int reg,
		      u8 *value)
{
	*value = reg & 0xff;

	value[0] = i2c_smbus_read_byte_data(codec->control_data, value[0]);

	aic3x_write_reg_cache(codec, reg, *value);
	return 0;
}

#define SOC_DAPM_SINGLE_AIC3X(xname, reg, shift, mask, invert) \
{	.iface = SNDRV_CTL_ELEM_IFACE_MIXER, .name = xname, \
	.info = snd_soc_info_volsw, \
	.get = snd_soc_dapm_get_volsw, .put = snd_soc_dapm_put_volsw_aic3x, \
	.private_value =  SOC_SINGLE_VALUE(reg, shift, mask, invert) }

/*
 * All input lines are connected when !0xf and disconnected with 0xf bit field,
 * so we have to use specific dapm_put call for input mixer
 */
static int snd_soc_dapm_put_volsw_aic3x(struct snd_kcontrol *kcontrol,
					struct snd_ctl_elem_value *ucontrol)
{
	struct snd_soc_dapm_widget *widget = snd_kcontrol_chip(kcontrol);
	struct soc_mixer_control *mc =
		(struct soc_mixer_control *)kcontrol->private_value;
	unsigned int reg = mc->reg;
	unsigned int shift = mc->shift;
	int max = mc->max;
	unsigned int mask = (1 << fls(max)) - 1;
	unsigned int invert = mc->invert;
	unsigned short val, val_mask;
	int ret;
	struct snd_soc_dapm_path *path;
	int found = 0;

	val = (ucontrol->value.integer.value[0] & mask);

	mask = 0xf;
	if (val)
		val = mask;

	if (invert)
		val = mask - val;
	val_mask = mask << shift;
	val = val << shift;

	mutex_lock(&widget->codec->mutex);

	if (snd_soc_test_bits(widget->codec, reg, val_mask, val)) {
		/* find dapm widget path assoc with kcontrol */
		list_for_each_entry(path, &widget->codec->dapm_paths, list) {
			if (path->kcontrol != kcontrol)
				continue;

			/* found, now check type */
			found = 1;
			if (val)
				/* new connection */
				path->connect = invert ? 0 : 1;
			else
				/* old connection must be powered down */
				path->connect = invert ? 1 : 0;
			break;
		}

		if (found)
			snd_soc_dapm_sync(widget->codec);
	}

	ret = snd_soc_update_bits(widget->codec, reg, val_mask, val);

	mutex_unlock(&widget->codec->mutex);
	return ret;
}

static const char *aic3x_left_dac_mux[] = { "DAC_L1", "DAC_L3", "DAC_L2" };
static const char *aic3x_right_dac_mux[] = { "DAC_R1", "DAC_R3", "DAC_R2" };
static const char *aic3x_left_hpcom_mux[] =
    { "differential of HPLOUT", "constant VCM", "single-ended" };
static const char *aic3x_right_hpcom_mux[] =
    { "differential of HPROUT", "constant VCM", "single-ended",
      "differential of HPLCOM", "external feedback" };
static const char *aic3x_linein_mode_mux[] = { "single-ended", "differential" };
static const char *aic3x_adc_hpf[] =
    { "Disabled", "0.0045xFs", "0.0125xFs", "0.025xFs" };

#define LDAC_ENUM	0
#define RDAC_ENUM	1
#define LHPCOM_ENUM	2
#define RHPCOM_ENUM	3
#define LINE1L_ENUM	4
#define LINE1R_ENUM	5
#define LINE2L_ENUM	6
#define LINE2R_ENUM	7
#define ADC_HPF_ENUM	8

static const struct soc_enum aic3x_enum[] = {
	SOC_ENUM_SINGLE(DAC_LINE_MUX, 6, 3, aic3x_left_dac_mux),
	SOC_ENUM_SINGLE(DAC_LINE_MUX, 4, 3, aic3x_right_dac_mux),
	SOC_ENUM_SINGLE(HPLCOM_CFG, 4, 3, aic3x_left_hpcom_mux),
	SOC_ENUM_SINGLE(HPRCOM_CFG, 3, 5, aic3x_right_hpcom_mux),
	SOC_ENUM_SINGLE(LINE1L_2_LADC_CTRL, 7, 2, aic3x_linein_mode_mux),
	SOC_ENUM_SINGLE(LINE1R_2_RADC_CTRL, 7, 2, aic3x_linein_mode_mux),
	SOC_ENUM_SINGLE(LINE2L_2_LADC_CTRL, 7, 2, aic3x_linein_mode_mux),
	SOC_ENUM_SINGLE(LINE2R_2_RADC_CTRL, 7, 2, aic3x_linein_mode_mux),
	SOC_ENUM_DOUBLE(AIC3X_CODEC_DFILT_CTRL, 6, 4, 4, aic3x_adc_hpf),
};

/*
 * DAC digital volumes. From -63.5 to 0 dB in 0.5 dB steps
 */
static DECLARE_TLV_DB_SCALE(dac_tlv, -6350, 50, 0);
/* ADC PGA gain volumes. From 0 to 59.5 dB in 0.5 dB steps */
static DECLARE_TLV_DB_SCALE(adc_tlv, 0, 50, 0);
/*
 * Output stage volumes. From -78.3 to 0 dB. Muted below -78.3 dB.
 * Step size is approximately 0.5 dB over most of the scale but increasing
 * near the very low levels.
 * Define dB scale so that it is mostly correct for range about -55 to 0 dB
 * but having increasing dB difference below that (and where it doesn't count
 * so much). This setting shows -50 dB (actual is -50.3 dB) for register
 * value 100 and -58.5 dB (actual is -78.3 dB) for register value 117.
 */
static DECLARE_TLV_DB_SCALE(output_stage_tlv, -5900, 50, 1);

static const struct snd_kcontrol_new aic3x_snd_controls[] = {
	/* Output */
	SOC_DOUBLE_R_TLV("PCM Playback Volume",
			 LDAC_VOL, RDAC_VOL, 0, 0x7f, 1, dac_tlv),

	SOC_DOUBLE_R_TLV("Line DAC Playback Volume",
			 DACL1_2_LLOPM_VOL, DACR1_2_RLOPM_VOL,
			 0, 118, 1, output_stage_tlv),
	SOC_SINGLE("LineL Playback Switch", LLOPM_CTRL, 3, 0x01, 0),
	SOC_SINGLE("LineR Playback Switch", RLOPM_CTRL, 3, 0x01, 0),
	SOC_DOUBLE_R_TLV("LineL DAC Playback Volume",
			 DACL1_2_LLOPM_VOL, DACR1_2_LLOPM_VOL,
			 0, 118, 1, output_stage_tlv),
	SOC_SINGLE_TLV("LineL Left PGA Bypass Playback Volume",
		       PGAL_2_LLOPM_VOL, 0, 118, 1, output_stage_tlv),
	SOC_SINGLE_TLV("LineR Right PGA Bypass Playback Volume",
		       PGAR_2_RLOPM_VOL, 0, 118, 1, output_stage_tlv),
	SOC_DOUBLE_R_TLV("LineL Line2 Bypass Playback Volume",
			 LINE2L_2_LLOPM_VOL, LINE2R_2_LLOPM_VOL,
			 0, 118, 1, output_stage_tlv),
	SOC_DOUBLE_R_TLV("LineR Line2 Bypass Playback Volume",
			 LINE2L_2_RLOPM_VOL, LINE2R_2_RLOPM_VOL,
			 0, 118, 1, output_stage_tlv),

	SOC_DOUBLE_R_TLV("Mono DAC Playback Volume",
			 DACL1_2_MONOLOPM_VOL, DACR1_2_MONOLOPM_VOL,
			 0, 118, 1, output_stage_tlv),
	SOC_SINGLE("Mono DAC Playback Switch", MONOLOPM_CTRL, 3, 0x01, 0),
	SOC_DOUBLE_R_TLV("Mono PGA Bypass Playback Volume",
			 PGAL_2_MONOLOPM_VOL, PGAR_2_MONOLOPM_VOL,
			 0, 118, 1, output_stage_tlv),
	SOC_DOUBLE_R_TLV("Mono Line2 Bypass Playback Volume",
			 LINE2L_2_MONOLOPM_VOL, LINE2R_2_MONOLOPM_VOL,
			 0, 118, 1, output_stage_tlv),

	SOC_DOUBLE_R_TLV("HP DAC Playback Volume",
			 DACL1_2_HPLOUT_VOL, DACR1_2_HPROUT_VOL,
			 0, 118, 1, output_stage_tlv),
	SOC_DOUBLE_R("HP DAC Playback Switch", HPLOUT_CTRL, HPROUT_CTRL, 3,
		     0x01, 0),
	SOC_DOUBLE_R_TLV("HP Right PGA Bypass Playback Volume",
			 PGAR_2_HPLOUT_VOL, PGAR_2_HPROUT_VOL,
			 0, 118, 1, output_stage_tlv),
	SOC_SINGLE_TLV("HPL PGA Bypass Playback Volume",
		       PGAL_2_HPLOUT_VOL, 0, 118, 1, output_stage_tlv),
	SOC_SINGLE_TLV("HPR PGA Bypass Playback Volume",
		       PGAL_2_HPROUT_VOL, 0, 118, 1, output_stage_tlv),
	SOC_DOUBLE_R_TLV("HP Line2 Bypass Playback Volume",
			 LINE2L_2_HPLOUT_VOL, LINE2R_2_HPROUT_VOL,
			 0, 118, 1, output_stage_tlv),

	SOC_DOUBLE_R_TLV("HPCOM DAC Playback Volume",
			 DACL1_2_HPLCOM_VOL, DACR1_2_HPRCOM_VOL,
			 0, 118, 1, output_stage_tlv),
	SOC_DOUBLE_R("HPCOM DAC Playback Switch", HPLCOM_CTRL, HPRCOM_CTRL, 3,
		     0x01, 0),
	SOC_SINGLE_TLV("HPLCOM PGA Bypass Playback Volume",
		       PGAL_2_HPLCOM_VOL, 0, 118, 1, output_stage_tlv),
	SOC_SINGLE_TLV("HPRCOM PGA Bypass Playback Volume",
		       PGAL_2_HPRCOM_VOL, 0, 118, 1, output_stage_tlv),
	SOC_DOUBLE_R_TLV("HPCOM Line2 Bypass Playback Volume",
			 LINE2L_2_HPLCOM_VOL, LINE2R_2_HPRCOM_VOL,
			 0, 118, 1, output_stage_tlv),

	/*
	 * Note: enable Automatic input Gain Controller with care. It can
	 * adjust PGA to max value when ADC is on and will never go back.
	*/
	SOC_DOUBLE_R("AGC Switch", LAGC_CTRL_A, RAGC_CTRL_A, 7, 0x01, 0),

	/* Input */
	SOC_DOUBLE_R_TLV("PGA Capture Volume", LADC_VOL, RADC_VOL,
			 0, 119, 0, adc_tlv),
	SOC_DOUBLE_R("PGA Capture Switch", LADC_VOL, RADC_VOL, 7, 0x01, 1),

	SOC_ENUM("ADC HPF Cut-off", aic3x_enum[ADC_HPF_ENUM]),
};

/* Left DAC Mux */
static const struct snd_kcontrol_new aic3x_left_dac_mux_controls =
SOC_DAPM_ENUM("Route", aic3x_enum[LDAC_ENUM]);

/* Right DAC Mux */
static const struct snd_kcontrol_new aic3x_right_dac_mux_controls =
SOC_DAPM_ENUM("Route", aic3x_enum[RDAC_ENUM]);

/* Left HPCOM Mux */
static const struct snd_kcontrol_new aic3x_left_hpcom_mux_controls =
SOC_DAPM_ENUM("Route", aic3x_enum[LHPCOM_ENUM]);

/* Right HPCOM Mux */
static const struct snd_kcontrol_new aic3x_right_hpcom_mux_controls =
SOC_DAPM_ENUM("Route", aic3x_enum[RHPCOM_ENUM]);

/* Left DAC_L1 Mixer */
static const struct snd_kcontrol_new aic3x_left_dac_mixer_controls[] = {
	SOC_DAPM_SINGLE("LineL Switch", DACL1_2_LLOPM_VOL, 7, 1, 0),
	SOC_DAPM_SINGLE("LineR Switch", DACL1_2_RLOPM_VOL, 7, 1, 0),
	SOC_DAPM_SINGLE("Mono Switch", DACL1_2_MONOLOPM_VOL, 7, 1, 0),
	SOC_DAPM_SINGLE("HP Switch", DACL1_2_HPLOUT_VOL, 7, 1, 0),
	SOC_DAPM_SINGLE("HPCOM Switch", DACL1_2_HPLCOM_VOL, 7, 1, 0),
};

/* Right DAC_R1 Mixer */
static const struct snd_kcontrol_new aic3x_right_dac_mixer_controls[] = {
	SOC_DAPM_SINGLE("LineL Switch", DACR1_2_LLOPM_VOL, 7, 1, 0),
	SOC_DAPM_SINGLE("LineR Switch", DACR1_2_RLOPM_VOL, 7, 1, 0),
	SOC_DAPM_SINGLE("Mono Switch", DACR1_2_MONOLOPM_VOL, 7, 1, 0),
	SOC_DAPM_SINGLE("HP Switch", DACR1_2_HPROUT_VOL, 7, 1, 0),
	SOC_DAPM_SINGLE("HPCOM Switch", DACR1_2_HPRCOM_VOL, 7, 1, 0),
};

/* Left PGA Mixer */
static const struct snd_kcontrol_new aic3x_left_pga_mixer_controls[] = {
	SOC_DAPM_SINGLE_AIC3X("Line1L Switch", LINE1L_2_LADC_CTRL, 3, 1, 1),
	SOC_DAPM_SINGLE_AIC3X("Line1R Switch", LINE1R_2_LADC_CTRL, 3, 1, 1),
	SOC_DAPM_SINGLE_AIC3X("Line2L Switch", LINE2L_2_LADC_CTRL, 3, 1, 1),
	SOC_DAPM_SINGLE_AIC3X("Mic3L Switch", MIC3LR_2_LADC_CTRL, 4, 1, 1),
	SOC_DAPM_SINGLE_AIC3X("Mic3R Switch", MIC3LR_2_LADC_CTRL, 0, 1, 1),
};

/* Right PGA Mixer */
static const struct snd_kcontrol_new aic3x_right_pga_mixer_controls[] = {
	SOC_DAPM_SINGLE_AIC3X("Line1R Switch", LINE1R_2_RADC_CTRL, 3, 1, 1),
	SOC_DAPM_SINGLE_AIC3X("Line1L Switch", LINE1L_2_RADC_CTRL, 3, 1, 1),
	SOC_DAPM_SINGLE_AIC3X("Line2R Switch", LINE2R_2_RADC_CTRL, 3, 1, 1),
	SOC_DAPM_SINGLE_AIC3X("Mic3L Switch", MIC3LR_2_RADC_CTRL, 4, 1, 1),
	SOC_DAPM_SINGLE_AIC3X("Mic3R Switch", MIC3LR_2_RADC_CTRL, 0, 1, 1),
};

/* Left Line1 Mux */
static const struct snd_kcontrol_new aic3x_left_line1_mux_controls =
SOC_DAPM_ENUM("Route", aic3x_enum[LINE1L_ENUM]);

/* Right Line1 Mux */
static const struct snd_kcontrol_new aic3x_right_line1_mux_controls =
SOC_DAPM_ENUM("Route", aic3x_enum[LINE1R_ENUM]);

/* Left Line2 Mux */
static const struct snd_kcontrol_new aic3x_left_line2_mux_controls =
SOC_DAPM_ENUM("Route", aic3x_enum[LINE2L_ENUM]);

/* Right Line2 Mux */
static const struct snd_kcontrol_new aic3x_right_line2_mux_controls =
SOC_DAPM_ENUM("Route", aic3x_enum[LINE2R_ENUM]);

/* Left PGA Bypass Mixer */
static const struct snd_kcontrol_new aic3x_left_pga_bp_mixer_controls[] = {
	SOC_DAPM_SINGLE("LineL Switch", PGAL_2_LLOPM_VOL, 7, 1, 0),
	SOC_DAPM_SINGLE("LineR Switch", PGAL_2_RLOPM_VOL, 7, 1, 0),
	SOC_DAPM_SINGLE("Mono Switch", PGAL_2_MONOLOPM_VOL, 7, 1, 0),
	SOC_DAPM_SINGLE("HPL Switch", PGAL_2_HPLOUT_VOL, 7, 1, 0),
	SOC_DAPM_SINGLE("HPR Switch", PGAL_2_HPROUT_VOL, 7, 1, 0),
	SOC_DAPM_SINGLE("HPLCOM Switch", PGAL_2_HPLCOM_VOL, 7, 1, 0),
	SOC_DAPM_SINGLE("HPRCOM Switch", PGAL_2_HPRCOM_VOL, 7, 1, 0),
};

/* Right PGA Bypass Mixer */
static const struct snd_kcontrol_new aic3x_right_pga_bp_mixer_controls[] = {
	SOC_DAPM_SINGLE("LineL Switch", PGAR_2_LLOPM_VOL, 7, 1, 0),
	SOC_DAPM_SINGLE("LineR Switch", PGAR_2_RLOPM_VOL, 7, 1, 0),
	SOC_DAPM_SINGLE("Mono Switch", PGAR_2_MONOLOPM_VOL, 7, 1, 0),
	SOC_DAPM_SINGLE("HPL Switch", PGAR_2_HPLOUT_VOL, 7, 1, 0),
	SOC_DAPM_SINGLE("HPR Switch", PGAR_2_HPROUT_VOL, 7, 1, 0),
	SOC_DAPM_SINGLE("HPLCOM Switch", PGAR_2_HPLCOM_VOL, 7, 1, 0),
	SOC_DAPM_SINGLE("HPRCOM Switch", PGAR_2_HPRCOM_VOL, 7, 1, 0),
};

/* Left Line2 Bypass Mixer */
static const struct snd_kcontrol_new aic3x_left_line2_bp_mixer_controls[] = {
	SOC_DAPM_SINGLE("LineL Switch", LINE2L_2_LLOPM_VOL, 7, 1, 0),
	SOC_DAPM_SINGLE("LineR Switch", LINE2L_2_RLOPM_VOL, 7, 1, 0),
	SOC_DAPM_SINGLE("Mono Switch", LINE2L_2_MONOLOPM_VOL, 7, 1, 0),
	SOC_DAPM_SINGLE("HP Switch", LINE2L_2_HPLOUT_VOL, 7, 1, 0),
	SOC_DAPM_SINGLE("HPLCOM Switch", LINE2L_2_HPLCOM_VOL, 7, 1, 0),
};

/* Right Line2 Bypass Mixer */
static const struct snd_kcontrol_new aic3x_right_line2_bp_mixer_controls[] = {
	SOC_DAPM_SINGLE("LineL Switch", LINE2R_2_LLOPM_VOL, 7, 1, 0),
	SOC_DAPM_SINGLE("LineR Switch", LINE2R_2_RLOPM_VOL, 7, 1, 0),
	SOC_DAPM_SINGLE("Mono Switch", LINE2R_2_MONOLOPM_VOL, 7, 1, 0),
	SOC_DAPM_SINGLE("HP Switch", LINE2R_2_HPROUT_VOL, 7, 1, 0),
	SOC_DAPM_SINGLE("HPRCOM Switch", LINE2R_2_HPRCOM_VOL, 7, 1, 0),
};

static const struct snd_soc_dapm_widget aic3x_dapm_widgets[] = {
	/* Left DAC to Left Outputs */
	SND_SOC_DAPM_DAC("Left DAC", "Left Playback", DAC_PWR, 7, 0),
	SND_SOC_DAPM_MUX("Left DAC Mux", SND_SOC_NOPM, 0, 0,
			 &aic3x_left_dac_mux_controls),
	SND_SOC_DAPM_MIXER("Left DAC_L1 Mixer", SND_SOC_NOPM, 0, 0,
			   &aic3x_left_dac_mixer_controls[0],
			   ARRAY_SIZE(aic3x_left_dac_mixer_controls)),
	SND_SOC_DAPM_MUX("Left HPCOM Mux", SND_SOC_NOPM, 0, 0,
			 &aic3x_left_hpcom_mux_controls),
	SND_SOC_DAPM_PGA("Left Line Out", LLOPM_CTRL, 0, 0, NULL, 0),
	SND_SOC_DAPM_PGA("Left HP Out", HPLOUT_CTRL, 0, 0, NULL, 0),
	SND_SOC_DAPM_PGA("Left HP Com", HPLCOM_CTRL, 0, 0, NULL, 0),

	/* Right DAC to Right Outputs */
	SND_SOC_DAPM_DAC("Right DAC", "Right Playback", DAC_PWR, 6, 0),
	SND_SOC_DAPM_MUX("Right DAC Mux", SND_SOC_NOPM, 0, 0,
			 &aic3x_right_dac_mux_controls),
	SND_SOC_DAPM_MIXER("Right DAC_R1 Mixer", SND_SOC_NOPM, 0, 0,
			   &aic3x_right_dac_mixer_controls[0],
			   ARRAY_SIZE(aic3x_right_dac_mixer_controls)),
	SND_SOC_DAPM_MUX("Right HPCOM Mux", SND_SOC_NOPM, 0, 0,
			 &aic3x_right_hpcom_mux_controls),
	SND_SOC_DAPM_PGA("Right Line Out", RLOPM_CTRL, 0, 0, NULL, 0),
	SND_SOC_DAPM_PGA("Right HP Out", HPROUT_CTRL, 0, 0, NULL, 0),
	SND_SOC_DAPM_PGA("Right HP Com", HPRCOM_CTRL, 0, 0, NULL, 0),

	/* Mono Output */
	SND_SOC_DAPM_PGA("Mono Out", MONOLOPM_CTRL, 0, 0, NULL, 0),

	/* Inputs to Left ADC */
	SND_SOC_DAPM_ADC("Left ADC", "Left Capture", LINE1L_2_LADC_CTRL, 2, 0),
	SND_SOC_DAPM_MIXER("Left PGA Mixer", SND_SOC_NOPM, 0, 0,
			   &aic3x_left_pga_mixer_controls[0],
			   ARRAY_SIZE(aic3x_left_pga_mixer_controls)),
	SND_SOC_DAPM_MUX("Left Line1L Mux", SND_SOC_NOPM, 0, 0,
			 &aic3x_left_line1_mux_controls),
	SND_SOC_DAPM_MUX("Left Line1R Mux", SND_SOC_NOPM, 0, 0,
			 &aic3x_left_line1_mux_controls),
	SND_SOC_DAPM_MUX("Left Line2L Mux", SND_SOC_NOPM, 0, 0,
			 &aic3x_left_line2_mux_controls),

	/* Inputs to Right ADC */
	SND_SOC_DAPM_ADC("Right ADC", "Right Capture",
			 LINE1R_2_RADC_CTRL, 2, 0),
	SND_SOC_DAPM_MIXER("Right PGA Mixer", SND_SOC_NOPM, 0, 0,
			   &aic3x_right_pga_mixer_controls[0],
			   ARRAY_SIZE(aic3x_right_pga_mixer_controls)),
	SND_SOC_DAPM_MUX("Right Line1L Mux", SND_SOC_NOPM, 0, 0,
			 &aic3x_right_line1_mux_controls),
	SND_SOC_DAPM_MUX("Right Line1R Mux", SND_SOC_NOPM, 0, 0,
			 &aic3x_right_line1_mux_controls),
	SND_SOC_DAPM_MUX("Right Line2R Mux", SND_SOC_NOPM, 0, 0,
			 &aic3x_right_line2_mux_controls),

	/*
	 * Not a real mic bias widget but similar function. This is for dynamic
	 * control of GPIO1 digital mic modulator clock output function when
	 * using digital mic.
	 */
	SND_SOC_DAPM_REG(snd_soc_dapm_micbias, "GPIO1 dmic modclk",
			 AIC3X_GPIO1_REG, 4, 0xf,
			 AIC3X_GPIO1_FUNC_DIGITAL_MIC_MODCLK,
			 AIC3X_GPIO1_FUNC_DISABLED),

	/*
	 * Also similar function like mic bias. Selects digital mic with
	 * configurable oversampling rate instead of ADC converter.
	 */
	SND_SOC_DAPM_REG(snd_soc_dapm_micbias, "DMic Rate 128",
			 AIC3X_ASD_INTF_CTRLA, 0, 3, 1, 0),
	SND_SOC_DAPM_REG(snd_soc_dapm_micbias, "DMic Rate 64",
			 AIC3X_ASD_INTF_CTRLA, 0, 3, 2, 0),
	SND_SOC_DAPM_REG(snd_soc_dapm_micbias, "DMic Rate 32",
			 AIC3X_ASD_INTF_CTRLA, 0, 3, 3, 0),

	/* Mic Bias */
	SND_SOC_DAPM_REG(snd_soc_dapm_micbias, "Mic Bias 2V",
			 MICBIAS_CTRL, 6, 3, 1, 0),
	SND_SOC_DAPM_REG(snd_soc_dapm_micbias, "Mic Bias 2.5V",
			 MICBIAS_CTRL, 6, 3, 2, 0),
	SND_SOC_DAPM_REG(snd_soc_dapm_micbias, "Mic Bias AVDD",
			 MICBIAS_CTRL, 6, 3, 3, 0),

	/* Left PGA to Left Output bypass */
	SND_SOC_DAPM_MIXER("Left PGA Bypass Mixer", SND_SOC_NOPM, 0, 0,
			   &aic3x_left_pga_bp_mixer_controls[0],
			   ARRAY_SIZE(aic3x_left_pga_bp_mixer_controls)),

	/* Right PGA to Right Output bypass */
	SND_SOC_DAPM_MIXER("Right PGA Bypass Mixer", SND_SOC_NOPM, 0, 0,
			   &aic3x_right_pga_bp_mixer_controls[0],
			   ARRAY_SIZE(aic3x_right_pga_bp_mixer_controls)),

	/* Left Line2 to Left Output bypass */
	SND_SOC_DAPM_MIXER("Left Line2 Bypass Mixer", SND_SOC_NOPM, 0, 0,
			   &aic3x_left_line2_bp_mixer_controls[0],
			   ARRAY_SIZE(aic3x_left_line2_bp_mixer_controls)),

	/* Right Line2 to Right Output bypass */
	SND_SOC_DAPM_MIXER("Right Line2 Bypass Mixer", SND_SOC_NOPM, 0, 0,
			   &aic3x_right_line2_bp_mixer_controls[0],
			   ARRAY_SIZE(aic3x_right_line2_bp_mixer_controls)),

	SND_SOC_DAPM_OUTPUT("LLOUT"),
	SND_SOC_DAPM_OUTPUT("RLOUT"),
	SND_SOC_DAPM_OUTPUT("MONO_LOUT"),
	SND_SOC_DAPM_OUTPUT("HPLOUT"),
	SND_SOC_DAPM_OUTPUT("HPROUT"),
	SND_SOC_DAPM_OUTPUT("HPLCOM"),
	SND_SOC_DAPM_OUTPUT("HPRCOM"),

	SND_SOC_DAPM_INPUT("MIC3L"),
	SND_SOC_DAPM_INPUT("MIC3R"),
	SND_SOC_DAPM_INPUT("LINE1L"),
	SND_SOC_DAPM_INPUT("LINE1R"),
	SND_SOC_DAPM_INPUT("LINE2L"),
	SND_SOC_DAPM_INPUT("LINE2R"),
};

static const struct snd_soc_dapm_route intercon[] = {
	/* Left Output */
	{"Left DAC Mux", "DAC_L1", "Left DAC"},
	{"Left DAC Mux", "DAC_L2", "Left DAC"},
	{"Left DAC Mux", "DAC_L3", "Left DAC"},

	{"Left DAC_L1 Mixer", "LineL Switch", "Left DAC Mux"},
	{"Left DAC_L1 Mixer", "LineR Switch", "Left DAC Mux"},
	{"Left DAC_L1 Mixer", "Mono Switch", "Left DAC Mux"},
	{"Left DAC_L1 Mixer", "HP Switch", "Left DAC Mux"},
	{"Left DAC_L1 Mixer", "HPCOM Switch", "Left DAC Mux"},
	{"Left Line Out", NULL, "Left DAC Mux"},
	{"Left HP Out", NULL, "Left DAC Mux"},

	{"Left HPCOM Mux", "differential of HPLOUT", "Left DAC_L1 Mixer"},
	{"Left HPCOM Mux", "constant VCM", "Left DAC_L1 Mixer"},
	{"Left HPCOM Mux", "single-ended", "Left DAC_L1 Mixer"},

	{"Left Line Out", NULL, "Left DAC_L1 Mixer"},
	{"Mono Out", NULL, "Left DAC_L1 Mixer"},
	{"Left HP Out", NULL, "Left DAC_L1 Mixer"},
	{"Left HP Com", NULL, "Left HPCOM Mux"},

	{"LLOUT", NULL, "Left Line Out"},
	{"LLOUT", NULL, "Left Line Out"},
	{"HPLOUT", NULL, "Left HP Out"},
	{"HPLCOM", NULL, "Left HP Com"},

	/* Right Output */
	{"Right DAC Mux", "DAC_R1", "Right DAC"},
	{"Right DAC Mux", "DAC_R2", "Right DAC"},
	{"Right DAC Mux", "DAC_R3", "Right DAC"},

	{"Right DAC_R1 Mixer", "LineL Switch", "Right DAC Mux"},
	{"Right DAC_R1 Mixer", "LineR Switch", "Right DAC Mux"},
	{"Right DAC_R1 Mixer", "Mono Switch", "Right DAC Mux"},
	{"Right DAC_R1 Mixer", "HP Switch", "Right DAC Mux"},
	{"Right DAC_R1 Mixer", "HPCOM Switch", "Right DAC Mux"},
	{"Right Line Out", NULL, "Right DAC Mux"},
	{"Right HP Out", NULL, "Right DAC Mux"},

	{"Right HPCOM Mux", "differential of HPROUT", "Right DAC_R1 Mixer"},
	{"Right HPCOM Mux", "constant VCM", "Right DAC_R1 Mixer"},
	{"Right HPCOM Mux", "single-ended", "Right DAC_R1 Mixer"},
	{"Right HPCOM Mux", "differential of HPLCOM", "Right DAC_R1 Mixer"},
	{"Right HPCOM Mux", "external feedback", "Right DAC_R1 Mixer"},

	{"Right Line Out", NULL, "Right DAC_R1 Mixer"},
	{"Mono Out", NULL, "Right DAC_R1 Mixer"},
	{"Right HP Out", NULL, "Right DAC_R1 Mixer"},
	{"Right HP Com", NULL, "Right HPCOM Mux"},

	{"RLOUT", NULL, "Right Line Out"},
	{"RLOUT", NULL, "Right Line Out"},
	{"HPROUT", NULL, "Right HP Out"},
	{"HPRCOM", NULL, "Right HP Com"},

	/* Mono Output */
	{"MONO_LOUT", NULL, "Mono Out"},
	{"MONO_LOUT", NULL, "Mono Out"},

	/* Left Input */
	{"Left Line1L Mux", "single-ended", "LINE1L"},
	{"Left Line1L Mux", "differential", "LINE1L"},

	{"Left Line2L Mux", "single-ended", "LINE2L"},
	{"Left Line2L Mux", "differential", "LINE2L"},

	{"Left PGA Mixer", "Line1L Switch", "Left Line1L Mux"},
	{"Left PGA Mixer", "Line1R Switch", "Left Line1R Mux"},
	{"Left PGA Mixer", "Line2L Switch", "Left Line2L Mux"},
	{"Left PGA Mixer", "Mic3L Switch", "MIC3L"},
	{"Left PGA Mixer", "Mic3R Switch", "MIC3R"},

	{"Left ADC", NULL, "Left PGA Mixer"},
	{"Left ADC", NULL, "GPIO1 dmic modclk"},

	/* Right Input */
	{"Right Line1R Mux", "single-ended", "LINE1R"},
	{"Right Line1R Mux", "differential", "LINE1R"},

	{"Right Line2R Mux", "single-ended", "LINE2R"},
	{"Right Line2R Mux", "differential", "LINE2R"},

	{"Right PGA Mixer", "Line1L Switch", "Right Line1L Mux"},
	{"Right PGA Mixer", "Line1R Switch", "Right Line1R Mux"},
	{"Right PGA Mixer", "Line2R Switch", "Right Line2R Mux"},
	{"Right PGA Mixer", "Mic3L Switch", "MIC3L"},
	{"Right PGA Mixer", "Mic3R Switch", "MIC3R"},

	{"Right ADC", NULL, "Right PGA Mixer"},
	{"Right ADC", NULL, "GPIO1 dmic modclk"},

	/* Left PGA Bypass */
	{"Left PGA Bypass Mixer", "LineL Switch", "Left PGA Mixer"},
	{"Left PGA Bypass Mixer", "LineR Switch", "Left PGA Mixer"},
	{"Left PGA Bypass Mixer", "Mono Switch", "Left PGA Mixer"},
	{"Left PGA Bypass Mixer", "HPL Switch", "Left PGA Mixer"},
	{"Left PGA Bypass Mixer", "HPR Switch", "Left PGA Mixer"},
	{"Left PGA Bypass Mixer", "HPLCOM Switch", "Left PGA Mixer"},
	{"Left PGA Bypass Mixer", "HPRCOM Switch", "Left PGA Mixer"},

	{"Left HPCOM Mux", "differential of HPLOUT", "Left PGA Bypass Mixer"},
	{"Left HPCOM Mux", "constant VCM", "Left PGA Bypass Mixer"},
	{"Left HPCOM Mux", "single-ended", "Left PGA Bypass Mixer"},

	{"Left Line Out", NULL, "Left PGA Bypass Mixer"},
	{"Mono Out", NULL, "Left PGA Bypass Mixer"},
	{"Left HP Out", NULL, "Left PGA Bypass Mixer"},

	/* Right PGA Bypass */
	{"Right PGA Bypass Mixer", "LineL Switch", "Right PGA Mixer"},
	{"Right PGA Bypass Mixer", "LineR Switch", "Right PGA Mixer"},
	{"Right PGA Bypass Mixer", "Mono Switch", "Right PGA Mixer"},
	{"Right PGA Bypass Mixer", "HPL Switch", "Right PGA Mixer"},
	{"Right PGA Bypass Mixer", "HPR Switch", "Right PGA Mixer"},
	{"Right PGA Bypass Mixer", "HPLCOM Switch", "Right PGA Mixer"},
	{"Right PGA Bypass Mixer", "HPRCOM Switch", "Right PGA Mixer"},

	{"Right HPCOM Mux", "differential of HPROUT", "Right PGA Bypass Mixer"},
	{"Right HPCOM Mux", "constant VCM", "Right PGA Bypass Mixer"},
	{"Right HPCOM Mux", "single-ended", "Right PGA Bypass Mixer"},
	{"Right HPCOM Mux", "differential of HPLCOM", "Right PGA Bypass Mixer"},
	{"Right HPCOM Mux", "external feedback", "Right PGA Bypass Mixer"},

	{"Right Line Out", NULL, "Right PGA Bypass Mixer"},
	{"Mono Out", NULL, "Right PGA Bypass Mixer"},
	{"Right HP Out", NULL, "Right PGA Bypass Mixer"},

	/* Left Line2 Bypass */
	{"Left Line2 Bypass Mixer", "LineL Switch", "Left Line2L Mux"},
	{"Left Line2 Bypass Mixer", "LineR Switch", "Left Line2L Mux"},
	{"Left Line2 Bypass Mixer", "Mono Switch", "Left Line2L Mux"},
	{"Left Line2 Bypass Mixer", "HP Switch", "Left Line2L Mux"},
	{"Left Line2 Bypass Mixer", "HPLCOM Switch", "Left Line2L Mux"},

	{"Left HPCOM Mux", "differential of HPLOUT", "Left Line2 Bypass Mixer"},
	{"Left HPCOM Mux", "constant VCM", "Left Line2 Bypass Mixer"},
	{"Left HPCOM Mux", "single-ended", "Left Line2 Bypass Mixer"},

	{"Left Line Out", NULL, "Left Line2 Bypass Mixer"},
	{"Mono Out", NULL, "Left Line2 Bypass Mixer"},
	{"Left HP Out", NULL, "Left Line2 Bypass Mixer"},

	/* Right Line2 Bypass */
	{"Right Line2 Bypass Mixer", "LineL Switch", "Right Line2R Mux"},
	{"Right Line2 Bypass Mixer", "LineR Switch", "Right Line2R Mux"},
	{"Right Line2 Bypass Mixer", "Mono Switch", "Right Line2R Mux"},
	{"Right Line2 Bypass Mixer", "HP Switch", "Right Line2R Mux"},
	{"Right Line2 Bypass Mixer", "HPRCOM Switch", "Right Line2R Mux"},

	{"Right HPCOM Mux", "differential of HPROUT", "Right Line2 Bypass Mixer"},
	{"Right HPCOM Mux", "constant VCM", "Right Line2 Bypass Mixer"},
	{"Right HPCOM Mux", "single-ended", "Right Line2 Bypass Mixer"},
	{"Right HPCOM Mux", "differential of HPLCOM", "Right Line2 Bypass Mixer"},
	{"Right HPCOM Mux", "external feedback", "Right Line2 Bypass Mixer"},

	{"Right Line Out", NULL, "Right Line2 Bypass Mixer"},
	{"Mono Out", NULL, "Right Line2 Bypass Mixer"},
	{"Right HP Out", NULL, "Right Line2 Bypass Mixer"},

	/*
	 * Logical path between digital mic enable and GPIO1 modulator clock
	 * output function
	 */
	{"GPIO1 dmic modclk", NULL, "DMic Rate 128"},
	{"GPIO1 dmic modclk", NULL, "DMic Rate 64"},
	{"GPIO1 dmic modclk", NULL, "DMic Rate 32"},
};

static int aic3x_add_widgets(struct snd_soc_codec *codec)
{
	snd_soc_dapm_new_controls(codec, aic3x_dapm_widgets,
				  ARRAY_SIZE(aic3x_dapm_widgets));

	/* set up audio path interconnects */
	snd_soc_dapm_add_routes(codec, intercon, ARRAY_SIZE(intercon));

	return 0;
}

static int aic3x_hw_params(struct snd_pcm_substream *substream,
			   struct snd_pcm_hw_params *params,
			   struct snd_soc_dai *dai)
{
	struct snd_soc_pcm_runtime *rtd = substream->private_data;
	struct snd_soc_device *socdev = rtd->socdev;
	struct snd_soc_codec *codec = socdev->card->codec;
	struct aic3x_priv *aic3x = codec->private_data;
	int codec_clk = 0, bypass_pll = 0, fsref, last_clk = 0;
	u8 data, j, r, p, pll_q, pll_p = 1, pll_r = 1, pll_j = 1;
	u16 d, pll_d = 1;
	u8 reg;
	int clk;

	/* select data word length */
	data =
	    aic3x_read_reg_cache(codec, AIC3X_ASD_INTF_CTRLB) & (~(0x3 << 4));
	switch (params_format(params)) {
	case SNDRV_PCM_FORMAT_S16_LE:
		break;
	case SNDRV_PCM_FORMAT_S20_3LE:
		data |= (0x01 << 4);
		break;
	case SNDRV_PCM_FORMAT_S24_LE:
		data |= (0x02 << 4);
		break;
	case SNDRV_PCM_FORMAT_S32_LE:
		data |= (0x03 << 4);
		break;
	}
	aic3x_write(codec, AIC3X_ASD_INTF_CTRLB, data);

	/* Fsref can be 44100 or 48000 */
	fsref = (params_rate(params) % 11025 == 0) ? 44100 : 48000;

	/* Try to find a value for Q which allows us to bypass the PLL and
	 * generate CODEC_CLK directly. */
	for (pll_q = 2; pll_q < 18; pll_q++)
		if (aic3x->sysclk / (128 * pll_q) == fsref) {
			bypass_pll = 1;
			break;
		}

	if (bypass_pll) {
		pll_q &= 0xf;
		aic3x_write(codec, AIC3X_PLL_PROGA_REG, pll_q << PLLQ_SHIFT);
		aic3x_write(codec, AIC3X_GPIOB_REG, CODEC_CLKIN_CLKDIV);
		/* disable PLL if it is bypassed */
		reg = aic3x_read_reg_cache(codec, AIC3X_PLL_PROGA_REG);
		aic3x_write(codec, AIC3X_PLL_PROGA_REG, reg & ~PLL_ENABLE);

	} else {
		aic3x_write(codec, AIC3X_GPIOB_REG, CODEC_CLKIN_PLLDIV);
		/* enable PLL when it is used */
		reg = aic3x_read_reg_cache(codec, AIC3X_PLL_PROGA_REG);
		aic3x_write(codec, AIC3X_PLL_PROGA_REG, reg | PLL_ENABLE);
	}

	/* Route Left DAC to left channel input and
	 * right DAC to right channel input */
	data = (LDAC2LCH | RDAC2RCH);
	data |= (fsref == 44100) ? FSREF_44100 : FSREF_48000;
	if (params_rate(params) >= 64000)
		data |= DUAL_RATE_MODE;
	aic3x_write(codec, AIC3X_CODEC_DATAPATH_REG, data);

	/* codec sample rate select */
	data = (fsref * 20) / params_rate(params);
	if (params_rate(params) < 64000)
		data /= 2;
	data /= 5;
	data -= 2;
	data |= (data << 4);
	aic3x_write(codec, AIC3X_SAMPLE_RATE_SEL_REG, data);

	if (bypass_pll)
		return 0;

	/* Use PLL, compute apropriate setup for j, d, r and p, the closest
	 * one wins the game. Try with d==0 first, next with d!=0.
	 * Constraints for j are according to the datasheet.
	 * The sysclk is divided by 1000 to prevent integer overflows.
	 */

	codec_clk = (2048 * fsref) / (aic3x->sysclk / 1000);

	for (r = 1; r <= 16; r++)
		for (p = 1; p <= 8; p++) {
			for (j = 4; j <= 55; j++) {
				/* This is actually 1000*((j+(d/10000))*r)/p
				 * The term had to be converted to get
				 * rid of the division by 10000; d = 0 here
				 */
<<<<<<< HEAD
				int clk = (1000 * j * r) / p;
=======
				int tmp_clk = (1000 * j * r) / p;
>>>>>>> 163849ea

				/* Check whether this values get closer than
				 * the best ones we had before
				 */
<<<<<<< HEAD
				if (abs(codec_clk - clk) <
					abs(codec_clk - last_clk)) {
					pll_j = j; pll_d = 0;
					pll_r = r; pll_p = p;
					last_clk = clk;
				}

				/* Early exit for exact matches */
				if (clk == codec_clk)
=======
				if (abs(codec_clk - tmp_clk) <
					abs(codec_clk - last_clk)) {
					pll_j = j; pll_d = 0;
					pll_r = r; pll_p = p;
					last_clk = tmp_clk;
				}

				/* Early exit for exact matches */
				if (tmp_clk == codec_clk)
>>>>>>> 163849ea
					goto found;
			}
		}

	/* try with d != 0 */
	for (p = 1; p <= 8; p++) {
		j = codec_clk * p / 1000;

		if (j < 4 || j > 11)
			continue;

		/* do not use codec_clk here since we'd loose precision */
		d = ((2048 * p * fsref) - j * aic3x->sysclk)
			* 100 / (aic3x->sysclk/100);

		clk = (10000 * j + d) / (10 * p);

		/* check whether this values get closer than the best
		 * ones we had before */
		if (abs(codec_clk - clk) < abs(codec_clk - last_clk)) {
			pll_j = j; pll_d = d; pll_r = 1; pll_p = p;
			last_clk = clk;
		}

		/* Early exit for exact matches */
		if (clk == codec_clk)
			goto found;
	}

	if (last_clk == 0) {
		printk(KERN_ERR "%s(): unable to setup PLL\n", __func__);
		return -EINVAL;
	}

found:
	data = aic3x_read_reg_cache(codec, AIC3X_PLL_PROGA_REG);
	aic3x_write(codec, AIC3X_PLL_PROGA_REG, data | (pll_p << PLLP_SHIFT));
	aic3x_write(codec, AIC3X_OVRF_STATUS_AND_PLLR_REG, pll_r << PLLR_SHIFT);
	aic3x_write(codec, AIC3X_PLL_PROGB_REG, pll_j << PLLJ_SHIFT);
	aic3x_write(codec, AIC3X_PLL_PROGC_REG, (pll_d >> 6) << PLLD_MSB_SHIFT);
	aic3x_write(codec, AIC3X_PLL_PROGD_REG,
		    (pll_d & 0x3F) << PLLD_LSB_SHIFT);

	return 0;
}

static int aic3x_mute(struct snd_soc_dai *dai, int mute)
{
	struct snd_soc_codec *codec = dai->codec;
	u8 ldac_reg = aic3x_read_reg_cache(codec, LDAC_VOL) & ~MUTE_ON;
	u8 rdac_reg = aic3x_read_reg_cache(codec, RDAC_VOL) & ~MUTE_ON;

	if (mute) {
		aic3x_write(codec, LDAC_VOL, ldac_reg | MUTE_ON);
		aic3x_write(codec, RDAC_VOL, rdac_reg | MUTE_ON);
	} else {
		aic3x_write(codec, LDAC_VOL, ldac_reg);
		aic3x_write(codec, RDAC_VOL, rdac_reg);
	}

	return 0;
}

static int aic3x_set_dai_sysclk(struct snd_soc_dai *codec_dai,
				int clk_id, unsigned int freq, int dir)
{
	struct snd_soc_codec *codec = codec_dai->codec;
	struct aic3x_priv *aic3x = codec->private_data;

	aic3x->sysclk = freq;
	return 0;
}

static int aic3x_set_dai_fmt(struct snd_soc_dai *codec_dai,
			     unsigned int fmt)
{
	struct snd_soc_codec *codec = codec_dai->codec;
	struct aic3x_priv *aic3x = codec->private_data;
	u8 iface_areg, iface_breg;
	int delay = 0;

	iface_areg = aic3x_read_reg_cache(codec, AIC3X_ASD_INTF_CTRLA) & 0x3f;
	iface_breg = aic3x_read_reg_cache(codec, AIC3X_ASD_INTF_CTRLB) & 0x3f;

	/* set master/slave audio interface */
	switch (fmt & SND_SOC_DAIFMT_MASTER_MASK) {
	case SND_SOC_DAIFMT_CBM_CFM:
		aic3x->master = 1;
		iface_areg |= BIT_CLK_MASTER | WORD_CLK_MASTER;
		break;
	case SND_SOC_DAIFMT_CBS_CFS:
		aic3x->master = 0;
		break;
	default:
		return -EINVAL;
	}

	/*
	 * match both interface format and signal polarities since they
	 * are fixed
	 */
	switch (fmt & (SND_SOC_DAIFMT_FORMAT_MASK |
		       SND_SOC_DAIFMT_INV_MASK)) {
	case (SND_SOC_DAIFMT_I2S | SND_SOC_DAIFMT_NB_NF):
		break;
	case (SND_SOC_DAIFMT_DSP_A | SND_SOC_DAIFMT_IB_NF):
		delay = 1;
	case (SND_SOC_DAIFMT_DSP_B | SND_SOC_DAIFMT_IB_NF):
		iface_breg |= (0x01 << 6);
		break;
	case (SND_SOC_DAIFMT_RIGHT_J | SND_SOC_DAIFMT_NB_NF):
		iface_breg |= (0x02 << 6);
		break;
	case (SND_SOC_DAIFMT_LEFT_J | SND_SOC_DAIFMT_NB_NF):
		iface_breg |= (0x03 << 6);
		break;
	default:
		return -EINVAL;
	}

	/* set iface */
	aic3x_write(codec, AIC3X_ASD_INTF_CTRLA, iface_areg);
	aic3x_write(codec, AIC3X_ASD_INTF_CTRLB, iface_breg);
	aic3x_write(codec, AIC3X_ASD_INTF_CTRLC, delay);

	return 0;
}

static int aic3x_set_bias_level(struct snd_soc_codec *codec,
				enum snd_soc_bias_level level)
{
	struct aic3x_priv *aic3x = codec->private_data;
	u8 reg;

	switch (level) {
	case SND_SOC_BIAS_ON:
		/* all power is driven by DAPM system */
		if (aic3x->master) {
			/* enable pll */
			reg = aic3x_read_reg_cache(codec, AIC3X_PLL_PROGA_REG);
			aic3x_write(codec, AIC3X_PLL_PROGA_REG,
				    reg | PLL_ENABLE);
		}
		break;
	case SND_SOC_BIAS_PREPARE:
		break;
	case SND_SOC_BIAS_STANDBY:
		/*
		 * all power is driven by DAPM system,
		 * so output power is safe if bypass was set
		 */
		if (aic3x->master) {
			/* disable pll */
			reg = aic3x_read_reg_cache(codec, AIC3X_PLL_PROGA_REG);
			aic3x_write(codec, AIC3X_PLL_PROGA_REG,
				    reg & ~PLL_ENABLE);
		}
		break;
	case SND_SOC_BIAS_OFF:
		/* force all power off */
		reg = aic3x_read_reg_cache(codec, LINE1L_2_LADC_CTRL);
		aic3x_write(codec, LINE1L_2_LADC_CTRL, reg & ~LADC_PWR_ON);
		reg = aic3x_read_reg_cache(codec, LINE1R_2_RADC_CTRL);
		aic3x_write(codec, LINE1R_2_RADC_CTRL, reg & ~RADC_PWR_ON);

		reg = aic3x_read_reg_cache(codec, DAC_PWR);
		aic3x_write(codec, DAC_PWR, reg & ~(LDAC_PWR_ON | RDAC_PWR_ON));

		reg = aic3x_read_reg_cache(codec, HPLOUT_CTRL);
		aic3x_write(codec, HPLOUT_CTRL, reg & ~HPLOUT_PWR_ON);
		reg = aic3x_read_reg_cache(codec, HPROUT_CTRL);
		aic3x_write(codec, HPROUT_CTRL, reg & ~HPROUT_PWR_ON);

		reg = aic3x_read_reg_cache(codec, HPLCOM_CTRL);
		aic3x_write(codec, HPLCOM_CTRL, reg & ~HPLCOM_PWR_ON);
		reg = aic3x_read_reg_cache(codec, HPRCOM_CTRL);
		aic3x_write(codec, HPRCOM_CTRL, reg & ~HPRCOM_PWR_ON);

		reg = aic3x_read_reg_cache(codec, MONOLOPM_CTRL);
		aic3x_write(codec, MONOLOPM_CTRL, reg & ~MONOLOPM_PWR_ON);

		reg = aic3x_read_reg_cache(codec, LLOPM_CTRL);
		aic3x_write(codec, LLOPM_CTRL, reg & ~LLOPM_PWR_ON);
		reg = aic3x_read_reg_cache(codec, RLOPM_CTRL);
		aic3x_write(codec, RLOPM_CTRL, reg & ~RLOPM_PWR_ON);

		if (aic3x->master) {
			/* disable pll */
			reg = aic3x_read_reg_cache(codec, AIC3X_PLL_PROGA_REG);
			aic3x_write(codec, AIC3X_PLL_PROGA_REG,
				    reg & ~PLL_ENABLE);
		}
		break;
	}
	codec->bias_level = level;

	return 0;
}

void aic3x_set_gpio(struct snd_soc_codec *codec, int gpio, int state)
{
	u8 reg = gpio ? AIC3X_GPIO2_REG : AIC3X_GPIO1_REG;
	u8 bit = gpio ? 3: 0;
	u8 val = aic3x_read_reg_cache(codec, reg) & ~(1 << bit);
	aic3x_write(codec, reg, val | (!!state << bit));
}
EXPORT_SYMBOL_GPL(aic3x_set_gpio);

int aic3x_get_gpio(struct snd_soc_codec *codec, int gpio)
{
	u8 reg = gpio ? AIC3X_GPIO2_REG : AIC3X_GPIO1_REG;
	u8 val, bit = gpio ? 2: 1;

	aic3x_read(codec, reg, &val);
	return (val >> bit) & 1;
}
EXPORT_SYMBOL_GPL(aic3x_get_gpio);

void aic3x_set_headset_detection(struct snd_soc_codec *codec, int detect,
				 int headset_debounce, int button_debounce)
{
	u8 val;

	val = ((detect & AIC3X_HEADSET_DETECT_MASK)
		<< AIC3X_HEADSET_DETECT_SHIFT) |
	      ((headset_debounce & AIC3X_HEADSET_DEBOUNCE_MASK)
		<< AIC3X_HEADSET_DEBOUNCE_SHIFT) |
	      ((button_debounce & AIC3X_BUTTON_DEBOUNCE_MASK)
		<< AIC3X_BUTTON_DEBOUNCE_SHIFT);

	if (detect & AIC3X_HEADSET_DETECT_MASK)
		val |= AIC3X_HEADSET_DETECT_ENABLED;

	aic3x_write(codec, AIC3X_HEADSET_DETECT_CTRL_A, val);
}
EXPORT_SYMBOL_GPL(aic3x_set_headset_detection);

int aic3x_headset_detected(struct snd_soc_codec *codec)
{
	u8 val;
	aic3x_read(codec, AIC3X_HEADSET_DETECT_CTRL_B, &val);
	return (val >> 4) & 1;
}
EXPORT_SYMBOL_GPL(aic3x_headset_detected);

int aic3x_button_pressed(struct snd_soc_codec *codec)
{
	u8 val;
	aic3x_read(codec, AIC3X_HEADSET_DETECT_CTRL_B, &val);
	return (val >> 5) & 1;
}
EXPORT_SYMBOL_GPL(aic3x_button_pressed);

#define AIC3X_RATES	SNDRV_PCM_RATE_8000_96000
#define AIC3X_FORMATS	(SNDRV_PCM_FMTBIT_S16_LE | SNDRV_PCM_FMTBIT_S20_3LE | \
			 SNDRV_PCM_FMTBIT_S24_3LE | SNDRV_PCM_FMTBIT_S32_LE)

static struct snd_soc_dai_ops aic3x_dai_ops = {
	.hw_params	= aic3x_hw_params,
	.digital_mute	= aic3x_mute,
	.set_sysclk	= aic3x_set_dai_sysclk,
	.set_fmt	= aic3x_set_dai_fmt,
};

struct snd_soc_dai aic3x_dai = {
	.name = "tlv320aic3x",
	.playback = {
		.stream_name = "Playback",
		.channels_min = 1,
		.channels_max = 2,
		.rates = AIC3X_RATES,
		.formats = AIC3X_FORMATS,},
	.capture = {
		.stream_name = "Capture",
		.channels_min = 1,
		.channels_max = 2,
		.rates = AIC3X_RATES,
		.formats = AIC3X_FORMATS,},
	.ops = &aic3x_dai_ops,
};
EXPORT_SYMBOL_GPL(aic3x_dai);

static int aic3x_suspend(struct platform_device *pdev, pm_message_t state)
{
	struct snd_soc_device *socdev = platform_get_drvdata(pdev);
	struct snd_soc_codec *codec = socdev->card->codec;

	aic3x_set_bias_level(codec, SND_SOC_BIAS_OFF);

	return 0;
}

static int aic3x_resume(struct platform_device *pdev)
{
	struct snd_soc_device *socdev = platform_get_drvdata(pdev);
	struct snd_soc_codec *codec = socdev->card->codec;
	int i;
	u8 data[2];
	u8 *cache = codec->reg_cache;

	/* Sync reg_cache with the hardware */
	for (i = 0; i < ARRAY_SIZE(aic3x_reg); i++) {
		data[0] = i;
		data[1] = cache[i];
		codec->hw_write(codec->control_data, data, 2);
	}

	aic3x_set_bias_level(codec, codec->suspend_bias_level);

	return 0;
}

/*
 * initialise the AIC3X driver
 * register the mixer and dsp interfaces with the kernel
 */
static int aic3x_init(struct snd_soc_codec *codec)
{
	int reg;

	mutex_init(&codec->mutex);
	INIT_LIST_HEAD(&codec->dapm_widgets);
	INIT_LIST_HEAD(&codec->dapm_paths);

	codec->name = "tlv320aic3x";
	codec->owner = THIS_MODULE;
	codec->read = aic3x_read_reg_cache;
	codec->write = aic3x_write;
	codec->set_bias_level = aic3x_set_bias_level;
	codec->dai = &aic3x_dai;
	codec->num_dai = 1;
	codec->reg_cache_size = ARRAY_SIZE(aic3x_reg);
	codec->reg_cache = kmemdup(aic3x_reg, sizeof(aic3x_reg), GFP_KERNEL);
	if (codec->reg_cache == NULL)
		return -ENOMEM;

	aic3x_write(codec, AIC3X_PAGE_SELECT, PAGE0_SELECT);
	aic3x_write(codec, AIC3X_RESET, SOFT_RESET);

	/* DAC default volume and mute */
	aic3x_write(codec, LDAC_VOL, DEFAULT_VOL | MUTE_ON);
	aic3x_write(codec, RDAC_VOL, DEFAULT_VOL | MUTE_ON);

	/* DAC to HP default volume and route to Output mixer */
	aic3x_write(codec, DACL1_2_HPLOUT_VOL, DEFAULT_VOL | ROUTE_ON);
	aic3x_write(codec, DACR1_2_HPROUT_VOL, DEFAULT_VOL | ROUTE_ON);
	aic3x_write(codec, DACL1_2_HPLCOM_VOL, DEFAULT_VOL | ROUTE_ON);
	aic3x_write(codec, DACR1_2_HPRCOM_VOL, DEFAULT_VOL | ROUTE_ON);
	/* DAC to Line Out default volume and route to Output mixer */
	aic3x_write(codec, DACL1_2_LLOPM_VOL, DEFAULT_VOL | ROUTE_ON);
	aic3x_write(codec, DACR1_2_RLOPM_VOL, DEFAULT_VOL | ROUTE_ON);
	/* DAC to Mono Line Out default volume and route to Output mixer */
	aic3x_write(codec, DACL1_2_MONOLOPM_VOL, DEFAULT_VOL | ROUTE_ON);
	aic3x_write(codec, DACR1_2_MONOLOPM_VOL, DEFAULT_VOL | ROUTE_ON);

	/* unmute all outputs */
	reg = aic3x_read_reg_cache(codec, LLOPM_CTRL);
	aic3x_write(codec, LLOPM_CTRL, reg | UNMUTE);
	reg = aic3x_read_reg_cache(codec, RLOPM_CTRL);
	aic3x_write(codec, RLOPM_CTRL, reg | UNMUTE);
	reg = aic3x_read_reg_cache(codec, MONOLOPM_CTRL);
	aic3x_write(codec, MONOLOPM_CTRL, reg | UNMUTE);
	reg = aic3x_read_reg_cache(codec, HPLOUT_CTRL);
	aic3x_write(codec, HPLOUT_CTRL, reg | UNMUTE);
	reg = aic3x_read_reg_cache(codec, HPROUT_CTRL);
	aic3x_write(codec, HPROUT_CTRL, reg | UNMUTE);
	reg = aic3x_read_reg_cache(codec, HPLCOM_CTRL);
	aic3x_write(codec, HPLCOM_CTRL, reg | UNMUTE);
	reg = aic3x_read_reg_cache(codec, HPRCOM_CTRL);
	aic3x_write(codec, HPRCOM_CTRL, reg | UNMUTE);

	/* ADC default volume and unmute */
	aic3x_write(codec, LADC_VOL, DEFAULT_GAIN);
	aic3x_write(codec, RADC_VOL, DEFAULT_GAIN);
	/* By default route Line1 to ADC PGA mixer */
	aic3x_write(codec, LINE1L_2_LADC_CTRL, 0x0);
	aic3x_write(codec, LINE1R_2_RADC_CTRL, 0x0);

	/* PGA to HP Bypass default volume, disconnect from Output Mixer */
	aic3x_write(codec, PGAL_2_HPLOUT_VOL, DEFAULT_VOL);
	aic3x_write(codec, PGAR_2_HPROUT_VOL, DEFAULT_VOL);
	aic3x_write(codec, PGAL_2_HPLCOM_VOL, DEFAULT_VOL);
	aic3x_write(codec, PGAR_2_HPRCOM_VOL, DEFAULT_VOL);
	/* PGA to Line Out default volume, disconnect from Output Mixer */
	aic3x_write(codec, PGAL_2_LLOPM_VOL, DEFAULT_VOL);
	aic3x_write(codec, PGAR_2_RLOPM_VOL, DEFAULT_VOL);
	/* PGA to Mono Line Out default volume, disconnect from Output Mixer */
	aic3x_write(codec, PGAL_2_MONOLOPM_VOL, DEFAULT_VOL);
	aic3x_write(codec, PGAR_2_MONOLOPM_VOL, DEFAULT_VOL);

	/* Line2 to HP Bypass default volume, disconnect from Output Mixer */
	aic3x_write(codec, LINE2L_2_HPLOUT_VOL, DEFAULT_VOL);
	aic3x_write(codec, LINE2R_2_HPROUT_VOL, DEFAULT_VOL);
	aic3x_write(codec, LINE2L_2_HPLCOM_VOL, DEFAULT_VOL);
	aic3x_write(codec, LINE2R_2_HPRCOM_VOL, DEFAULT_VOL);
	/* Line2 Line Out default volume, disconnect from Output Mixer */
	aic3x_write(codec, LINE2L_2_LLOPM_VOL, DEFAULT_VOL);
	aic3x_write(codec, LINE2R_2_RLOPM_VOL, DEFAULT_VOL);
	/* Line2 to Mono Out default volume, disconnect from Output Mixer */
	aic3x_write(codec, LINE2L_2_MONOLOPM_VOL, DEFAULT_VOL);
	aic3x_write(codec, LINE2R_2_MONOLOPM_VOL, DEFAULT_VOL);

	/* off, with power on */
	aic3x_set_bias_level(codec, SND_SOC_BIAS_STANDBY);

	return 0;
}

static struct snd_soc_codec *aic3x_codec;

static int aic3x_register(struct snd_soc_codec *codec)
{
	int ret;

	ret = aic3x_init(codec);
	if (ret < 0) {
		dev_err(codec->dev, "Failed to initialise device\n");
		return ret;
	}

	aic3x_codec = codec;

	ret = snd_soc_register_codec(codec);
	if (ret) {
		dev_err(codec->dev, "Failed to register codec\n");
		return ret;
	}

	ret = snd_soc_register_dai(&aic3x_dai);
	if (ret) {
		dev_err(codec->dev, "Failed to register dai\n");
		snd_soc_unregister_codec(codec);
		return ret;
	}

	return 0;
}

static int aic3x_unregister(struct aic3x_priv *aic3x)
{
	aic3x_set_bias_level(&aic3x->codec, SND_SOC_BIAS_OFF);

	snd_soc_unregister_dai(&aic3x_dai);
	snd_soc_unregister_codec(&aic3x->codec);

	kfree(aic3x);
	aic3x_codec = NULL;

	return 0;
}

#if defined(CONFIG_I2C) || defined(CONFIG_I2C_MODULE)
/*
 * AIC3X 2 wire address can be up to 4 devices with device addresses
 * 0x18, 0x19, 0x1A, 0x1B
 */

/*
 * If the i2c layer weren't so broken, we could pass this kind of data
 * around
 */
static int aic3x_i2c_probe(struct i2c_client *i2c,
			   const struct i2c_device_id *id)
{
	struct snd_soc_codec *codec;
	struct aic3x_priv *aic3x;

	aic3x = kzalloc(sizeof(struct aic3x_priv), GFP_KERNEL);
	if (aic3x == NULL) {
		dev_err(&i2c->dev, "failed to create private data\n");
		return -ENOMEM;
	}

	codec = &aic3x->codec;
	codec->dev = &i2c->dev;
	codec->private_data = aic3x;
	codec->control_data = i2c;
	codec->hw_write = (hw_write_t) i2c_master_send;

	i2c_set_clientdata(i2c, aic3x);

	return aic3x_register(codec);
}

static int aic3x_i2c_remove(struct i2c_client *client)
{
	struct aic3x_priv *aic3x = i2c_get_clientdata(client);

	return aic3x_unregister(aic3x);
}

static const struct i2c_device_id aic3x_i2c_id[] = {
	{ "tlv320aic3x", 0 },
	{ "tlv320aic33", 0 },
	{ }
};
MODULE_DEVICE_TABLE(i2c, aic3x_i2c_id);

/* machine i2c codec control layer */
static struct i2c_driver aic3x_i2c_driver = {
	.driver = {
		.name = "aic3x I2C Codec",
		.owner = THIS_MODULE,
	},
	.probe	= aic3x_i2c_probe,
	.remove = aic3x_i2c_remove,
	.id_table = aic3x_i2c_id,
};

static inline void aic3x_i2c_init(void)
{
	int ret;

	ret = i2c_add_driver(&aic3x_i2c_driver);
	if (ret)
		printk(KERN_ERR "%s: error regsitering i2c driver, %d\n",
		       __func__, ret);
}

static inline void aic3x_i2c_exit(void)
{
	i2c_del_driver(&aic3x_i2c_driver);
}
#else
static inline void aic3x_i2c_init(void) { }
static inline void aic3x_i2c_exit(void) { }
#endif

static int aic3x_probe(struct platform_device *pdev)
{
	struct snd_soc_device *socdev = platform_get_drvdata(pdev);
	struct aic3x_setup_data *setup;
	struct snd_soc_codec *codec;
	int ret = 0;

	codec = aic3x_codec;
	if (!codec) {
		dev_err(&pdev->dev, "Codec not registered\n");
		return -ENODEV;
	}

	socdev->card->codec = codec;
	setup = socdev->codec_data;

	if (setup) {
		/* setup GPIO functions */
		aic3x_write(codec, AIC3X_GPIO1_REG,
			    (setup->gpio_func[0] & 0xf) << 4);
		aic3x_write(codec, AIC3X_GPIO2_REG,
			    (setup->gpio_func[1] & 0xf) << 4);
	}

	/* register pcms */
	ret = snd_soc_new_pcms(socdev, SNDRV_DEFAULT_IDX1, SNDRV_DEFAULT_STR1);
	if (ret < 0) {
		printk(KERN_ERR "aic3x: failed to create pcms\n");
		goto pcm_err;
	}

	snd_soc_add_controls(codec, aic3x_snd_controls,
			     ARRAY_SIZE(aic3x_snd_controls));

	aic3x_add_widgets(codec);

	return ret;

pcm_err:
	kfree(codec->reg_cache);
	return ret;
}

static int aic3x_remove(struct platform_device *pdev)
{
	struct snd_soc_device *socdev = platform_get_drvdata(pdev);
	struct snd_soc_codec *codec = socdev->card->codec;

	/* power down chip */
	if (codec->control_data)
		aic3x_set_bias_level(codec, SND_SOC_BIAS_OFF);

	snd_soc_free_pcms(socdev);
	snd_soc_dapm_free(socdev);

	kfree(codec->reg_cache);

	return 0;
}

struct snd_soc_codec_device soc_codec_dev_aic3x = {
	.probe = aic3x_probe,
	.remove = aic3x_remove,
	.suspend = aic3x_suspend,
	.resume = aic3x_resume,
};
EXPORT_SYMBOL_GPL(soc_codec_dev_aic3x);

static int __init aic3x_modinit(void)
{
	aic3x_i2c_init();

	return 0;
}
module_init(aic3x_modinit);

static void __exit aic3x_exit(void)
{
	aic3x_i2c_exit();
}
module_exit(aic3x_exit);

MODULE_DESCRIPTION("ASoC TLV320AIC3X codec driver");
MODULE_AUTHOR("Vladimir Barinov");
MODULE_LICENSE("GPL");<|MERGE_RESOLUTION|>--- conflicted
+++ resolved
@@ -849,26 +849,11 @@
 				 * The term had to be converted to get
 				 * rid of the division by 10000; d = 0 here
 				 */
-<<<<<<< HEAD
-				int clk = (1000 * j * r) / p;
-=======
 				int tmp_clk = (1000 * j * r) / p;
->>>>>>> 163849ea
 
 				/* Check whether this values get closer than
 				 * the best ones we had before
 				 */
-<<<<<<< HEAD
-				if (abs(codec_clk - clk) <
-					abs(codec_clk - last_clk)) {
-					pll_j = j; pll_d = 0;
-					pll_r = r; pll_p = p;
-					last_clk = clk;
-				}
-
-				/* Early exit for exact matches */
-				if (clk == codec_clk)
-=======
 				if (abs(codec_clk - tmp_clk) <
 					abs(codec_clk - last_clk)) {
 					pll_j = j; pll_d = 0;
@@ -878,7 +863,6 @@
 
 				/* Early exit for exact matches */
 				if (tmp_clk == codec_clk)
->>>>>>> 163849ea
 					goto found;
 			}
 		}
