--- conflicted
+++ resolved
@@ -20,69 +20,17 @@
 #include <sound/soc.h>
 #include <sound/pcm.h>
 #include <sound/initval.h>
-<<<<<<< HEAD
-
-#include "spdif_transciever.h"
-=======
->>>>>>> 45f53cc9
 
 MODULE_LICENSE("GPL");
 
 #define STUB_RATES	SNDRV_PCM_RATE_8000_96000
 #define STUB_FORMATS	SNDRV_PCM_FMTBIT_S16_LE
 
-<<<<<<< HEAD
-static struct snd_soc_codec *spdif_dit_codec;
-
-static int spdif_dit_codec_probe(struct platform_device *pdev)
-{
-	struct snd_soc_device *socdev = platform_get_drvdata(pdev);
-	struct snd_soc_codec *codec;
-	int ret;
-
-	if (spdif_dit_codec == NULL) {
-		dev_err(&pdev->dev, "Codec device not registered\n");
-		return -ENODEV;
-	}
-
-	socdev->card->codec = spdif_dit_codec;
-	codec = spdif_dit_codec;
-
-	ret = snd_soc_new_pcms(socdev, SNDRV_DEFAULT_IDX1, SNDRV_DEFAULT_STR1);
-	if (ret < 0) {
-		dev_err(codec->dev, "failed to create pcms: %d\n", ret);
-		goto err_create_pcms;
-	}
-
-	return 0;
-
-err_create_pcms:
-	return ret;
-}
-
-static int spdif_dit_codec_remove(struct platform_device *pdev)
-{
-	struct snd_soc_device *socdev = platform_get_drvdata(pdev);
-
-	snd_soc_free_pcms(socdev);
-
-	return 0;
-}
-
-struct snd_soc_codec_device soc_codec_dev_spdif_dit = {
-	.probe		= spdif_dit_codec_probe,
-	.remove		= spdif_dit_codec_remove,
-}; EXPORT_SYMBOL_GPL(soc_codec_dev_spdif_dit);
-
-struct snd_soc_dai dit_stub_dai = {
-	.name		= "DIT",
-=======
 
 static struct snd_soc_codec_driver soc_codec_spdif_dit;
 
 static struct snd_soc_dai_driver dit_stub_dai = {
 	.name		= "dit-hifi",
->>>>>>> 45f53cc9
 	.playback 	= {
 		.stream_name	= "Playback",
 		.channels_min	= 1,
@@ -94,70 +42,13 @@
 
 static int spdif_dit_probe(struct platform_device *pdev)
 {
-<<<<<<< HEAD
-	struct snd_soc_codec *codec;
-	int ret;
-
-	if (spdif_dit_codec) {
-		dev_err(&pdev->dev, "Another Codec is registered\n");
-		ret = -EINVAL;
-		goto err_reg_codec;
-	}
-
-	codec = kzalloc(sizeof(struct snd_soc_codec), GFP_KERNEL);
-	if (codec == NULL)
-		return -ENOMEM;
-
-	codec->dev = &pdev->dev;
-
-	mutex_init(&codec->mutex);
-
-	INIT_LIST_HEAD(&codec->dapm_widgets);
-	INIT_LIST_HEAD(&codec->dapm_paths);
-
-	codec->name = "spdif-dit";
-	codec->owner = THIS_MODULE;
-	codec->dai = &dit_stub_dai;
-	codec->num_dai = 1;
-
-	spdif_dit_codec = codec;
-
-	ret = snd_soc_register_codec(codec);
-	if (ret < 0) {
-		dev_err(codec->dev, "Failed to register codec: %d\n", ret);
-		goto err_reg_codec;
-	}
-
-	dit_stub_dai.dev = &pdev->dev;
-	ret = snd_soc_register_dai(&dit_stub_dai);
-	if (ret < 0) {
-		dev_err(codec->dev, "Failed to register dai: %d\n", ret);
-		goto err_reg_dai;
-	}
-
-	return 0;
-
-err_reg_dai:
-	snd_soc_unregister_codec(codec);
-err_reg_codec:
-	kfree(spdif_dit_codec);
-	return ret;
-=======
 	return snd_soc_register_codec(&pdev->dev, &soc_codec_spdif_dit,
 			&dit_stub_dai, 1);
->>>>>>> 45f53cc9
 }
 
 static int spdif_dit_remove(struct platform_device *pdev)
 {
-<<<<<<< HEAD
-	snd_soc_unregister_dai(&dit_stub_dai);
-	snd_soc_unregister_codec(spdif_dit_codec);
-	kfree(spdif_dit_codec);
-	spdif_dit_codec = NULL;
-=======
 	snd_soc_unregister_codec(&pdev->dev);
->>>>>>> 45f53cc9
 	return 0;
 }
 
