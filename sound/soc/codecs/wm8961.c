--- conflicted
+++ resolved
@@ -984,7 +984,7 @@
 	ret = wm8961_reset(codec);
 	if (ret < 0) {
 		dev_err(codec->dev, "Failed to issue reset\n");
-		goto err;
+		return ret;
 	}
 
 	/* Enable class W */
@@ -1031,27 +1031,6 @@
 	return 0;
 }
 
-<<<<<<< HEAD
-	ret = snd_soc_register_codec(codec);
-	if (ret != 0) {
-		dev_err(codec->dev, "Failed to register codec: %d\n", ret);
-		goto err;
-	}
-
-	ret = snd_soc_register_dai(&wm8961_dai);
-	if (ret != 0) {
-		dev_err(codec->dev, "Failed to register DAI: %d\n", ret);
-		goto err_codec;
-	}
-
-	return 0;
-
-err_codec:
-	snd_soc_unregister_codec(codec);
-err:
-	kfree(wm8961);
-	return ret;
-=======
 static int wm8961_remove(struct snd_soc_codec *codec)
 {
 	wm8961_set_bias_level(codec, SND_SOC_BIAS_OFF);
@@ -1064,7 +1043,6 @@
 	wm8961_set_bias_level(codec, SND_SOC_BIAS_OFF);
 
 	return 0;
->>>>>>> 45f53cc9
 }
 
 static int wm8961_resume(struct snd_soc_codec *codec)
