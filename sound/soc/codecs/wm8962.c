/*
 * wm8962.c  --  WM8962 ALSA SoC Audio driver
 *
 * Copyright 2010 Wolfson Microelectronics plc
 *
 * Author: Mark Brown <broonie@opensource.wolfsonmicro.com>
 *
 *
 * This program is free software; you can redistribute it and/or modify
 * it under the terms of the GNU General Public License version 2 as
 * published by the Free Software Foundation.
 */

#include <linux/module.h>
#include <linux/moduleparam.h>
#include <linux/init.h>
#include <linux/delay.h>
#include <linux/pm.h>
#include <linux/gcd.h>
#include <linux/gpio.h>
#include <linux/i2c.h>
#include <linux/input.h>
#include <linux/pm_runtime.h>
#include <linux/regmap.h>
#include <linux/regulator/consumer.h>
#include <linux/slab.h>
#include <linux/workqueue.h>
#include <sound/core.h>
#include <sound/jack.h>
#include <sound/pcm.h>
#include <sound/pcm_params.h>
#include <sound/soc.h>
#include <sound/initval.h>
#include <sound/tlv.h>
#include <sound/wm8962.h>
#include <trace/events/asoc.h>

#include "wm8962.h"

#define WM8962_NUM_SUPPLIES 8
static const char *wm8962_supply_names[WM8962_NUM_SUPPLIES] = {
	"DCVDD",
	"DBVDD",
	"AVDD",
	"CPVDD",
	"MICVDD",
	"PLLVDD",
	"SPKVDD1",
	"SPKVDD2",
};

/* codec private data */
struct wm8962_priv {
	struct regmap *regmap;
	struct snd_soc_codec *codec;

	int sysclk;
	int sysclk_rate;

	int bclk;  /* Desired BCLK */
	int lrclk;

	struct completion fll_lock;
	int fll_src;
	int fll_fref;
	int fll_fout;

	u16 dsp2_ena;

	struct delayed_work mic_work;
	struct snd_soc_jack *jack;

	struct regulator_bulk_data supplies[WM8962_NUM_SUPPLIES];
	struct notifier_block disable_nb[WM8962_NUM_SUPPLIES];

#if defined(CONFIG_INPUT) || defined(CONFIG_INPUT_MODULE)
	struct input_dev *beep;
	struct work_struct beep_work;
	int beep_rate;
#endif

#ifdef CONFIG_GPIOLIB
	struct gpio_chip gpio_chip;
#endif

	int irq;
};

/* We can't use the same notifier block for more than one supply and
 * there's no way I can see to get from a callback to the caller
 * except container_of().
 */
#define WM8962_REGULATOR_EVENT(n) \
static int wm8962_regulator_event_##n(struct notifier_block *nb, \
				    unsigned long event, void *data)	\
{ \
	struct wm8962_priv *wm8962 = container_of(nb, struct wm8962_priv, \
						  disable_nb[n]); \
	if (event & REGULATOR_EVENT_DISABLE) { \
		regcache_mark_dirty(wm8962->regmap);	\
	} \
	return 0; \
}

WM8962_REGULATOR_EVENT(0)
WM8962_REGULATOR_EVENT(1)
WM8962_REGULATOR_EVENT(2)
WM8962_REGULATOR_EVENT(3)
WM8962_REGULATOR_EVENT(4)
WM8962_REGULATOR_EVENT(5)
WM8962_REGULATOR_EVENT(6)
WM8962_REGULATOR_EVENT(7)

static struct reg_default wm8962_reg[] = {
	{ 0, 0x009F },   /* R0     - Left Input volume */
	{ 1, 0x049F },   /* R1     - Right Input volume */
	{ 2, 0x0000 },   /* R2     - HPOUTL volume */
	{ 3, 0x0000 },   /* R3     - HPOUTR volume */
	{ 4, 0x0020 },   /* R4     - Clocking1 */
	{ 5, 0x0018 },   /* R5     - ADC & DAC Control 1 */
	{ 6, 0x2008 },   /* R6     - ADC & DAC Control 2 */
	{ 7, 0x000A },   /* R7     - Audio Interface 0 */
	{ 8, 0x01E4 },   /* R8     - Clocking2 */
	{ 9, 0x0300 },   /* R9     - Audio Interface 1 */
	{ 10, 0x00C0 },  /* R10    - Left DAC volume */
	{ 11, 0x00C0 },  /* R11    - Right DAC volume */

	{ 14, 0x0040 },   /* R14    - Audio Interface 2 */
	{ 15, 0x6243 },   /* R15    - Software Reset */

	{ 17, 0x007B },   /* R17    - ALC1 */
	{ 18, 0x0000 },   /* R18    - ALC2 */
	{ 19, 0x1C32 },   /* R19    - ALC3 */
	{ 20, 0x3200 },   /* R20    - Noise Gate */
	{ 21, 0x00C0 },   /* R21    - Left ADC volume */
	{ 22, 0x00C0 },   /* R22    - Right ADC volume */
	{ 23, 0x0160 },   /* R23    - Additional control(1) */
	{ 24, 0x0000 },   /* R24    - Additional control(2) */
	{ 25, 0x0000 },   /* R25    - Pwr Mgmt (1) */
	{ 26, 0x0000 },   /* R26    - Pwr Mgmt (2) */
	{ 27, 0x0010 },   /* R27    - Additional Control (3) */
	{ 28, 0x0000 },   /* R28    - Anti-pop */

	{ 30, 0x005E },   /* R30    - Clocking 3 */
	{ 31, 0x0000 },   /* R31    - Input mixer control (1) */
	{ 32, 0x0145 },   /* R32    - Left input mixer volume */
	{ 33, 0x0145 },   /* R33    - Right input mixer volume */
	{ 34, 0x0009 },   /* R34    - Input mixer control (2) */
	{ 35, 0x0003 },   /* R35    - Input bias control */
	{ 37, 0x0008 },   /* R37    - Left input PGA control */
	{ 38, 0x0008 },   /* R38    - Right input PGA control */

	{ 40, 0x0000 },   /* R40    - SPKOUTL volume */
	{ 41, 0x0000 },   /* R41    - SPKOUTR volume */

	{ 47, 0x0000 },   /* R47    - Thermal Shutdown Status */
	{ 48, 0x8027 },   /* R48    - Additional Control (4) */
	{ 49, 0x0010 },   /* R49    - Class D Control 1 */

	{ 51, 0x0003 },   /* R51    - Class D Control 2 */

	{ 56, 0x0506 },   /* R56    - Clocking 4 */
	{ 57, 0x0000 },   /* R57    - DAC DSP Mixing (1) */
	{ 58, 0x0000 },   /* R58    - DAC DSP Mixing (2) */

	{ 60, 0x0300 },   /* R60    - DC Servo 0 */
	{ 61, 0x0300 },   /* R61    - DC Servo 1 */

	{ 64, 0x0810 },   /* R64    - DC Servo 4 */

	{ 66, 0x0000 },   /* R66    - DC Servo 6 */

	{ 68, 0x001B },   /* R68    - Analogue PGA Bias */
	{ 69, 0x0000 },   /* R69    - Analogue HP 0 */

	{ 71, 0x01FB },   /* R71    - Analogue HP 2 */
	{ 72, 0x0000 },   /* R72    - Charge Pump 1 */

	{ 82, 0x0004 },   /* R82    - Charge Pump B */

	{ 87, 0x0000 },   /* R87    - Write Sequencer Control 1 */

	{ 90, 0x0000 },   /* R90    - Write Sequencer Control 2 */

	{ 93, 0x0000 },   /* R93    - Write Sequencer Control 3 */
	{ 94, 0x0000 },   /* R94    - Control Interface */

	{ 99, 0x0000 },   /* R99    - Mixer Enables */
	{ 100, 0x0000 },   /* R100   - Headphone Mixer (1) */
	{ 101, 0x0000 },   /* R101   - Headphone Mixer (2) */
	{ 102, 0x013F },   /* R102   - Headphone Mixer (3) */
	{ 103, 0x013F },   /* R103   - Headphone Mixer (4) */

	{ 105, 0x0000 },   /* R105   - Speaker Mixer (1) */
	{ 106, 0x0000 },   /* R106   - Speaker Mixer (2) */
	{ 107, 0x013F },   /* R107   - Speaker Mixer (3) */
	{ 108, 0x013F },   /* R108   - Speaker Mixer (4) */
	{ 109, 0x0003 },   /* R109   - Speaker Mixer (5) */
	{ 110, 0x0002 },   /* R110   - Beep Generator (1) */

	{ 115, 0x0006 },   /* R115   - Oscillator Trim (3) */
	{ 116, 0x0026 },   /* R116   - Oscillator Trim (4) */

	{ 119, 0x0000 },   /* R119   - Oscillator Trim (7) */

	{ 124, 0x0011 },   /* R124   - Analogue Clocking1 */
	{ 125, 0x004B },   /* R125   - Analogue Clocking2 */
	{ 126, 0x000D },   /* R126   - Analogue Clocking3 */
	{ 127, 0x0000 },   /* R127   - PLL Software Reset */

	{ 131, 0x0000 },   /* R131   - PLL 4 */

	{ 136, 0x0067 },   /* R136   - PLL 9 */
	{ 137, 0x001C },   /* R137   - PLL 10 */
	{ 138, 0x0071 },   /* R138   - PLL 11 */
	{ 139, 0x00C7 },   /* R139   - PLL 12 */
	{ 140, 0x0067 },   /* R140   - PLL 13 */
	{ 141, 0x0048 },   /* R141   - PLL 14 */
	{ 142, 0x0022 },   /* R142   - PLL 15 */
	{ 143, 0x0097 },   /* R143   - PLL 16 */

	{ 155, 0x000C },   /* R155   - FLL Control (1) */
	{ 156, 0x0039 },   /* R156   - FLL Control (2) */
	{ 157, 0x0180 },   /* R157   - FLL Control (3) */

	{ 159, 0x0032 },   /* R159   - FLL Control (5) */
	{ 160, 0x0018 },   /* R160   - FLL Control (6) */
	{ 161, 0x007D },   /* R161   - FLL Control (7) */
	{ 162, 0x0008 },   /* R162   - FLL Control (8) */

	{ 252, 0x0005 },   /* R252   - General test 1 */

	{ 256, 0x0000 },   /* R256   - DF1 */
	{ 257, 0x0000 },   /* R257   - DF2 */
	{ 258, 0x0000 },   /* R258   - DF3 */
	{ 259, 0x0000 },   /* R259   - DF4 */
	{ 260, 0x0000 },   /* R260   - DF5 */
	{ 261, 0x0000 },   /* R261   - DF6 */
	{ 262, 0x0000 },   /* R262   - DF7 */

	{ 264, 0x0000 },   /* R264   - LHPF1 */
	{ 265, 0x0000 },   /* R265   - LHPF2 */

	{ 268, 0x0000 },   /* R268   - THREED1 */
	{ 269, 0x0000 },   /* R269   - THREED2 */
	{ 270, 0x0000 },   /* R270   - THREED3 */
	{ 271, 0x0000 },   /* R271   - THREED4 */

	{ 276, 0x000C },   /* R276   - DRC 1 */
	{ 277, 0x0925 },   /* R277   - DRC 2 */
	{ 278, 0x0000 },   /* R278   - DRC 3 */
	{ 279, 0x0000 },   /* R279   - DRC 4 */
	{ 280, 0x0000 },   /* R280   - DRC 5 */

	{ 285, 0x0000 },   /* R285   - Tloopback */

	{ 335, 0x0004 },   /* R335   - EQ1 */
	{ 336, 0x6318 },   /* R336   - EQ2 */
	{ 337, 0x6300 },   /* R337   - EQ3 */
	{ 338, 0x0FCA },   /* R338   - EQ4 */
	{ 339, 0x0400 },   /* R339   - EQ5 */
	{ 340, 0x00D8 },   /* R340   - EQ6 */
	{ 341, 0x1EB5 },   /* R341   - EQ7 */
	{ 342, 0xF145 },   /* R342   - EQ8 */
	{ 343, 0x0B75 },   /* R343   - EQ9 */
	{ 344, 0x01C5 },   /* R344   - EQ10 */
	{ 345, 0x1C58 },   /* R345   - EQ11 */
	{ 346, 0xF373 },   /* R346   - EQ12 */
	{ 347, 0x0A54 },   /* R347   - EQ13 */
	{ 348, 0x0558 },   /* R348   - EQ14 */
	{ 349, 0x168E },   /* R349   - EQ15 */
	{ 350, 0xF829 },   /* R350   - EQ16 */
	{ 351, 0x07AD },   /* R351   - EQ17 */
	{ 352, 0x1103 },   /* R352   - EQ18 */
	{ 353, 0x0564 },   /* R353   - EQ19 */
	{ 354, 0x0559 },   /* R354   - EQ20 */
	{ 355, 0x4000 },   /* R355   - EQ21 */
	{ 356, 0x6318 },   /* R356   - EQ22 */
	{ 357, 0x6300 },   /* R357   - EQ23 */
	{ 358, 0x0FCA },   /* R358   - EQ24 */
	{ 359, 0x0400 },   /* R359   - EQ25 */
	{ 360, 0x00D8 },   /* R360   - EQ26 */
	{ 361, 0x1EB5 },   /* R361   - EQ27 */
	{ 362, 0xF145 },   /* R362   - EQ28 */
	{ 363, 0x0B75 },   /* R363   - EQ29 */
	{ 364, 0x01C5 },   /* R364   - EQ30 */
	{ 365, 0x1C58 },   /* R365   - EQ31 */
	{ 366, 0xF373 },   /* R366   - EQ32 */
	{ 367, 0x0A54 },   /* R367   - EQ33 */
	{ 368, 0x0558 },   /* R368   - EQ34 */
	{ 369, 0x168E },   /* R369   - EQ35 */
	{ 370, 0xF829 },   /* R370   - EQ36 */
	{ 371, 0x07AD },   /* R371   - EQ37 */
	{ 372, 0x1103 },   /* R372   - EQ38 */
	{ 373, 0x0564 },   /* R373   - EQ39 */
	{ 374, 0x0559 },   /* R374   - EQ40 */
	{ 375, 0x4000 },   /* R375   - EQ41 */

	{ 513, 0x0000 },   /* R513   - GPIO 2 */
	{ 514, 0x0000 },   /* R514   - GPIO 3 */

	{ 516, 0x8100 },   /* R516   - GPIO 5 */
	{ 517, 0x8100 },   /* R517   - GPIO 6 */

	{ 560, 0x0000 },   /* R560   - Interrupt Status 1 */
	{ 561, 0x0000 },   /* R561   - Interrupt Status 2 */

	{ 568, 0x0030 },   /* R568   - Interrupt Status 1 Mask */
	{ 569, 0xFFED },   /* R569   - Interrupt Status 2 Mask */

	{ 576, 0x0000 },   /* R576   - Interrupt Control */

	{ 584, 0x002D },   /* R584   - IRQ Debounce */

	{ 586, 0x0000 },   /* R586   -  MICINT Source Pol */

	{ 768, 0x1C00 },   /* R768   - DSP2 Power Management */

	{ 1037, 0x0000 },   /* R1037  - DSP2_ExecControl */

	{ 8192, 0x0000 },   /* R8192  - DSP2 Instruction RAM 0 */

	{ 9216, 0x0030 },   /* R9216  - DSP2 Address RAM 2 */
	{ 9217, 0x0000 },   /* R9217  - DSP2 Address RAM 1 */
	{ 9218, 0x0000 },   /* R9218  - DSP2 Address RAM 0 */

	{ 12288, 0x0000 },   /* R12288 - DSP2 Data1 RAM 1 */
	{ 12289, 0x0000 },   /* R12289 - DSP2 Data1 RAM 0 */

	{ 13312, 0x0000 },   /* R13312 - DSP2 Data2 RAM 1 */
	{ 13313, 0x0000 },   /* R13313 - DSP2 Data2 RAM 0 */

	{ 14336, 0x0000 },   /* R14336 - DSP2 Data3 RAM 1 */
	{ 14337, 0x0000 },   /* R14337 - DSP2 Data3 RAM 0 */

	{ 15360, 0x000A },   /* R15360 - DSP2 Coeff RAM 0 */

	{ 16384, 0x0000 },   /* R16384 - RETUNEADC_SHARED_COEFF_1 */
	{ 16385, 0x0000 },   /* R16385 - RETUNEADC_SHARED_COEFF_0 */
	{ 16386, 0x0000 },   /* R16386 - RETUNEDAC_SHARED_COEFF_1 */
	{ 16387, 0x0000 },   /* R16387 - RETUNEDAC_SHARED_COEFF_0 */
	{ 16388, 0x0000 },   /* R16388 - SOUNDSTAGE_ENABLES_1 */
	{ 16389, 0x0000 },   /* R16389 - SOUNDSTAGE_ENABLES_0 */

	{ 16896, 0x0002 },   /* R16896 - HDBASS_AI_1 */
	{ 16897, 0xBD12 },   /* R16897 - HDBASS_AI_0 */
	{ 16898, 0x007C },   /* R16898 - HDBASS_AR_1 */
	{ 16899, 0x586C },   /* R16899 - HDBASS_AR_0 */
	{ 16900, 0x0053 },   /* R16900 - HDBASS_B_1 */
	{ 16901, 0x8121 },   /* R16901 - HDBASS_B_0 */
	{ 16902, 0x003F },   /* R16902 - HDBASS_K_1 */
	{ 16903, 0x8BD8 },   /* R16903 - HDBASS_K_0 */
	{ 16904, 0x0032 },   /* R16904 - HDBASS_N1_1 */
	{ 16905, 0xF52D },   /* R16905 - HDBASS_N1_0 */
	{ 16906, 0x0065 },   /* R16906 - HDBASS_N2_1 */
	{ 16907, 0xAC8C },   /* R16907 - HDBASS_N2_0 */
	{ 16908, 0x006B },   /* R16908 - HDBASS_N3_1 */
	{ 16909, 0xE087 },   /* R16909 - HDBASS_N3_0 */
	{ 16910, 0x0072 },   /* R16910 - HDBASS_N4_1 */
	{ 16911, 0x1483 },   /* R16911 - HDBASS_N4_0 */
	{ 16912, 0x0072 },   /* R16912 - HDBASS_N5_1 */
	{ 16913, 0x1483 },   /* R16913 - HDBASS_N5_0 */
	{ 16914, 0x0043 },   /* R16914 - HDBASS_X1_1 */
	{ 16915, 0x3525 },   /* R16915 - HDBASS_X1_0 */
	{ 16916, 0x0006 },   /* R16916 - HDBASS_X2_1 */
	{ 16917, 0x6A4A },   /* R16917 - HDBASS_X2_0 */
	{ 16918, 0x0043 },   /* R16918 - HDBASS_X3_1 */
	{ 16919, 0x6079 },   /* R16919 - HDBASS_X3_0 */
	{ 16920, 0x0008 },   /* R16920 - HDBASS_ATK_1 */
	{ 16921, 0x0000 },   /* R16921 - HDBASS_ATK_0 */
	{ 16922, 0x0001 },   /* R16922 - HDBASS_DCY_1 */
	{ 16923, 0x0000 },   /* R16923 - HDBASS_DCY_0 */
	{ 16924, 0x0059 },   /* R16924 - HDBASS_PG_1 */
	{ 16925, 0x999A },   /* R16925 - HDBASS_PG_0 */

	{ 17048, 0x0083 },   /* R17408 - HPF_C_1 */
	{ 17049, 0x98AD },   /* R17409 - HPF_C_0 */

	{ 17920, 0x007F },   /* R17920 - ADCL_RETUNE_C1_1 */
	{ 17921, 0xFFFF },   /* R17921 - ADCL_RETUNE_C1_0 */
	{ 17922, 0x0000 },   /* R17922 - ADCL_RETUNE_C2_1 */
	{ 17923, 0x0000 },   /* R17923 - ADCL_RETUNE_C2_0 */
	{ 17924, 0x0000 },   /* R17924 - ADCL_RETUNE_C3_1 */
	{ 17925, 0x0000 },   /* R17925 - ADCL_RETUNE_C3_0 */
	{ 17926, 0x0000 },   /* R17926 - ADCL_RETUNE_C4_1 */
	{ 17927, 0x0000 },   /* R17927 - ADCL_RETUNE_C4_0 */
	{ 17928, 0x0000 },   /* R17928 - ADCL_RETUNE_C5_1 */
	{ 17929, 0x0000 },   /* R17929 - ADCL_RETUNE_C5_0 */
	{ 17930, 0x0000 },   /* R17930 - ADCL_RETUNE_C6_1 */
	{ 17931, 0x0000 },   /* R17931 - ADCL_RETUNE_C6_0 */
	{ 17932, 0x0000 },   /* R17932 - ADCL_RETUNE_C7_1 */
	{ 17933, 0x0000 },   /* R17933 - ADCL_RETUNE_C7_0 */
	{ 17934, 0x0000 },   /* R17934 - ADCL_RETUNE_C8_1 */
	{ 17935, 0x0000 },   /* R17935 - ADCL_RETUNE_C8_0 */
	{ 17936, 0x0000 },   /* R17936 - ADCL_RETUNE_C9_1 */
	{ 17937, 0x0000 },   /* R17937 - ADCL_RETUNE_C9_0 */
	{ 17938, 0x0000 },   /* R17938 - ADCL_RETUNE_C10_1 */
	{ 17939, 0x0000 },   /* R17939 - ADCL_RETUNE_C10_0 */
	{ 17940, 0x0000 },   /* R17940 - ADCL_RETUNE_C11_1 */
	{ 17941, 0x0000 },   /* R17941 - ADCL_RETUNE_C11_0 */
	{ 17942, 0x0000 },   /* R17942 - ADCL_RETUNE_C12_1 */
	{ 17943, 0x0000 },   /* R17943 - ADCL_RETUNE_C12_0 */
	{ 17944, 0x0000 },   /* R17944 - ADCL_RETUNE_C13_1 */
	{ 17945, 0x0000 },   /* R17945 - ADCL_RETUNE_C13_0 */
	{ 17946, 0x0000 },   /* R17946 - ADCL_RETUNE_C14_1 */
	{ 17947, 0x0000 },   /* R17947 - ADCL_RETUNE_C14_0 */
	{ 17948, 0x0000 },   /* R17948 - ADCL_RETUNE_C15_1 */
	{ 17949, 0x0000 },   /* R17949 - ADCL_RETUNE_C15_0 */
	{ 17950, 0x0000 },   /* R17950 - ADCL_RETUNE_C16_1 */
	{ 17951, 0x0000 },   /* R17951 - ADCL_RETUNE_C16_0 */
	{ 17952, 0x0000 },   /* R17952 - ADCL_RETUNE_C17_1 */
	{ 17953, 0x0000 },   /* R17953 - ADCL_RETUNE_C17_0 */
	{ 17954, 0x0000 },   /* R17954 - ADCL_RETUNE_C18_1 */
	{ 17955, 0x0000 },   /* R17955 - ADCL_RETUNE_C18_0 */
	{ 17956, 0x0000 },   /* R17956 - ADCL_RETUNE_C19_1 */
	{ 17957, 0x0000 },   /* R17957 - ADCL_RETUNE_C19_0 */
	{ 17958, 0x0000 },   /* R17958 - ADCL_RETUNE_C20_1 */
	{ 17959, 0x0000 },   /* R17959 - ADCL_RETUNE_C20_0 */
	{ 17960, 0x0000 },   /* R17960 - ADCL_RETUNE_C21_1 */
	{ 17961, 0x0000 },   /* R17961 - ADCL_RETUNE_C21_0 */
	{ 17962, 0x0000 },   /* R17962 - ADCL_RETUNE_C22_1 */
	{ 17963, 0x0000 },   /* R17963 - ADCL_RETUNE_C22_0 */
	{ 17964, 0x0000 },   /* R17964 - ADCL_RETUNE_C23_1 */
	{ 17965, 0x0000 },   /* R17965 - ADCL_RETUNE_C23_0 */
	{ 17966, 0x0000 },   /* R17966 - ADCL_RETUNE_C24_1 */
	{ 17967, 0x0000 },   /* R17967 - ADCL_RETUNE_C24_0 */
	{ 17968, 0x0000 },   /* R17968 - ADCL_RETUNE_C25_1 */
	{ 17969, 0x0000 },   /* R17969 - ADCL_RETUNE_C25_0 */
	{ 17970, 0x0000 },   /* R17970 - ADCL_RETUNE_C26_1 */
	{ 17971, 0x0000 },   /* R17971 - ADCL_RETUNE_C26_0 */
	{ 17972, 0x0000 },   /* R17972 - ADCL_RETUNE_C27_1 */
	{ 17973, 0x0000 },   /* R17973 - ADCL_RETUNE_C27_0 */
	{ 17974, 0x0000 },   /* R17974 - ADCL_RETUNE_C28_1 */
	{ 17975, 0x0000 },   /* R17975 - ADCL_RETUNE_C28_0 */
	{ 17976, 0x0000 },   /* R17976 - ADCL_RETUNE_C29_1 */
	{ 17977, 0x0000 },   /* R17977 - ADCL_RETUNE_C29_0 */
	{ 17978, 0x0000 },   /* R17978 - ADCL_RETUNE_C30_1 */
	{ 17979, 0x0000 },   /* R17979 - ADCL_RETUNE_C30_0 */
	{ 17980, 0x0000 },   /* R17980 - ADCL_RETUNE_C31_1 */
	{ 17981, 0x0000 },   /* R17981 - ADCL_RETUNE_C31_0 */
	{ 17982, 0x0000 },   /* R17982 - ADCL_RETUNE_C32_1 */
	{ 17983, 0x0000 },   /* R17983 - ADCL_RETUNE_C32_0 */

	{ 18432, 0x0020 },   /* R18432 - RETUNEADC_PG2_1 */
	{ 18433, 0x0000 },   /* R18433 - RETUNEADC_PG2_0 */
	{ 18434, 0x0040 },   /* R18434 - RETUNEADC_PG_1 */
	{ 18435, 0x0000 },   /* R18435 - RETUNEADC_PG_0 */

	{ 18944, 0x007F },   /* R18944 - ADCR_RETUNE_C1_1 */
	{ 18945, 0xFFFF },   /* R18945 - ADCR_RETUNE_C1_0 */
	{ 18946, 0x0000 },   /* R18946 - ADCR_RETUNE_C2_1 */
	{ 18947, 0x0000 },   /* R18947 - ADCR_RETUNE_C2_0 */
	{ 18948, 0x0000 },   /* R18948 - ADCR_RETUNE_C3_1 */
	{ 18949, 0x0000 },   /* R18949 - ADCR_RETUNE_C3_0 */
	{ 18950, 0x0000 },   /* R18950 - ADCR_RETUNE_C4_1 */
	{ 18951, 0x0000 },   /* R18951 - ADCR_RETUNE_C4_0 */
	{ 18952, 0x0000 },   /* R18952 - ADCR_RETUNE_C5_1 */
	{ 18953, 0x0000 },   /* R18953 - ADCR_RETUNE_C5_0 */
	{ 18954, 0x0000 },   /* R18954 - ADCR_RETUNE_C6_1 */
	{ 18955, 0x0000 },   /* R18955 - ADCR_RETUNE_C6_0 */
	{ 18956, 0x0000 },   /* R18956 - ADCR_RETUNE_C7_1 */
	{ 18957, 0x0000 },   /* R18957 - ADCR_RETUNE_C7_0 */
	{ 18958, 0x0000 },   /* R18958 - ADCR_RETUNE_C8_1 */
	{ 18959, 0x0000 },   /* R18959 - ADCR_RETUNE_C8_0 */
	{ 18960, 0x0000 },   /* R18960 - ADCR_RETUNE_C9_1 */
	{ 18961, 0x0000 },   /* R18961 - ADCR_RETUNE_C9_0 */
	{ 18962, 0x0000 },   /* R18962 - ADCR_RETUNE_C10_1 */
	{ 18963, 0x0000 },   /* R18963 - ADCR_RETUNE_C10_0 */
	{ 18964, 0x0000 },   /* R18964 - ADCR_RETUNE_C11_1 */
	{ 18965, 0x0000 },   /* R18965 - ADCR_RETUNE_C11_0 */
	{ 18966, 0x0000 },   /* R18966 - ADCR_RETUNE_C12_1 */
	{ 18967, 0x0000 },   /* R18967 - ADCR_RETUNE_C12_0 */
	{ 18968, 0x0000 },   /* R18968 - ADCR_RETUNE_C13_1 */
	{ 18969, 0x0000 },   /* R18969 - ADCR_RETUNE_C13_0 */
	{ 18970, 0x0000 },   /* R18970 - ADCR_RETUNE_C14_1 */
	{ 18971, 0x0000 },   /* R18971 - ADCR_RETUNE_C14_0 */
	{ 18972, 0x0000 },   /* R18972 - ADCR_RETUNE_C15_1 */
	{ 18973, 0x0000 },   /* R18973 - ADCR_RETUNE_C15_0 */
	{ 18974, 0x0000 },   /* R18974 - ADCR_RETUNE_C16_1 */
	{ 18975, 0x0000 },   /* R18975 - ADCR_RETUNE_C16_0 */
	{ 18976, 0x0000 },   /* R18976 - ADCR_RETUNE_C17_1 */
	{ 18977, 0x0000 },   /* R18977 - ADCR_RETUNE_C17_0 */
	{ 18978, 0x0000 },   /* R18978 - ADCR_RETUNE_C18_1 */
	{ 18979, 0x0000 },   /* R18979 - ADCR_RETUNE_C18_0 */
	{ 18980, 0x0000 },   /* R18980 - ADCR_RETUNE_C19_1 */
	{ 18981, 0x0000 },   /* R18981 - ADCR_RETUNE_C19_0 */
	{ 18982, 0x0000 },   /* R18982 - ADCR_RETUNE_C20_1 */
	{ 18983, 0x0000 },   /* R18983 - ADCR_RETUNE_C20_0 */
	{ 18984, 0x0000 },   /* R18984 - ADCR_RETUNE_C21_1 */
	{ 18985, 0x0000 },   /* R18985 - ADCR_RETUNE_C21_0 */
	{ 18986, 0x0000 },   /* R18986 - ADCR_RETUNE_C22_1 */
	{ 18987, 0x0000 },   /* R18987 - ADCR_RETUNE_C22_0 */
	{ 18988, 0x0000 },   /* R18988 - ADCR_RETUNE_C23_1 */
	{ 18989, 0x0000 },   /* R18989 - ADCR_RETUNE_C23_0 */
	{ 18990, 0x0000 },   /* R18990 - ADCR_RETUNE_C24_1 */
	{ 18991, 0x0000 },   /* R18991 - ADCR_RETUNE_C24_0 */
	{ 18992, 0x0000 },   /* R18992 - ADCR_RETUNE_C25_1 */
	{ 18993, 0x0000 },   /* R18993 - ADCR_RETUNE_C25_0 */
	{ 18994, 0x0000 },   /* R18994 - ADCR_RETUNE_C26_1 */
	{ 18995, 0x0000 },   /* R18995 - ADCR_RETUNE_C26_0 */
	{ 18996, 0x0000 },   /* R18996 - ADCR_RETUNE_C27_1 */
	{ 18997, 0x0000 },   /* R18997 - ADCR_RETUNE_C27_0 */
	{ 18998, 0x0000 },   /* R18998 - ADCR_RETUNE_C28_1 */
	{ 18999, 0x0000 },   /* R18999 - ADCR_RETUNE_C28_0 */
	{ 19000, 0x0000 },   /* R19000 - ADCR_RETUNE_C29_1 */
	{ 19001, 0x0000 },   /* R19001 - ADCR_RETUNE_C29_0 */
	{ 19002, 0x0000 },   /* R19002 - ADCR_RETUNE_C30_1 */
	{ 19003, 0x0000 },   /* R19003 - ADCR_RETUNE_C30_0 */
	{ 19004, 0x0000 },   /* R19004 - ADCR_RETUNE_C31_1 */
	{ 19005, 0x0000 },   /* R19005 - ADCR_RETUNE_C31_0 */
	{ 19006, 0x0000 },   /* R19006 - ADCR_RETUNE_C32_1 */
	{ 19007, 0x0000 },   /* R19007 - ADCR_RETUNE_C32_0 */

	{ 19456, 0x007F },   /* R19456 - DACL_RETUNE_C1_1 */
	{ 19457, 0xFFFF },   /* R19457 - DACL_RETUNE_C1_0 */
	{ 19458, 0x0000 },   /* R19458 - DACL_RETUNE_C2_1 */
	{ 19459, 0x0000 },   /* R19459 - DACL_RETUNE_C2_0 */
	{ 19460, 0x0000 },   /* R19460 - DACL_RETUNE_C3_1 */
	{ 19461, 0x0000 },   /* R19461 - DACL_RETUNE_C3_0 */
	{ 19462, 0x0000 },   /* R19462 - DACL_RETUNE_C4_1 */
	{ 19463, 0x0000 },   /* R19463 - DACL_RETUNE_C4_0 */
	{ 19464, 0x0000 },   /* R19464 - DACL_RETUNE_C5_1 */
	{ 19465, 0x0000 },   /* R19465 - DACL_RETUNE_C5_0 */
	{ 19466, 0x0000 },   /* R19466 - DACL_RETUNE_C6_1 */
	{ 19467, 0x0000 },   /* R19467 - DACL_RETUNE_C6_0 */
	{ 19468, 0x0000 },   /* R19468 - DACL_RETUNE_C7_1 */
	{ 19469, 0x0000 },   /* R19469 - DACL_RETUNE_C7_0 */
	{ 19470, 0x0000 },   /* R19470 - DACL_RETUNE_C8_1 */
	{ 19471, 0x0000 },   /* R19471 - DACL_RETUNE_C8_0 */
	{ 19472, 0x0000 },   /* R19472 - DACL_RETUNE_C9_1 */
	{ 19473, 0x0000 },   /* R19473 - DACL_RETUNE_C9_0 */
	{ 19474, 0x0000 },   /* R19474 - DACL_RETUNE_C10_1 */
	{ 19475, 0x0000 },   /* R19475 - DACL_RETUNE_C10_0 */
	{ 19476, 0x0000 },   /* R19476 - DACL_RETUNE_C11_1 */
	{ 19477, 0x0000 },   /* R19477 - DACL_RETUNE_C11_0 */
	{ 19478, 0x0000 },   /* R19478 - DACL_RETUNE_C12_1 */
	{ 19479, 0x0000 },   /* R19479 - DACL_RETUNE_C12_0 */
	{ 19480, 0x0000 },   /* R19480 - DACL_RETUNE_C13_1 */
	{ 19481, 0x0000 },   /* R19481 - DACL_RETUNE_C13_0 */
	{ 19482, 0x0000 },   /* R19482 - DACL_RETUNE_C14_1 */
	{ 19483, 0x0000 },   /* R19483 - DACL_RETUNE_C14_0 */
	{ 19484, 0x0000 },   /* R19484 - DACL_RETUNE_C15_1 */
	{ 19485, 0x0000 },   /* R19485 - DACL_RETUNE_C15_0 */
	{ 19486, 0x0000 },   /* R19486 - DACL_RETUNE_C16_1 */
	{ 19487, 0x0000 },   /* R19487 - DACL_RETUNE_C16_0 */
	{ 19488, 0x0000 },   /* R19488 - DACL_RETUNE_C17_1 */
	{ 19489, 0x0000 },   /* R19489 - DACL_RETUNE_C17_0 */
	{ 19490, 0x0000 },   /* R19490 - DACL_RETUNE_C18_1 */
	{ 19491, 0x0000 },   /* R19491 - DACL_RETUNE_C18_0 */
	{ 19492, 0x0000 },   /* R19492 - DACL_RETUNE_C19_1 */
	{ 19493, 0x0000 },   /* R19493 - DACL_RETUNE_C19_0 */
	{ 19494, 0x0000 },   /* R19494 - DACL_RETUNE_C20_1 */
	{ 19495, 0x0000 },   /* R19495 - DACL_RETUNE_C20_0 */
	{ 19496, 0x0000 },   /* R19496 - DACL_RETUNE_C21_1 */
	{ 19497, 0x0000 },   /* R19497 - DACL_RETUNE_C21_0 */
	{ 19498, 0x0000 },   /* R19498 - DACL_RETUNE_C22_1 */
	{ 19499, 0x0000 },   /* R19499 - DACL_RETUNE_C22_0 */
	{ 19500, 0x0000 },   /* R19500 - DACL_RETUNE_C23_1 */
	{ 19501, 0x0000 },   /* R19501 - DACL_RETUNE_C23_0 */
	{ 19502, 0x0000 },   /* R19502 - DACL_RETUNE_C24_1 */
	{ 19503, 0x0000 },   /* R19503 - DACL_RETUNE_C24_0 */
	{ 19504, 0x0000 },   /* R19504 - DACL_RETUNE_C25_1 */
	{ 19505, 0x0000 },   /* R19505 - DACL_RETUNE_C25_0 */
	{ 19506, 0x0000 },   /* R19506 - DACL_RETUNE_C26_1 */
	{ 19507, 0x0000 },   /* R19507 - DACL_RETUNE_C26_0 */
	{ 19508, 0x0000 },   /* R19508 - DACL_RETUNE_C27_1 */
	{ 19509, 0x0000 },   /* R19509 - DACL_RETUNE_C27_0 */
	{ 19510, 0x0000 },   /* R19510 - DACL_RETUNE_C28_1 */
	{ 19511, 0x0000 },   /* R19511 - DACL_RETUNE_C28_0 */
	{ 19512, 0x0000 },   /* R19512 - DACL_RETUNE_C29_1 */
	{ 19513, 0x0000 },   /* R19513 - DACL_RETUNE_C29_0 */
	{ 19514, 0x0000 },   /* R19514 - DACL_RETUNE_C30_1 */
	{ 19515, 0x0000 },   /* R19515 - DACL_RETUNE_C30_0 */
	{ 19516, 0x0000 },   /* R19516 - DACL_RETUNE_C31_1 */
	{ 19517, 0x0000 },   /* R19517 - DACL_RETUNE_C31_0 */
	{ 19518, 0x0000 },   /* R19518 - DACL_RETUNE_C32_1 */
	{ 19519, 0x0000 },   /* R19519 - DACL_RETUNE_C32_0 */

	{ 19968, 0x0020 },   /* R19968 - RETUNEDAC_PG2_1 */
	{ 19969, 0x0000 },   /* R19969 - RETUNEDAC_PG2_0 */
	{ 19970, 0x0040 },   /* R19970 - RETUNEDAC_PG_1 */
	{ 19971, 0x0000 },   /* R19971 - RETUNEDAC_PG_0 */

	{ 20480, 0x007F },   /* R20480 - DACR_RETUNE_C1_1 */
	{ 20481, 0xFFFF },   /* R20481 - DACR_RETUNE_C1_0 */
	{ 20482, 0x0000 },   /* R20482 - DACR_RETUNE_C2_1 */
	{ 20483, 0x0000 },   /* R20483 - DACR_RETUNE_C2_0 */
	{ 20484, 0x0000 },   /* R20484 - DACR_RETUNE_C3_1 */
	{ 20485, 0x0000 },   /* R20485 - DACR_RETUNE_C3_0 */
	{ 20486, 0x0000 },   /* R20486 - DACR_RETUNE_C4_1 */
	{ 20487, 0x0000 },   /* R20487 - DACR_RETUNE_C4_0 */
	{ 20488, 0x0000 },   /* R20488 - DACR_RETUNE_C5_1 */
	{ 20489, 0x0000 },   /* R20489 - DACR_RETUNE_C5_0 */
	{ 20490, 0x0000 },   /* R20490 - DACR_RETUNE_C6_1 */
	{ 20491, 0x0000 },   /* R20491 - DACR_RETUNE_C6_0 */
	{ 20492, 0x0000 },   /* R20492 - DACR_RETUNE_C7_1 */
	{ 20493, 0x0000 },   /* R20493 - DACR_RETUNE_C7_0 */
	{ 20494, 0x0000 },   /* R20494 - DACR_RETUNE_C8_1 */
	{ 20495, 0x0000 },   /* R20495 - DACR_RETUNE_C8_0 */
	{ 20496, 0x0000 },   /* R20496 - DACR_RETUNE_C9_1 */
	{ 20497, 0x0000 },   /* R20497 - DACR_RETUNE_C9_0 */
	{ 20498, 0x0000 },   /* R20498 - DACR_RETUNE_C10_1 */
	{ 20499, 0x0000 },   /* R20499 - DACR_RETUNE_C10_0 */
	{ 20500, 0x0000 },   /* R20500 - DACR_RETUNE_C11_1 */
	{ 20501, 0x0000 },   /* R20501 - DACR_RETUNE_C11_0 */
	{ 20502, 0x0000 },   /* R20502 - DACR_RETUNE_C12_1 */
	{ 20503, 0x0000 },   /* R20503 - DACR_RETUNE_C12_0 */
	{ 20504, 0x0000 },   /* R20504 - DACR_RETUNE_C13_1 */
	{ 20505, 0x0000 },   /* R20505 - DACR_RETUNE_C13_0 */
	{ 20506, 0x0000 },   /* R20506 - DACR_RETUNE_C14_1 */
	{ 20507, 0x0000 },   /* R20507 - DACR_RETUNE_C14_0 */
	{ 20508, 0x0000 },   /* R20508 - DACR_RETUNE_C15_1 */
	{ 20509, 0x0000 },   /* R20509 - DACR_RETUNE_C15_0 */
	{ 20510, 0x0000 },   /* R20510 - DACR_RETUNE_C16_1 */
	{ 20511, 0x0000 },   /* R20511 - DACR_RETUNE_C16_0 */
	{ 20512, 0x0000 },   /* R20512 - DACR_RETUNE_C17_1 */
	{ 20513, 0x0000 },   /* R20513 - DACR_RETUNE_C17_0 */
	{ 20514, 0x0000 },   /* R20514 - DACR_RETUNE_C18_1 */
	{ 20515, 0x0000 },   /* R20515 - DACR_RETUNE_C18_0 */
	{ 20516, 0x0000 },   /* R20516 - DACR_RETUNE_C19_1 */
	{ 20517, 0x0000 },   /* R20517 - DACR_RETUNE_C19_0 */
	{ 20518, 0x0000 },   /* R20518 - DACR_RETUNE_C20_1 */
	{ 20519, 0x0000 },   /* R20519 - DACR_RETUNE_C20_0 */
	{ 20520, 0x0000 },   /* R20520 - DACR_RETUNE_C21_1 */
	{ 20521, 0x0000 },   /* R20521 - DACR_RETUNE_C21_0 */
	{ 20522, 0x0000 },   /* R20522 - DACR_RETUNE_C22_1 */
	{ 20523, 0x0000 },   /* R20523 - DACR_RETUNE_C22_0 */
	{ 20524, 0x0000 },   /* R20524 - DACR_RETUNE_C23_1 */
	{ 20525, 0x0000 },   /* R20525 - DACR_RETUNE_C23_0 */
	{ 20526, 0x0000 },   /* R20526 - DACR_RETUNE_C24_1 */
	{ 20527, 0x0000 },   /* R20527 - DACR_RETUNE_C24_0 */
	{ 20528, 0x0000 },   /* R20528 - DACR_RETUNE_C25_1 */
	{ 20529, 0x0000 },   /* R20529 - DACR_RETUNE_C25_0 */
	{ 20530, 0x0000 },   /* R20530 - DACR_RETUNE_C26_1 */
	{ 20531, 0x0000 },   /* R20531 - DACR_RETUNE_C26_0 */
	{ 20532, 0x0000 },   /* R20532 - DACR_RETUNE_C27_1 */
	{ 20533, 0x0000 },   /* R20533 - DACR_RETUNE_C27_0 */
	{ 20534, 0x0000 },   /* R20534 - DACR_RETUNE_C28_1 */
	{ 20535, 0x0000 },   /* R20535 - DACR_RETUNE_C28_0 */
	{ 20536, 0x0000 },   /* R20536 - DACR_RETUNE_C29_1 */
	{ 20537, 0x0000 },   /* R20537 - DACR_RETUNE_C29_0 */
	{ 20538, 0x0000 },   /* R20538 - DACR_RETUNE_C30_1 */
	{ 20539, 0x0000 },   /* R20539 - DACR_RETUNE_C30_0 */
	{ 20540, 0x0000 },   /* R20540 - DACR_RETUNE_C31_1 */
	{ 20541, 0x0000 },   /* R20541 - DACR_RETUNE_C31_0 */
	{ 20542, 0x0000 },   /* R20542 - DACR_RETUNE_C32_1 */
	{ 20543, 0x0000 },   /* R20543 - DACR_RETUNE_C32_0 */

	{ 20992, 0x008C },   /* R20992 - VSS_XHD2_1 */
	{ 20993, 0x0200 },   /* R20993 - VSS_XHD2_0 */
	{ 20994, 0x0035 },   /* R20994 - VSS_XHD3_1 */
	{ 20995, 0x0700 },   /* R20995 - VSS_XHD3_0 */
	{ 20996, 0x003A },   /* R20996 - VSS_XHN1_1 */
	{ 20997, 0x4100 },   /* R20997 - VSS_XHN1_0 */
	{ 20998, 0x008B },   /* R20998 - VSS_XHN2_1 */
	{ 20999, 0x7D00 },   /* R20999 - VSS_XHN2_0 */
	{ 21000, 0x003A },   /* R21000 - VSS_XHN3_1 */
	{ 21001, 0x4100 },   /* R21001 - VSS_XHN3_0 */
	{ 21002, 0x008C },   /* R21002 - VSS_XLA_1 */
	{ 21003, 0xFEE8 },   /* R21003 - VSS_XLA_0 */
	{ 21004, 0x0078 },   /* R21004 - VSS_XLB_1 */
	{ 21005, 0x0000 },   /* R21005 - VSS_XLB_0 */
	{ 21006, 0x003F },   /* R21006 - VSS_XLG_1 */
	{ 21007, 0xB260 },   /* R21007 - VSS_XLG_0 */
	{ 21008, 0x002D },   /* R21008 - VSS_PG2_1 */
	{ 21009, 0x1818 },   /* R21009 - VSS_PG2_0 */
	{ 21010, 0x0020 },   /* R21010 - VSS_PG_1 */
	{ 21011, 0x0000 },   /* R21011 - VSS_PG_0 */
	{ 21012, 0x00F1 },   /* R21012 - VSS_XTD1_1 */
	{ 21013, 0x8340 },   /* R21013 - VSS_XTD1_0 */
	{ 21014, 0x00FB },   /* R21014 - VSS_XTD2_1 */
	{ 21015, 0x8300 },   /* R21015 - VSS_XTD2_0 */
	{ 21016, 0x00EE },   /* R21016 - VSS_XTD3_1 */
	{ 21017, 0xAEC0 },   /* R21017 - VSS_XTD3_0 */
	{ 21018, 0x00FB },   /* R21018 - VSS_XTD4_1 */
	{ 21019, 0xAC40 },   /* R21019 - VSS_XTD4_0 */
	{ 21020, 0x00F1 },   /* R21020 - VSS_XTD5_1 */
	{ 21021, 0x7F80 },   /* R21021 - VSS_XTD5_0 */
	{ 21022, 0x00F4 },   /* R21022 - VSS_XTD6_1 */
	{ 21023, 0x3B40 },   /* R21023 - VSS_XTD6_0 */
	{ 21024, 0x00F5 },   /* R21024 - VSS_XTD7_1 */
	{ 21025, 0xFB00 },   /* R21025 - VSS_XTD7_0 */
	{ 21026, 0x00EA },   /* R21026 - VSS_XTD8_1 */
	{ 21027, 0x10C0 },   /* R21027 - VSS_XTD8_0 */
	{ 21028, 0x00FC },   /* R21028 - VSS_XTD9_1 */
	{ 21029, 0xC580 },   /* R21029 - VSS_XTD9_0 */
	{ 21030, 0x00E2 },   /* R21030 - VSS_XTD10_1 */
	{ 21031, 0x75C0 },   /* R21031 - VSS_XTD10_0 */
	{ 21032, 0x0004 },   /* R21032 - VSS_XTD11_1 */
	{ 21033, 0xB480 },   /* R21033 - VSS_XTD11_0 */
	{ 21034, 0x00D4 },   /* R21034 - VSS_XTD12_1 */
	{ 21035, 0xF980 },   /* R21035 - VSS_XTD12_0 */
	{ 21036, 0x0004 },   /* R21036 - VSS_XTD13_1 */
	{ 21037, 0x9140 },   /* R21037 - VSS_XTD13_0 */
	{ 21038, 0x00D8 },   /* R21038 - VSS_XTD14_1 */
	{ 21039, 0xA480 },   /* R21039 - VSS_XTD14_0 */
	{ 21040, 0x0002 },   /* R21040 - VSS_XTD15_1 */
	{ 21041, 0x3DC0 },   /* R21041 - VSS_XTD15_0 */
	{ 21042, 0x00CF },   /* R21042 - VSS_XTD16_1 */
	{ 21043, 0x7A80 },   /* R21043 - VSS_XTD16_0 */
	{ 21044, 0x00DC },   /* R21044 - VSS_XTD17_1 */
	{ 21045, 0x0600 },   /* R21045 - VSS_XTD17_0 */
	{ 21046, 0x00F2 },   /* R21046 - VSS_XTD18_1 */
	{ 21047, 0xDAC0 },   /* R21047 - VSS_XTD18_0 */
	{ 21048, 0x00BA },   /* R21048 - VSS_XTD19_1 */
	{ 21049, 0xF340 },   /* R21049 - VSS_XTD19_0 */
	{ 21050, 0x000A },   /* R21050 - VSS_XTD20_1 */
	{ 21051, 0x7940 },   /* R21051 - VSS_XTD20_0 */
	{ 21052, 0x001C },   /* R21052 - VSS_XTD21_1 */
	{ 21053, 0x0680 },   /* R21053 - VSS_XTD21_0 */
	{ 21054, 0x00FD },   /* R21054 - VSS_XTD22_1 */
	{ 21055, 0x2D00 },   /* R21055 - VSS_XTD22_0 */
	{ 21056, 0x001C },   /* R21056 - VSS_XTD23_1 */
	{ 21057, 0xE840 },   /* R21057 - VSS_XTD23_0 */
	{ 21058, 0x000D },   /* R21058 - VSS_XTD24_1 */
	{ 21059, 0xDC40 },   /* R21059 - VSS_XTD24_0 */
	{ 21060, 0x00FC },   /* R21060 - VSS_XTD25_1 */
	{ 21061, 0x9D00 },   /* R21061 - VSS_XTD25_0 */
	{ 21062, 0x0009 },   /* R21062 - VSS_XTD26_1 */
	{ 21063, 0x5580 },   /* R21063 - VSS_XTD26_0 */
	{ 21064, 0x00FE },   /* R21064 - VSS_XTD27_1 */
	{ 21065, 0x7E80 },   /* R21065 - VSS_XTD27_0 */
	{ 21066, 0x000E },   /* R21066 - VSS_XTD28_1 */
	{ 21067, 0xAB40 },   /* R21067 - VSS_XTD28_0 */
	{ 21068, 0x00F9 },   /* R21068 - VSS_XTD29_1 */
	{ 21069, 0x9880 },   /* R21069 - VSS_XTD29_0 */
	{ 21070, 0x0009 },   /* R21070 - VSS_XTD30_1 */
	{ 21071, 0x87C0 },   /* R21071 - VSS_XTD30_0 */
	{ 21072, 0x00FD },   /* R21072 - VSS_XTD31_1 */
	{ 21073, 0x2C40 },   /* R21073 - VSS_XTD31_0 */
	{ 21074, 0x0009 },   /* R21074 - VSS_XTD32_1 */
	{ 21075, 0x4800 },   /* R21075 - VSS_XTD32_0 */
	{ 21076, 0x0003 },   /* R21076 - VSS_XTS1_1 */
	{ 21077, 0x5F40 },   /* R21077 - VSS_XTS1_0 */
	{ 21078, 0x0000 },   /* R21078 - VSS_XTS2_1 */
	{ 21079, 0x8700 },   /* R21079 - VSS_XTS2_0 */
	{ 21080, 0x00FA },   /* R21080 - VSS_XTS3_1 */
	{ 21081, 0xE4C0 },   /* R21081 - VSS_XTS3_0 */
	{ 21082, 0x0000 },   /* R21082 - VSS_XTS4_1 */
	{ 21083, 0x0B40 },   /* R21083 - VSS_XTS4_0 */
	{ 21084, 0x0004 },   /* R21084 - VSS_XTS5_1 */
	{ 21085, 0xE180 },   /* R21085 - VSS_XTS5_0 */
	{ 21086, 0x0001 },   /* R21086 - VSS_XTS6_1 */
	{ 21087, 0x1F40 },   /* R21087 - VSS_XTS6_0 */
	{ 21088, 0x00F8 },   /* R21088 - VSS_XTS7_1 */
	{ 21089, 0xB000 },   /* R21089 - VSS_XTS7_0 */
	{ 21090, 0x00FB },   /* R21090 - VSS_XTS8_1 */
	{ 21091, 0xCBC0 },   /* R21091 - VSS_XTS8_0 */
	{ 21092, 0x0004 },   /* R21092 - VSS_XTS9_1 */
	{ 21093, 0xF380 },   /* R21093 - VSS_XTS9_0 */
	{ 21094, 0x0007 },   /* R21094 - VSS_XTS10_1 */
	{ 21095, 0xDF40 },   /* R21095 - VSS_XTS10_0 */
	{ 21096, 0x00FF },   /* R21096 - VSS_XTS11_1 */
	{ 21097, 0x0700 },   /* R21097 - VSS_XTS11_0 */
	{ 21098, 0x00EF },   /* R21098 - VSS_XTS12_1 */
	{ 21099, 0xD700 },   /* R21099 - VSS_XTS12_0 */
	{ 21100, 0x00FB },   /* R21100 - VSS_XTS13_1 */
	{ 21101, 0xAF40 },   /* R21101 - VSS_XTS13_0 */
	{ 21102, 0x0010 },   /* R21102 - VSS_XTS14_1 */
	{ 21103, 0x8A80 },   /* R21103 - VSS_XTS14_0 */
	{ 21104, 0x0011 },   /* R21104 - VSS_XTS15_1 */
	{ 21105, 0x07C0 },   /* R21105 - VSS_XTS15_0 */
	{ 21106, 0x00E0 },   /* R21106 - VSS_XTS16_1 */
	{ 21107, 0x0800 },   /* R21107 - VSS_XTS16_0 */
	{ 21108, 0x00D2 },   /* R21108 - VSS_XTS17_1 */
	{ 21109, 0x7600 },   /* R21109 - VSS_XTS17_0 */
	{ 21110, 0x0020 },   /* R21110 - VSS_XTS18_1 */
	{ 21111, 0xCF40 },   /* R21111 - VSS_XTS18_0 */
	{ 21112, 0x0030 },   /* R21112 - VSS_XTS19_1 */
	{ 21113, 0x2340 },   /* R21113 - VSS_XTS19_0 */
	{ 21114, 0x00FD },   /* R21114 - VSS_XTS20_1 */
	{ 21115, 0x69C0 },   /* R21115 - VSS_XTS20_0 */
	{ 21116, 0x0028 },   /* R21116 - VSS_XTS21_1 */
	{ 21117, 0x3500 },   /* R21117 - VSS_XTS21_0 */
	{ 21118, 0x0006 },   /* R21118 - VSS_XTS22_1 */
	{ 21119, 0x3300 },   /* R21119 - VSS_XTS22_0 */
	{ 21120, 0x00D9 },   /* R21120 - VSS_XTS23_1 */
	{ 21121, 0xF6C0 },   /* R21121 - VSS_XTS23_0 */
	{ 21122, 0x00F3 },   /* R21122 - VSS_XTS24_1 */
	{ 21123, 0x3340 },   /* R21123 - VSS_XTS24_0 */
	{ 21124, 0x000F },   /* R21124 - VSS_XTS25_1 */
	{ 21125, 0x4200 },   /* R21125 - VSS_XTS25_0 */
	{ 21126, 0x0004 },   /* R21126 - VSS_XTS26_1 */
	{ 21127, 0x0C80 },   /* R21127 - VSS_XTS26_0 */
	{ 21128, 0x00FB },   /* R21128 - VSS_XTS27_1 */
	{ 21129, 0x3F80 },   /* R21129 - VSS_XTS27_0 */
	{ 21130, 0x00F7 },   /* R21130 - VSS_XTS28_1 */
	{ 21131, 0x57C0 },   /* R21131 - VSS_XTS28_0 */
	{ 21132, 0x0003 },   /* R21132 - VSS_XTS29_1 */
	{ 21133, 0x5400 },   /* R21133 - VSS_XTS29_0 */
	{ 21134, 0x0000 },   /* R21134 - VSS_XTS30_1 */
	{ 21135, 0xC6C0 },   /* R21135 - VSS_XTS30_0 */
	{ 21136, 0x0003 },   /* R21136 - VSS_XTS31_1 */
	{ 21137, 0x12C0 },   /* R21137 - VSS_XTS31_0 */
	{ 21138, 0x00FD },   /* R21138 - VSS_XTS32_1 */
	{ 21139, 0x8580 },   /* R21139 - VSS_XTS32_0 */
};

static bool wm8962_volatile_register(struct device *dev, unsigned int reg)
{
	switch (reg) {
	case WM8962_CLOCKING1:
	case WM8962_CLOCKING2:
	case WM8962_SOFTWARE_RESET:
	case WM8962_ALC2:
	case WM8962_THERMAL_SHUTDOWN_STATUS:
	case WM8962_ADDITIONAL_CONTROL_4:
	case WM8962_CLASS_D_CONTROL_1:
	case WM8962_DC_SERVO_6:
	case WM8962_INTERRUPT_STATUS_1:
	case WM8962_INTERRUPT_STATUS_2:
	case WM8962_DSP2_EXECCONTROL:
		return true;
	default:
		return false;
	}
}

static bool wm8962_readable_register(struct device *dev, unsigned int reg)
{
	switch (reg) {
	case WM8962_LEFT_INPUT_VOLUME:
	case WM8962_RIGHT_INPUT_VOLUME:
	case WM8962_HPOUTL_VOLUME:
	case WM8962_HPOUTR_VOLUME:
	case WM8962_CLOCKING1:
	case WM8962_ADC_DAC_CONTROL_1:
	case WM8962_ADC_DAC_CONTROL_2:
	case WM8962_AUDIO_INTERFACE_0:
	case WM8962_CLOCKING2:
	case WM8962_AUDIO_INTERFACE_1:
	case WM8962_LEFT_DAC_VOLUME:
	case WM8962_RIGHT_DAC_VOLUME:
	case WM8962_AUDIO_INTERFACE_2:
	case WM8962_SOFTWARE_RESET:
	case WM8962_ALC1:
	case WM8962_ALC2:
	case WM8962_ALC3:
	case WM8962_NOISE_GATE:
	case WM8962_LEFT_ADC_VOLUME:
	case WM8962_RIGHT_ADC_VOLUME:
	case WM8962_ADDITIONAL_CONTROL_1:
	case WM8962_ADDITIONAL_CONTROL_2:
	case WM8962_PWR_MGMT_1:
	case WM8962_PWR_MGMT_2:
	case WM8962_ADDITIONAL_CONTROL_3:
	case WM8962_ANTI_POP:
	case WM8962_CLOCKING_3:
	case WM8962_INPUT_MIXER_CONTROL_1:
	case WM8962_LEFT_INPUT_MIXER_VOLUME:
	case WM8962_RIGHT_INPUT_MIXER_VOLUME:
	case WM8962_INPUT_MIXER_CONTROL_2:
	case WM8962_INPUT_BIAS_CONTROL:
	case WM8962_LEFT_INPUT_PGA_CONTROL:
	case WM8962_RIGHT_INPUT_PGA_CONTROL:
	case WM8962_SPKOUTL_VOLUME:
	case WM8962_SPKOUTR_VOLUME:
	case WM8962_THERMAL_SHUTDOWN_STATUS:
	case WM8962_ADDITIONAL_CONTROL_4:
	case WM8962_CLASS_D_CONTROL_1:
	case WM8962_CLASS_D_CONTROL_2:
	case WM8962_CLOCKING_4:
	case WM8962_DAC_DSP_MIXING_1:
	case WM8962_DAC_DSP_MIXING_2:
	case WM8962_DC_SERVO_0:
	case WM8962_DC_SERVO_1:
	case WM8962_DC_SERVO_4:
	case WM8962_DC_SERVO_6:
	case WM8962_ANALOGUE_PGA_BIAS:
	case WM8962_ANALOGUE_HP_0:
	case WM8962_ANALOGUE_HP_2:
	case WM8962_CHARGE_PUMP_1:
	case WM8962_CHARGE_PUMP_B:
	case WM8962_WRITE_SEQUENCER_CONTROL_1:
	case WM8962_WRITE_SEQUENCER_CONTROL_2:
	case WM8962_WRITE_SEQUENCER_CONTROL_3:
	case WM8962_CONTROL_INTERFACE:
	case WM8962_MIXER_ENABLES:
	case WM8962_HEADPHONE_MIXER_1:
	case WM8962_HEADPHONE_MIXER_2:
	case WM8962_HEADPHONE_MIXER_3:
	case WM8962_HEADPHONE_MIXER_4:
	case WM8962_SPEAKER_MIXER_1:
	case WM8962_SPEAKER_MIXER_2:
	case WM8962_SPEAKER_MIXER_3:
	case WM8962_SPEAKER_MIXER_4:
	case WM8962_SPEAKER_MIXER_5:
	case WM8962_BEEP_GENERATOR_1:
	case WM8962_OSCILLATOR_TRIM_3:
	case WM8962_OSCILLATOR_TRIM_4:
	case WM8962_OSCILLATOR_TRIM_7:
	case WM8962_ANALOGUE_CLOCKING1:
	case WM8962_ANALOGUE_CLOCKING2:
	case WM8962_ANALOGUE_CLOCKING3:
	case WM8962_PLL_SOFTWARE_RESET:
	case WM8962_PLL2:
	case WM8962_PLL_4:
	case WM8962_PLL_9:
	case WM8962_PLL_10:
	case WM8962_PLL_11:
	case WM8962_PLL_12:
	case WM8962_PLL_13:
	case WM8962_PLL_14:
	case WM8962_PLL_15:
	case WM8962_PLL_16:
	case WM8962_FLL_CONTROL_1:
	case WM8962_FLL_CONTROL_2:
	case WM8962_FLL_CONTROL_3:
	case WM8962_FLL_CONTROL_5:
	case WM8962_FLL_CONTROL_6:
	case WM8962_FLL_CONTROL_7:
	case WM8962_FLL_CONTROL_8:
	case WM8962_GENERAL_TEST_1:
	case WM8962_DF1:
	case WM8962_DF2:
	case WM8962_DF3:
	case WM8962_DF4:
	case WM8962_DF5:
	case WM8962_DF6:
	case WM8962_DF7:
	case WM8962_LHPF1:
	case WM8962_LHPF2:
	case WM8962_THREED1:
	case WM8962_THREED2:
	case WM8962_THREED3:
	case WM8962_THREED4:
	case WM8962_DRC_1:
	case WM8962_DRC_2:
	case WM8962_DRC_3:
	case WM8962_DRC_4:
	case WM8962_DRC_5:
	case WM8962_TLOOPBACK:
	case WM8962_EQ1:
	case WM8962_EQ2:
	case WM8962_EQ3:
	case WM8962_EQ4:
	case WM8962_EQ5:
	case WM8962_EQ6:
	case WM8962_EQ7:
	case WM8962_EQ8:
	case WM8962_EQ9:
	case WM8962_EQ10:
	case WM8962_EQ11:
	case WM8962_EQ12:
	case WM8962_EQ13:
	case WM8962_EQ14:
	case WM8962_EQ15:
	case WM8962_EQ16:
	case WM8962_EQ17:
	case WM8962_EQ18:
	case WM8962_EQ19:
	case WM8962_EQ20:
	case WM8962_EQ21:
	case WM8962_EQ22:
	case WM8962_EQ23:
	case WM8962_EQ24:
	case WM8962_EQ25:
	case WM8962_EQ26:
	case WM8962_EQ27:
	case WM8962_EQ28:
	case WM8962_EQ29:
	case WM8962_EQ30:
	case WM8962_EQ31:
	case WM8962_EQ32:
	case WM8962_EQ33:
	case WM8962_EQ34:
	case WM8962_EQ35:
	case WM8962_EQ36:
	case WM8962_EQ37:
	case WM8962_EQ38:
	case WM8962_EQ39:
	case WM8962_EQ40:
	case WM8962_EQ41:
	case WM8962_GPIO_BASE:
	case WM8962_GPIO_2:
	case WM8962_GPIO_3:
	case WM8962_GPIO_5:
	case WM8962_GPIO_6:
	case WM8962_INTERRUPT_STATUS_1:
	case WM8962_INTERRUPT_STATUS_2:
	case WM8962_INTERRUPT_STATUS_1_MASK:
	case WM8962_INTERRUPT_STATUS_2_MASK:
	case WM8962_INTERRUPT_CONTROL:
	case WM8962_IRQ_DEBOUNCE:
	case WM8962_MICINT_SOURCE_POL:
	case WM8962_DSP2_POWER_MANAGEMENT:
	case WM8962_DSP2_EXECCONTROL:
	case WM8962_DSP2_INSTRUCTION_RAM_0:
	case WM8962_DSP2_ADDRESS_RAM_2:
	case WM8962_DSP2_ADDRESS_RAM_1:
	case WM8962_DSP2_ADDRESS_RAM_0:
	case WM8962_DSP2_DATA1_RAM_1:
	case WM8962_DSP2_DATA1_RAM_0:
	case WM8962_DSP2_DATA2_RAM_1:
	case WM8962_DSP2_DATA2_RAM_0:
	case WM8962_DSP2_DATA3_RAM_1:
	case WM8962_DSP2_DATA3_RAM_0:
	case WM8962_DSP2_COEFF_RAM_0:
	case WM8962_RETUNEADC_SHARED_COEFF_1:
	case WM8962_RETUNEADC_SHARED_COEFF_0:
	case WM8962_RETUNEDAC_SHARED_COEFF_1:
	case WM8962_RETUNEDAC_SHARED_COEFF_0:
	case WM8962_SOUNDSTAGE_ENABLES_1:
	case WM8962_SOUNDSTAGE_ENABLES_0:
	case WM8962_HDBASS_AI_1:
	case WM8962_HDBASS_AI_0:
	case WM8962_HDBASS_AR_1:
	case WM8962_HDBASS_AR_0:
	case WM8962_HDBASS_B_1:
	case WM8962_HDBASS_B_0:
	case WM8962_HDBASS_K_1:
	case WM8962_HDBASS_K_0:
	case WM8962_HDBASS_N1_1:
	case WM8962_HDBASS_N1_0:
	case WM8962_HDBASS_N2_1:
	case WM8962_HDBASS_N2_0:
	case WM8962_HDBASS_N3_1:
	case WM8962_HDBASS_N3_0:
	case WM8962_HDBASS_N4_1:
	case WM8962_HDBASS_N4_0:
	case WM8962_HDBASS_N5_1:
	case WM8962_HDBASS_N5_0:
	case WM8962_HDBASS_X1_1:
	case WM8962_HDBASS_X1_0:
	case WM8962_HDBASS_X2_1:
	case WM8962_HDBASS_X2_0:
	case WM8962_HDBASS_X3_1:
	case WM8962_HDBASS_X3_0:
	case WM8962_HDBASS_ATK_1:
	case WM8962_HDBASS_ATK_0:
	case WM8962_HDBASS_DCY_1:
	case WM8962_HDBASS_DCY_0:
	case WM8962_HDBASS_PG_1:
	case WM8962_HDBASS_PG_0:
	case WM8962_HPF_C_1:
	case WM8962_HPF_C_0:
	case WM8962_ADCL_RETUNE_C1_1:
	case WM8962_ADCL_RETUNE_C1_0:
	case WM8962_ADCL_RETUNE_C2_1:
	case WM8962_ADCL_RETUNE_C2_0:
	case WM8962_ADCL_RETUNE_C3_1:
	case WM8962_ADCL_RETUNE_C3_0:
	case WM8962_ADCL_RETUNE_C4_1:
	case WM8962_ADCL_RETUNE_C4_0:
	case WM8962_ADCL_RETUNE_C5_1:
	case WM8962_ADCL_RETUNE_C5_0:
	case WM8962_ADCL_RETUNE_C6_1:
	case WM8962_ADCL_RETUNE_C6_0:
	case WM8962_ADCL_RETUNE_C7_1:
	case WM8962_ADCL_RETUNE_C7_0:
	case WM8962_ADCL_RETUNE_C8_1:
	case WM8962_ADCL_RETUNE_C8_0:
	case WM8962_ADCL_RETUNE_C9_1:
	case WM8962_ADCL_RETUNE_C9_0:
	case WM8962_ADCL_RETUNE_C10_1:
	case WM8962_ADCL_RETUNE_C10_0:
	case WM8962_ADCL_RETUNE_C11_1:
	case WM8962_ADCL_RETUNE_C11_0:
	case WM8962_ADCL_RETUNE_C12_1:
	case WM8962_ADCL_RETUNE_C12_0:
	case WM8962_ADCL_RETUNE_C13_1:
	case WM8962_ADCL_RETUNE_C13_0:
	case WM8962_ADCL_RETUNE_C14_1:
	case WM8962_ADCL_RETUNE_C14_0:
	case WM8962_ADCL_RETUNE_C15_1:
	case WM8962_ADCL_RETUNE_C15_0:
	case WM8962_ADCL_RETUNE_C16_1:
	case WM8962_ADCL_RETUNE_C16_0:
	case WM8962_ADCL_RETUNE_C17_1:
	case WM8962_ADCL_RETUNE_C17_0:
	case WM8962_ADCL_RETUNE_C18_1:
	case WM8962_ADCL_RETUNE_C18_0:
	case WM8962_ADCL_RETUNE_C19_1:
	case WM8962_ADCL_RETUNE_C19_0:
	case WM8962_ADCL_RETUNE_C20_1:
	case WM8962_ADCL_RETUNE_C20_0:
	case WM8962_ADCL_RETUNE_C21_1:
	case WM8962_ADCL_RETUNE_C21_0:
	case WM8962_ADCL_RETUNE_C22_1:
	case WM8962_ADCL_RETUNE_C22_0:
	case WM8962_ADCL_RETUNE_C23_1:
	case WM8962_ADCL_RETUNE_C23_0:
	case WM8962_ADCL_RETUNE_C24_1:
	case WM8962_ADCL_RETUNE_C24_0:
	case WM8962_ADCL_RETUNE_C25_1:
	case WM8962_ADCL_RETUNE_C25_0:
	case WM8962_ADCL_RETUNE_C26_1:
	case WM8962_ADCL_RETUNE_C26_0:
	case WM8962_ADCL_RETUNE_C27_1:
	case WM8962_ADCL_RETUNE_C27_0:
	case WM8962_ADCL_RETUNE_C28_1:
	case WM8962_ADCL_RETUNE_C28_0:
	case WM8962_ADCL_RETUNE_C29_1:
	case WM8962_ADCL_RETUNE_C29_0:
	case WM8962_ADCL_RETUNE_C30_1:
	case WM8962_ADCL_RETUNE_C30_0:
	case WM8962_ADCL_RETUNE_C31_1:
	case WM8962_ADCL_RETUNE_C31_0:
	case WM8962_ADCL_RETUNE_C32_1:
	case WM8962_ADCL_RETUNE_C32_0:
	case WM8962_RETUNEADC_PG2_1:
	case WM8962_RETUNEADC_PG2_0:
	case WM8962_RETUNEADC_PG_1:
	case WM8962_RETUNEADC_PG_0:
	case WM8962_ADCR_RETUNE_C1_1:
	case WM8962_ADCR_RETUNE_C1_0:
	case WM8962_ADCR_RETUNE_C2_1:
	case WM8962_ADCR_RETUNE_C2_0:
	case WM8962_ADCR_RETUNE_C3_1:
	case WM8962_ADCR_RETUNE_C3_0:
	case WM8962_ADCR_RETUNE_C4_1:
	case WM8962_ADCR_RETUNE_C4_0:
	case WM8962_ADCR_RETUNE_C5_1:
	case WM8962_ADCR_RETUNE_C5_0:
	case WM8962_ADCR_RETUNE_C6_1:
	case WM8962_ADCR_RETUNE_C6_0:
	case WM8962_ADCR_RETUNE_C7_1:
	case WM8962_ADCR_RETUNE_C7_0:
	case WM8962_ADCR_RETUNE_C8_1:
	case WM8962_ADCR_RETUNE_C8_0:
	case WM8962_ADCR_RETUNE_C9_1:
	case WM8962_ADCR_RETUNE_C9_0:
	case WM8962_ADCR_RETUNE_C10_1:
	case WM8962_ADCR_RETUNE_C10_0:
	case WM8962_ADCR_RETUNE_C11_1:
	case WM8962_ADCR_RETUNE_C11_0:
	case WM8962_ADCR_RETUNE_C12_1:
	case WM8962_ADCR_RETUNE_C12_0:
	case WM8962_ADCR_RETUNE_C13_1:
	case WM8962_ADCR_RETUNE_C13_0:
	case WM8962_ADCR_RETUNE_C14_1:
	case WM8962_ADCR_RETUNE_C14_0:
	case WM8962_ADCR_RETUNE_C15_1:
	case WM8962_ADCR_RETUNE_C15_0:
	case WM8962_ADCR_RETUNE_C16_1:
	case WM8962_ADCR_RETUNE_C16_0:
	case WM8962_ADCR_RETUNE_C17_1:
	case WM8962_ADCR_RETUNE_C17_0:
	case WM8962_ADCR_RETUNE_C18_1:
	case WM8962_ADCR_RETUNE_C18_0:
	case WM8962_ADCR_RETUNE_C19_1:
	case WM8962_ADCR_RETUNE_C19_0:
	case WM8962_ADCR_RETUNE_C20_1:
	case WM8962_ADCR_RETUNE_C20_0:
	case WM8962_ADCR_RETUNE_C21_1:
	case WM8962_ADCR_RETUNE_C21_0:
	case WM8962_ADCR_RETUNE_C22_1:
	case WM8962_ADCR_RETUNE_C22_0:
	case WM8962_ADCR_RETUNE_C23_1:
	case WM8962_ADCR_RETUNE_C23_0:
	case WM8962_ADCR_RETUNE_C24_1:
	case WM8962_ADCR_RETUNE_C24_0:
	case WM8962_ADCR_RETUNE_C25_1:
	case WM8962_ADCR_RETUNE_C25_0:
	case WM8962_ADCR_RETUNE_C26_1:
	case WM8962_ADCR_RETUNE_C26_0:
	case WM8962_ADCR_RETUNE_C27_1:
	case WM8962_ADCR_RETUNE_C27_0:
	case WM8962_ADCR_RETUNE_C28_1:
	case WM8962_ADCR_RETUNE_C28_0:
	case WM8962_ADCR_RETUNE_C29_1:
	case WM8962_ADCR_RETUNE_C29_0:
	case WM8962_ADCR_RETUNE_C30_1:
	case WM8962_ADCR_RETUNE_C30_0:
	case WM8962_ADCR_RETUNE_C31_1:
	case WM8962_ADCR_RETUNE_C31_0:
	case WM8962_ADCR_RETUNE_C32_1:
	case WM8962_ADCR_RETUNE_C32_0:
	case WM8962_DACL_RETUNE_C1_1:
	case WM8962_DACL_RETUNE_C1_0:
	case WM8962_DACL_RETUNE_C2_1:
	case WM8962_DACL_RETUNE_C2_0:
	case WM8962_DACL_RETUNE_C3_1:
	case WM8962_DACL_RETUNE_C3_0:
	case WM8962_DACL_RETUNE_C4_1:
	case WM8962_DACL_RETUNE_C4_0:
	case WM8962_DACL_RETUNE_C5_1:
	case WM8962_DACL_RETUNE_C5_0:
	case WM8962_DACL_RETUNE_C6_1:
	case WM8962_DACL_RETUNE_C6_0:
	case WM8962_DACL_RETUNE_C7_1:
	case WM8962_DACL_RETUNE_C7_0:
	case WM8962_DACL_RETUNE_C8_1:
	case WM8962_DACL_RETUNE_C8_0:
	case WM8962_DACL_RETUNE_C9_1:
	case WM8962_DACL_RETUNE_C9_0:
	case WM8962_DACL_RETUNE_C10_1:
	case WM8962_DACL_RETUNE_C10_0:
	case WM8962_DACL_RETUNE_C11_1:
	case WM8962_DACL_RETUNE_C11_0:
	case WM8962_DACL_RETUNE_C12_1:
	case WM8962_DACL_RETUNE_C12_0:
	case WM8962_DACL_RETUNE_C13_1:
	case WM8962_DACL_RETUNE_C13_0:
	case WM8962_DACL_RETUNE_C14_1:
	case WM8962_DACL_RETUNE_C14_0:
	case WM8962_DACL_RETUNE_C15_1:
	case WM8962_DACL_RETUNE_C15_0:
	case WM8962_DACL_RETUNE_C16_1:
	case WM8962_DACL_RETUNE_C16_0:
	case WM8962_DACL_RETUNE_C17_1:
	case WM8962_DACL_RETUNE_C17_0:
	case WM8962_DACL_RETUNE_C18_1:
	case WM8962_DACL_RETUNE_C18_0:
	case WM8962_DACL_RETUNE_C19_1:
	case WM8962_DACL_RETUNE_C19_0:
	case WM8962_DACL_RETUNE_C20_1:
	case WM8962_DACL_RETUNE_C20_0:
	case WM8962_DACL_RETUNE_C21_1:
	case WM8962_DACL_RETUNE_C21_0:
	case WM8962_DACL_RETUNE_C22_1:
	case WM8962_DACL_RETUNE_C22_0:
	case WM8962_DACL_RETUNE_C23_1:
	case WM8962_DACL_RETUNE_C23_0:
	case WM8962_DACL_RETUNE_C24_1:
	case WM8962_DACL_RETUNE_C24_0:
	case WM8962_DACL_RETUNE_C25_1:
	case WM8962_DACL_RETUNE_C25_0:
	case WM8962_DACL_RETUNE_C26_1:
	case WM8962_DACL_RETUNE_C26_0:
	case WM8962_DACL_RETUNE_C27_1:
	case WM8962_DACL_RETUNE_C27_0:
	case WM8962_DACL_RETUNE_C28_1:
	case WM8962_DACL_RETUNE_C28_0:
	case WM8962_DACL_RETUNE_C29_1:
	case WM8962_DACL_RETUNE_C29_0:
	case WM8962_DACL_RETUNE_C30_1:
	case WM8962_DACL_RETUNE_C30_0:
	case WM8962_DACL_RETUNE_C31_1:
	case WM8962_DACL_RETUNE_C31_0:
	case WM8962_DACL_RETUNE_C32_1:
	case WM8962_DACL_RETUNE_C32_0:
	case WM8962_RETUNEDAC_PG2_1:
	case WM8962_RETUNEDAC_PG2_0:
	case WM8962_RETUNEDAC_PG_1:
	case WM8962_RETUNEDAC_PG_0:
	case WM8962_DACR_RETUNE_C1_1:
	case WM8962_DACR_RETUNE_C1_0:
	case WM8962_DACR_RETUNE_C2_1:
	case WM8962_DACR_RETUNE_C2_0:
	case WM8962_DACR_RETUNE_C3_1:
	case WM8962_DACR_RETUNE_C3_0:
	case WM8962_DACR_RETUNE_C4_1:
	case WM8962_DACR_RETUNE_C4_0:
	case WM8962_DACR_RETUNE_C5_1:
	case WM8962_DACR_RETUNE_C5_0:
	case WM8962_DACR_RETUNE_C6_1:
	case WM8962_DACR_RETUNE_C6_0:
	case WM8962_DACR_RETUNE_C7_1:
	case WM8962_DACR_RETUNE_C7_0:
	case WM8962_DACR_RETUNE_C8_1:
	case WM8962_DACR_RETUNE_C8_0:
	case WM8962_DACR_RETUNE_C9_1:
	case WM8962_DACR_RETUNE_C9_0:
	case WM8962_DACR_RETUNE_C10_1:
	case WM8962_DACR_RETUNE_C10_0:
	case WM8962_DACR_RETUNE_C11_1:
	case WM8962_DACR_RETUNE_C11_0:
	case WM8962_DACR_RETUNE_C12_1:
	case WM8962_DACR_RETUNE_C12_0:
	case WM8962_DACR_RETUNE_C13_1:
	case WM8962_DACR_RETUNE_C13_0:
	case WM8962_DACR_RETUNE_C14_1:
	case WM8962_DACR_RETUNE_C14_0:
	case WM8962_DACR_RETUNE_C15_1:
	case WM8962_DACR_RETUNE_C15_0:
	case WM8962_DACR_RETUNE_C16_1:
	case WM8962_DACR_RETUNE_C16_0:
	case WM8962_DACR_RETUNE_C17_1:
	case WM8962_DACR_RETUNE_C17_0:
	case WM8962_DACR_RETUNE_C18_1:
	case WM8962_DACR_RETUNE_C18_0:
	case WM8962_DACR_RETUNE_C19_1:
	case WM8962_DACR_RETUNE_C19_0:
	case WM8962_DACR_RETUNE_C20_1:
	case WM8962_DACR_RETUNE_C20_0:
	case WM8962_DACR_RETUNE_C21_1:
	case WM8962_DACR_RETUNE_C21_0:
	case WM8962_DACR_RETUNE_C22_1:
	case WM8962_DACR_RETUNE_C22_0:
	case WM8962_DACR_RETUNE_C23_1:
	case WM8962_DACR_RETUNE_C23_0:
	case WM8962_DACR_RETUNE_C24_1:
	case WM8962_DACR_RETUNE_C24_0:
	case WM8962_DACR_RETUNE_C25_1:
	case WM8962_DACR_RETUNE_C25_0:
	case WM8962_DACR_RETUNE_C26_1:
	case WM8962_DACR_RETUNE_C26_0:
	case WM8962_DACR_RETUNE_C27_1:
	case WM8962_DACR_RETUNE_C27_0:
	case WM8962_DACR_RETUNE_C28_1:
	case WM8962_DACR_RETUNE_C28_0:
	case WM8962_DACR_RETUNE_C29_1:
	case WM8962_DACR_RETUNE_C29_0:
	case WM8962_DACR_RETUNE_C30_1:
	case WM8962_DACR_RETUNE_C30_0:
	case WM8962_DACR_RETUNE_C31_1:
	case WM8962_DACR_RETUNE_C31_0:
	case WM8962_DACR_RETUNE_C32_1:
	case WM8962_DACR_RETUNE_C32_0:
	case WM8962_VSS_XHD2_1:
	case WM8962_VSS_XHD2_0:
	case WM8962_VSS_XHD3_1:
	case WM8962_VSS_XHD3_0:
	case WM8962_VSS_XHN1_1:
	case WM8962_VSS_XHN1_0:
	case WM8962_VSS_XHN2_1:
	case WM8962_VSS_XHN2_0:
	case WM8962_VSS_XHN3_1:
	case WM8962_VSS_XHN3_0:
	case WM8962_VSS_XLA_1:
	case WM8962_VSS_XLA_0:
	case WM8962_VSS_XLB_1:
	case WM8962_VSS_XLB_0:
	case WM8962_VSS_XLG_1:
	case WM8962_VSS_XLG_0:
	case WM8962_VSS_PG2_1:
	case WM8962_VSS_PG2_0:
	case WM8962_VSS_PG_1:
	case WM8962_VSS_PG_0:
	case WM8962_VSS_XTD1_1:
	case WM8962_VSS_XTD1_0:
	case WM8962_VSS_XTD2_1:
	case WM8962_VSS_XTD2_0:
	case WM8962_VSS_XTD3_1:
	case WM8962_VSS_XTD3_0:
	case WM8962_VSS_XTD4_1:
	case WM8962_VSS_XTD4_0:
	case WM8962_VSS_XTD5_1:
	case WM8962_VSS_XTD5_0:
	case WM8962_VSS_XTD6_1:
	case WM8962_VSS_XTD6_0:
	case WM8962_VSS_XTD7_1:
	case WM8962_VSS_XTD7_0:
	case WM8962_VSS_XTD8_1:
	case WM8962_VSS_XTD8_0:
	case WM8962_VSS_XTD9_1:
	case WM8962_VSS_XTD9_0:
	case WM8962_VSS_XTD10_1:
	case WM8962_VSS_XTD10_0:
	case WM8962_VSS_XTD11_1:
	case WM8962_VSS_XTD11_0:
	case WM8962_VSS_XTD12_1:
	case WM8962_VSS_XTD12_0:
	case WM8962_VSS_XTD13_1:
	case WM8962_VSS_XTD13_0:
	case WM8962_VSS_XTD14_1:
	case WM8962_VSS_XTD14_0:
	case WM8962_VSS_XTD15_1:
	case WM8962_VSS_XTD15_0:
	case WM8962_VSS_XTD16_1:
	case WM8962_VSS_XTD16_0:
	case WM8962_VSS_XTD17_1:
	case WM8962_VSS_XTD17_0:
	case WM8962_VSS_XTD18_1:
	case WM8962_VSS_XTD18_0:
	case WM8962_VSS_XTD19_1:
	case WM8962_VSS_XTD19_0:
	case WM8962_VSS_XTD20_1:
	case WM8962_VSS_XTD20_0:
	case WM8962_VSS_XTD21_1:
	case WM8962_VSS_XTD21_0:
	case WM8962_VSS_XTD22_1:
	case WM8962_VSS_XTD22_0:
	case WM8962_VSS_XTD23_1:
	case WM8962_VSS_XTD23_0:
	case WM8962_VSS_XTD24_1:
	case WM8962_VSS_XTD24_0:
	case WM8962_VSS_XTD25_1:
	case WM8962_VSS_XTD25_0:
	case WM8962_VSS_XTD26_1:
	case WM8962_VSS_XTD26_0:
	case WM8962_VSS_XTD27_1:
	case WM8962_VSS_XTD27_0:
	case WM8962_VSS_XTD28_1:
	case WM8962_VSS_XTD28_0:
	case WM8962_VSS_XTD29_1:
	case WM8962_VSS_XTD29_0:
	case WM8962_VSS_XTD30_1:
	case WM8962_VSS_XTD30_0:
	case WM8962_VSS_XTD31_1:
	case WM8962_VSS_XTD31_0:
	case WM8962_VSS_XTD32_1:
	case WM8962_VSS_XTD32_0:
	case WM8962_VSS_XTS1_1:
	case WM8962_VSS_XTS1_0:
	case WM8962_VSS_XTS2_1:
	case WM8962_VSS_XTS2_0:
	case WM8962_VSS_XTS3_1:
	case WM8962_VSS_XTS3_0:
	case WM8962_VSS_XTS4_1:
	case WM8962_VSS_XTS4_0:
	case WM8962_VSS_XTS5_1:
	case WM8962_VSS_XTS5_0:
	case WM8962_VSS_XTS6_1:
	case WM8962_VSS_XTS6_0:
	case WM8962_VSS_XTS7_1:
	case WM8962_VSS_XTS7_0:
	case WM8962_VSS_XTS8_1:
	case WM8962_VSS_XTS8_0:
	case WM8962_VSS_XTS9_1:
	case WM8962_VSS_XTS9_0:
	case WM8962_VSS_XTS10_1:
	case WM8962_VSS_XTS10_0:
	case WM8962_VSS_XTS11_1:
	case WM8962_VSS_XTS11_0:
	case WM8962_VSS_XTS12_1:
	case WM8962_VSS_XTS12_0:
	case WM8962_VSS_XTS13_1:
	case WM8962_VSS_XTS13_0:
	case WM8962_VSS_XTS14_1:
	case WM8962_VSS_XTS14_0:
	case WM8962_VSS_XTS15_1:
	case WM8962_VSS_XTS15_0:
	case WM8962_VSS_XTS16_1:
	case WM8962_VSS_XTS16_0:
	case WM8962_VSS_XTS17_1:
	case WM8962_VSS_XTS17_0:
	case WM8962_VSS_XTS18_1:
	case WM8962_VSS_XTS18_0:
	case WM8962_VSS_XTS19_1:
	case WM8962_VSS_XTS19_0:
	case WM8962_VSS_XTS20_1:
	case WM8962_VSS_XTS20_0:
	case WM8962_VSS_XTS21_1:
	case WM8962_VSS_XTS21_0:
	case WM8962_VSS_XTS22_1:
	case WM8962_VSS_XTS22_0:
	case WM8962_VSS_XTS23_1:
	case WM8962_VSS_XTS23_0:
	case WM8962_VSS_XTS24_1:
	case WM8962_VSS_XTS24_0:
	case WM8962_VSS_XTS25_1:
	case WM8962_VSS_XTS25_0:
	case WM8962_VSS_XTS26_1:
	case WM8962_VSS_XTS26_0:
	case WM8962_VSS_XTS27_1:
	case WM8962_VSS_XTS27_0:
	case WM8962_VSS_XTS28_1:
	case WM8962_VSS_XTS28_0:
	case WM8962_VSS_XTS29_1:
	case WM8962_VSS_XTS29_0:
	case WM8962_VSS_XTS30_1:
	case WM8962_VSS_XTS30_0:
	case WM8962_VSS_XTS31_1:
	case WM8962_VSS_XTS31_0:
	case WM8962_VSS_XTS32_1:
	case WM8962_VSS_XTS32_0:
		return true;
	default:
		return false;
	}
}

static int wm8962_reset(struct wm8962_priv *wm8962)
{
	int ret;

	ret = regmap_write(wm8962->regmap, WM8962_SOFTWARE_RESET, 0x6243);
	if (ret != 0)
		return ret;

	return regmap_write(wm8962->regmap, WM8962_PLL_SOFTWARE_RESET, 0);
}

static const DECLARE_TLV_DB_SCALE(inpga_tlv, -2325, 75, 0);
static const DECLARE_TLV_DB_SCALE(mixin_tlv, -1500, 300, 0);
static const unsigned int mixinpga_tlv[] = {
	TLV_DB_RANGE_HEAD(5),
	0, 1, TLV_DB_SCALE_ITEM(0, 600, 0),
	2, 2, TLV_DB_SCALE_ITEM(1300, 1300, 0),
	3, 4, TLV_DB_SCALE_ITEM(1800, 200, 0),
	5, 5, TLV_DB_SCALE_ITEM(2400, 0, 0),
	6, 7, TLV_DB_SCALE_ITEM(2700, 300, 0),
};
static const DECLARE_TLV_DB_SCALE(beep_tlv, -9600, 600, 1);
static const DECLARE_TLV_DB_SCALE(digital_tlv, -7200, 75, 1);
static const DECLARE_TLV_DB_SCALE(st_tlv, -3600, 300, 0);
static const DECLARE_TLV_DB_SCALE(inmix_tlv, -600, 600, 0);
static const DECLARE_TLV_DB_SCALE(bypass_tlv, -1500, 300, 0);
static const DECLARE_TLV_DB_SCALE(out_tlv, -12100, 100, 1);
static const DECLARE_TLV_DB_SCALE(hp_tlv, -700, 100, 0);
static const unsigned int classd_tlv[] = {
	TLV_DB_RANGE_HEAD(2),
	0, 6, TLV_DB_SCALE_ITEM(0, 150, 0),
	7, 7, TLV_DB_SCALE_ITEM(1200, 0, 0),
};
static const DECLARE_TLV_DB_SCALE(eq_tlv, -1200, 100, 0);

static int wm8962_dsp2_write_config(struct snd_soc_codec *codec)
{
	return 0;
}

static int wm8962_dsp2_set_enable(struct snd_soc_codec *codec, u16 val)
{
	u16 adcl = snd_soc_read(codec, WM8962_LEFT_ADC_VOLUME);
	u16 adcr = snd_soc_read(codec, WM8962_RIGHT_ADC_VOLUME);
	u16 dac = snd_soc_read(codec, WM8962_ADC_DAC_CONTROL_1);

	/* Mute the ADCs and DACs */
	snd_soc_write(codec, WM8962_LEFT_ADC_VOLUME, 0);
	snd_soc_write(codec, WM8962_RIGHT_ADC_VOLUME, WM8962_ADC_VU);
	snd_soc_update_bits(codec, WM8962_ADC_DAC_CONTROL_1,
			    WM8962_DAC_MUTE, WM8962_DAC_MUTE);

	snd_soc_write(codec, WM8962_SOUNDSTAGE_ENABLES_0, val);

	/* Restore the ADCs and DACs */
	snd_soc_write(codec, WM8962_LEFT_ADC_VOLUME, adcl);
	snd_soc_write(codec, WM8962_RIGHT_ADC_VOLUME, adcr);
	snd_soc_update_bits(codec, WM8962_ADC_DAC_CONTROL_1,
			    WM8962_DAC_MUTE, dac);

	return 0;
}

static int wm8962_dsp2_start(struct snd_soc_codec *codec)
{
	struct wm8962_priv *wm8962 = snd_soc_codec_get_drvdata(codec);

	wm8962_dsp2_write_config(codec);

	snd_soc_write(codec, WM8962_DSP2_EXECCONTROL, WM8962_DSP2_RUNR);

	wm8962_dsp2_set_enable(codec, wm8962->dsp2_ena);

	return 0;
}

static int wm8962_dsp2_stop(struct snd_soc_codec *codec)
{
	wm8962_dsp2_set_enable(codec, 0);

	snd_soc_write(codec, WM8962_DSP2_EXECCONTROL, WM8962_DSP2_STOP);

	return 0;
}

#define WM8962_DSP2_ENABLE(xname, xshift) \
{	.iface = SNDRV_CTL_ELEM_IFACE_MIXER, .name = xname, \
	.info = wm8962_dsp2_ena_info, \
	.get = wm8962_dsp2_ena_get, .put = wm8962_dsp2_ena_put, \
	.private_value = xshift }

static int wm8962_dsp2_ena_info(struct snd_kcontrol *kcontrol,
				struct snd_ctl_elem_info *uinfo)
{
	uinfo->type = SNDRV_CTL_ELEM_TYPE_BOOLEAN;

	uinfo->count = 1;
	uinfo->value.integer.min = 0;
	uinfo->value.integer.max = 1;

	return 0;
}

static int wm8962_dsp2_ena_get(struct snd_kcontrol *kcontrol,
			       struct snd_ctl_elem_value *ucontrol)
{
	int shift = kcontrol->private_value;
	struct snd_soc_codec *codec = snd_kcontrol_chip(kcontrol);
	struct wm8962_priv *wm8962 = snd_soc_codec_get_drvdata(codec);

	ucontrol->value.integer.value[0] = !!(wm8962->dsp2_ena & 1 << shift);

	return 0;
}

static int wm8962_dsp2_ena_put(struct snd_kcontrol *kcontrol,
			       struct snd_ctl_elem_value *ucontrol)
{
	int shift = kcontrol->private_value;
	struct snd_soc_codec *codec = snd_kcontrol_chip(kcontrol);
	struct wm8962_priv *wm8962 = snd_soc_codec_get_drvdata(codec);
	int old = wm8962->dsp2_ena;
	int ret = 0;
	int dsp2_running = snd_soc_read(codec, WM8962_DSP2_POWER_MANAGEMENT) &
		WM8962_DSP2_ENA;

	mutex_lock(&codec->mutex);

	if (ucontrol->value.integer.value[0])
		wm8962->dsp2_ena |= 1 << shift;
	else
		wm8962->dsp2_ena &= ~(1 << shift);

	if (wm8962->dsp2_ena == old)
		goto out;

	ret = 1;

	if (dsp2_running) {
		if (wm8962->dsp2_ena)
			wm8962_dsp2_set_enable(codec, wm8962->dsp2_ena);
		else
			wm8962_dsp2_stop(codec);
	}

out:
	mutex_unlock(&codec->mutex);

	return ret;
}

/* The VU bits for the headphones are in a different register to the mute
 * bits and only take effect on the PGA if it is actually powered.
 */
static int wm8962_put_hp_sw(struct snd_kcontrol *kcontrol,
			    struct snd_ctl_elem_value *ucontrol)
{
	struct snd_soc_codec *codec = snd_kcontrol_chip(kcontrol);
	u16 *reg_cache = codec->reg_cache;
	int ret;

	/* Apply the update (if any) */
        ret = snd_soc_put_volsw(kcontrol, ucontrol);
	if (ret == 0)
		return 0;

	/* If the left PGA is enabled hit that VU bit... */
	if (snd_soc_read(codec, WM8962_PWR_MGMT_2) & WM8962_HPOUTL_PGA_ENA)
		return snd_soc_write(codec, WM8962_HPOUTL_VOLUME,
				     reg_cache[WM8962_HPOUTL_VOLUME]);

	/* ...otherwise the right.  The VU is stereo. */
	if (snd_soc_read(codec, WM8962_PWR_MGMT_2) & WM8962_HPOUTR_PGA_ENA)
		return snd_soc_write(codec, WM8962_HPOUTR_VOLUME,
				     reg_cache[WM8962_HPOUTR_VOLUME]);

	return 0;
}

/* The VU bits for the speakers are in a different register to the mute
 * bits and only take effect on the PGA if it is actually powered.
 */
static int wm8962_put_spk_sw(struct snd_kcontrol *kcontrol,
			    struct snd_ctl_elem_value *ucontrol)
{
	struct snd_soc_codec *codec = snd_kcontrol_chip(kcontrol);
	int ret;

	/* Apply the update (if any) */
        ret = snd_soc_put_volsw(kcontrol, ucontrol);
	if (ret == 0)
		return 0;

	/* If the left PGA is enabled hit that VU bit... */
	ret = snd_soc_read(codec, WM8962_PWR_MGMT_2);
	if (ret & WM8962_SPKOUTL_PGA_ENA) {
		snd_soc_write(codec, WM8962_SPKOUTL_VOLUME,
			      snd_soc_read(codec, WM8962_SPKOUTL_VOLUME));
		return 1;
	}

	/* ...otherwise the right.  The VU is stereo. */
	if (ret & WM8962_SPKOUTR_PGA_ENA)
		snd_soc_write(codec, WM8962_SPKOUTR_VOLUME,
			      snd_soc_read(codec, WM8962_SPKOUTR_VOLUME));

	return 1;
}

static const char *cap_hpf_mode_text[] = {
	"Hi-fi", "Application"
};

static const struct soc_enum cap_hpf_mode =
	SOC_ENUM_SINGLE(WM8962_ADC_DAC_CONTROL_2, 10, 2, cap_hpf_mode_text);


static const char *cap_lhpf_mode_text[] = {
	"LPF", "HPF"
};

static const struct soc_enum cap_lhpf_mode =
	SOC_ENUM_SINGLE(WM8962_LHPF1, 1, 2, cap_lhpf_mode_text);

static const struct snd_kcontrol_new wm8962_snd_controls[] = {
SOC_DOUBLE("Input Mixer Switch", WM8962_INPUT_MIXER_CONTROL_1, 3, 2, 1, 1),

SOC_SINGLE_TLV("MIXINL IN2L Volume", WM8962_LEFT_INPUT_MIXER_VOLUME, 6, 7, 0,
	       mixin_tlv),
SOC_SINGLE_TLV("MIXINL PGA Volume", WM8962_LEFT_INPUT_MIXER_VOLUME, 3, 7, 0,
	       mixinpga_tlv),
SOC_SINGLE_TLV("MIXINL IN3L Volume", WM8962_LEFT_INPUT_MIXER_VOLUME, 0, 7, 0,
	       mixin_tlv),

SOC_SINGLE_TLV("MIXINR IN2R Volume", WM8962_RIGHT_INPUT_MIXER_VOLUME, 6, 7, 0,
	       mixin_tlv),
SOC_SINGLE_TLV("MIXINR PGA Volume", WM8962_RIGHT_INPUT_MIXER_VOLUME, 3, 7, 0,
	       mixinpga_tlv),
SOC_SINGLE_TLV("MIXINR IN3R Volume", WM8962_RIGHT_INPUT_MIXER_VOLUME, 0, 7, 0,
	       mixin_tlv),

SOC_DOUBLE_R_TLV("Digital Capture Volume", WM8962_LEFT_ADC_VOLUME,
		 WM8962_RIGHT_ADC_VOLUME, 1, 127, 0, digital_tlv),
SOC_DOUBLE_R_TLV("Capture Volume", WM8962_LEFT_INPUT_VOLUME,
		 WM8962_RIGHT_INPUT_VOLUME, 0, 63, 0, inpga_tlv),
SOC_DOUBLE_R("Capture Switch", WM8962_LEFT_INPUT_VOLUME,
	     WM8962_RIGHT_INPUT_VOLUME, 7, 1, 1),
SOC_DOUBLE_R("Capture ZC Switch", WM8962_LEFT_INPUT_VOLUME,
	     WM8962_RIGHT_INPUT_VOLUME, 6, 1, 1),
SOC_SINGLE("Capture HPF Switch", WM8962_ADC_DAC_CONTROL_1, 0, 1, 1),
SOC_ENUM("Capture HPF Mode", cap_hpf_mode),
SOC_SINGLE("Capture HPF Cutoff", WM8962_ADC_DAC_CONTROL_2, 7, 7, 0),
SOC_SINGLE("Capture LHPF Switch", WM8962_LHPF1, 0, 1, 0),
SOC_ENUM("Capture LHPF Mode", cap_lhpf_mode),

SOC_DOUBLE_R_TLV("Sidetone Volume", WM8962_DAC_DSP_MIXING_1,
		 WM8962_DAC_DSP_MIXING_2, 4, 12, 0, st_tlv),

SOC_DOUBLE_R_TLV("Digital Playback Volume", WM8962_LEFT_DAC_VOLUME,
		 WM8962_RIGHT_DAC_VOLUME, 1, 127, 0, digital_tlv),
SOC_SINGLE("DAC High Performance Switch", WM8962_ADC_DAC_CONTROL_2, 0, 1, 0),
SOC_SINGLE("DAC L/R Swap Switch", WM8962_AUDIO_INTERFACE_0, 5, 1, 0),
SOC_SINGLE("ADC L/R Swap Switch", WM8962_AUDIO_INTERFACE_0, 8, 1, 0),

SOC_SINGLE("ADC High Performance Switch", WM8962_ADDITIONAL_CONTROL_1,
	   5, 1, 0),

SOC_SINGLE_TLV("Beep Volume", WM8962_BEEP_GENERATOR_1, 4, 15, 0, beep_tlv),

SOC_DOUBLE_R_TLV("Headphone Volume", WM8962_HPOUTL_VOLUME,
		 WM8962_HPOUTR_VOLUME, 0, 127, 0, out_tlv),
SOC_DOUBLE_EXT("Headphone Switch", WM8962_PWR_MGMT_2, 1, 0, 1, 1,
	       snd_soc_get_volsw, wm8962_put_hp_sw),
SOC_DOUBLE_R("Headphone ZC Switch", WM8962_HPOUTL_VOLUME, WM8962_HPOUTR_VOLUME,
	     7, 1, 0),
SOC_DOUBLE_TLV("Headphone Aux Volume", WM8962_ANALOGUE_HP_2, 3, 6, 7, 0,
	       hp_tlv),

SOC_DOUBLE_R("Headphone Mixer Switch", WM8962_HEADPHONE_MIXER_3,
	     WM8962_HEADPHONE_MIXER_4, 8, 1, 1),

SOC_SINGLE_TLV("HPMIXL IN4L Volume", WM8962_HEADPHONE_MIXER_3,
	       3, 7, 0, bypass_tlv),
SOC_SINGLE_TLV("HPMIXL IN4R Volume", WM8962_HEADPHONE_MIXER_3,
	       0, 7, 0, bypass_tlv),
SOC_SINGLE_TLV("HPMIXL MIXINL Volume", WM8962_HEADPHONE_MIXER_3,
	       7, 1, 1, inmix_tlv),
SOC_SINGLE_TLV("HPMIXL MIXINR Volume", WM8962_HEADPHONE_MIXER_3,
	       6, 1, 1, inmix_tlv),

SOC_SINGLE_TLV("HPMIXR IN4L Volume", WM8962_HEADPHONE_MIXER_4,
	       3, 7, 0, bypass_tlv),
SOC_SINGLE_TLV("HPMIXR IN4R Volume", WM8962_HEADPHONE_MIXER_4,
	       0, 7, 0, bypass_tlv),
SOC_SINGLE_TLV("HPMIXR MIXINL Volume", WM8962_HEADPHONE_MIXER_4,
	       7, 1, 1, inmix_tlv),
SOC_SINGLE_TLV("HPMIXR MIXINR Volume", WM8962_HEADPHONE_MIXER_4,
	       6, 1, 1, inmix_tlv),

SOC_SINGLE_TLV("Speaker Boost Volume", WM8962_CLASS_D_CONTROL_2, 0, 7, 0,
	       classd_tlv),

SOC_SINGLE("EQ Switch", WM8962_EQ1, WM8962_EQ_ENA_SHIFT, 1, 0),
SOC_DOUBLE_R_TLV("EQ1 Volume", WM8962_EQ2, WM8962_EQ22,
		 WM8962_EQL_B1_GAIN_SHIFT, 31, 0, eq_tlv),
SOC_DOUBLE_R_TLV("EQ2 Volume", WM8962_EQ2, WM8962_EQ22,
		 WM8962_EQL_B2_GAIN_SHIFT, 31, 0, eq_tlv),
SOC_DOUBLE_R_TLV("EQ3 Volume", WM8962_EQ2, WM8962_EQ22,
		 WM8962_EQL_B3_GAIN_SHIFT, 31, 0, eq_tlv),
SOC_DOUBLE_R_TLV("EQ4 Volume", WM8962_EQ3, WM8962_EQ23,
		 WM8962_EQL_B4_GAIN_SHIFT, 31, 0, eq_tlv),
SOC_DOUBLE_R_TLV("EQ5 Volume", WM8962_EQ3, WM8962_EQ23,
		 WM8962_EQL_B5_GAIN_SHIFT, 31, 0, eq_tlv),

WM8962_DSP2_ENABLE("VSS Switch", WM8962_VSS_ENA_SHIFT),
WM8962_DSP2_ENABLE("HPF1 Switch", WM8962_HPF1_ENA_SHIFT),
WM8962_DSP2_ENABLE("HPF2 Switch", WM8962_HPF2_ENA_SHIFT),
WM8962_DSP2_ENABLE("HD Bass Switch", WM8962_HDBASS_ENA_SHIFT),
};

static const struct snd_kcontrol_new wm8962_spk_mono_controls[] = {
SOC_SINGLE_TLV("Speaker Volume", WM8962_SPKOUTL_VOLUME, 0, 127, 0, out_tlv),
SOC_SINGLE_EXT("Speaker Switch", WM8962_CLASS_D_CONTROL_1, 1, 1, 1,
	       snd_soc_get_volsw, wm8962_put_spk_sw),
SOC_SINGLE("Speaker ZC Switch", WM8962_SPKOUTL_VOLUME, 7, 1, 0),

SOC_SINGLE("Speaker Mixer Switch", WM8962_SPEAKER_MIXER_3, 8, 1, 1),
SOC_SINGLE_TLV("Speaker Mixer IN4L Volume", WM8962_SPEAKER_MIXER_3,
	       3, 7, 0, bypass_tlv),
SOC_SINGLE_TLV("Speaker Mixer IN4R Volume", WM8962_SPEAKER_MIXER_3,
	       0, 7, 0, bypass_tlv),
SOC_SINGLE_TLV("Speaker Mixer MIXINL Volume", WM8962_SPEAKER_MIXER_3,
	       7, 1, 1, inmix_tlv),
SOC_SINGLE_TLV("Speaker Mixer MIXINR Volume", WM8962_SPEAKER_MIXER_3,
	       6, 1, 1, inmix_tlv),
SOC_SINGLE_TLV("Speaker Mixer DACL Volume", WM8962_SPEAKER_MIXER_5,
	       7, 1, 0, inmix_tlv),
SOC_SINGLE_TLV("Speaker Mixer DACR Volume", WM8962_SPEAKER_MIXER_5,
	       6, 1, 0, inmix_tlv),
};

static const struct snd_kcontrol_new wm8962_spk_stereo_controls[] = {
SOC_DOUBLE_R_TLV("Speaker Volume", WM8962_SPKOUTL_VOLUME,
		 WM8962_SPKOUTR_VOLUME, 0, 127, 0, out_tlv),
SOC_DOUBLE_EXT("Speaker Switch", WM8962_CLASS_D_CONTROL_1, 1, 0, 1, 1,
	       snd_soc_get_volsw, wm8962_put_spk_sw),
SOC_DOUBLE_R("Speaker ZC Switch", WM8962_SPKOUTL_VOLUME, WM8962_SPKOUTR_VOLUME,
	     7, 1, 0),

SOC_DOUBLE_R("Speaker Mixer Switch", WM8962_SPEAKER_MIXER_3,
	     WM8962_SPEAKER_MIXER_4, 8, 1, 1),

SOC_SINGLE_TLV("SPKOUTL Mixer IN4L Volume", WM8962_SPEAKER_MIXER_3,
	       3, 7, 0, bypass_tlv),
SOC_SINGLE_TLV("SPKOUTL Mixer IN4R Volume", WM8962_SPEAKER_MIXER_3,
	       0, 7, 0, bypass_tlv),
SOC_SINGLE_TLV("SPKOUTL Mixer MIXINL Volume", WM8962_SPEAKER_MIXER_3,
	       7, 1, 1, inmix_tlv),
SOC_SINGLE_TLV("SPKOUTL Mixer MIXINR Volume", WM8962_SPEAKER_MIXER_3,
	       6, 1, 1, inmix_tlv),
SOC_SINGLE_TLV("SPKOUTL Mixer DACL Volume", WM8962_SPEAKER_MIXER_5,
	       7, 1, 0, inmix_tlv),
SOC_SINGLE_TLV("SPKOUTL Mixer DACR Volume", WM8962_SPEAKER_MIXER_5,
	       6, 1, 0, inmix_tlv),

SOC_SINGLE_TLV("SPKOUTR Mixer IN4L Volume", WM8962_SPEAKER_MIXER_4,
	       3, 7, 0, bypass_tlv),
SOC_SINGLE_TLV("SPKOUTR Mixer IN4R Volume", WM8962_SPEAKER_MIXER_4,
	       0, 7, 0, bypass_tlv),
SOC_SINGLE_TLV("SPKOUTR Mixer MIXINL Volume", WM8962_SPEAKER_MIXER_4,
	       7, 1, 1, inmix_tlv),
SOC_SINGLE_TLV("SPKOUTR Mixer MIXINR Volume", WM8962_SPEAKER_MIXER_4,
	       6, 1, 1, inmix_tlv),
SOC_SINGLE_TLV("SPKOUTR Mixer DACL Volume", WM8962_SPEAKER_MIXER_5,
	       5, 1, 0, inmix_tlv),
SOC_SINGLE_TLV("SPKOUTR Mixer DACR Volume", WM8962_SPEAKER_MIXER_5,
	       4, 1, 0, inmix_tlv),
};

static int cp_event(struct snd_soc_dapm_widget *w,
		    struct snd_kcontrol *kcontrol, int event)
{
	switch (event) {
	case SND_SOC_DAPM_POST_PMU:
		msleep(5);
		break;

	default:
		BUG();
		return -EINVAL;
	}

	return 0;
}

static int hp_event(struct snd_soc_dapm_widget *w,
		    struct snd_kcontrol *kcontrol, int event)
{
	struct snd_soc_codec *codec = w->codec;
	int timeout;
	int reg;
	int expected = (WM8962_DCS_STARTUP_DONE_HP1L |
			WM8962_DCS_STARTUP_DONE_HP1R);

	switch (event) {
	case SND_SOC_DAPM_POST_PMU:
		snd_soc_update_bits(codec, WM8962_ANALOGUE_HP_0,
				    WM8962_HP1L_ENA | WM8962_HP1R_ENA,
				    WM8962_HP1L_ENA | WM8962_HP1R_ENA);
		udelay(20);

		snd_soc_update_bits(codec, WM8962_ANALOGUE_HP_0,
				    WM8962_HP1L_ENA_DLY | WM8962_HP1R_ENA_DLY,
				    WM8962_HP1L_ENA_DLY | WM8962_HP1R_ENA_DLY);

		/* Start the DC servo */
		snd_soc_update_bits(codec, WM8962_DC_SERVO_1,
				    WM8962_HP1L_DCS_ENA | WM8962_HP1R_DCS_ENA |
				    WM8962_HP1L_DCS_STARTUP |
				    WM8962_HP1R_DCS_STARTUP,
				    WM8962_HP1L_DCS_ENA | WM8962_HP1R_DCS_ENA |
				    WM8962_HP1L_DCS_STARTUP |
				    WM8962_HP1R_DCS_STARTUP);

		/* Wait for it to complete, should be well under 100ms */
		timeout = 0;
		do {
			msleep(1);
			reg = snd_soc_read(codec, WM8962_DC_SERVO_6);
			if (reg < 0) {
				dev_err(codec->dev,
					"Failed to read DCS status: %d\n",
					reg);
				continue;
			}
			dev_dbg(codec->dev, "DCS status: %x\n", reg);
		} while (++timeout < 200 && (reg & expected) != expected);

		if ((reg & expected) != expected)
			dev_err(codec->dev, "DC servo timed out\n");
		else
			dev_dbg(codec->dev, "DC servo complete after %dms\n",
				timeout);

		snd_soc_update_bits(codec, WM8962_ANALOGUE_HP_0,
				    WM8962_HP1L_ENA_OUTP |
				    WM8962_HP1R_ENA_OUTP,
				    WM8962_HP1L_ENA_OUTP |
				    WM8962_HP1R_ENA_OUTP);
		udelay(20);

		snd_soc_update_bits(codec, WM8962_ANALOGUE_HP_0,
				    WM8962_HP1L_RMV_SHORT |
				    WM8962_HP1R_RMV_SHORT,
				    WM8962_HP1L_RMV_SHORT |
				    WM8962_HP1R_RMV_SHORT);
		break;

	case SND_SOC_DAPM_PRE_PMD:
		snd_soc_update_bits(codec, WM8962_ANALOGUE_HP_0,
				    WM8962_HP1L_RMV_SHORT |
				    WM8962_HP1R_RMV_SHORT, 0);

		udelay(20);

		snd_soc_update_bits(codec, WM8962_DC_SERVO_1,
				    WM8962_HP1L_DCS_ENA | WM8962_HP1R_DCS_ENA |
				    WM8962_HP1L_DCS_STARTUP |
				    WM8962_HP1R_DCS_STARTUP,
				    0);

		snd_soc_update_bits(codec, WM8962_ANALOGUE_HP_0,
				    WM8962_HP1L_ENA | WM8962_HP1R_ENA |
				    WM8962_HP1L_ENA_DLY | WM8962_HP1R_ENA_DLY |
				    WM8962_HP1L_ENA_OUTP |
				    WM8962_HP1R_ENA_OUTP, 0);
				    
		break;

	default:
		BUG();
		return -EINVAL;
	
	}

	return 0;
}

/* VU bits for the output PGAs only take effect while the PGA is powered */
static int out_pga_event(struct snd_soc_dapm_widget *w,
			 struct snd_kcontrol *kcontrol, int event)
{
	struct snd_soc_codec *codec = w->codec;
	int reg;

	switch (w->shift) {
	case WM8962_HPOUTR_PGA_ENA_SHIFT:
		reg = WM8962_HPOUTR_VOLUME;
		break;
	case WM8962_HPOUTL_PGA_ENA_SHIFT:
		reg = WM8962_HPOUTL_VOLUME;
		break;
	case WM8962_SPKOUTR_PGA_ENA_SHIFT:
		reg = WM8962_SPKOUTR_VOLUME;
		break;
	case WM8962_SPKOUTL_PGA_ENA_SHIFT:
		reg = WM8962_SPKOUTL_VOLUME;
		break;
	default:
		BUG();
		return -EINVAL;
	}

	switch (event) {
	case SND_SOC_DAPM_POST_PMU:
		return snd_soc_write(codec, reg, snd_soc_read(codec, reg));
	default:
		BUG();
		return -EINVAL;
	}
}

static int dsp2_event(struct snd_soc_dapm_widget *w,
		      struct snd_kcontrol *kcontrol, int event)
{
	struct snd_soc_codec *codec = w->codec;
	struct wm8962_priv *wm8962 = snd_soc_codec_get_drvdata(codec);

	switch (event) {
	case SND_SOC_DAPM_POST_PMU:
		if (wm8962->dsp2_ena)
			wm8962_dsp2_start(codec);
		break;

	case SND_SOC_DAPM_PRE_PMD:
		if (wm8962->dsp2_ena)
			wm8962_dsp2_stop(codec);
		break;

	default:
		BUG();
		return -EINVAL;
	}

	return 0;
}

static const char *st_text[] = { "None", "Left", "Right" };

static const struct soc_enum str_enum =
	SOC_ENUM_SINGLE(WM8962_DAC_DSP_MIXING_1, 2, 3, st_text);

static const struct snd_kcontrol_new str_mux =
	SOC_DAPM_ENUM("Right Sidetone", str_enum);

static const struct soc_enum stl_enum =
	SOC_ENUM_SINGLE(WM8962_DAC_DSP_MIXING_2, 2, 3, st_text);

static const struct snd_kcontrol_new stl_mux =
	SOC_DAPM_ENUM("Left Sidetone", stl_enum);

static const char *outmux_text[] = { "DAC", "Mixer" };

static const struct soc_enum spkoutr_enum =
	SOC_ENUM_SINGLE(WM8962_SPEAKER_MIXER_2, 7, 2, outmux_text);

static const struct snd_kcontrol_new spkoutr_mux =
	SOC_DAPM_ENUM("SPKOUTR Mux", spkoutr_enum);

static const struct soc_enum spkoutl_enum =
	SOC_ENUM_SINGLE(WM8962_SPEAKER_MIXER_1, 7, 2, outmux_text);

static const struct snd_kcontrol_new spkoutl_mux =
	SOC_DAPM_ENUM("SPKOUTL Mux", spkoutl_enum);

static const struct soc_enum hpoutr_enum =
	SOC_ENUM_SINGLE(WM8962_HEADPHONE_MIXER_2, 7, 2, outmux_text);

static const struct snd_kcontrol_new hpoutr_mux =
	SOC_DAPM_ENUM("HPOUTR Mux", hpoutr_enum);

static const struct soc_enum hpoutl_enum =
	SOC_ENUM_SINGLE(WM8962_HEADPHONE_MIXER_1, 7, 2, outmux_text);

static const struct snd_kcontrol_new hpoutl_mux =
	SOC_DAPM_ENUM("HPOUTL Mux", hpoutl_enum);

static const struct snd_kcontrol_new inpgal[] = {
SOC_DAPM_SINGLE("IN1L Switch", WM8962_LEFT_INPUT_PGA_CONTROL, 3, 1, 0),
SOC_DAPM_SINGLE("IN2L Switch", WM8962_LEFT_INPUT_PGA_CONTROL, 2, 1, 0),
SOC_DAPM_SINGLE("IN3L Switch", WM8962_LEFT_INPUT_PGA_CONTROL, 1, 1, 0),
SOC_DAPM_SINGLE("IN4L Switch", WM8962_LEFT_INPUT_PGA_CONTROL, 0, 1, 0),
};

static const struct snd_kcontrol_new inpgar[] = {
SOC_DAPM_SINGLE("IN1R Switch", WM8962_RIGHT_INPUT_PGA_CONTROL, 3, 1, 0),
SOC_DAPM_SINGLE("IN2R Switch", WM8962_RIGHT_INPUT_PGA_CONTROL, 2, 1, 0),
SOC_DAPM_SINGLE("IN3R Switch", WM8962_RIGHT_INPUT_PGA_CONTROL, 1, 1, 0),
SOC_DAPM_SINGLE("IN4R Switch", WM8962_RIGHT_INPUT_PGA_CONTROL, 0, 1, 0),
};

static const struct snd_kcontrol_new mixinl[] = {
SOC_DAPM_SINGLE("IN2L Switch", WM8962_INPUT_MIXER_CONTROL_2, 5, 1, 0),
SOC_DAPM_SINGLE("IN3L Switch", WM8962_INPUT_MIXER_CONTROL_2, 4, 1, 0),
SOC_DAPM_SINGLE("PGA Switch", WM8962_INPUT_MIXER_CONTROL_2, 3, 1, 0),
};

static const struct snd_kcontrol_new mixinr[] = {
SOC_DAPM_SINGLE("IN2R Switch", WM8962_INPUT_MIXER_CONTROL_2, 2, 1, 0),
SOC_DAPM_SINGLE("IN3R Switch", WM8962_INPUT_MIXER_CONTROL_2, 1, 1, 0),
SOC_DAPM_SINGLE("PGA Switch", WM8962_INPUT_MIXER_CONTROL_2, 0, 1, 0),
};

static const struct snd_kcontrol_new hpmixl[] = {
SOC_DAPM_SINGLE("DACL Switch", WM8962_HEADPHONE_MIXER_1, 5, 1, 0),
SOC_DAPM_SINGLE("DACR Switch", WM8962_HEADPHONE_MIXER_1, 4, 1, 0),
SOC_DAPM_SINGLE("MIXINL Switch", WM8962_HEADPHONE_MIXER_1, 3, 1, 0),
SOC_DAPM_SINGLE("MIXINR Switch", WM8962_HEADPHONE_MIXER_1, 2, 1, 0),
SOC_DAPM_SINGLE("IN4L Switch", WM8962_HEADPHONE_MIXER_1, 1, 1, 0),
SOC_DAPM_SINGLE("IN4R Switch", WM8962_HEADPHONE_MIXER_1, 0, 1, 0),
};

static const struct snd_kcontrol_new hpmixr[] = {
SOC_DAPM_SINGLE("DACL Switch", WM8962_HEADPHONE_MIXER_2, 5, 1, 0),
SOC_DAPM_SINGLE("DACR Switch", WM8962_HEADPHONE_MIXER_2, 4, 1, 0),
SOC_DAPM_SINGLE("MIXINL Switch", WM8962_HEADPHONE_MIXER_2, 3, 1, 0),
SOC_DAPM_SINGLE("MIXINR Switch", WM8962_HEADPHONE_MIXER_2, 2, 1, 0),
SOC_DAPM_SINGLE("IN4L Switch", WM8962_HEADPHONE_MIXER_2, 1, 1, 0),
SOC_DAPM_SINGLE("IN4R Switch", WM8962_HEADPHONE_MIXER_2, 0, 1, 0),
};

static const struct snd_kcontrol_new spkmixl[] = {
SOC_DAPM_SINGLE("DACL Switch", WM8962_SPEAKER_MIXER_1, 5, 1, 0),
SOC_DAPM_SINGLE("DACR Switch", WM8962_SPEAKER_MIXER_1, 4, 1, 0),
SOC_DAPM_SINGLE("MIXINL Switch", WM8962_SPEAKER_MIXER_1, 3, 1, 0),
SOC_DAPM_SINGLE("MIXINR Switch", WM8962_SPEAKER_MIXER_1, 2, 1, 0),
SOC_DAPM_SINGLE("IN4L Switch", WM8962_SPEAKER_MIXER_1, 1, 1, 0),
SOC_DAPM_SINGLE("IN4R Switch", WM8962_SPEAKER_MIXER_1, 0, 1, 0),
};

static const struct snd_kcontrol_new spkmixr[] = {
SOC_DAPM_SINGLE("DACL Switch", WM8962_SPEAKER_MIXER_2, 5, 1, 0),
SOC_DAPM_SINGLE("DACR Switch", WM8962_SPEAKER_MIXER_2, 4, 1, 0),
SOC_DAPM_SINGLE("MIXINL Switch", WM8962_SPEAKER_MIXER_2, 3, 1, 0),
SOC_DAPM_SINGLE("MIXINR Switch", WM8962_SPEAKER_MIXER_2, 2, 1, 0),
SOC_DAPM_SINGLE("IN4L Switch", WM8962_SPEAKER_MIXER_2, 1, 1, 0),
SOC_DAPM_SINGLE("IN4R Switch", WM8962_SPEAKER_MIXER_2, 0, 1, 0),
};

static const struct snd_soc_dapm_widget wm8962_dapm_widgets[] = {
SND_SOC_DAPM_INPUT("IN1L"),
SND_SOC_DAPM_INPUT("IN1R"),
SND_SOC_DAPM_INPUT("IN2L"),
SND_SOC_DAPM_INPUT("IN2R"),
SND_SOC_DAPM_INPUT("IN3L"),
SND_SOC_DAPM_INPUT("IN3R"),
SND_SOC_DAPM_INPUT("IN4L"),
SND_SOC_DAPM_INPUT("IN4R"),
SND_SOC_DAPM_SIGGEN("Beep"),
SND_SOC_DAPM_INPUT("DMICDAT"),

SND_SOC_DAPM_SUPPLY("MICBIAS", WM8962_PWR_MGMT_1, 1, 0, NULL, 0),

SND_SOC_DAPM_SUPPLY("Class G", WM8962_CHARGE_PUMP_B, 0, 1, NULL, 0),
SND_SOC_DAPM_SUPPLY("SYSCLK", WM8962_CLOCKING2, 5, 0, NULL, 0),
SND_SOC_DAPM_SUPPLY("Charge Pump", WM8962_CHARGE_PUMP_1, 0, 0, cp_event,
		    SND_SOC_DAPM_POST_PMU),
SND_SOC_DAPM_SUPPLY("TOCLK", WM8962_ADDITIONAL_CONTROL_1, 0, 0, NULL, 0),
SND_SOC_DAPM_SUPPLY_S("DSP2", 1, WM8962_DSP2_POWER_MANAGEMENT,
		      WM8962_DSP2_ENA_SHIFT, 0, dsp2_event,
		      SND_SOC_DAPM_POST_PMU | SND_SOC_DAPM_PRE_PMD),
SND_SOC_DAPM_SUPPLY("TEMP_HP", WM8962_ADDITIONAL_CONTROL_4, 2, 0, NULL, 0),
SND_SOC_DAPM_SUPPLY("TEMP_SPK", WM8962_ADDITIONAL_CONTROL_4, 1, 0, NULL, 0),

SND_SOC_DAPM_MIXER("INPGAL", WM8962_LEFT_INPUT_PGA_CONTROL, 4, 0,
		   inpgal, ARRAY_SIZE(inpgal)),
SND_SOC_DAPM_MIXER("INPGAR", WM8962_RIGHT_INPUT_PGA_CONTROL, 4, 0,
		   inpgar, ARRAY_SIZE(inpgar)),
SND_SOC_DAPM_MIXER("MIXINL", WM8962_PWR_MGMT_1, 5, 0,
		   mixinl, ARRAY_SIZE(mixinl)),
SND_SOC_DAPM_MIXER("MIXINR", WM8962_PWR_MGMT_1, 4, 0,
		   mixinr, ARRAY_SIZE(mixinr)),

SND_SOC_DAPM_AIF_IN("DMIC_ENA", NULL, 0, WM8962_PWR_MGMT_1, 10, 0),

SND_SOC_DAPM_ADC("ADCL", "Capture", WM8962_PWR_MGMT_1, 3, 0),
SND_SOC_DAPM_ADC("ADCR", "Capture", WM8962_PWR_MGMT_1, 2, 0),

SND_SOC_DAPM_MUX("STL", SND_SOC_NOPM, 0, 0, &stl_mux),
SND_SOC_DAPM_MUX("STR", SND_SOC_NOPM, 0, 0, &str_mux),

SND_SOC_DAPM_DAC("DACL", "Playback", WM8962_PWR_MGMT_2, 8, 0),
SND_SOC_DAPM_DAC("DACR", "Playback", WM8962_PWR_MGMT_2, 7, 0),

SND_SOC_DAPM_PGA("Left Bypass", SND_SOC_NOPM, 0, 0, NULL, 0),
SND_SOC_DAPM_PGA("Right Bypass", SND_SOC_NOPM, 0, 0, NULL, 0),

SND_SOC_DAPM_MIXER("HPMIXL", WM8962_MIXER_ENABLES, 3, 0,
		   hpmixl, ARRAY_SIZE(hpmixl)),
SND_SOC_DAPM_MIXER("HPMIXR", WM8962_MIXER_ENABLES, 2, 0,
		   hpmixr, ARRAY_SIZE(hpmixr)),

SND_SOC_DAPM_MUX_E("HPOUTL PGA", WM8962_PWR_MGMT_2, 6, 0, &hpoutl_mux,
		   out_pga_event, SND_SOC_DAPM_POST_PMU),
SND_SOC_DAPM_MUX_E("HPOUTR PGA", WM8962_PWR_MGMT_2, 5, 0, &hpoutr_mux,
		   out_pga_event, SND_SOC_DAPM_POST_PMU),

SND_SOC_DAPM_PGA_E("HPOUT", SND_SOC_NOPM, 0, 0, NULL, 0, hp_event,
		   SND_SOC_DAPM_POST_PMU | SND_SOC_DAPM_PRE_PMD),

SND_SOC_DAPM_OUTPUT("HPOUTL"),
SND_SOC_DAPM_OUTPUT("HPOUTR"),
};

static const struct snd_soc_dapm_widget wm8962_dapm_spk_mono_widgets[] = {
SND_SOC_DAPM_MIXER("Speaker Mixer", WM8962_MIXER_ENABLES, 1, 0,
		   spkmixl, ARRAY_SIZE(spkmixl)),
SND_SOC_DAPM_MUX_E("Speaker PGA", WM8962_PWR_MGMT_2, 4, 0, &spkoutl_mux,
		   out_pga_event, SND_SOC_DAPM_POST_PMU),
SND_SOC_DAPM_PGA("Speaker Output", WM8962_CLASS_D_CONTROL_1, 7, 0, NULL, 0),
SND_SOC_DAPM_OUTPUT("SPKOUT"),
};

static const struct snd_soc_dapm_widget wm8962_dapm_spk_stereo_widgets[] = {
SND_SOC_DAPM_MIXER("SPKOUTL Mixer", WM8962_MIXER_ENABLES, 1, 0,
		   spkmixl, ARRAY_SIZE(spkmixl)),
SND_SOC_DAPM_MIXER("SPKOUTR Mixer", WM8962_MIXER_ENABLES, 0, 0,
		   spkmixr, ARRAY_SIZE(spkmixr)),

SND_SOC_DAPM_MUX_E("SPKOUTL PGA", WM8962_PWR_MGMT_2, 4, 0, &spkoutl_mux,
		   out_pga_event, SND_SOC_DAPM_POST_PMU),
SND_SOC_DAPM_MUX_E("SPKOUTR PGA", WM8962_PWR_MGMT_2, 3, 0, &spkoutr_mux,
		   out_pga_event, SND_SOC_DAPM_POST_PMU),

SND_SOC_DAPM_PGA("SPKOUTR Output", WM8962_CLASS_D_CONTROL_1, 7, 0, NULL, 0),
SND_SOC_DAPM_PGA("SPKOUTL Output", WM8962_CLASS_D_CONTROL_1, 6, 0, NULL, 0),

SND_SOC_DAPM_OUTPUT("SPKOUTL"),
SND_SOC_DAPM_OUTPUT("SPKOUTR"),
};

static const struct snd_soc_dapm_route wm8962_intercon[] = {
	{ "INPGAL", "IN1L Switch", "IN1L" },
	{ "INPGAL", "IN2L Switch", "IN2L" },
	{ "INPGAL", "IN3L Switch", "IN3L" },
	{ "INPGAL", "IN4L Switch", "IN4L" },

	{ "INPGAR", "IN1R Switch", "IN1R" },
	{ "INPGAR", "IN2R Switch", "IN2R" },
	{ "INPGAR", "IN3R Switch", "IN3R" },
	{ "INPGAR", "IN4R Switch", "IN4R" },

	{ "MIXINL", "IN2L Switch", "IN2L" },
	{ "MIXINL", "IN3L Switch", "IN3L" },
	{ "MIXINL", "PGA Switch", "INPGAL" },

	{ "MIXINR", "IN2R Switch", "IN2R" },
	{ "MIXINR", "IN3R Switch", "IN3R" },
	{ "MIXINR", "PGA Switch", "INPGAR" },

	{ "MICBIAS", NULL, "SYSCLK" },

	{ "DMIC_ENA", NULL, "DMICDAT" },

	{ "ADCL", NULL, "SYSCLK" },
	{ "ADCL", NULL, "TOCLK" },
	{ "ADCL", NULL, "MIXINL" },
	{ "ADCL", NULL, "DMIC_ENA" },
	{ "ADCL", NULL, "DSP2" },

	{ "ADCR", NULL, "SYSCLK" },
	{ "ADCR", NULL, "TOCLK" },
	{ "ADCR", NULL, "MIXINR" },
	{ "ADCR", NULL, "DMIC_ENA" },
	{ "ADCR", NULL, "DSP2" },

	{ "STL", "Left", "ADCL" },
	{ "STL", "Right", "ADCR" },
	{ "STL", NULL, "Class G" },

	{ "STR", "Left", "ADCL" },
	{ "STR", "Right", "ADCR" },
	{ "STR", NULL, "Class G" },

	{ "DACL", NULL, "SYSCLK" },
	{ "DACL", NULL, "TOCLK" },
	{ "DACL", NULL, "Beep" },
	{ "DACL", NULL, "STL" },
	{ "DACL", NULL, "DSP2" },

	{ "DACR", NULL, "SYSCLK" },
	{ "DACR", NULL, "TOCLK" },
	{ "DACR", NULL, "Beep" },
	{ "DACR", NULL, "STR" },
	{ "DACR", NULL, "DSP2" },

	{ "HPMIXL", "IN4L Switch", "IN4L" },
	{ "HPMIXL", "IN4R Switch", "IN4R" },
	{ "HPMIXL", "DACL Switch", "DACL" },
	{ "HPMIXL", "DACR Switch", "DACR" },
	{ "HPMIXL", "MIXINL Switch", "MIXINL" },
	{ "HPMIXL", "MIXINR Switch", "MIXINR" },

	{ "HPMIXR", "IN4L Switch", "IN4L" },
	{ "HPMIXR", "IN4R Switch", "IN4R" },
	{ "HPMIXR", "DACL Switch", "DACL" },
	{ "HPMIXR", "DACR Switch", "DACR" },
	{ "HPMIXR", "MIXINL Switch", "MIXINL" },
	{ "HPMIXR", "MIXINR Switch", "MIXINR" },

	{ "Left Bypass", NULL, "HPMIXL" },
	{ "Left Bypass", NULL, "Class G" },

	{ "Right Bypass", NULL, "HPMIXR" },
	{ "Right Bypass", NULL, "Class G" },

	{ "HPOUTL PGA", "Mixer", "Left Bypass" },
	{ "HPOUTL PGA", "DAC", "DACL" },

	{ "HPOUTR PGA", "Mixer", "Right Bypass" },
	{ "HPOUTR PGA", "DAC", "DACR" },

	{ "HPOUT", NULL, "HPOUTL PGA" },
	{ "HPOUT", NULL, "HPOUTR PGA" },
	{ "HPOUT", NULL, "Charge Pump" },
	{ "HPOUT", NULL, "SYSCLK" },
	{ "HPOUT", NULL, "TOCLK" },

	{ "HPOUTL", NULL, "HPOUT" },
	{ "HPOUTR", NULL, "HPOUT" },

	{ "HPOUTL", NULL, "TEMP_HP" },
	{ "HPOUTR", NULL, "TEMP_HP" },
};

static const struct snd_soc_dapm_route wm8962_spk_mono_intercon[] = {
	{ "Speaker Mixer", "IN4L Switch", "IN4L" },
	{ "Speaker Mixer", "IN4R Switch", "IN4R" },
	{ "Speaker Mixer", "DACL Switch", "DACL" },
	{ "Speaker Mixer", "DACR Switch", "DACR" },
	{ "Speaker Mixer", "MIXINL Switch", "MIXINL" },
	{ "Speaker Mixer", "MIXINR Switch", "MIXINR" },

	{ "Speaker PGA", "Mixer", "Speaker Mixer" },
	{ "Speaker PGA", "DAC", "DACL" },

	{ "Speaker Output", NULL, "Speaker PGA" },
	{ "Speaker Output", NULL, "SYSCLK" },
	{ "Speaker Output", NULL, "TOCLK" },
	{ "Speaker Output", NULL, "TEMP_SPK" },

	{ "SPKOUT", NULL, "Speaker Output" },
};

static const struct snd_soc_dapm_route wm8962_spk_stereo_intercon[] = {
	{ "SPKOUTL Mixer", "IN4L Switch", "IN4L" },
	{ "SPKOUTL Mixer", "IN4R Switch", "IN4R" },
	{ "SPKOUTL Mixer", "DACL Switch", "DACL" },
	{ "SPKOUTL Mixer", "DACR Switch", "DACR" },
	{ "SPKOUTL Mixer", "MIXINL Switch", "MIXINL" },
	{ "SPKOUTL Mixer", "MIXINR Switch", "MIXINR" },

	{ "SPKOUTR Mixer", "IN4L Switch", "IN4L" },
	{ "SPKOUTR Mixer", "IN4R Switch", "IN4R" },
	{ "SPKOUTR Mixer", "DACL Switch", "DACL" },
	{ "SPKOUTR Mixer", "DACR Switch", "DACR" },
	{ "SPKOUTR Mixer", "MIXINL Switch", "MIXINL" },
	{ "SPKOUTR Mixer", "MIXINR Switch", "MIXINR" },

	{ "SPKOUTL PGA", "Mixer", "SPKOUTL Mixer" },
	{ "SPKOUTL PGA", "DAC", "DACL" },

	{ "SPKOUTR PGA", "Mixer", "SPKOUTR Mixer" },
	{ "SPKOUTR PGA", "DAC", "DACR" },

	{ "SPKOUTL Output", NULL, "SPKOUTL PGA" },
	{ "SPKOUTL Output", NULL, "SYSCLK" },
	{ "SPKOUTL Output", NULL, "TOCLK" },
	{ "SPKOUTL Output", NULL, "TEMP_SPK" },

	{ "SPKOUTR Output", NULL, "SPKOUTR PGA" },
	{ "SPKOUTR Output", NULL, "SYSCLK" },
	{ "SPKOUTR Output", NULL, "TOCLK" },
	{ "SPKOUTR Output", NULL, "TEMP_SPK" },

	{ "SPKOUTL", NULL, "SPKOUTL Output" },
	{ "SPKOUTR", NULL, "SPKOUTR Output" },
};

static int wm8962_add_widgets(struct snd_soc_codec *codec)
{
	struct wm8962_pdata *pdata = dev_get_platdata(codec->dev);
	struct snd_soc_dapm_context *dapm = &codec->dapm;

	snd_soc_add_codec_controls(codec, wm8962_snd_controls,
			     ARRAY_SIZE(wm8962_snd_controls));
	if (pdata && pdata->spk_mono)
		snd_soc_add_codec_controls(codec, wm8962_spk_mono_controls,
				     ARRAY_SIZE(wm8962_spk_mono_controls));
	else
		snd_soc_add_codec_controls(codec, wm8962_spk_stereo_controls,
				     ARRAY_SIZE(wm8962_spk_stereo_controls));


	snd_soc_dapm_new_controls(dapm, wm8962_dapm_widgets,
				  ARRAY_SIZE(wm8962_dapm_widgets));
	if (pdata && pdata->spk_mono)
		snd_soc_dapm_new_controls(dapm, wm8962_dapm_spk_mono_widgets,
					  ARRAY_SIZE(wm8962_dapm_spk_mono_widgets));
	else
		snd_soc_dapm_new_controls(dapm, wm8962_dapm_spk_stereo_widgets,
					  ARRAY_SIZE(wm8962_dapm_spk_stereo_widgets));

	snd_soc_dapm_add_routes(dapm, wm8962_intercon,
				ARRAY_SIZE(wm8962_intercon));
	if (pdata && pdata->spk_mono)
		snd_soc_dapm_add_routes(dapm, wm8962_spk_mono_intercon,
					ARRAY_SIZE(wm8962_spk_mono_intercon));
	else
		snd_soc_dapm_add_routes(dapm, wm8962_spk_stereo_intercon,
					ARRAY_SIZE(wm8962_spk_stereo_intercon));


	snd_soc_dapm_disable_pin(dapm, "Beep");

	return 0;
}

/* -1 for reserved values */
static const int bclk_divs[] = {
	1, -1, 2, 3, 4, -1, 6, 8, -1, 12, 16, 24, -1, 32, 32, 32
};

static const int sysclk_rates[] = {
	64, 128, 192, 256, 384, 512, 768, 1024, 1408, 1536, 3072, 6144
};

static void wm8962_configure_bclk(struct snd_soc_codec *codec)
{
	struct wm8962_priv *wm8962 = snd_soc_codec_get_drvdata(codec);
	int dspclk, i;
	int clocking2 = 0;
	int clocking4 = 0;
	int aif2 = 0;

	if (!wm8962->sysclk_rate) {
		dev_dbg(codec->dev, "No SYSCLK configured\n");
		return;
	}

	if (!wm8962->bclk || !wm8962->lrclk) {
		dev_dbg(codec->dev, "No audio clocks configured\n");
		return;
	}

	for (i = 0; i < ARRAY_SIZE(sysclk_rates); i++) {
		if (sysclk_rates[i] == wm8962->sysclk_rate / wm8962->lrclk) {
			clocking4 |= i << WM8962_SYSCLK_RATE_SHIFT;
			break;
		}
	}

	if (i == ARRAY_SIZE(sysclk_rates)) {
		dev_err(codec->dev, "Unsupported sysclk ratio %d\n",
			wm8962->sysclk_rate / wm8962->lrclk);
		return;
	}

	dev_dbg(codec->dev, "Selected sysclk ratio %d\n", sysclk_rates[i]);

	snd_soc_update_bits(codec, WM8962_CLOCKING_4,
			    WM8962_SYSCLK_RATE_MASK, clocking4);

	dspclk = snd_soc_read(codec, WM8962_CLOCKING1);
	if (dspclk < 0) {
		dev_err(codec->dev, "Failed to read DSPCLK: %d\n", dspclk);
		return;
	}

	dspclk = (dspclk & WM8962_DSPCLK_DIV_MASK) >> WM8962_DSPCLK_DIV_SHIFT;
	switch (dspclk) {
	case 0:
		dspclk = wm8962->sysclk_rate;
		break;
	case 1:
		dspclk = wm8962->sysclk_rate / 2;
		break;
	case 2:
		dspclk = wm8962->sysclk_rate / 4;
		break;
	default:
		dev_warn(codec->dev, "Unknown DSPCLK divisor read back\n");
		dspclk = wm8962->sysclk;
	}

	dev_dbg(codec->dev, "DSPCLK is %dHz, BCLK %d\n", dspclk, wm8962->bclk);

	/* We're expecting an exact match */
	for (i = 0; i < ARRAY_SIZE(bclk_divs); i++) {
		if (bclk_divs[i] < 0)
			continue;

		if (dspclk / bclk_divs[i] == wm8962->bclk) {
			dev_dbg(codec->dev, "Selected BCLK_DIV %d for %dHz\n",
				bclk_divs[i], wm8962->bclk);
			clocking2 |= i;
			break;
		}
	}
	if (i == ARRAY_SIZE(bclk_divs)) {
		dev_err(codec->dev, "Unsupported BCLK ratio %d\n",
			dspclk / wm8962->bclk);
		return;
	}

	aif2 |= wm8962->bclk / wm8962->lrclk;
	dev_dbg(codec->dev, "Selected LRCLK divisor %d for %dHz\n",
		wm8962->bclk / wm8962->lrclk, wm8962->lrclk);

	snd_soc_update_bits(codec, WM8962_CLOCKING2,
			    WM8962_BCLK_DIV_MASK, clocking2);
	snd_soc_update_bits(codec, WM8962_AUDIO_INTERFACE_2,
			    WM8962_AIF_RATE_MASK, aif2);
}

static int wm8962_set_bias_level(struct snd_soc_codec *codec,
				 enum snd_soc_bias_level level)
{
	if (level == codec->dapm.bias_level)
		return 0;

	switch (level) {
	case SND_SOC_BIAS_ON:
		break;

	case SND_SOC_BIAS_PREPARE:
		/* VMID 2*50k */
		snd_soc_update_bits(codec, WM8962_PWR_MGMT_1,
				    WM8962_VMID_SEL_MASK, 0x80);

		wm8962_configure_bclk(codec);
		break;

	case SND_SOC_BIAS_STANDBY:
		/* VMID 2*250k */
		snd_soc_update_bits(codec, WM8962_PWR_MGMT_1,
				    WM8962_VMID_SEL_MASK, 0x100);
		break;

	case SND_SOC_BIAS_OFF:
		break;
	}

	codec->dapm.bias_level = level;
	return 0;
}

static const struct {
	int rate;
	int reg;
} sr_vals[] = {
	{ 48000, 0 },
	{ 44100, 0 },
	{ 32000, 1 },
	{ 22050, 2 },
	{ 24000, 2 },
	{ 16000, 3 },
	{ 11025, 4 },
	{ 12000, 4 },
	{ 8000,  5 },
	{ 88200, 6 },
	{ 96000, 6 },
};

static int wm8962_hw_params(struct snd_pcm_substream *substream,
			    struct snd_pcm_hw_params *params,
			    struct snd_soc_dai *dai)
{
	struct snd_soc_pcm_runtime *rtd = substream->private_data;
	struct snd_soc_codec *codec = rtd->codec;
	struct wm8962_priv *wm8962 = snd_soc_codec_get_drvdata(codec);
	int i;
	int aif0 = 0;
	int adctl3 = 0;

	wm8962->bclk = snd_soc_params_to_bclk(params);
	if (params_channels(params) == 1)
		wm8962->bclk *= 2;

	wm8962->lrclk = params_rate(params);

	for (i = 0; i < ARRAY_SIZE(sr_vals); i++) {
		if (sr_vals[i].rate == wm8962->lrclk) {
			adctl3 |= sr_vals[i].reg;
			break;
		}
	}
	if (i == ARRAY_SIZE(sr_vals)) {
		dev_err(codec->dev, "Unsupported rate %dHz\n", wm8962->lrclk);
		return -EINVAL;
	}

	if (wm8962->lrclk % 8000 == 0)
		adctl3 |= WM8962_SAMPLE_RATE_INT_MODE;

	switch (params_format(params)) {
	case SNDRV_PCM_FORMAT_S16_LE:
		break;
	case SNDRV_PCM_FORMAT_S20_3LE:
		aif0 |= 0x4;
		break;
	case SNDRV_PCM_FORMAT_S24_LE:
		aif0 |= 0x8;
		break;
	case SNDRV_PCM_FORMAT_S32_LE:
		aif0 |= 0xc;
		break;
	default:
		return -EINVAL;
	}

	snd_soc_update_bits(codec, WM8962_AUDIO_INTERFACE_0,
			    WM8962_WL_MASK, aif0);
	snd_soc_update_bits(codec, WM8962_ADDITIONAL_CONTROL_3,
			    WM8962_SAMPLE_RATE_INT_MODE |
			    WM8962_SAMPLE_RATE_MASK, adctl3);

	if (codec->dapm.bias_level == SND_SOC_BIAS_ON)
		wm8962_configure_bclk(codec);

	return 0;
}

static int wm8962_set_dai_sysclk(struct snd_soc_dai *dai, int clk_id,
				 unsigned int freq, int dir)
{
	struct snd_soc_codec *codec = dai->codec;
	struct wm8962_priv *wm8962 = snd_soc_codec_get_drvdata(codec);
	int src;

	switch (clk_id) {
	case WM8962_SYSCLK_MCLK:
		wm8962->sysclk = WM8962_SYSCLK_MCLK;
		src = 0;
		break;
	case WM8962_SYSCLK_FLL:
		wm8962->sysclk = WM8962_SYSCLK_FLL;
		src = 1 << WM8962_SYSCLK_SRC_SHIFT;
		break;
	default:
		return -EINVAL;
	}

	snd_soc_update_bits(codec, WM8962_CLOCKING2, WM8962_SYSCLK_SRC_MASK,
			    src);

	wm8962->sysclk_rate = freq;

	wm8962_configure_bclk(codec);

	return 0;
}

static int wm8962_set_dai_fmt(struct snd_soc_dai *dai, unsigned int fmt)
{
	struct snd_soc_codec *codec = dai->codec;
	int aif0 = 0;

	switch (fmt & SND_SOC_DAIFMT_FORMAT_MASK) {
	case SND_SOC_DAIFMT_DSP_B:
		aif0 |= WM8962_LRCLK_INV | 3;
	case SND_SOC_DAIFMT_DSP_A:
		aif0 |= 3;

		switch (fmt & SND_SOC_DAIFMT_INV_MASK) {
		case SND_SOC_DAIFMT_NB_NF:
		case SND_SOC_DAIFMT_IB_NF:
			break;
		default:
			return -EINVAL;
		}
		break;

	case SND_SOC_DAIFMT_RIGHT_J:
		break;
	case SND_SOC_DAIFMT_LEFT_J:
		aif0 |= 1;
		break;
	case SND_SOC_DAIFMT_I2S:
		aif0 |= 2;
		break;
	default:
		return -EINVAL;
	}

	switch (fmt & SND_SOC_DAIFMT_INV_MASK) {
	case SND_SOC_DAIFMT_NB_NF:
		break;
	case SND_SOC_DAIFMT_IB_NF:
		aif0 |= WM8962_BCLK_INV;
		break;
	case SND_SOC_DAIFMT_NB_IF:
		aif0 |= WM8962_LRCLK_INV;
		break;
	case SND_SOC_DAIFMT_IB_IF:
		aif0 |= WM8962_BCLK_INV | WM8962_LRCLK_INV;
		break;
	default:
		return -EINVAL;
	}

	switch (fmt & SND_SOC_DAIFMT_MASTER_MASK) {
	case SND_SOC_DAIFMT_CBM_CFM:
		aif0 |= WM8962_MSTR;
		break;
	case SND_SOC_DAIFMT_CBS_CFS:
		break;
	default:
		return -EINVAL;
	}

	snd_soc_update_bits(codec, WM8962_AUDIO_INTERFACE_0,
			    WM8962_FMT_MASK | WM8962_BCLK_INV | WM8962_MSTR |
			    WM8962_LRCLK_INV, aif0);

	return 0;
}

struct _fll_div {
	u16 fll_fratio;
	u16 fll_outdiv;
	u16 fll_refclk_div;
	u16 n;
	u16 theta;
	u16 lambda;
};

/* The size in bits of the FLL divide multiplied by 10
 * to allow rounding later */
#define FIXED_FLL_SIZE ((1 << 16) * 10)

static struct {
	unsigned int min;
	unsigned int max;
	u16 fll_fratio;
	int ratio;
} fll_fratios[] = {
	{       0,    64000, 4, 16 },
	{   64000,   128000, 3,  8 },
	{  128000,   256000, 2,  4 },
	{  256000,  1000000, 1,  2 },
	{ 1000000, 13500000, 0,  1 },
};

static int fll_factors(struct _fll_div *fll_div, unsigned int Fref,
		       unsigned int Fout)
{
	unsigned int target;
	unsigned int div;
	unsigned int fratio, gcd_fll;
	int i;

	/* Fref must be <=13.5MHz */
	div = 1;
	fll_div->fll_refclk_div = 0;
	while ((Fref / div) > 13500000) {
		div *= 2;
		fll_div->fll_refclk_div++;

		if (div > 4) {
			pr_err("Can't scale %dMHz input down to <=13.5MHz\n",
			       Fref);
			return -EINVAL;
		}
	}

	pr_debug("FLL Fref=%u Fout=%u\n", Fref, Fout);

	/* Apply the division for our remaining calculations */
	Fref /= div;

	/* Fvco should be 90-100MHz; don't check the upper bound */
	div = 2;
	while (Fout * div < 90000000) {
		div++;
		if (div > 64) {
			pr_err("Unable to find FLL_OUTDIV for Fout=%uHz\n",
			       Fout);
			return -EINVAL;
		}
	}
	target = Fout * div;
	fll_div->fll_outdiv = div - 1;

	pr_debug("FLL Fvco=%dHz\n", target);

	/* Find an appropriate FLL_FRATIO and factor it out of the target */
	for (i = 0; i < ARRAY_SIZE(fll_fratios); i++) {
		if (fll_fratios[i].min <= Fref && Fref <= fll_fratios[i].max) {
			fll_div->fll_fratio = fll_fratios[i].fll_fratio;
			fratio = fll_fratios[i].ratio;
			break;
		}
	}
	if (i == ARRAY_SIZE(fll_fratios)) {
		pr_err("Unable to find FLL_FRATIO for Fref=%uHz\n", Fref);
		return -EINVAL;
	}

	fll_div->n = target / (fratio * Fref);

	if (target % Fref == 0) {
		fll_div->theta = 0;
		fll_div->lambda = 0;
	} else {
		gcd_fll = gcd(target, fratio * Fref);

		fll_div->theta = (target - (fll_div->n * fratio * Fref))
			/ gcd_fll;
		fll_div->lambda = (fratio * Fref) / gcd_fll;
	}

	pr_debug("FLL N=%x THETA=%x LAMBDA=%x\n",
		 fll_div->n, fll_div->theta, fll_div->lambda);
	pr_debug("FLL_FRATIO=%x FLL_OUTDIV=%x FLL_REFCLK_DIV=%x\n",
		 fll_div->fll_fratio, fll_div->fll_outdiv,
		 fll_div->fll_refclk_div);

	return 0;
}

static int wm8962_set_fll(struct snd_soc_codec *codec, int fll_id, int source,
			  unsigned int Fref, unsigned int Fout)
{
	struct wm8962_priv *wm8962 = snd_soc_codec_get_drvdata(codec);
	struct _fll_div fll_div;
	unsigned long timeout;
	int ret;
	int fll1 = 0;

	/* Any change? */
	if (source == wm8962->fll_src && Fref == wm8962->fll_fref &&
	    Fout == wm8962->fll_fout)
		return 0;

	if (Fout == 0) {
		dev_dbg(codec->dev, "FLL disabled\n");

		wm8962->fll_fref = 0;
		wm8962->fll_fout = 0;

		snd_soc_update_bits(codec, WM8962_FLL_CONTROL_1,
				    WM8962_FLL_ENA, 0);

		pm_runtime_put(codec->dev);

		return 0;
	}

	ret = fll_factors(&fll_div, Fref, Fout);
	if (ret != 0)
		return ret;

	/* Parameters good, disable so we can reprogram */
	snd_soc_update_bits(codec, WM8962_FLL_CONTROL_1, WM8962_FLL_ENA, 0);

	switch (fll_id) {
	case WM8962_FLL_MCLK:
	case WM8962_FLL_BCLK:
	case WM8962_FLL_OSC:
		fll1 |= (fll_id - 1) << WM8962_FLL_REFCLK_SRC_SHIFT;
		break;
	case WM8962_FLL_INT:
		snd_soc_update_bits(codec, WM8962_FLL_CONTROL_1,
				    WM8962_FLL_OSC_ENA, WM8962_FLL_OSC_ENA);
		snd_soc_update_bits(codec, WM8962_FLL_CONTROL_5,
				    WM8962_FLL_FRC_NCO, WM8962_FLL_FRC_NCO);
		break;
	default:
		dev_err(codec->dev, "Unknown FLL source %d\n", ret);
		return -EINVAL;
	}

	if (fll_div.theta || fll_div.lambda)
		fll1 |= WM8962_FLL_FRAC;

	/* Stop the FLL while we reconfigure */
	snd_soc_update_bits(codec, WM8962_FLL_CONTROL_1, WM8962_FLL_ENA, 0);

	snd_soc_update_bits(codec, WM8962_FLL_CONTROL_2,
			    WM8962_FLL_OUTDIV_MASK |
			    WM8962_FLL_REFCLK_DIV_MASK,
			    (fll_div.fll_outdiv << WM8962_FLL_OUTDIV_SHIFT) |
			    (fll_div.fll_refclk_div));

	snd_soc_update_bits(codec, WM8962_FLL_CONTROL_3,
			    WM8962_FLL_FRATIO_MASK, fll_div.fll_fratio);

	snd_soc_write(codec, WM8962_FLL_CONTROL_6, fll_div.theta);
	snd_soc_write(codec, WM8962_FLL_CONTROL_7, fll_div.lambda);
	snd_soc_write(codec, WM8962_FLL_CONTROL_8, fll_div.n);

	try_wait_for_completion(&wm8962->fll_lock);

	pm_runtime_get_sync(codec->dev);

	snd_soc_update_bits(codec, WM8962_FLL_CONTROL_1,
			    WM8962_FLL_FRAC | WM8962_FLL_REFCLK_SRC_MASK |
			    WM8962_FLL_ENA, fll1 | WM8962_FLL_ENA);

	dev_dbg(codec->dev, "FLL configured for %dHz->%dHz\n", Fref, Fout);

	ret = 0;

	if (fll1 & WM8962_FLL_ENA) {
		/* This should be a massive overestimate but go even
		 * higher if we'll error out
		 */
		if (wm8962->irq)
			timeout = msecs_to_jiffies(5);
		else
			timeout = msecs_to_jiffies(1);

		timeout = wait_for_completion_timeout(&wm8962->fll_lock,
						      timeout);

		if (timeout == 0 && wm8962->irq) {
			dev_err(codec->dev, "FLL lock timed out");
			ret = -ETIMEDOUT;
		}
	}

	wm8962->fll_fref = Fref;
	wm8962->fll_fout = Fout;
	wm8962->fll_src = source;

	return ret;
}

static int wm8962_mute(struct snd_soc_dai *dai, int mute)
{
	struct snd_soc_codec *codec = dai->codec;
	int val;

	if (mute)
		val = WM8962_DAC_MUTE;
	else
		val = 0;

	return snd_soc_update_bits(codec, WM8962_ADC_DAC_CONTROL_1,
				   WM8962_DAC_MUTE, val);
}

#define WM8962_RATES SNDRV_PCM_RATE_8000_96000

#define WM8962_FORMATS (SNDRV_PCM_FMTBIT_S16_LE | SNDRV_PCM_FMTBIT_S20_3LE |\
			SNDRV_PCM_FMTBIT_S24_LE | SNDRV_PCM_FMTBIT_S32_LE)

static const struct snd_soc_dai_ops wm8962_dai_ops = {
	.hw_params = wm8962_hw_params,
	.set_sysclk = wm8962_set_dai_sysclk,
	.set_fmt = wm8962_set_dai_fmt,
	.digital_mute = wm8962_mute,
};

static struct snd_soc_dai_driver wm8962_dai = {
	.name = "wm8962",
	.playback = {
		.stream_name = "Playback",
		.channels_min = 1,
		.channels_max = 2,
		.rates = WM8962_RATES,
		.formats = WM8962_FORMATS,
	},
	.capture = {
		.stream_name = "Capture",
		.channels_min = 1,
		.channels_max = 2,
		.rates = WM8962_RATES,
		.formats = WM8962_FORMATS,
	},
	.ops = &wm8962_dai_ops,
	.symmetric_rates = 1,
};

static void wm8962_mic_work(struct work_struct *work)
{
	struct wm8962_priv *wm8962 = container_of(work,
						  struct wm8962_priv,
						  mic_work.work);
	struct snd_soc_codec *codec = wm8962->codec;
	int status = 0;
	int irq_pol = 0;
	int reg;

	reg = snd_soc_read(codec, WM8962_ADDITIONAL_CONTROL_4);

	if (reg & WM8962_MICDET_STS) {
		status |= SND_JACK_MICROPHONE;
		irq_pol |= WM8962_MICD_IRQ_POL;
	}

	if (reg & WM8962_MICSHORT_STS) {
		status |= SND_JACK_BTN_0;
		irq_pol |= WM8962_MICSCD_IRQ_POL;
	}

	snd_soc_jack_report(wm8962->jack, status,
			    SND_JACK_MICROPHONE | SND_JACK_BTN_0);

	snd_soc_update_bits(codec, WM8962_MICINT_SOURCE_POL,
			    WM8962_MICSCD_IRQ_POL |
			    WM8962_MICD_IRQ_POL, irq_pol);
}

static irqreturn_t wm8962_irq(int irq, void *data)
{
	struct device *dev = data;
	struct wm8962_priv *wm8962 = dev_get_drvdata(dev);
	unsigned int mask;
	unsigned int active;
	int reg, ret;

	ret = regmap_read(wm8962->regmap, WM8962_INTERRUPT_STATUS_2_MASK,
			  &mask);
	if (ret != 0) {
		dev_err(dev, "Failed to read interrupt mask: %d\n",
			ret);
		return IRQ_NONE;
	}

	ret = regmap_read(wm8962->regmap, WM8962_INTERRUPT_STATUS_2, &active);
	if (ret != 0) {
		dev_err(dev, "Failed to read interrupt: %d\n", ret);
		return IRQ_NONE;
	}

	active &= ~mask;

	if (!active)
		return IRQ_NONE;

	/* Acknowledge the interrupts */
	ret = regmap_write(wm8962->regmap, WM8962_INTERRUPT_STATUS_2, active);
	if (ret != 0)
		dev_warn(dev, "Failed to ack interrupt: %d\n", ret);

	if (active & WM8962_FLL_LOCK_EINT) {
		dev_dbg(dev, "FLL locked\n");
		complete(&wm8962->fll_lock);
	}

	if (active & WM8962_FIFOS_ERR_EINT)
		dev_err(dev, "FIFO error\n");

	if (active & WM8962_TEMP_SHUT_EINT) {
		dev_crit(dev, "Thermal shutdown\n");

		ret = regmap_read(wm8962->regmap,
				  WM8962_THERMAL_SHUTDOWN_STATUS,  &reg);
		if (ret != 0) {
			dev_warn(dev, "Failed to read thermal status: %d\n",
				 ret);
			reg = 0;
		}

		if (reg & WM8962_TEMP_ERR_HP)
			dev_crit(dev, "Headphone thermal error\n");
		if (reg & WM8962_TEMP_WARN_HP)
			dev_crit(dev, "Headphone thermal warning\n");
		if (reg & WM8962_TEMP_ERR_SPK)
			dev_crit(dev, "Speaker thermal error\n");
		if (reg & WM8962_TEMP_WARN_SPK)
			dev_crit(dev, "Speaker thermal warning\n");
	}

	if (active & (WM8962_MICSCD_EINT | WM8962_MICD_EINT)) {
		dev_dbg(dev, "Microphone event detected\n");

#ifndef CONFIG_SND_SOC_WM8962_MODULE
		trace_snd_soc_jack_irq(dev_name(dev));
#endif

		pm_wakeup_event(dev, 300);

		schedule_delayed_work(&wm8962->mic_work,
				      msecs_to_jiffies(250));
	}

	return IRQ_HANDLED;
}

/**
 * wm8962_mic_detect - Enable microphone detection via the WM8962 IRQ
 *
 * @codec:  WM8962 codec
 * @jack:   jack to report detection events on
 *
 * Enable microphone detection via IRQ on the WM8962.  If GPIOs are
 * being used to bring out signals to the processor then only platform
 * data configuration is needed for WM8962 and processor GPIOs should
 * be configured using snd_soc_jack_add_gpios() instead.
 *
 * If no jack is supplied detection will be disabled.
 */
int wm8962_mic_detect(struct snd_soc_codec *codec, struct snd_soc_jack *jack)
{
	struct wm8962_priv *wm8962 = snd_soc_codec_get_drvdata(codec);
	int irq_mask, enable;

	wm8962->jack = jack;
	if (jack) {
		irq_mask = 0;
		enable = WM8962_MICDET_ENA;
	} else {
		irq_mask = WM8962_MICD_EINT | WM8962_MICSCD_EINT;
		enable = 0;
	}

	snd_soc_update_bits(codec, WM8962_INTERRUPT_STATUS_2_MASK,
			    WM8962_MICD_EINT | WM8962_MICSCD_EINT, irq_mask);
	snd_soc_update_bits(codec, WM8962_ADDITIONAL_CONTROL_4,
			    WM8962_MICDET_ENA, enable);

	/* Send an initial empty report */
	snd_soc_jack_report(wm8962->jack, 0,
			    SND_JACK_MICROPHONE | SND_JACK_BTN_0);

	if (jack) {
		snd_soc_dapm_force_enable_pin(&codec->dapm, "SYSCLK");
		snd_soc_dapm_force_enable_pin(&codec->dapm, "MICBIAS");
	} else {
		snd_soc_dapm_disable_pin(&codec->dapm, "SYSCLK");
		snd_soc_dapm_disable_pin(&codec->dapm, "MICBIAS");
	}

	return 0;
}
EXPORT_SYMBOL_GPL(wm8962_mic_detect);

#if defined(CONFIG_INPUT) || defined(CONFIG_INPUT_MODULE)
static int beep_rates[] = {
	500, 1000, 2000, 4000,
};

static void wm8962_beep_work(struct work_struct *work)
{
	struct wm8962_priv *wm8962 =
		container_of(work, struct wm8962_priv, beep_work);
	struct snd_soc_codec *codec = wm8962->codec;
	struct snd_soc_dapm_context *dapm = &codec->dapm;
	int i;
	int reg = 0;
	int best = 0;

	if (wm8962->beep_rate) {
		for (i = 0; i < ARRAY_SIZE(beep_rates); i++) {
			if (abs(wm8962->beep_rate - beep_rates[i]) <
			    abs(wm8962->beep_rate - beep_rates[best]))
				best = i;
		}

		dev_dbg(codec->dev, "Set beep rate %dHz for requested %dHz\n",
			beep_rates[best], wm8962->beep_rate);

		reg = WM8962_BEEP_ENA | (best << WM8962_BEEP_RATE_SHIFT);

		snd_soc_dapm_enable_pin(dapm, "Beep");
	} else {
		dev_dbg(codec->dev, "Disabling beep\n");
		snd_soc_dapm_disable_pin(dapm, "Beep");
	}

	snd_soc_update_bits(codec, WM8962_BEEP_GENERATOR_1,
			    WM8962_BEEP_ENA | WM8962_BEEP_RATE_MASK, reg);

	snd_soc_dapm_sync(dapm);
}

/* For usability define a way of injecting beep events for the device -
 * many systems will not have a keyboard.
 */
static int wm8962_beep_event(struct input_dev *dev, unsigned int type,
			     unsigned int code, int hz)
{
	struct snd_soc_codec *codec = input_get_drvdata(dev);
	struct wm8962_priv *wm8962 = snd_soc_codec_get_drvdata(codec);

	dev_dbg(codec->dev, "Beep event %x %x\n", code, hz);

	switch (code) {
	case SND_BELL:
		if (hz)
			hz = 1000;
	case SND_TONE:
		break;
	default:
		return -1;
	}

	/* Kick the beep from a workqueue */
	wm8962->beep_rate = hz;
	schedule_work(&wm8962->beep_work);
	return 0;
}

static ssize_t wm8962_beep_set(struct device *dev,
			       struct device_attribute *attr,
			       const char *buf, size_t count)
{
	struct wm8962_priv *wm8962 = dev_get_drvdata(dev);
	long int time;
	int ret;

	ret = strict_strtol(buf, 10, &time);
	if (ret != 0)
		return ret;

	input_event(wm8962->beep, EV_SND, SND_TONE, time);

	return count;
}

static DEVICE_ATTR(beep, 0200, NULL, wm8962_beep_set);

static void wm8962_init_beep(struct snd_soc_codec *codec)
{
	struct wm8962_priv *wm8962 = snd_soc_codec_get_drvdata(codec);
	int ret;

	wm8962->beep = input_allocate_device();
	if (!wm8962->beep) {
		dev_err(codec->dev, "Failed to allocate beep device\n");
		return;
	}

	INIT_WORK(&wm8962->beep_work, wm8962_beep_work);
	wm8962->beep_rate = 0;

	wm8962->beep->name = "WM8962 Beep Generator";
	wm8962->beep->phys = dev_name(codec->dev);
	wm8962->beep->id.bustype = BUS_I2C;

	wm8962->beep->evbit[0] = BIT_MASK(EV_SND);
	wm8962->beep->sndbit[0] = BIT_MASK(SND_BELL) | BIT_MASK(SND_TONE);
	wm8962->beep->event = wm8962_beep_event;
	wm8962->beep->dev.parent = codec->dev;
	input_set_drvdata(wm8962->beep, codec);

	ret = input_register_device(wm8962->beep);
	if (ret != 0) {
		input_free_device(wm8962->beep);
		wm8962->beep = NULL;
		dev_err(codec->dev, "Failed to register beep device\n");
	}

	ret = device_create_file(codec->dev, &dev_attr_beep);
	if (ret != 0) {
		dev_err(codec->dev, "Failed to create keyclick file: %d\n",
			ret);
	}
}

static void wm8962_free_beep(struct snd_soc_codec *codec)
{
	struct wm8962_priv *wm8962 = snd_soc_codec_get_drvdata(codec);

	device_remove_file(codec->dev, &dev_attr_beep);
	input_unregister_device(wm8962->beep);
	cancel_work_sync(&wm8962->beep_work);
	wm8962->beep = NULL;

	snd_soc_update_bits(codec, WM8962_BEEP_GENERATOR_1, WM8962_BEEP_ENA,0);
}
#else
static void wm8962_init_beep(struct snd_soc_codec *codec)
{
}

static void wm8962_free_beep(struct snd_soc_codec *codec)
{
}
#endif

static void wm8962_set_gpio_mode(struct snd_soc_codec *codec, int gpio)
{
	int mask = 0;
	int val = 0;

	/* Some of the GPIOs are behind MFP configuration and need to
	 * be put into GPIO mode. */
	switch (gpio) {
	case 2:
		mask = WM8962_CLKOUT2_SEL_MASK;
		val = 1 << WM8962_CLKOUT2_SEL_SHIFT;
		break;
	case 3:
		mask = WM8962_CLKOUT3_SEL_MASK;
		val = 1 << WM8962_CLKOUT3_SEL_SHIFT;
		break;
	default:
		break;
	}

	if (mask)
		snd_soc_update_bits(codec, WM8962_ANALOGUE_CLOCKING1,
				    mask, val);
}

#ifdef CONFIG_GPIOLIB
static inline struct wm8962_priv *gpio_to_wm8962(struct gpio_chip *chip)
{
	return container_of(chip, struct wm8962_priv, gpio_chip);
}

static int wm8962_gpio_request(struct gpio_chip *chip, unsigned offset)
{
	struct wm8962_priv *wm8962 = gpio_to_wm8962(chip);
	struct snd_soc_codec *codec = wm8962->codec;

	/* The WM8962 GPIOs aren't linearly numbered.  For simplicity
	 * we export linear numbers and error out if the unsupported
	 * ones are requsted.
	 */
	switch (offset + 1) {
	case 2:
	case 3:
	case 5:
	case 6:
		break;
	default:
		return -EINVAL;
	}

	wm8962_set_gpio_mode(codec, offset + 1);

	return 0;
}

static void wm8962_gpio_set(struct gpio_chip *chip, unsigned offset, int value)
{
	struct wm8962_priv *wm8962 = gpio_to_wm8962(chip);
	struct snd_soc_codec *codec = wm8962->codec;

	snd_soc_update_bits(codec, WM8962_GPIO_BASE + offset,
			    WM8962_GP2_LVL, !!value << WM8962_GP2_LVL_SHIFT);
}

static int wm8962_gpio_direction_out(struct gpio_chip *chip,
				     unsigned offset, int value)
{
	struct wm8962_priv *wm8962 = gpio_to_wm8962(chip);
	struct snd_soc_codec *codec = wm8962->codec;
	int ret, val;

	/* Force function 1 (logic output) */
	val = (1 << WM8962_GP2_FN_SHIFT) | (value << WM8962_GP2_LVL_SHIFT);

	ret = snd_soc_update_bits(codec, WM8962_GPIO_BASE + offset,
				  WM8962_GP2_FN_MASK | WM8962_GP2_LVL, val);
	if (ret < 0)
		return ret;

	return 0;
}

static struct gpio_chip wm8962_template_chip = {
	.label			= "wm8962",
	.owner			= THIS_MODULE,
	.request		= wm8962_gpio_request,
	.direction_output	= wm8962_gpio_direction_out,
	.set			= wm8962_gpio_set,
	.can_sleep		= 1,
};

static void wm8962_init_gpio(struct snd_soc_codec *codec)
{
	struct wm8962_priv *wm8962 = snd_soc_codec_get_drvdata(codec);
	struct wm8962_pdata *pdata = dev_get_platdata(codec->dev);
	int ret;

	wm8962->gpio_chip = wm8962_template_chip;
	wm8962->gpio_chip.ngpio = WM8962_MAX_GPIO;
	wm8962->gpio_chip.dev = codec->dev;

	if (pdata && pdata->gpio_base)
		wm8962->gpio_chip.base = pdata->gpio_base;
	else
		wm8962->gpio_chip.base = -1;

	ret = gpiochip_add(&wm8962->gpio_chip);
	if (ret != 0)
		dev_err(codec->dev, "Failed to add GPIOs: %d\n", ret);
}

static void wm8962_free_gpio(struct snd_soc_codec *codec)
{
	struct wm8962_priv *wm8962 = snd_soc_codec_get_drvdata(codec);
	int ret;

	ret = gpiochip_remove(&wm8962->gpio_chip);
	if (ret != 0)
		dev_err(codec->dev, "Failed to remove GPIOs: %d\n", ret);
}
#else
static void wm8962_init_gpio(struct snd_soc_codec *codec)
{
}

static void wm8962_free_gpio(struct snd_soc_codec *codec)
{
}
#endif

static int wm8962_probe(struct snd_soc_codec *codec)
{
	int ret;
	struct wm8962_priv *wm8962 = snd_soc_codec_get_drvdata(codec);
	struct wm8962_pdata *pdata = dev_get_platdata(codec->dev);
	u16 *reg_cache = codec->reg_cache;
	int i, trigger, irq_pol;
	bool dmicclk, dmicdat;

	wm8962->codec = codec;
	codec->control_data = wm8962->regmap;

	ret = snd_soc_codec_set_cache_io(codec, 16, 16, SND_SOC_REGMAP);
	if (ret != 0) {
		dev_err(codec->dev, "Failed to set cache I/O: %d\n", ret);
		return ret;
	}

	wm8962->disable_nb[0].notifier_call = wm8962_regulator_event_0;
	wm8962->disable_nb[1].notifier_call = wm8962_regulator_event_1;
	wm8962->disable_nb[2].notifier_call = wm8962_regulator_event_2;
	wm8962->disable_nb[3].notifier_call = wm8962_regulator_event_3;
	wm8962->disable_nb[4].notifier_call = wm8962_regulator_event_4;
	wm8962->disable_nb[5].notifier_call = wm8962_regulator_event_5;
	wm8962->disable_nb[6].notifier_call = wm8962_regulator_event_6;
	wm8962->disable_nb[7].notifier_call = wm8962_regulator_event_7;

	/* This should really be moved into the regulator core */
	for (i = 0; i < ARRAY_SIZE(wm8962->supplies); i++) {
		ret = regulator_register_notifier(wm8962->supplies[i].consumer,
						  &wm8962->disable_nb[i]);
		if (ret != 0) {
			dev_err(codec->dev,
				"Failed to register regulator notifier: %d\n",
				ret);
		}
	}

	/* SYSCLK defaults to on; make sure it is off so we can safely
	 * write to registers if the device is declocked.
	 */
	snd_soc_update_bits(codec, WM8962_CLOCKING2, WM8962_SYSCLK_ENA, 0);

	/* Ensure we have soft control over all registers */
	snd_soc_update_bits(codec, WM8962_CLOCKING2,
			    WM8962_CLKREG_OVD, WM8962_CLKREG_OVD);

	/* Ensure that the oscillator and PLLs are disabled */
	snd_soc_update_bits(codec, WM8962_PLL2,
			    WM8962_OSC_ENA | WM8962_PLL2_ENA | WM8962_PLL3_ENA,
			    0);

	if (pdata) {
		/* Apply static configuration for GPIOs */
		for (i = 0; i < ARRAY_SIZE(pdata->gpio_init); i++)
			if (pdata->gpio_init[i]) {
				wm8962_set_gpio_mode(codec, i + 1);
				snd_soc_write(codec, 0x200 + i,
					      pdata->gpio_init[i] & 0xffff);
			}

		/* Put the speakers into mono mode? */
		if (pdata->spk_mono)
			reg_cache[WM8962_CLASS_D_CONTROL_2]
				|= WM8962_SPK_MONO;

		/* Micbias setup, detection enable and detection
		 * threasholds. */
		if (pdata->mic_cfg)
			snd_soc_update_bits(codec, WM8962_ADDITIONAL_CONTROL_4,
					    WM8962_MICDET_ENA |
					    WM8962_MICDET_THR_MASK |
					    WM8962_MICSHORT_THR_MASK |
					    WM8962_MICBIAS_LVL,
					    pdata->mic_cfg);
	}

	/* Latch volume update bits */
	snd_soc_update_bits(codec, WM8962_LEFT_INPUT_VOLUME,
			    WM8962_IN_VU, WM8962_IN_VU);
	snd_soc_update_bits(codec, WM8962_RIGHT_INPUT_VOLUME,
			    WM8962_IN_VU, WM8962_IN_VU);
	snd_soc_update_bits(codec, WM8962_LEFT_ADC_VOLUME,
			    WM8962_ADC_VU, WM8962_ADC_VU);
	snd_soc_update_bits(codec, WM8962_RIGHT_ADC_VOLUME,
			    WM8962_ADC_VU, WM8962_ADC_VU);
	snd_soc_update_bits(codec, WM8962_LEFT_DAC_VOLUME,
			    WM8962_DAC_VU, WM8962_DAC_VU);
	snd_soc_update_bits(codec, WM8962_RIGHT_DAC_VOLUME,
			    WM8962_DAC_VU, WM8962_DAC_VU);
	snd_soc_update_bits(codec, WM8962_SPKOUTL_VOLUME,
			    WM8962_SPKOUT_VU, WM8962_SPKOUT_VU);
	snd_soc_update_bits(codec, WM8962_SPKOUTR_VOLUME,
			    WM8962_SPKOUT_VU, WM8962_SPKOUT_VU);
	snd_soc_update_bits(codec, WM8962_HPOUTL_VOLUME,
			    WM8962_HPOUT_VU, WM8962_HPOUT_VU);
	snd_soc_update_bits(codec, WM8962_HPOUTR_VOLUME,
			    WM8962_HPOUT_VU, WM8962_HPOUT_VU);

	/* Stereo control for EQ */
	snd_soc_update_bits(codec, WM8962_EQ1, WM8962_EQ_SHARED_COEFF, 0);

	/* Don't debouce interrupts so we don't need SYSCLK */
	snd_soc_update_bits(codec, WM8962_IRQ_DEBOUNCE,
			    WM8962_FLL_LOCK_DB | WM8962_PLL3_LOCK_DB |
			    WM8962_PLL2_LOCK_DB | WM8962_TEMP_SHUT_DB,
			    0);

	wm8962_add_widgets(codec);

	/* Save boards having to disable DMIC when not in use */
	dmicclk = false;
	dmicdat = false;
	for (i = 0; i < WM8962_MAX_GPIO; i++) {
		switch (snd_soc_read(codec, WM8962_GPIO_BASE + i)
			& WM8962_GP2_FN_MASK) {
		case WM8962_GPIO_FN_DMICCLK:
			dmicclk = true;
			break;
		case WM8962_GPIO_FN_DMICDAT:
			dmicdat = true;
			break;
		default:
			break;
		}
	}
	if (!dmicclk || !dmicdat) {
		dev_dbg(codec->dev, "DMIC not in use, disabling\n");
		snd_soc_dapm_nc_pin(&codec->dapm, "DMICDAT");
	}
	if (dmicclk != dmicdat)
		dev_warn(codec->dev, "DMIC GPIOs partially configured\n");

	wm8962_init_beep(codec);
	wm8962_init_gpio(codec);

	if (wm8962->irq) {
		if (pdata && pdata->irq_active_low) {
			trigger = IRQF_TRIGGER_LOW;
			irq_pol = WM8962_IRQ_POL;
		} else {
			trigger = IRQF_TRIGGER_HIGH;
			irq_pol = 0;
		}

		snd_soc_update_bits(codec, WM8962_INTERRUPT_CONTROL,
				    WM8962_IRQ_POL, irq_pol);

		ret = request_threaded_irq(wm8962->irq, NULL, wm8962_irq,
					   trigger | IRQF_ONESHOT,
					   "wm8962", codec->dev);
		if (ret != 0) {
			dev_err(codec->dev, "Failed to request IRQ %d: %d\n",
				wm8962->irq, ret);
			wm8962->irq = 0;
			/* Non-fatal */
		} else {
			/* Enable some IRQs by default */
			snd_soc_update_bits(codec,
					    WM8962_INTERRUPT_STATUS_2_MASK,
					    WM8962_FLL_LOCK_EINT |
					    WM8962_TEMP_SHUT_EINT |
					    WM8962_FIFOS_ERR_EINT, 0);
		}
	}

	return 0;
}

static int wm8962_remove(struct snd_soc_codec *codec)
{
	struct wm8962_priv *wm8962 = snd_soc_codec_get_drvdata(codec);
	int i;

	if (wm8962->irq)
		free_irq(wm8962->irq, codec);

	cancel_delayed_work_sync(&wm8962->mic_work);

	wm8962_free_gpio(codec);
	wm8962_free_beep(codec);
	for (i = 0; i < ARRAY_SIZE(wm8962->supplies); i++)
		regulator_unregister_notifier(wm8962->supplies[i].consumer,
					      &wm8962->disable_nb[i]);

	return 0;
}

static struct snd_soc_codec_driver soc_codec_dev_wm8962 = {
	.probe =	wm8962_probe,
	.remove =	wm8962_remove,
	.set_bias_level = wm8962_set_bias_level,
	.set_pll = wm8962_set_fll,
<<<<<<< HEAD
	.reg_cache_size	= WM8962_MAX_REGISTER,
	.volatile_register = wm8962_soc_volatile,
=======
>>>>>>> 650d6e25
	.idle_bias_off = true,
};

/* Improve power consumption for IN4 DC measurement mode */
static const struct reg_default wm8962_dc_measure[] = {
	{ 0xfd, 0x1 },
	{ 0xcc, 0x40 },
	{ 0xfd, 0 },
};

static const struct regmap_config wm8962_regmap = {
	.reg_bits = 16,
	.val_bits = 16,

	.max_register = WM8962_MAX_REGISTER,
	.reg_defaults = wm8962_reg,
	.num_reg_defaults = ARRAY_SIZE(wm8962_reg),
	.volatile_reg = wm8962_volatile_register,
	.readable_reg = wm8962_readable_register,
	.cache_type = REGCACHE_RBTREE,
};

static __devinit int wm8962_i2c_probe(struct i2c_client *i2c,
				      const struct i2c_device_id *id)
{
	struct wm8962_pdata *pdata = dev_get_platdata(&i2c->dev);
	struct wm8962_priv *wm8962;
	unsigned int reg;
	int ret, i;

	wm8962 = devm_kzalloc(&i2c->dev, sizeof(struct wm8962_priv),
			      GFP_KERNEL);
	if (wm8962 == NULL)
		return -ENOMEM;

	i2c_set_clientdata(i2c, wm8962);

	INIT_DELAYED_WORK(&wm8962->mic_work, wm8962_mic_work);
	init_completion(&wm8962->fll_lock);
	wm8962->irq = i2c->irq;

	for (i = 0; i < ARRAY_SIZE(wm8962->supplies); i++)
		wm8962->supplies[i].supply = wm8962_supply_names[i];

	ret = regulator_bulk_get(&i2c->dev, ARRAY_SIZE(wm8962->supplies),
				 wm8962->supplies);
	if (ret != 0) {
		dev_err(&i2c->dev, "Failed to request supplies: %d\n", ret);
		goto err;
	}

	ret = regulator_bulk_enable(ARRAY_SIZE(wm8962->supplies),
				    wm8962->supplies);
	if (ret != 0) {
		dev_err(&i2c->dev, "Failed to enable supplies: %d\n", ret);
		goto err_get;
	}

	wm8962->regmap = regmap_init_i2c(i2c, &wm8962_regmap);
	if (IS_ERR(wm8962->regmap)) {
		ret = PTR_ERR(wm8962->regmap);
		dev_err(&i2c->dev, "Failed to allocate regmap: %d\n", ret);
		goto err_enable;
	}

	/*
	 * We haven't marked the chip revision as volatile due to
	 * sharing a register with the right input volume; explicitly
	 * bypass the cache to read it.
	 */
	regcache_cache_bypass(wm8962->regmap, true);

	ret = regmap_read(wm8962->regmap, WM8962_SOFTWARE_RESET, &reg);
	if (ret < 0) {
		dev_err(&i2c->dev, "Failed to read ID register\n");
		goto err_regmap;
	}
	if (reg != 0x6243) {
		dev_err(&i2c->dev,
			"Device is not a WM8962, ID %x != 0x6243\n", reg);
		ret = -EINVAL;
		goto err_regmap;
	}

	ret = regmap_read(wm8962->regmap, WM8962_RIGHT_INPUT_VOLUME, &reg);
	if (ret < 0) {
		dev_err(&i2c->dev, "Failed to read device revision: %d\n",
			ret);
		goto err_regmap;
	}

	dev_info(&i2c->dev, "customer id %x revision %c\n",
		 (reg & WM8962_CUST_ID_MASK) >> WM8962_CUST_ID_SHIFT,
		 ((reg & WM8962_CHIP_REV_MASK) >> WM8962_CHIP_REV_SHIFT)
		 + 'A');

	regcache_cache_bypass(wm8962->regmap, false);

	ret = wm8962_reset(wm8962);
	if (ret < 0) {
		dev_err(&i2c->dev, "Failed to issue reset\n");
		goto err_regmap;
	}

	if (pdata && pdata->in4_dc_measure) {
		ret = regmap_register_patch(wm8962->regmap,
					    wm8962_dc_measure,
					    ARRAY_SIZE(wm8962_dc_measure));
		if (ret != 0)
			dev_err(&i2c->dev,
				"Failed to configure for DC mesurement: %d\n",
				ret);
	}

<<<<<<< HEAD
	regcache_cache_only(wm8962->regmap, true);
=======
	pm_runtime_set_active(&i2c->dev);
	pm_runtime_enable(&i2c->dev);
	pm_request_idle(&i2c->dev);
>>>>>>> 650d6e25

	ret = snd_soc_register_codec(&i2c->dev,
				     &soc_codec_dev_wm8962, &wm8962_dai, 1);
	if (ret < 0)
		goto err_regmap;

	/* The drivers should power up as needed */
	regulator_bulk_disable(ARRAY_SIZE(wm8962->supplies), wm8962->supplies);

	return 0;

err_regmap:
	regmap_exit(wm8962->regmap);
err_enable:
	regulator_bulk_disable(ARRAY_SIZE(wm8962->supplies), wm8962->supplies);
err_get:
	regulator_bulk_free(ARRAY_SIZE(wm8962->supplies), wm8962->supplies);
err:
	return ret;
}

static __devexit int wm8962_i2c_remove(struct i2c_client *client)
{
	struct wm8962_priv *wm8962 = dev_get_drvdata(&client->dev);

	snd_soc_unregister_codec(&client->dev);
	regmap_exit(wm8962->regmap);
	regulator_bulk_free(ARRAY_SIZE(wm8962->supplies), wm8962->supplies);
	return 0;
}

#ifdef CONFIG_PM_RUNTIME
static int wm8962_runtime_resume(struct device *dev)
{
	struct wm8962_priv *wm8962 = dev_get_drvdata(dev);
	int ret;

	ret = regulator_bulk_enable(ARRAY_SIZE(wm8962->supplies),
				    wm8962->supplies);
	if (ret != 0) {
		dev_err(dev,
			"Failed to enable supplies: %d\n", ret);
		return ret;
	}

	regcache_cache_only(wm8962->regmap, false);
	regcache_sync(wm8962->regmap);

	regmap_update_bits(wm8962->regmap, WM8962_ANTI_POP,
			   WM8962_STARTUP_BIAS_ENA | WM8962_VMID_BUF_ENA,
			   WM8962_STARTUP_BIAS_ENA | WM8962_VMID_BUF_ENA);

	/* Bias enable at 2*50k for ramp */
	regmap_update_bits(wm8962->regmap, WM8962_PWR_MGMT_1,
			   WM8962_VMID_SEL_MASK | WM8962_BIAS_ENA,
			   WM8962_BIAS_ENA | 0x180);

	msleep(5);

	/* VMID back to 2x250k for standby */
	regmap_update_bits(wm8962->regmap, WM8962_PWR_MGMT_1,
			   WM8962_VMID_SEL_MASK, 0x100);

	return 0;
}

static int wm8962_runtime_suspend(struct device *dev)
{
	struct wm8962_priv *wm8962 = dev_get_drvdata(dev);

	regmap_update_bits(wm8962->regmap, WM8962_PWR_MGMT_1,
			   WM8962_VMID_SEL_MASK | WM8962_BIAS_ENA, 0);

	regmap_update_bits(wm8962->regmap, WM8962_ANTI_POP,
			   WM8962_STARTUP_BIAS_ENA |
			   WM8962_VMID_BUF_ENA, 0);

	regcache_cache_only(wm8962->regmap, true);

	regulator_bulk_disable(ARRAY_SIZE(wm8962->supplies),
			       wm8962->supplies);

	return 0;
}
#endif

static struct dev_pm_ops wm8962_pm = {
	SET_RUNTIME_PM_OPS(wm8962_runtime_suspend, wm8962_runtime_resume, NULL)
};

static const struct i2c_device_id wm8962_i2c_id[] = {
	{ "wm8962", 0 },
	{ }
};
MODULE_DEVICE_TABLE(i2c, wm8962_i2c_id);

static struct i2c_driver wm8962_i2c_driver = {
	.driver = {
		.name = "wm8962",
		.owner = THIS_MODULE,
		.pm = &wm8962_pm,
	},
	.probe =    wm8962_i2c_probe,
	.remove =   __devexit_p(wm8962_i2c_remove),
	.id_table = wm8962_i2c_id,
};

<<<<<<< HEAD
static int __init wm8962_modinit(void)
{
	return i2c_add_driver(&wm8962_i2c_driver);
}
module_init(wm8962_modinit);

static void __exit wm8962_exit(void)
{
	i2c_del_driver(&wm8962_i2c_driver);
}
module_exit(wm8962_exit);
=======
module_i2c_driver(wm8962_i2c_driver);
>>>>>>> 650d6e25

MODULE_DESCRIPTION("ASoC WM8962 driver");
MODULE_AUTHOR("Mark Brown <broonie@opensource.wolfsonmicro.com>");
MODULE_LICENSE("GPL");<|MERGE_RESOLUTION|>--- conflicted
+++ resolved
@@ -3559,11 +3559,6 @@
 	.remove =	wm8962_remove,
 	.set_bias_level = wm8962_set_bias_level,
 	.set_pll = wm8962_set_fll,
-<<<<<<< HEAD
-	.reg_cache_size	= WM8962_MAX_REGISTER,
-	.volatile_register = wm8962_soc_volatile,
-=======
->>>>>>> 650d6e25
 	.idle_bias_off = true,
 };
 
@@ -3678,13 +3673,9 @@
 				ret);
 	}
 
-<<<<<<< HEAD
-	regcache_cache_only(wm8962->regmap, true);
-=======
 	pm_runtime_set_active(&i2c->dev);
 	pm_runtime_enable(&i2c->dev);
 	pm_request_idle(&i2c->dev);
->>>>>>> 650d6e25
 
 	ret = snd_soc_register_codec(&i2c->dev,
 				     &soc_codec_dev_wm8962, &wm8962_dai, 1);
@@ -3792,21 +3783,7 @@
 	.id_table = wm8962_i2c_id,
 };
 
-<<<<<<< HEAD
-static int __init wm8962_modinit(void)
-{
-	return i2c_add_driver(&wm8962_i2c_driver);
-}
-module_init(wm8962_modinit);
-
-static void __exit wm8962_exit(void)
-{
-	i2c_del_driver(&wm8962_i2c_driver);
-}
-module_exit(wm8962_exit);
-=======
 module_i2c_driver(wm8962_i2c_driver);
->>>>>>> 650d6e25
 
 MODULE_DESCRIPTION("ASoC WM8962 driver");
 MODULE_AUTHOR("Mark Brown <broonie@opensource.wolfsonmicro.com>");
