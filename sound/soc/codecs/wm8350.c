--- conflicted
+++ resolved
@@ -1464,12 +1464,8 @@
  * @detect_report: value to report when presence detected
  * @short_report:  value to report when microphone short detected
  *
-<<<<<<< HEAD
- * Enables the microphone jack detection of the WM8350.
-=======
  * Enables the microphone jack detection of the WM8350.  If both reports
  * are specified as zero then detection is disabled.
->>>>>>> 74511020
  */
 int wm8350_mic_jack_detect(struct snd_soc_codec *codec,
 			   struct snd_soc_jack *jack,
@@ -1482,12 +1478,6 @@
 	priv->mic.report = detect_report;
 	priv->mic.short_report = short_report;
 
-<<<<<<< HEAD
-	wm8350_set_bits(wm8350, WM8350_POWER_MGMT_4, WM8350_TOCLK_ENA);
-	wm8350_set_bits(wm8350, WM8350_POWER_MGMT_1, WM8350_MIC_DET_ENA);
-
-	snd_soc_dapm_force_enable_pin(codec, "Mic Bias");
-=======
 	if (detect_report || short_report) {
 		wm8350_set_bits(wm8350, WM8350_POWER_MGMT_4, WM8350_TOCLK_ENA);
 		wm8350_set_bits(wm8350, WM8350_POWER_MGMT_1,
@@ -1496,7 +1486,6 @@
 		wm8350_clear_bits(wm8350, WM8350_POWER_MGMT_1,
 				  WM8350_MIC_DET_ENA);
 	}
->>>>>>> 74511020
 
 	return 0;
 }
