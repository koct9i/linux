/*
 * wm_hubs.c  --  WM8993/4 common code
 *
 * Copyright 2009 Wolfson Microelectronics plc
 *
 * Author: Mark Brown <broonie@opensource.wolfsonmicro.com>
 *
 *
 * This program is free software; you can redistribute it and/or modify
 * it under the terms of the GNU General Public License version 2 as
 * published by the Free Software Foundation.
 */

#include <linux/module.h>
#include <linux/moduleparam.h>
#include <linux/init.h>
#include <linux/delay.h>
#include <linux/pm.h>
#include <linux/i2c.h>
#include <linux/mfd/wm8994/registers.h>
#include <sound/core.h>
#include <sound/pcm.h>
#include <sound/pcm_params.h>
#include <sound/soc.h>
#include <sound/initval.h>
#include <sound/tlv.h>

#include "wm8993.h"
#include "wm_hubs.h"

const DECLARE_TLV_DB_SCALE(wm_hubs_spkmix_tlv, -300, 300, 0);
EXPORT_SYMBOL_GPL(wm_hubs_spkmix_tlv);

static const DECLARE_TLV_DB_SCALE(inpga_tlv, -1650, 150, 0);
static const DECLARE_TLV_DB_SCALE(inmix_sw_tlv, 0, 3000, 0);
static const DECLARE_TLV_DB_SCALE(inmix_tlv, -1500, 300, 1);
static const DECLARE_TLV_DB_SCALE(earpiece_tlv, -600, 600, 0);
static const DECLARE_TLV_DB_SCALE(outmix_tlv, -2100, 300, 0);
static const DECLARE_TLV_DB_SCALE(spkmixout_tlv, -1800, 600, 1);
static const DECLARE_TLV_DB_SCALE(outpga_tlv, -5700, 100, 0);
static const unsigned int spkboost_tlv[] = {
	TLV_DB_RANGE_HEAD(2),
	0, 6, TLV_DB_SCALE_ITEM(0, 150, 0),
	7, 7, TLV_DB_SCALE_ITEM(1200, 0, 0),
};
static const DECLARE_TLV_DB_SCALE(line_tlv, -600, 600, 0);

static const char *speaker_ref_text[] = {
	"SPKVDD/2",
	"VMID",
};

static const struct soc_enum speaker_ref =
	SOC_ENUM_SINGLE(WM8993_SPEAKER_MIXER, 8, 2, speaker_ref_text);

static const char *speaker_mode_text[] = {
	"Class D",
	"Class AB",
};

static const struct soc_enum speaker_mode =
	SOC_ENUM_SINGLE(WM8993_SPKMIXR_ATTENUATION, 8, 2, speaker_mode_text);

static void wait_for_dc_servo(struct snd_soc_codec *codec, unsigned int op)
{
	struct wm_hubs_data *hubs = snd_soc_codec_get_drvdata(codec);
	unsigned int reg;
	int count = 0;
	int timeout;
	unsigned int val;

	val = op | WM8993_DCS_ENA_CHAN_0 | WM8993_DCS_ENA_CHAN_1;

	/* Trigger the command */
	snd_soc_write(codec, WM8993_DC_SERVO_0, val);

	dev_dbg(codec->dev, "Waiting for DC servo...\n");

	if (hubs->dcs_done_irq)
		timeout = 4;
	else
		timeout = 400;

	do {
		count++;

		if (hubs->dcs_done_irq)
			wait_for_completion_timeout(&hubs->dcs_done,
						    msecs_to_jiffies(250));
		else
			msleep(1);

		reg = snd_soc_read(codec, WM8993_DC_SERVO_0);
		dev_dbg(codec->dev, "DC servo: %x\n", reg);
	} while (reg & op && count < timeout);

	if (reg & op)
		dev_err(codec->dev, "Timed out waiting for DC Servo %x\n",
			op);
}

irqreturn_t wm_hubs_dcs_done(int irq, void *data)
{
	struct wm_hubs_data *hubs = data;

	complete(&hubs->dcs_done);

	return IRQ_HANDLED;
}
EXPORT_SYMBOL_GPL(wm_hubs_dcs_done);

/*
 * Startup calibration of the DC servo
 */
static void calibrate_dc_servo(struct snd_soc_codec *codec)
{
	struct wm_hubs_data *hubs = snd_soc_codec_get_drvdata(codec);
	s8 offset;
	u16 reg, reg_l, reg_r, dcs_cfg, dcs_reg;

	switch (hubs->dcs_readback_mode) {
	case 2:
		dcs_reg = WM8994_DC_SERVO_4E;
		break;
	default:
		dcs_reg = WM8993_DC_SERVO_3;
		break;
	}

	/* If we're using a digital only path and have a previously
	 * callibrated DC servo offset stored then use that. */
	if (hubs->class_w && hubs->class_w_dcs) {
		dev_dbg(codec->dev, "Using cached DC servo offset %x\n",
			hubs->class_w_dcs);
		snd_soc_write(codec, dcs_reg, hubs->class_w_dcs);
		wait_for_dc_servo(codec,
				  WM8993_DCS_TRIG_DAC_WR_0 |
				  WM8993_DCS_TRIG_DAC_WR_1);
		return;
	}

	if (hubs->series_startup) {
		/* Set for 32 series updates */
		snd_soc_update_bits(codec, WM8993_DC_SERVO_1,
				    WM8993_DCS_SERIES_NO_01_MASK,
				    32 << WM8993_DCS_SERIES_NO_01_SHIFT);
		wait_for_dc_servo(codec,
				  WM8993_DCS_TRIG_SERIES_0 |
				  WM8993_DCS_TRIG_SERIES_1);
	} else {
		wait_for_dc_servo(codec,
				  WM8993_DCS_TRIG_STARTUP_0 |
				  WM8993_DCS_TRIG_STARTUP_1);
	}

	/* Different chips in the family support different readback
	 * methods.
	 */
	switch (hubs->dcs_readback_mode) {
	case 0:
		reg_l = snd_soc_read(codec, WM8993_DC_SERVO_READBACK_1)
			& WM8993_DCS_INTEG_CHAN_0_MASK;
		reg_r = snd_soc_read(codec, WM8993_DC_SERVO_READBACK_2)
			& WM8993_DCS_INTEG_CHAN_1_MASK;
		break;
	case 2:
	case 1:
		reg = snd_soc_read(codec, dcs_reg);
		reg_r = (reg & WM8993_DCS_DAC_WR_VAL_1_MASK)
			>> WM8993_DCS_DAC_WR_VAL_1_SHIFT;
		reg_l = reg & WM8993_DCS_DAC_WR_VAL_0_MASK;
		break;
	default:
		WARN(1, "Unknown DCS readback method\n");
		return;
	}

	dev_dbg(codec->dev, "DCS input: %x %x\n", reg_l, reg_r);

	/* Apply correction to DC servo result */
	if (hubs->dcs_codes_l || hubs->dcs_codes_r) {
		dev_dbg(codec->dev,
			"Applying %d/%d code DC servo correction\n",
			hubs->dcs_codes_l, hubs->dcs_codes_r);

		/* HPOUT1R */
		offset = reg_r;
		offset += hubs->dcs_codes_r;
		dcs_cfg = (u8)offset << WM8993_DCS_DAC_WR_VAL_1_SHIFT;

		/* HPOUT1L */
		offset = reg_l;
		offset += hubs->dcs_codes_l;
		dcs_cfg |= (u8)offset;

		dev_dbg(codec->dev, "DCS result: %x\n", dcs_cfg);

		/* Do it */
		snd_soc_write(codec, dcs_reg, dcs_cfg);
		wait_for_dc_servo(codec,
				  WM8993_DCS_TRIG_DAC_WR_0 |
				  WM8993_DCS_TRIG_DAC_WR_1);
	} else {
		dcs_cfg = reg_r << WM8993_DCS_DAC_WR_VAL_1_SHIFT;
		dcs_cfg |= reg_l;
	}

	/* Save the callibrated offset if we're in class W mode and
	 * therefore don't have any analogue signal mixed in. */
	if (hubs->class_w && !hubs->no_cache_class_w)
		hubs->class_w_dcs = dcs_cfg;
}

/*
 * Update the DC servo calibration on gain changes
 */
static int wm8993_put_dc_servo(struct snd_kcontrol *kcontrol,
			       struct snd_ctl_elem_value *ucontrol)
{
	struct snd_soc_codec *codec = snd_kcontrol_chip(kcontrol);
	struct wm_hubs_data *hubs = snd_soc_codec_get_drvdata(codec);
	int ret;

	ret = snd_soc_put_volsw(kcontrol, ucontrol);

	/* Updating the analogue gains invalidates the DC servo cache */
	hubs->class_w_dcs = 0;

	/* If we're applying an offset correction then updating the
	 * callibration would be likely to introduce further offsets. */
	if (hubs->dcs_codes_l || hubs->dcs_codes_r || hubs->no_series_update)
		return ret;

	/* Only need to do this if the outputs are active */
	if (snd_soc_read(codec, WM8993_POWER_MANAGEMENT_1)
	    & (WM8993_HPOUT1L_ENA | WM8993_HPOUT1R_ENA))
		snd_soc_update_bits(codec,
				    WM8993_DC_SERVO_0,
				    WM8993_DCS_TRIG_SINGLE_0 |
				    WM8993_DCS_TRIG_SINGLE_1,
				    WM8993_DCS_TRIG_SINGLE_0 |
				    WM8993_DCS_TRIG_SINGLE_1);

	return ret;
}

static const struct snd_kcontrol_new analogue_snd_controls[] = {
SOC_SINGLE_TLV("IN1L Volume", WM8993_LEFT_LINE_INPUT_1_2_VOLUME, 0, 31, 0,
	       inpga_tlv),
SOC_SINGLE("IN1L Switch", WM8993_LEFT_LINE_INPUT_1_2_VOLUME, 7, 1, 1),
SOC_SINGLE("IN1L ZC Switch", WM8993_LEFT_LINE_INPUT_1_2_VOLUME, 6, 1, 0),

SOC_SINGLE_TLV("IN1R Volume", WM8993_RIGHT_LINE_INPUT_1_2_VOLUME, 0, 31, 0,
	       inpga_tlv),
SOC_SINGLE("IN1R Switch", WM8993_RIGHT_LINE_INPUT_1_2_VOLUME, 7, 1, 1),
SOC_SINGLE("IN1R ZC Switch", WM8993_RIGHT_LINE_INPUT_1_2_VOLUME, 6, 1, 0),


SOC_SINGLE_TLV("IN2L Volume", WM8993_LEFT_LINE_INPUT_3_4_VOLUME, 0, 31, 0,
	       inpga_tlv),
SOC_SINGLE("IN2L Switch", WM8993_LEFT_LINE_INPUT_3_4_VOLUME, 7, 1, 1),
SOC_SINGLE("IN2L ZC Switch", WM8993_LEFT_LINE_INPUT_3_4_VOLUME, 6, 1, 0),

SOC_SINGLE_TLV("IN2R Volume", WM8993_RIGHT_LINE_INPUT_3_4_VOLUME, 0, 31, 0,
	       inpga_tlv),
SOC_SINGLE("IN2R Switch", WM8993_RIGHT_LINE_INPUT_3_4_VOLUME, 7, 1, 1),
SOC_SINGLE("IN2R ZC Switch", WM8993_RIGHT_LINE_INPUT_3_4_VOLUME, 6, 1, 0),

SOC_SINGLE_TLV("MIXINL IN2L Volume", WM8993_INPUT_MIXER3, 7, 1, 0,
	       inmix_sw_tlv),
SOC_SINGLE_TLV("MIXINL IN1L Volume", WM8993_INPUT_MIXER3, 4, 1, 0,
	       inmix_sw_tlv),
SOC_SINGLE_TLV("MIXINL Output Record Volume", WM8993_INPUT_MIXER3, 0, 7, 0,
	       inmix_tlv),
SOC_SINGLE_TLV("MIXINL IN1LP Volume", WM8993_INPUT_MIXER5, 6, 7, 0, inmix_tlv),
SOC_SINGLE_TLV("MIXINL Direct Voice Volume", WM8993_INPUT_MIXER5, 0, 6, 0,
	       inmix_tlv),

SOC_SINGLE_TLV("MIXINR IN2R Volume", WM8993_INPUT_MIXER4, 7, 1, 0,
	       inmix_sw_tlv),
SOC_SINGLE_TLV("MIXINR IN1R Volume", WM8993_INPUT_MIXER4, 4, 1, 0,
	       inmix_sw_tlv),
SOC_SINGLE_TLV("MIXINR Output Record Volume", WM8993_INPUT_MIXER4, 0, 7, 0,
	       inmix_tlv),
SOC_SINGLE_TLV("MIXINR IN1RP Volume", WM8993_INPUT_MIXER6, 6, 7, 0, inmix_tlv),
SOC_SINGLE_TLV("MIXINR Direct Voice Volume", WM8993_INPUT_MIXER6, 0, 6, 0,
	       inmix_tlv),

SOC_SINGLE_TLV("Left Output Mixer IN2RN Volume", WM8993_OUTPUT_MIXER5, 6, 7, 1,
	       outmix_tlv),
SOC_SINGLE_TLV("Left Output Mixer IN2LN Volume", WM8993_OUTPUT_MIXER3, 6, 7, 1,
	       outmix_tlv),
SOC_SINGLE_TLV("Left Output Mixer IN2LP Volume", WM8993_OUTPUT_MIXER3, 9, 7, 1,
	       outmix_tlv),
SOC_SINGLE_TLV("Left Output Mixer IN1L Volume", WM8993_OUTPUT_MIXER3, 0, 7, 1,
	       outmix_tlv),
SOC_SINGLE_TLV("Left Output Mixer IN1R Volume", WM8993_OUTPUT_MIXER3, 3, 7, 1,
	       outmix_tlv),
SOC_SINGLE_TLV("Left Output Mixer Right Input Volume",
	       WM8993_OUTPUT_MIXER5, 3, 7, 1, outmix_tlv),
SOC_SINGLE_TLV("Left Output Mixer Left Input Volume",
	       WM8993_OUTPUT_MIXER5, 0, 7, 1, outmix_tlv),
SOC_SINGLE_TLV("Left Output Mixer DAC Volume", WM8993_OUTPUT_MIXER5, 9, 7, 1,
	       outmix_tlv),

SOC_SINGLE_TLV("Right Output Mixer IN2LN Volume",
	       WM8993_OUTPUT_MIXER6, 6, 7, 1, outmix_tlv),
SOC_SINGLE_TLV("Right Output Mixer IN2RN Volume",
	       WM8993_OUTPUT_MIXER4, 6, 7, 1, outmix_tlv),
SOC_SINGLE_TLV("Right Output Mixer IN1L Volume",
	       WM8993_OUTPUT_MIXER4, 3, 7, 1, outmix_tlv),
SOC_SINGLE_TLV("Right Output Mixer IN1R Volume",
	       WM8993_OUTPUT_MIXER4, 0, 7, 1, outmix_tlv),
SOC_SINGLE_TLV("Right Output Mixer IN2RP Volume",
	       WM8993_OUTPUT_MIXER4, 9, 7, 1, outmix_tlv),
SOC_SINGLE_TLV("Right Output Mixer Left Input Volume",
	       WM8993_OUTPUT_MIXER6, 3, 7, 1, outmix_tlv),
SOC_SINGLE_TLV("Right Output Mixer Right Input Volume",
	       WM8993_OUTPUT_MIXER6, 6, 7, 1, outmix_tlv),
SOC_SINGLE_TLV("Right Output Mixer DAC Volume",
	       WM8993_OUTPUT_MIXER6, 9, 7, 1, outmix_tlv),

SOC_DOUBLE_R_TLV("Output Volume", WM8993_LEFT_OPGA_VOLUME,
		 WM8993_RIGHT_OPGA_VOLUME, 0, 63, 0, outpga_tlv),
SOC_DOUBLE_R("Output Switch", WM8993_LEFT_OPGA_VOLUME,
	     WM8993_RIGHT_OPGA_VOLUME, 6, 1, 0),
SOC_DOUBLE_R("Output ZC Switch", WM8993_LEFT_OPGA_VOLUME,
	     WM8993_RIGHT_OPGA_VOLUME, 7, 1, 0),

SOC_SINGLE("Earpiece Switch", WM8993_HPOUT2_VOLUME, 5, 1, 1),
SOC_SINGLE_TLV("Earpiece Volume", WM8993_HPOUT2_VOLUME, 4, 1, 1, earpiece_tlv),

SOC_SINGLE_TLV("SPKL Input Volume", WM8993_SPKMIXL_ATTENUATION,
	       5, 1, 1, wm_hubs_spkmix_tlv),
SOC_SINGLE_TLV("SPKL IN1LP Volume", WM8993_SPKMIXL_ATTENUATION,
	       4, 1, 1, wm_hubs_spkmix_tlv),
SOC_SINGLE_TLV("SPKL Output Volume", WM8993_SPKMIXL_ATTENUATION,
	       3, 1, 1, wm_hubs_spkmix_tlv),

SOC_SINGLE_TLV("SPKR Input Volume", WM8993_SPKMIXR_ATTENUATION,
	       5, 1, 1, wm_hubs_spkmix_tlv),
SOC_SINGLE_TLV("SPKR IN1RP Volume", WM8993_SPKMIXR_ATTENUATION,
	       4, 1, 1, wm_hubs_spkmix_tlv),
SOC_SINGLE_TLV("SPKR Output Volume", WM8993_SPKMIXR_ATTENUATION,
	       3, 1, 1, wm_hubs_spkmix_tlv),

SOC_DOUBLE_R_TLV("Speaker Mixer Volume",
		 WM8993_SPKMIXL_ATTENUATION, WM8993_SPKMIXR_ATTENUATION,
		 0, 3, 1, spkmixout_tlv),
SOC_DOUBLE_R_TLV("Speaker Volume",
		 WM8993_SPEAKER_VOLUME_LEFT, WM8993_SPEAKER_VOLUME_RIGHT,
		 0, 63, 0, outpga_tlv),
SOC_DOUBLE_R("Speaker Switch",
	     WM8993_SPEAKER_VOLUME_LEFT, WM8993_SPEAKER_VOLUME_RIGHT,
	     6, 1, 0),
SOC_DOUBLE_R("Speaker ZC Switch",
	     WM8993_SPEAKER_VOLUME_LEFT, WM8993_SPEAKER_VOLUME_RIGHT,
	     7, 1, 0),
SOC_DOUBLE_TLV("Speaker Boost Volume", WM8993_SPKOUT_BOOST, 3, 0, 7, 0,
	       spkboost_tlv),
SOC_ENUM("Speaker Reference", speaker_ref),
SOC_ENUM("Speaker Mode", speaker_mode),

SOC_DOUBLE_R_EXT_TLV("Headphone Volume",
		     WM8993_LEFT_OUTPUT_VOLUME, WM8993_RIGHT_OUTPUT_VOLUME,
		     0, 63, 0, snd_soc_get_volsw, wm8993_put_dc_servo,
		     outpga_tlv),

SOC_DOUBLE_R("Headphone Switch", WM8993_LEFT_OUTPUT_VOLUME,
	     WM8993_RIGHT_OUTPUT_VOLUME, 6, 1, 0),
SOC_DOUBLE_R("Headphone ZC Switch", WM8993_LEFT_OUTPUT_VOLUME,
	     WM8993_RIGHT_OUTPUT_VOLUME, 7, 1, 0),

SOC_SINGLE("LINEOUT1N Switch", WM8993_LINE_OUTPUTS_VOLUME, 6, 1, 1),
SOC_SINGLE("LINEOUT1P Switch", WM8993_LINE_OUTPUTS_VOLUME, 5, 1, 1),
SOC_SINGLE_TLV("LINEOUT1 Volume", WM8993_LINE_OUTPUTS_VOLUME, 4, 1, 1,
	       line_tlv),

SOC_SINGLE("LINEOUT2N Switch", WM8993_LINE_OUTPUTS_VOLUME, 2, 1, 1),
SOC_SINGLE("LINEOUT2P Switch", WM8993_LINE_OUTPUTS_VOLUME, 1, 1, 1),
SOC_SINGLE_TLV("LINEOUT2 Volume", WM8993_LINE_OUTPUTS_VOLUME, 0, 1, 1,
	       line_tlv),
};

static int hp_supply_event(struct snd_soc_dapm_widget *w,
			   struct snd_kcontrol *kcontrol, int event)
{
	struct snd_soc_codec *codec = w->codec;
	struct wm_hubs_data *hubs = snd_soc_codec_get_drvdata(codec);

	switch (event) {
	case SND_SOC_DAPM_PRE_PMU:
		switch (hubs->hp_startup_mode) {
		case 0:
			break;
		case 1:
			/* Enable the headphone amp */
			snd_soc_update_bits(codec, WM8993_POWER_MANAGEMENT_1,
					    WM8993_HPOUT1L_ENA |
					    WM8993_HPOUT1R_ENA,
					    WM8993_HPOUT1L_ENA |
					    WM8993_HPOUT1R_ENA);

			/* Enable the second stage */
			snd_soc_update_bits(codec, WM8993_ANALOGUE_HP_0,
					    WM8993_HPOUT1L_DLY |
					    WM8993_HPOUT1R_DLY,
					    WM8993_HPOUT1L_DLY |
					    WM8993_HPOUT1R_DLY);
			break;
		default:
			dev_err(codec->dev, "Unknown HP startup mode %d\n",
				hubs->hp_startup_mode);
			break;
		}

	case SND_SOC_DAPM_PRE_PMD:
		snd_soc_update_bits(codec, WM8993_CHARGE_PUMP_1,
				    WM8993_CP_ENA, 0);
		break;
	}

	return 0;
}

static int hp_event(struct snd_soc_dapm_widget *w,
		    struct snd_kcontrol *kcontrol, int event)
{
	struct snd_soc_codec *codec = w->codec;
	unsigned int reg = snd_soc_read(codec, WM8993_ANALOGUE_HP_0);

	switch (event) {
	case SND_SOC_DAPM_POST_PMU:
		snd_soc_update_bits(codec, WM8993_CHARGE_PUMP_1,
				    WM8993_CP_ENA, WM8993_CP_ENA);

		msleep(5);

		snd_soc_update_bits(codec, WM8993_POWER_MANAGEMENT_1,
				    WM8993_HPOUT1L_ENA | WM8993_HPOUT1R_ENA,
				    WM8993_HPOUT1L_ENA | WM8993_HPOUT1R_ENA);

		reg |= WM8993_HPOUT1L_DLY | WM8993_HPOUT1R_DLY;
		snd_soc_write(codec, WM8993_ANALOGUE_HP_0, reg);

		snd_soc_update_bits(codec, WM8993_DC_SERVO_1,
				    WM8993_DCS_TIMER_PERIOD_01_MASK, 0);

		calibrate_dc_servo(codec);

		reg |= WM8993_HPOUT1R_OUTP | WM8993_HPOUT1R_RMV_SHORT |
			WM8993_HPOUT1L_OUTP | WM8993_HPOUT1L_RMV_SHORT;
		snd_soc_write(codec, WM8993_ANALOGUE_HP_0, reg);
		break;

	case SND_SOC_DAPM_PRE_PMD:
		snd_soc_update_bits(codec, WM8993_ANALOGUE_HP_0,
				    WM8993_HPOUT1L_OUTP |
				    WM8993_HPOUT1R_OUTP |
				    WM8993_HPOUT1L_RMV_SHORT |
				    WM8993_HPOUT1R_RMV_SHORT, 0);

		snd_soc_update_bits(codec, WM8993_ANALOGUE_HP_0,
				    WM8993_HPOUT1L_DLY |
				    WM8993_HPOUT1R_DLY, 0);

		snd_soc_write(codec, WM8993_DC_SERVO_0, 0);

		snd_soc_update_bits(codec, WM8993_POWER_MANAGEMENT_1,
				    WM8993_HPOUT1L_ENA | WM8993_HPOUT1R_ENA,
				    0);
		break;
	}

	return 0;
}

static int earpiece_event(struct snd_soc_dapm_widget *w,
			  struct snd_kcontrol *control, int event)
{
	struct snd_soc_codec *codec = w->codec;
	u16 reg = snd_soc_read(codec, WM8993_ANTIPOP1) & ~WM8993_HPOUT2_IN_ENA;

	switch (event) {
	case SND_SOC_DAPM_PRE_PMU:
		reg |= WM8993_HPOUT2_IN_ENA;
		snd_soc_write(codec, WM8993_ANTIPOP1, reg);
		udelay(50);
		break;

	case SND_SOC_DAPM_POST_PMD:
		snd_soc_write(codec, WM8993_ANTIPOP1, reg);
		break;

	default:
		BUG();
		break;
	}

	return 0;
}

static int lineout_event(struct snd_soc_dapm_widget *w,
			 struct snd_kcontrol *control, int event)
{
	struct snd_soc_codec *codec = w->codec;
	struct wm_hubs_data *hubs = snd_soc_codec_get_drvdata(codec);
	bool *flag;

	switch (w->shift) {
	case WM8993_LINEOUT1N_ENA_SHIFT:
		flag = &hubs->lineout1n_ena;
		break;
	case WM8993_LINEOUT1P_ENA_SHIFT:
		flag = &hubs->lineout1p_ena;
		break;
	case WM8993_LINEOUT2N_ENA_SHIFT:
		flag = &hubs->lineout2n_ena;
		break;
	case WM8993_LINEOUT2P_ENA_SHIFT:
		flag = &hubs->lineout2p_ena;
		break;
	default:
		WARN(1, "Unknown line output");
		return -EINVAL;
	}

	*flag = SND_SOC_DAPM_EVENT_ON(event);

	return 0;
}

static const struct snd_kcontrol_new in1l_pga[] = {
SOC_DAPM_SINGLE("IN1LP Switch", WM8993_INPUT_MIXER2, 5, 1, 0),
SOC_DAPM_SINGLE("IN1LN Switch", WM8993_INPUT_MIXER2, 4, 1, 0),
};

static const struct snd_kcontrol_new in1r_pga[] = {
SOC_DAPM_SINGLE("IN1RP Switch", WM8993_INPUT_MIXER2, 1, 1, 0),
SOC_DAPM_SINGLE("IN1RN Switch", WM8993_INPUT_MIXER2, 0, 1, 0),
};

static const struct snd_kcontrol_new in2l_pga[] = {
SOC_DAPM_SINGLE("IN2LP Switch", WM8993_INPUT_MIXER2, 7, 1, 0),
SOC_DAPM_SINGLE("IN2LN Switch", WM8993_INPUT_MIXER2, 6, 1, 0),
};

static const struct snd_kcontrol_new in2r_pga[] = {
SOC_DAPM_SINGLE("IN2RP Switch", WM8993_INPUT_MIXER2, 3, 1, 0),
SOC_DAPM_SINGLE("IN2RN Switch", WM8993_INPUT_MIXER2, 2, 1, 0),
};

static const struct snd_kcontrol_new mixinl[] = {
SOC_DAPM_SINGLE("IN2L Switch", WM8993_INPUT_MIXER3, 8, 1, 0),
SOC_DAPM_SINGLE("IN1L Switch", WM8993_INPUT_MIXER3, 5, 1, 0),
};

static const struct snd_kcontrol_new mixinr[] = {
SOC_DAPM_SINGLE("IN2R Switch", WM8993_INPUT_MIXER4, 8, 1, 0),
SOC_DAPM_SINGLE("IN1R Switch", WM8993_INPUT_MIXER4, 5, 1, 0),
};

static const struct snd_kcontrol_new left_output_mixer[] = {
SOC_DAPM_SINGLE("Right Input Switch", WM8993_OUTPUT_MIXER1, 7, 1, 0),
SOC_DAPM_SINGLE("Left Input Switch", WM8993_OUTPUT_MIXER1, 6, 1, 0),
SOC_DAPM_SINGLE("IN2RN Switch", WM8993_OUTPUT_MIXER1, 5, 1, 0),
SOC_DAPM_SINGLE("IN2LN Switch", WM8993_OUTPUT_MIXER1, 4, 1, 0),
SOC_DAPM_SINGLE("IN2LP Switch", WM8993_OUTPUT_MIXER1, 1, 1, 0),
SOC_DAPM_SINGLE("IN1R Switch", WM8993_OUTPUT_MIXER1, 3, 1, 0),
SOC_DAPM_SINGLE("IN1L Switch", WM8993_OUTPUT_MIXER1, 2, 1, 0),
SOC_DAPM_SINGLE("DAC Switch", WM8993_OUTPUT_MIXER1, 0, 1, 0),
};

static const struct snd_kcontrol_new right_output_mixer[] = {
SOC_DAPM_SINGLE("Left Input Switch", WM8993_OUTPUT_MIXER2, 7, 1, 0),
SOC_DAPM_SINGLE("Right Input Switch", WM8993_OUTPUT_MIXER2, 6, 1, 0),
SOC_DAPM_SINGLE("IN2LN Switch", WM8993_OUTPUT_MIXER2, 5, 1, 0),
SOC_DAPM_SINGLE("IN2RN Switch", WM8993_OUTPUT_MIXER2, 4, 1, 0),
SOC_DAPM_SINGLE("IN1L Switch", WM8993_OUTPUT_MIXER2, 3, 1, 0),
SOC_DAPM_SINGLE("IN1R Switch", WM8993_OUTPUT_MIXER2, 2, 1, 0),
SOC_DAPM_SINGLE("IN2RP Switch", WM8993_OUTPUT_MIXER2, 1, 1, 0),
SOC_DAPM_SINGLE("DAC Switch", WM8993_OUTPUT_MIXER2, 0, 1, 0),
};

static const struct snd_kcontrol_new earpiece_mixer[] = {
SOC_DAPM_SINGLE("Direct Voice Switch", WM8993_HPOUT2_MIXER, 5, 1, 0),
SOC_DAPM_SINGLE("Left Output Switch", WM8993_HPOUT2_MIXER, 4, 1, 0),
SOC_DAPM_SINGLE("Right Output Switch", WM8993_HPOUT2_MIXER, 3, 1, 0),
};

static const struct snd_kcontrol_new left_speaker_boost[] = {
SOC_DAPM_SINGLE("Direct Voice Switch", WM8993_SPKOUT_MIXERS, 5, 1, 0),
SOC_DAPM_SINGLE("SPKL Switch", WM8993_SPKOUT_MIXERS, 4, 1, 0),
SOC_DAPM_SINGLE("SPKR Switch", WM8993_SPKOUT_MIXERS, 3, 1, 0),
};

static const struct snd_kcontrol_new right_speaker_boost[] = {
SOC_DAPM_SINGLE("Direct Voice Switch", WM8993_SPKOUT_MIXERS, 2, 1, 0),
SOC_DAPM_SINGLE("SPKL Switch", WM8993_SPKOUT_MIXERS, 1, 1, 0),
SOC_DAPM_SINGLE("SPKR Switch", WM8993_SPKOUT_MIXERS, 0, 1, 0),
};

static const struct snd_kcontrol_new line1_mix[] = {
SOC_DAPM_SINGLE("IN1R Switch", WM8993_LINE_MIXER1, 2, 1, 0),
SOC_DAPM_SINGLE("IN1L Switch", WM8993_LINE_MIXER1, 1, 1, 0),
SOC_DAPM_SINGLE("Output Switch", WM8993_LINE_MIXER1, 0, 1, 0),
};

static const struct snd_kcontrol_new line1n_mix[] = {
SOC_DAPM_SINGLE("Left Output Switch", WM8993_LINE_MIXER1, 6, 1, 0),
SOC_DAPM_SINGLE("Right Output Switch", WM8993_LINE_MIXER1, 5, 1, 0),
};

static const struct snd_kcontrol_new line1p_mix[] = {
SOC_DAPM_SINGLE("Left Output Switch", WM8993_LINE_MIXER1, 0, 1, 0),
};

static const struct snd_kcontrol_new line2_mix[] = {
SOC_DAPM_SINGLE("IN1L Switch", WM8993_LINE_MIXER2, 2, 1, 0),
SOC_DAPM_SINGLE("IN1R Switch", WM8993_LINE_MIXER2, 1, 1, 0),
SOC_DAPM_SINGLE("Output Switch", WM8993_LINE_MIXER2, 0, 1, 0),
};

static const struct snd_kcontrol_new line2n_mix[] = {
SOC_DAPM_SINGLE("Left Output Switch", WM8993_LINE_MIXER2, 5, 1, 0),
SOC_DAPM_SINGLE("Right Output Switch", WM8993_LINE_MIXER2, 6, 1, 0),
};

static const struct snd_kcontrol_new line2p_mix[] = {
SOC_DAPM_SINGLE("Right Output Switch", WM8993_LINE_MIXER2, 0, 1, 0),
};

static const struct snd_soc_dapm_widget analogue_dapm_widgets[] = {
SND_SOC_DAPM_INPUT("IN1LN"),
SND_SOC_DAPM_INPUT("IN1LP"),
SND_SOC_DAPM_INPUT("IN2LN"),
SND_SOC_DAPM_INPUT("IN2LP:VXRN"),
SND_SOC_DAPM_INPUT("IN1RN"),
SND_SOC_DAPM_INPUT("IN1RP"),
SND_SOC_DAPM_INPUT("IN2RN"),
SND_SOC_DAPM_INPUT("IN2RP:VXRP"),

SND_SOC_DAPM_SUPPLY("MICBIAS2", WM8993_POWER_MANAGEMENT_1, 5, 0, NULL, 0),
SND_SOC_DAPM_SUPPLY("MICBIAS1", WM8993_POWER_MANAGEMENT_1, 4, 0, NULL, 0),
<<<<<<< HEAD

SND_SOC_DAPM_SUPPLY("LINEOUT_VMID_BUF", WM8993_ANTIPOP1, 7, 0, NULL, 0),
=======
>>>>>>> e816b57a

SND_SOC_DAPM_MIXER("IN1L PGA", WM8993_POWER_MANAGEMENT_2, 6, 0,
		   in1l_pga, ARRAY_SIZE(in1l_pga)),
SND_SOC_DAPM_MIXER("IN1R PGA", WM8993_POWER_MANAGEMENT_2, 4, 0,
		   in1r_pga, ARRAY_SIZE(in1r_pga)),

SND_SOC_DAPM_MIXER("IN2L PGA", WM8993_POWER_MANAGEMENT_2, 7, 0,
		   in2l_pga, ARRAY_SIZE(in2l_pga)),
SND_SOC_DAPM_MIXER("IN2R PGA", WM8993_POWER_MANAGEMENT_2, 5, 0,
		   in2r_pga, ARRAY_SIZE(in2r_pga)),

SND_SOC_DAPM_MIXER("MIXINL", WM8993_POWER_MANAGEMENT_2, 9, 0,
		   mixinl, ARRAY_SIZE(mixinl)),
SND_SOC_DAPM_MIXER("MIXINR", WM8993_POWER_MANAGEMENT_2, 8, 0,
		   mixinr, ARRAY_SIZE(mixinr)),

SND_SOC_DAPM_MIXER("Left Output Mixer", WM8993_POWER_MANAGEMENT_3, 5, 0,
		   left_output_mixer, ARRAY_SIZE(left_output_mixer)),
SND_SOC_DAPM_MIXER("Right Output Mixer", WM8993_POWER_MANAGEMENT_3, 4, 0,
		   right_output_mixer, ARRAY_SIZE(right_output_mixer)),

SND_SOC_DAPM_PGA("Left Output PGA", WM8993_POWER_MANAGEMENT_3, 7, 0, NULL, 0),
SND_SOC_DAPM_PGA("Right Output PGA", WM8993_POWER_MANAGEMENT_3, 6, 0, NULL, 0),

SND_SOC_DAPM_SUPPLY("Headphone Supply", SND_SOC_NOPM, 0, 0, hp_supply_event, 
		    SND_SOC_DAPM_PRE_PMU | SND_SOC_DAPM_PRE_PMD),
SND_SOC_DAPM_OUT_DRV_E("Headphone PGA", SND_SOC_NOPM, 0, 0, NULL, 0,
		       hp_event, SND_SOC_DAPM_POST_PMU | SND_SOC_DAPM_PRE_PMD),

SND_SOC_DAPM_MIXER("Earpiece Mixer", SND_SOC_NOPM, 0, 0,
		   earpiece_mixer, ARRAY_SIZE(earpiece_mixer)),
SND_SOC_DAPM_PGA_E("Earpiece Driver", WM8993_POWER_MANAGEMENT_1, 11, 0,
		   NULL, 0, earpiece_event,
		   SND_SOC_DAPM_PRE_PMU | SND_SOC_DAPM_POST_PMD),

SND_SOC_DAPM_MIXER("SPKL Boost", SND_SOC_NOPM, 0, 0,
		   left_speaker_boost, ARRAY_SIZE(left_speaker_boost)),
SND_SOC_DAPM_MIXER("SPKR Boost", SND_SOC_NOPM, 0, 0,
		   right_speaker_boost, ARRAY_SIZE(right_speaker_boost)),

SND_SOC_DAPM_SUPPLY("TSHUT", WM8993_POWER_MANAGEMENT_2, 14, 0, NULL, 0),
<<<<<<< HEAD
SND_SOC_DAPM_PGA("SPKL Driver", WM8993_POWER_MANAGEMENT_1, 12, 0,
		 NULL, 0),
SND_SOC_DAPM_PGA("SPKR Driver", WM8993_POWER_MANAGEMENT_1, 13, 0,
		 NULL, 0),
=======
SND_SOC_DAPM_OUT_DRV("SPKL Driver", WM8993_POWER_MANAGEMENT_1, 12, 0,
		     NULL, 0),
SND_SOC_DAPM_OUT_DRV("SPKR Driver", WM8993_POWER_MANAGEMENT_1, 13, 0,
		     NULL, 0),
>>>>>>> e816b57a

SND_SOC_DAPM_MIXER("LINEOUT1 Mixer", SND_SOC_NOPM, 0, 0,
		   line1_mix, ARRAY_SIZE(line1_mix)),
SND_SOC_DAPM_MIXER("LINEOUT2 Mixer", SND_SOC_NOPM, 0, 0,
		   line2_mix, ARRAY_SIZE(line2_mix)),

SND_SOC_DAPM_MIXER("LINEOUT1N Mixer", SND_SOC_NOPM, 0, 0,
		   line1n_mix, ARRAY_SIZE(line1n_mix)),
SND_SOC_DAPM_MIXER("LINEOUT1P Mixer", SND_SOC_NOPM, 0, 0,
		   line1p_mix, ARRAY_SIZE(line1p_mix)),
SND_SOC_DAPM_MIXER("LINEOUT2N Mixer", SND_SOC_NOPM, 0, 0,
		   line2n_mix, ARRAY_SIZE(line2n_mix)),
SND_SOC_DAPM_MIXER("LINEOUT2P Mixer", SND_SOC_NOPM, 0, 0,
		   line2p_mix, ARRAY_SIZE(line2p_mix)),

SND_SOC_DAPM_OUT_DRV_E("LINEOUT1N Driver", WM8993_POWER_MANAGEMENT_3, 13, 0,
		       NULL, 0, lineout_event,
		     SND_SOC_DAPM_POST_PMU | SND_SOC_DAPM_PRE_PMD),
SND_SOC_DAPM_OUT_DRV_E("LINEOUT1P Driver", WM8993_POWER_MANAGEMENT_3, 12, 0,
		       NULL, 0, lineout_event,
		       SND_SOC_DAPM_POST_PMU | SND_SOC_DAPM_PRE_PMD),
SND_SOC_DAPM_OUT_DRV_E("LINEOUT2N Driver", WM8993_POWER_MANAGEMENT_3, 11, 0,
		       NULL, 0, lineout_event,
		       SND_SOC_DAPM_POST_PMU | SND_SOC_DAPM_PRE_PMD),
SND_SOC_DAPM_OUT_DRV_E("LINEOUT2P Driver", WM8993_POWER_MANAGEMENT_3, 10, 0,
		       NULL, 0, lineout_event,
		       SND_SOC_DAPM_POST_PMU | SND_SOC_DAPM_PRE_PMD),

SND_SOC_DAPM_OUTPUT("SPKOUTLP"),
SND_SOC_DAPM_OUTPUT("SPKOUTLN"),
SND_SOC_DAPM_OUTPUT("SPKOUTRP"),
SND_SOC_DAPM_OUTPUT("SPKOUTRN"),
SND_SOC_DAPM_OUTPUT("HPOUT1L"),
SND_SOC_DAPM_OUTPUT("HPOUT1R"),
SND_SOC_DAPM_OUTPUT("HPOUT2P"),
SND_SOC_DAPM_OUTPUT("HPOUT2N"),
SND_SOC_DAPM_OUTPUT("LINEOUT1P"),
SND_SOC_DAPM_OUTPUT("LINEOUT1N"),
SND_SOC_DAPM_OUTPUT("LINEOUT2P"),
SND_SOC_DAPM_OUTPUT("LINEOUT2N"),
};

static const struct snd_soc_dapm_route analogue_routes[] = {
	{ "MICBIAS1", NULL, "CLK_SYS" },
	{ "MICBIAS2", NULL, "CLK_SYS" },

	{ "IN1L PGA", "IN1LP Switch", "IN1LP" },
	{ "IN1L PGA", "IN1LN Switch", "IN1LN" },

	{ "IN1L PGA", NULL, "VMID" },
	{ "IN1R PGA", NULL, "VMID" },
	{ "IN2L PGA", NULL, "VMID" },
	{ "IN2R PGA", NULL, "VMID" },

	{ "IN1R PGA", "IN1RP Switch", "IN1RP" },
	{ "IN1R PGA", "IN1RN Switch", "IN1RN" },

	{ "IN2L PGA", "IN2LP Switch", "IN2LP:VXRN" },
	{ "IN2L PGA", "IN2LN Switch", "IN2LN" },

	{ "IN2R PGA", "IN2RP Switch", "IN2RP:VXRP" },
	{ "IN2R PGA", "IN2RN Switch", "IN2RN" },

	{ "Direct Voice", NULL, "IN2LP:VXRN" },
	{ "Direct Voice", NULL, "IN2RP:VXRP" },

	{ "MIXINL", "IN1L Switch", "IN1L PGA" },
	{ "MIXINL", "IN2L Switch", "IN2L PGA" },
	{ "MIXINL", NULL, "Direct Voice" },
	{ "MIXINL", NULL, "IN1LP" },
	{ "MIXINL", NULL, "Left Output Mixer" },
	{ "MIXINL", NULL, "VMID" },

	{ "MIXINR", "IN1R Switch", "IN1R PGA" },
	{ "MIXINR", "IN2R Switch", "IN2R PGA" },
	{ "MIXINR", NULL, "Direct Voice" },
	{ "MIXINR", NULL, "IN1RP" },
	{ "MIXINR", NULL, "Right Output Mixer" },
	{ "MIXINR", NULL, "VMID" },

	{ "ADCL", NULL, "MIXINL" },
	{ "ADCR", NULL, "MIXINR" },

	{ "Left Output Mixer", "Left Input Switch", "MIXINL" },
	{ "Left Output Mixer", "Right Input Switch", "MIXINR" },
	{ "Left Output Mixer", "IN2RN Switch", "IN2RN" },
	{ "Left Output Mixer", "IN2LN Switch", "IN2LN" },
	{ "Left Output Mixer", "IN2LP Switch", "IN2LP:VXRN" },
	{ "Left Output Mixer", "IN1L Switch", "IN1L PGA" },
	{ "Left Output Mixer", "IN1R Switch", "IN1R PGA" },

	{ "Right Output Mixer", "Left Input Switch", "MIXINL" },
	{ "Right Output Mixer", "Right Input Switch", "MIXINR" },
	{ "Right Output Mixer", "IN2LN Switch", "IN2LN" },
	{ "Right Output Mixer", "IN2RN Switch", "IN2RN" },
	{ "Right Output Mixer", "IN2RP Switch", "IN2RP:VXRP" },
	{ "Right Output Mixer", "IN1L Switch", "IN1L PGA" },
	{ "Right Output Mixer", "IN1R Switch", "IN1R PGA" },

	{ "Left Output PGA", NULL, "Left Output Mixer" },
	{ "Left Output PGA", NULL, "TOCLK" },

	{ "Right Output PGA", NULL, "Right Output Mixer" },
	{ "Right Output PGA", NULL, "TOCLK" },

	{ "Earpiece Mixer", "Direct Voice Switch", "Direct Voice" },
	{ "Earpiece Mixer", "Left Output Switch", "Left Output PGA" },
	{ "Earpiece Mixer", "Right Output Switch", "Right Output PGA" },

	{ "Earpiece Driver", NULL, "VMID" },
	{ "Earpiece Driver", NULL, "Earpiece Mixer" },
	{ "HPOUT2N", NULL, "Earpiece Driver" },
	{ "HPOUT2P", NULL, "Earpiece Driver" },

	{ "SPKL", "Input Switch", "MIXINL" },
	{ "SPKL", "IN1LP Switch", "IN1LP" },
	{ "SPKL", "Output Switch", "Left Output PGA" },
	{ "SPKL", NULL, "TOCLK" },

	{ "SPKR", "Input Switch", "MIXINR" },
	{ "SPKR", "IN1RP Switch", "IN1RP" },
	{ "SPKR", "Output Switch", "Right Output PGA" },
	{ "SPKR", NULL, "TOCLK" },

	{ "SPKL Boost", "Direct Voice Switch", "Direct Voice" },
	{ "SPKL Boost", "SPKL Switch", "SPKL" },
	{ "SPKL Boost", "SPKR Switch", "SPKR" },

	{ "SPKR Boost", "Direct Voice Switch", "Direct Voice" },
	{ "SPKR Boost", "SPKR Switch", "SPKR" },
	{ "SPKR Boost", "SPKL Switch", "SPKL" },

	{ "SPKL Driver", NULL, "VMID" },
	{ "SPKL Driver", NULL, "SPKL Boost" },
	{ "SPKL Driver", NULL, "CLK_SYS" },
	{ "SPKL Driver", NULL, "TSHUT" },

	{ "SPKR Driver", NULL, "VMID" },
	{ "SPKR Driver", NULL, "SPKR Boost" },
	{ "SPKR Driver", NULL, "CLK_SYS" },
	{ "SPKR Driver", NULL, "TSHUT" },

	{ "SPKOUTLP", NULL, "SPKL Driver" },
	{ "SPKOUTLN", NULL, "SPKL Driver" },
	{ "SPKOUTRP", NULL, "SPKR Driver" },
	{ "SPKOUTRN", NULL, "SPKR Driver" },

	{ "Left Headphone Mux", "Mixer", "Left Output PGA" },
	{ "Right Headphone Mux", "Mixer", "Right Output PGA" },

	{ "Headphone PGA", NULL, "Left Headphone Mux" },
	{ "Headphone PGA", NULL, "Right Headphone Mux" },
	{ "Headphone PGA", NULL, "VMID" },
	{ "Headphone PGA", NULL, "CLK_SYS" },
	{ "Headphone PGA", NULL, "Headphone Supply" },

	{ "HPOUT1L", NULL, "Headphone PGA" },
	{ "HPOUT1R", NULL, "Headphone PGA" },

	{ "LINEOUT1N Driver", NULL, "VMID" },
	{ "LINEOUT1P Driver", NULL, "VMID" },
	{ "LINEOUT2N Driver", NULL, "VMID" },
	{ "LINEOUT2P Driver", NULL, "VMID" },

	{ "LINEOUT1N", NULL, "LINEOUT1N Driver" },
	{ "LINEOUT1P", NULL, "LINEOUT1P Driver" },
	{ "LINEOUT2N", NULL, "LINEOUT2N Driver" },
	{ "LINEOUT2P", NULL, "LINEOUT2P Driver" },
};

static const struct snd_soc_dapm_route lineout1_diff_routes[] = {
	{ "LINEOUT1 Mixer", "IN1L Switch", "IN1L PGA" },
	{ "LINEOUT1 Mixer", "IN1R Switch", "IN1R PGA" },
	{ "LINEOUT1 Mixer", "Output Switch", "Left Output PGA" },

	{ "LINEOUT1N Driver", NULL, "LINEOUT1 Mixer" },
	{ "LINEOUT1P Driver", NULL, "LINEOUT1 Mixer" },
};

static const struct snd_soc_dapm_route lineout1_se_routes[] = {
	{ "LINEOUT1N Mixer", NULL, "LINEOUT_VMID_BUF" },
	{ "LINEOUT1N Mixer", "Left Output Switch", "Left Output PGA" },
	{ "LINEOUT1N Mixer", "Right Output Switch", "Right Output PGA" },

	{ "LINEOUT1P Mixer", NULL, "LINEOUT_VMID_BUF" },
	{ "LINEOUT1P Mixer", "Left Output Switch", "Left Output PGA" },

	{ "LINEOUT1N Driver", NULL, "LINEOUT1N Mixer" },
	{ "LINEOUT1P Driver", NULL, "LINEOUT1P Mixer" },
};

static const struct snd_soc_dapm_route lineout2_diff_routes[] = {
	{ "LINEOUT2 Mixer", "IN1L Switch", "IN1L PGA" },
	{ "LINEOUT2 Mixer", "IN1R Switch", "IN1R PGA" },
	{ "LINEOUT2 Mixer", "Output Switch", "Right Output PGA" },

	{ "LINEOUT2N Driver", NULL, "LINEOUT2 Mixer" },
	{ "LINEOUT2P Driver", NULL, "LINEOUT2 Mixer" },
};

static const struct snd_soc_dapm_route lineout2_se_routes[] = {
	{ "LINEOUT2N Mixer", NULL, "LINEOUT_VMID_BUF" },
	{ "LINEOUT2N Mixer", "Left Output Switch", "Left Output PGA" },
	{ "LINEOUT2N Mixer", "Right Output Switch", "Right Output PGA" },

	{ "LINEOUT2P Mixer", NULL, "LINEOUT_VMID_BUF" },
	{ "LINEOUT2P Mixer", "Right Output Switch", "Right Output PGA" },

	{ "LINEOUT2N Driver", NULL, "LINEOUT2N Mixer" },
	{ "LINEOUT2P Driver", NULL, "LINEOUT2P Mixer" },
};

int wm_hubs_add_analogue_controls(struct snd_soc_codec *codec)
{
	struct snd_soc_dapm_context *dapm = &codec->dapm;

	/* Latch volume update bits & default ZC on */
	snd_soc_update_bits(codec, WM8993_LEFT_LINE_INPUT_1_2_VOLUME,
			    WM8993_IN1_VU, WM8993_IN1_VU);
	snd_soc_update_bits(codec, WM8993_RIGHT_LINE_INPUT_1_2_VOLUME,
			    WM8993_IN1_VU, WM8993_IN1_VU);
	snd_soc_update_bits(codec, WM8993_LEFT_LINE_INPUT_3_4_VOLUME,
			    WM8993_IN2_VU, WM8993_IN2_VU);
	snd_soc_update_bits(codec, WM8993_RIGHT_LINE_INPUT_3_4_VOLUME,
			    WM8993_IN2_VU, WM8993_IN2_VU);

	snd_soc_update_bits(codec, WM8993_SPEAKER_VOLUME_LEFT,
			    WM8993_SPKOUT_VU, WM8993_SPKOUT_VU);
	snd_soc_update_bits(codec, WM8993_SPEAKER_VOLUME_RIGHT,
			    WM8993_SPKOUT_VU, WM8993_SPKOUT_VU);

	snd_soc_update_bits(codec, WM8993_LEFT_OUTPUT_VOLUME,
			    WM8993_HPOUT1_VU | WM8993_HPOUT1L_ZC,
			    WM8993_HPOUT1_VU | WM8993_HPOUT1L_ZC);
	snd_soc_update_bits(codec, WM8993_RIGHT_OUTPUT_VOLUME,
			    WM8993_HPOUT1_VU | WM8993_HPOUT1R_ZC,
			    WM8993_HPOUT1_VU | WM8993_HPOUT1R_ZC);

	snd_soc_update_bits(codec, WM8993_LEFT_OPGA_VOLUME,
			    WM8993_MIXOUTL_ZC | WM8993_MIXOUT_VU,
			    WM8993_MIXOUTL_ZC | WM8993_MIXOUT_VU);
	snd_soc_update_bits(codec, WM8993_RIGHT_OPGA_VOLUME,
			    WM8993_MIXOUTR_ZC | WM8993_MIXOUT_VU,
			    WM8993_MIXOUTR_ZC | WM8993_MIXOUT_VU);

	snd_soc_add_codec_controls(codec, analogue_snd_controls,
			     ARRAY_SIZE(analogue_snd_controls));

	snd_soc_dapm_new_controls(dapm, analogue_dapm_widgets,
				  ARRAY_SIZE(analogue_dapm_widgets));
	return 0;
}
EXPORT_SYMBOL_GPL(wm_hubs_add_analogue_controls);

int wm_hubs_add_analogue_routes(struct snd_soc_codec *codec,
				int lineout1_diff, int lineout2_diff)
{
	struct wm_hubs_data *hubs = snd_soc_codec_get_drvdata(codec);
	struct snd_soc_dapm_context *dapm = &codec->dapm;

	init_completion(&hubs->dcs_done);

	snd_soc_dapm_add_routes(dapm, analogue_routes,
				ARRAY_SIZE(analogue_routes));

	if (lineout1_diff)
		snd_soc_dapm_add_routes(dapm,
					lineout1_diff_routes,
					ARRAY_SIZE(lineout1_diff_routes));
	else
		snd_soc_dapm_add_routes(dapm,
					lineout1_se_routes,
					ARRAY_SIZE(lineout1_se_routes));

	if (lineout2_diff)
		snd_soc_dapm_add_routes(dapm,
					lineout2_diff_routes,
					ARRAY_SIZE(lineout2_diff_routes));
	else
		snd_soc_dapm_add_routes(dapm,
					lineout2_se_routes,
					ARRAY_SIZE(lineout2_se_routes));

	return 0;
}
EXPORT_SYMBOL_GPL(wm_hubs_add_analogue_routes);

int wm_hubs_handle_analogue_pdata(struct snd_soc_codec *codec,
				  int lineout1_diff, int lineout2_diff,
				  int lineout1fb, int lineout2fb,
				  int jd_scthr, int jd_thr, int micbias1_lvl,
				  int micbias2_lvl)
{
	struct wm_hubs_data *hubs = snd_soc_codec_get_drvdata(codec);

	hubs->lineout1_se = !lineout1_diff;
	hubs->lineout2_se = !lineout2_diff;

	if (!lineout1_diff)
		snd_soc_update_bits(codec, WM8993_LINE_MIXER1,
				    WM8993_LINEOUT1_MODE,
				    WM8993_LINEOUT1_MODE);
	if (!lineout2_diff)
		snd_soc_update_bits(codec, WM8993_LINE_MIXER2,
				    WM8993_LINEOUT2_MODE,
				    WM8993_LINEOUT2_MODE);

	if (!lineout1_diff && !lineout2_diff)
		snd_soc_update_bits(codec, WM8993_ANTIPOP1,
				    WM8993_LINEOUT_VMID_BUF_ENA,
				    WM8993_LINEOUT_VMID_BUF_ENA);

	if (lineout1fb)
		snd_soc_update_bits(codec, WM8993_ADDITIONAL_CONTROL,
				    WM8993_LINEOUT1_FB, WM8993_LINEOUT1_FB);

	if (lineout2fb)
		snd_soc_update_bits(codec, WM8993_ADDITIONAL_CONTROL,
				    WM8993_LINEOUT2_FB, WM8993_LINEOUT2_FB);

	snd_soc_update_bits(codec, WM8993_MICBIAS,
			    WM8993_JD_SCTHR_MASK | WM8993_JD_THR_MASK |
			    WM8993_MICB1_LVL | WM8993_MICB2_LVL,
			    jd_scthr << WM8993_JD_SCTHR_SHIFT |
			    jd_thr << WM8993_JD_THR_SHIFT |
			    micbias1_lvl |
			    micbias2_lvl << WM8993_MICB2_LVL_SHIFT);

	return 0;
}
EXPORT_SYMBOL_GPL(wm_hubs_handle_analogue_pdata);

void wm_hubs_vmid_ena(struct snd_soc_codec *codec)
{
	struct wm_hubs_data *hubs = snd_soc_codec_get_drvdata(codec);
	int val = 0;

	if (hubs->lineout1_se)
		val |= WM8993_LINEOUT1N_ENA | WM8993_LINEOUT1P_ENA;

	if (hubs->lineout2_se)
		val |= WM8993_LINEOUT2N_ENA | WM8993_LINEOUT2P_ENA;

	/* Enable the line outputs while we power up */
	snd_soc_update_bits(codec, WM8993_POWER_MANAGEMENT_3, val, val);
}
EXPORT_SYMBOL_GPL(wm_hubs_vmid_ena);

void wm_hubs_set_bias_level(struct snd_soc_codec *codec,
			    enum snd_soc_bias_level level)
{
	struct wm_hubs_data *hubs = snd_soc_codec_get_drvdata(codec);
	int val;

	switch (level) {
	case SND_SOC_BIAS_STANDBY:
		/* Clamp the inputs to VMID while we ramp to charge caps */
		snd_soc_update_bits(codec, WM8993_INPUTS_CLAMP_REG,
				    WM8993_INPUTS_CLAMP, WM8993_INPUTS_CLAMP);
		break;

	case SND_SOC_BIAS_ON:
		/* Turn off any unneded single ended outputs */
		val = 0;

		if (hubs->lineout1_se && hubs->lineout1n_ena)
			val |= WM8993_LINEOUT1N_ENA;

		if (hubs->lineout1_se && hubs->lineout1p_ena)
			val |= WM8993_LINEOUT1P_ENA;

		if (hubs->lineout2_se && hubs->lineout2n_ena)
			val |= WM8993_LINEOUT2N_ENA;

		if (hubs->lineout2_se && hubs->lineout2p_ena)
			val |= WM8993_LINEOUT2P_ENA;

		snd_soc_update_bits(codec, WM8993_POWER_MANAGEMENT_3,
				    WM8993_LINEOUT1N_ENA |
				    WM8993_LINEOUT1P_ENA |
				    WM8993_LINEOUT2N_ENA |
				    WM8993_LINEOUT2P_ENA,
				    val);

		/* Remove the input clamps */
		snd_soc_update_bits(codec, WM8993_INPUTS_CLAMP_REG,
				    WM8993_INPUTS_CLAMP, 0);
		break;

	default:
		break;
	}
}
EXPORT_SYMBOL_GPL(wm_hubs_set_bias_level);

MODULE_DESCRIPTION("Shared support for Wolfson hubs products");
MODULE_AUTHOR("Mark Brown <broonie@opensource.wolfsonmicro.com>");
MODULE_LICENSE("GPL");<|MERGE_RESOLUTION|>--- conflicted
+++ resolved
@@ -642,11 +642,6 @@
 
 SND_SOC_DAPM_SUPPLY("MICBIAS2", WM8993_POWER_MANAGEMENT_1, 5, 0, NULL, 0),
 SND_SOC_DAPM_SUPPLY("MICBIAS1", WM8993_POWER_MANAGEMENT_1, 4, 0, NULL, 0),
-<<<<<<< HEAD
-
-SND_SOC_DAPM_SUPPLY("LINEOUT_VMID_BUF", WM8993_ANTIPOP1, 7, 0, NULL, 0),
-=======
->>>>>>> e816b57a
 
 SND_SOC_DAPM_MIXER("IN1L PGA", WM8993_POWER_MANAGEMENT_2, 6, 0,
 		   in1l_pga, ARRAY_SIZE(in1l_pga)),
@@ -688,17 +683,10 @@
 		   right_speaker_boost, ARRAY_SIZE(right_speaker_boost)),
 
 SND_SOC_DAPM_SUPPLY("TSHUT", WM8993_POWER_MANAGEMENT_2, 14, 0, NULL, 0),
-<<<<<<< HEAD
-SND_SOC_DAPM_PGA("SPKL Driver", WM8993_POWER_MANAGEMENT_1, 12, 0,
-		 NULL, 0),
-SND_SOC_DAPM_PGA("SPKR Driver", WM8993_POWER_MANAGEMENT_1, 13, 0,
-		 NULL, 0),
-=======
 SND_SOC_DAPM_OUT_DRV("SPKL Driver", WM8993_POWER_MANAGEMENT_1, 12, 0,
 		     NULL, 0),
 SND_SOC_DAPM_OUT_DRV("SPKR Driver", WM8993_POWER_MANAGEMENT_1, 13, 0,
 		     NULL, 0),
->>>>>>> e816b57a
 
 SND_SOC_DAPM_MIXER("LINEOUT1 Mixer", SND_SOC_NOPM, 0, 0,
 		   line1_mix, ARRAY_SIZE(line1_mix)),
@@ -879,11 +867,9 @@
 };
 
 static const struct snd_soc_dapm_route lineout1_se_routes[] = {
-	{ "LINEOUT1N Mixer", NULL, "LINEOUT_VMID_BUF" },
 	{ "LINEOUT1N Mixer", "Left Output Switch", "Left Output PGA" },
 	{ "LINEOUT1N Mixer", "Right Output Switch", "Right Output PGA" },
 
-	{ "LINEOUT1P Mixer", NULL, "LINEOUT_VMID_BUF" },
 	{ "LINEOUT1P Mixer", "Left Output Switch", "Left Output PGA" },
 
 	{ "LINEOUT1N Driver", NULL, "LINEOUT1N Mixer" },
@@ -900,11 +886,9 @@
 };
 
 static const struct snd_soc_dapm_route lineout2_se_routes[] = {
-	{ "LINEOUT2N Mixer", NULL, "LINEOUT_VMID_BUF" },
 	{ "LINEOUT2N Mixer", "Left Output Switch", "Left Output PGA" },
 	{ "LINEOUT2N Mixer", "Right Output Switch", "Right Output PGA" },
 
-	{ "LINEOUT2P Mixer", NULL, "LINEOUT_VMID_BUF" },
 	{ "LINEOUT2P Mixer", "Right Output Switch", "Right Output PGA" },
 
 	{ "LINEOUT2N Driver", NULL, "LINEOUT2N Mixer" },
