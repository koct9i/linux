// SPDX-License-Identifier: (GPL-2.0-only OR BSD-3-Clause)
//
// This file is provided under a dual BSD/GPLv2 license.  When using or
// redistributing this file, you may do so under either license.
//
// Copyright(c) 2018 Intel Corporation. All rights reserved.
//
// Author: Liam Girdwood <liam.r.girdwood@linux.intel.com>
//
// Generic firmware loader.
//

#include <linux/firmware.h>
#include <sound/sof.h>
#include <sound/sof/ext_manifest.h>
#include "sof-priv.h"
#include "ops.h"

static int get_ext_windows(struct snd_sof_dev *sdev,
			   const struct sof_ipc_ext_data_hdr *ext_hdr)
{
	const struct sof_ipc_window *w =
		container_of(ext_hdr, struct sof_ipc_window, ext_hdr);

	if (w->num_windows == 0 || w->num_windows > SOF_IPC_MAX_ELEMS)
		return -EINVAL;

	if (sdev->info_window) {
		if (memcmp(sdev->info_window, w, ext_hdr->hdr.size)) {
			dev_err(sdev->dev, "error: mismatch between window descriptor from extended manifest and mailbox");
			return -EINVAL;
		}
		return 0;
	}

	/* keep a local copy of the data */
	sdev->info_window = devm_kmemdup(sdev->dev, w, ext_hdr->hdr.size,
					 GFP_KERNEL);
	if (!sdev->info_window)
		return -ENOMEM;

	return 0;
}

static int get_cc_info(struct snd_sof_dev *sdev,
		       const struct sof_ipc_ext_data_hdr *ext_hdr)
{
	int ret;

	const struct sof_ipc_cc_version *cc =
		container_of(ext_hdr, struct sof_ipc_cc_version, ext_hdr);

	if (sdev->cc_version) {
		if (memcmp(sdev->cc_version, cc, cc->ext_hdr.hdr.size)) {
			dev_err(sdev->dev, "error: receive diverged cc_version descriptions");
			return -EINVAL;
		}
		return 0;
	}

	dev_dbg(sdev->dev, "Firmware info: used compiler %s %d:%d:%d%s used optimization flags %s\n",
		cc->name, cc->major, cc->minor, cc->micro, cc->desc,
		cc->optim);

	/* create read-only cc_version debugfs to store compiler version info */
	/* use local copy of the cc_version to prevent data corruption */
	if (sdev->first_boot) {
		sdev->cc_version = devm_kmalloc(sdev->dev, cc->ext_hdr.hdr.size,
						GFP_KERNEL);

		if (!sdev->cc_version)
			return -ENOMEM;

		memcpy(sdev->cc_version, cc, cc->ext_hdr.hdr.size);
		ret = snd_sof_debugfs_buf_item(sdev, sdev->cc_version,
					       cc->ext_hdr.hdr.size,
					       "cc_version", 0444);

		/* errors are only due to memory allocation, not debugfs */
		if (ret < 0) {
			dev_err(sdev->dev, "error: snd_sof_debugfs_buf_item failed\n");
			return ret;
		}
	}

	return 0;
}

/* parse the extended FW boot data structures from FW boot message */
static int snd_sof_fw_parse_ext_data(struct snd_sof_dev *sdev, u32 offset)
{
	struct sof_ipc_ext_data_hdr *ext_hdr;
	void *ext_data;
	int ret = 0;

	ext_data = kzalloc(PAGE_SIZE, GFP_KERNEL);
	if (!ext_data)
		return -ENOMEM;

	/* get first header */
	snd_sof_dsp_block_read(sdev, SOF_FW_BLK_TYPE_SRAM, offset, ext_data,
			       sizeof(*ext_hdr));
	ext_hdr = ext_data;

	while (ext_hdr->hdr.cmd == SOF_IPC_FW_READY) {
		/* read in ext structure */
		snd_sof_dsp_block_read(sdev, SOF_FW_BLK_TYPE_SRAM,
				       offset + sizeof(*ext_hdr),
				       (void *)((u8 *)ext_data + sizeof(*ext_hdr)),
				       ext_hdr->hdr.size - sizeof(*ext_hdr));

		dev_dbg(sdev->dev, "found ext header type %d size 0x%x\n",
			ext_hdr->type, ext_hdr->hdr.size);

		/* process structure data */
		switch (ext_hdr->type) {
		case SOF_IPC_EXT_WINDOW:
			ret = get_ext_windows(sdev, ext_hdr);
			break;
		case SOF_IPC_EXT_CC_INFO:
			ret = get_cc_info(sdev, ext_hdr);
			break;
		case SOF_IPC_EXT_UNUSED:
		case SOF_IPC_EXT_PROBE_INFO:
		case SOF_IPC_EXT_USER_ABI_INFO:
			/* They are supported but we don't do anything here */
			break;
		default:
			dev_info(sdev->dev, "unknown ext header type %d size 0x%x\n",
				 ext_hdr->type, ext_hdr->hdr.size);
			ret = 0;
			break;
		}

		if (ret < 0) {
			dev_err(sdev->dev, "error: failed to parse ext data type %d\n",
				ext_hdr->type);
			break;
		}

		/* move to next header */
		offset += ext_hdr->hdr.size;
		snd_sof_dsp_block_read(sdev, SOF_FW_BLK_TYPE_SRAM, offset, ext_data,
				       sizeof(*ext_hdr));
		ext_hdr = ext_data;
	}

	kfree(ext_data);
	return ret;
}

static int ext_man_get_fw_version(struct snd_sof_dev *sdev,
				  const struct sof_ext_man_elem_header *hdr)
{
	const struct sof_ext_man_fw_version *v =
		container_of(hdr, struct sof_ext_man_fw_version, hdr);

	memcpy(&sdev->fw_ready.version, &v->version, sizeof(v->version));
	sdev->fw_ready.flags = v->flags;

	/* log ABI versions and check FW compatibility */
	return snd_sof_ipc_valid(sdev);
}

static int ext_man_get_windows(struct snd_sof_dev *sdev,
			       const struct sof_ext_man_elem_header *hdr)
{
	const struct sof_ext_man_window *w;

	w = container_of(hdr, struct sof_ext_man_window, hdr);

	return get_ext_windows(sdev, &w->ipc_window.ext_hdr);
}

static int ext_man_get_cc_info(struct snd_sof_dev *sdev,
			       const struct sof_ext_man_elem_header *hdr)
{
	const struct sof_ext_man_cc_version *cc;

	cc = container_of(hdr, struct sof_ext_man_cc_version, hdr);

	return get_cc_info(sdev, &cc->cc_version.ext_hdr);
}

static int ext_man_get_dbg_abi_info(struct snd_sof_dev *sdev,
				    const struct sof_ext_man_elem_header *hdr)
{
	const struct ext_man_dbg_abi *dbg_abi =
		container_of(hdr, struct ext_man_dbg_abi, hdr);

	if (sdev->first_boot)
		dev_dbg(sdev->dev,
			"Firmware: DBG_ABI %d:%d:%d\n",
			SOF_ABI_VERSION_MAJOR(dbg_abi->dbg_abi.abi_dbg_version),
			SOF_ABI_VERSION_MINOR(dbg_abi->dbg_abi.abi_dbg_version),
			SOF_ABI_VERSION_PATCH(dbg_abi->dbg_abi.abi_dbg_version));

	return 0;
}

static int ext_man_get_config_data(struct snd_sof_dev *sdev,
				   const struct sof_ext_man_elem_header *hdr)
{
	const struct sof_ext_man_config_data *config =
		container_of(hdr, struct sof_ext_man_config_data, hdr);
	const struct sof_config_elem *elem;
	int elems_counter;
	int elems_size;
	int ret = 0;
	int i;

	/* calculate elements counter */
	elems_size = config->hdr.size - sizeof(struct sof_ext_man_elem_header);
	elems_counter = elems_size / sizeof(struct sof_config_elem);

	dev_dbg(sdev->dev, "%s can hold up to %d config elements\n",
		__func__, elems_counter);

	for (i = 0; i < elems_counter; ++i) {
		elem = &config->elems[i];
		dev_dbg(sdev->dev, "%s get index %d token %d val %d\n",
			__func__, i, elem->token, elem->value);
		switch (elem->token) {
		case SOF_EXT_MAN_CONFIG_EMPTY:
			/* unused memory space is zero filled - mapped to EMPTY elements */
			break;
		case SOF_EXT_MAN_CONFIG_IPC_MSG_SIZE:
			/* TODO: use ipc msg size from config data */
			break;
		case SOF_EXT_MAN_CONFIG_MEMORY_USAGE_SCAN:
			if (sdev->first_boot && elem->value)
				ret = snd_sof_dbg_memory_info_init(sdev);
			break;
		default:
			dev_info(sdev->dev, "Unknown firmware configuration token %d value %d",
				 elem->token, elem->value);
			break;
		}
		if (ret < 0) {
			dev_err(sdev->dev, "error: processing sof_ext_man_config_data failed for token %d value 0x%x, %d\n",
				elem->token, elem->value, ret);
			return ret;
		}
	}

	return 0;
}

static ssize_t snd_sof_ext_man_size(const struct firmware *fw)
{
	const struct sof_ext_man_header *head;

	head = (struct sof_ext_man_header *)fw->data;

	/*
	 * assert fw size is big enough to contain extended manifest header,
	 * it prevents from reading unallocated memory from `head` in following
	 * step.
	 */
	if (fw->size < sizeof(*head))
		return -EINVAL;

	/*
	 * When fw points to extended manifest,
	 * then first u32 must be equal SOF_EXT_MAN_MAGIC_NUMBER.
	 */
	if (head->magic == SOF_EXT_MAN_MAGIC_NUMBER)
		return head->full_size;

	/* otherwise given fw don't have an extended manifest */
	return 0;
}

/* parse extended FW manifest data structures */
static int snd_sof_fw_ext_man_parse(struct snd_sof_dev *sdev,
				    const struct firmware *fw)
{
	const struct sof_ext_man_elem_header *elem_hdr;
	const struct sof_ext_man_header *head;
	ssize_t ext_man_size;
	ssize_t remaining;
	uintptr_t iptr;
	int ret = 0;

	head = (struct sof_ext_man_header *)fw->data;
	remaining = head->full_size - head->header_size;
	ext_man_size = snd_sof_ext_man_size(fw);

	/* Assert firmware starts with extended manifest */
	if (ext_man_size <= 0)
		return ext_man_size;

	/* incompatible version */
	if (SOF_EXT_MAN_VERSION_INCOMPATIBLE(SOF_EXT_MAN_VERSION,
					     head->header_version)) {
		dev_err(sdev->dev, "error: extended manifest version 0x%X differ from used 0x%X\n",
			head->header_version, SOF_EXT_MAN_VERSION);
		return -EINVAL;
	}

	/* get first extended manifest element header */
	iptr = (uintptr_t)fw->data + head->header_size;

	while (remaining > sizeof(*elem_hdr)) {
		elem_hdr = (struct sof_ext_man_elem_header *)iptr;

		dev_dbg(sdev->dev, "found sof_ext_man header type %d size 0x%X\n",
			elem_hdr->type, elem_hdr->size);

		if (elem_hdr->size < sizeof(*elem_hdr) ||
		    elem_hdr->size > remaining) {
			dev_err(sdev->dev, "error: invalid sof_ext_man header size, type %d size 0x%X\n",
				elem_hdr->type, elem_hdr->size);
			return -EINVAL;
		}

		/* process structure data */
		switch (elem_hdr->type) {
		case SOF_EXT_MAN_ELEM_FW_VERSION:
			ret = ext_man_get_fw_version(sdev, elem_hdr);
			break;
		case SOF_EXT_MAN_ELEM_WINDOW:
			ret = ext_man_get_windows(sdev, elem_hdr);
			break;
		case SOF_EXT_MAN_ELEM_CC_VERSION:
			ret = ext_man_get_cc_info(sdev, elem_hdr);
			break;
		case SOF_EXT_MAN_ELEM_DBG_ABI:
			ret = ext_man_get_dbg_abi_info(sdev, elem_hdr);
			break;
		case SOF_EXT_MAN_ELEM_CONFIG_DATA:
			ret = ext_man_get_config_data(sdev, elem_hdr);
			break;
		case SOF_EXT_MAN_ELEM_PLATFORM_CONFIG_DATA:
			ret = snd_sof_dsp_parse_platform_ext_manifest(sdev, elem_hdr);
			break;
		default:
			dev_info(sdev->dev, "unknown sof_ext_man header type %d size 0x%X\n",
				 elem_hdr->type, elem_hdr->size);
			break;
		}

		if (ret < 0) {
			dev_err(sdev->dev, "error: failed to parse sof_ext_man header type %d size 0x%X\n",
				elem_hdr->type, elem_hdr->size);
			return ret;
		}

		remaining -= elem_hdr->size;
		iptr += elem_hdr->size;
	}

	if (remaining) {
		dev_err(sdev->dev, "error: sof_ext_man header is inconsistent\n");
		return -EINVAL;
	}

	return ext_man_size;
}

/*
 * IPC Firmware ready.
 */
static void sof_get_windows(struct snd_sof_dev *sdev)
{
	struct sof_ipc_window_elem *elem;
	u32 outbox_offset = 0;
	u32 stream_offset = 0;
	u32 inbox_offset = 0;
	u32 outbox_size = 0;
	u32 stream_size = 0;
	u32 inbox_size = 0;
	u32 debug_size = 0;
	u32 debug_offset = 0;
	int window_offset;
	int i;

	if (!sdev->info_window) {
		dev_err(sdev->dev, "error: have no window info\n");
		return;
	}

	for (i = 0; i < sdev->info_window->num_windows; i++) {
		elem = &sdev->info_window->window[i];

		window_offset = snd_sof_dsp_get_window_offset(sdev, elem->id);
		if (window_offset < 0) {
			dev_warn(sdev->dev, "warn: no offset for window %d\n",
				 elem->id);
			continue;
		}

		switch (elem->type) {
		case SOF_IPC_REGION_UPBOX:
			inbox_offset = window_offset + elem->offset;
			inbox_size = elem->size;
			snd_sof_debugfs_add_region_item(sdev, SOF_FW_BLK_TYPE_SRAM,
							inbox_offset,
							elem->size, "inbox",
							SOF_DEBUGFS_ACCESS_D0_ONLY);
			break;
		case SOF_IPC_REGION_DOWNBOX:
			outbox_offset = window_offset + elem->offset;
			outbox_size = elem->size;
			snd_sof_debugfs_add_region_item(sdev, SOF_FW_BLK_TYPE_SRAM,
							outbox_offset,
							elem->size, "outbox",
							SOF_DEBUGFS_ACCESS_D0_ONLY);
			break;
		case SOF_IPC_REGION_TRACE:
			snd_sof_debugfs_add_region_item(sdev, SOF_FW_BLK_TYPE_SRAM,
							window_offset + elem->offset,
							elem->size, "etrace",
							SOF_DEBUGFS_ACCESS_D0_ONLY);
			break;
		case SOF_IPC_REGION_DEBUG:
			debug_offset = window_offset + elem->offset;
			debug_size = elem->size;
			snd_sof_debugfs_add_region_item(sdev, SOF_FW_BLK_TYPE_SRAM,
							window_offset + elem->offset,
							elem->size, "debug",
							SOF_DEBUGFS_ACCESS_D0_ONLY);
			break;
		case SOF_IPC_REGION_STREAM:
			stream_offset = window_offset + elem->offset;
			stream_size = elem->size;
			snd_sof_debugfs_add_region_item(sdev, SOF_FW_BLK_TYPE_SRAM,
							stream_offset,
							elem->size, "stream",
							SOF_DEBUGFS_ACCESS_D0_ONLY);
			break;
		case SOF_IPC_REGION_REGS:
			snd_sof_debugfs_add_region_item(sdev, SOF_FW_BLK_TYPE_SRAM,
							window_offset + elem->offset,
							elem->size, "regs",
							SOF_DEBUGFS_ACCESS_D0_ONLY);
			break;
		case SOF_IPC_REGION_EXCEPTION:
			sdev->dsp_oops_offset = window_offset + elem->offset;
			snd_sof_debugfs_add_region_item(sdev, SOF_FW_BLK_TYPE_SRAM,
							window_offset + elem->offset,
							elem->size, "exception",
							SOF_DEBUGFS_ACCESS_D0_ONLY);
			break;
		default:
			dev_err(sdev->dev, "error: get illegal window info\n");
			return;
		}
	}

	if (outbox_size == 0 || inbox_size == 0) {
		dev_err(sdev->dev, "error: get illegal mailbox window\n");
		return;
	}

	sdev->dsp_box.offset = inbox_offset;
	sdev->dsp_box.size = inbox_size;

	sdev->host_box.offset = outbox_offset;
	sdev->host_box.size = outbox_size;

	sdev->stream_box.offset = stream_offset;
	sdev->stream_box.size = stream_size;

	sdev->debug_box.offset = debug_offset;
	sdev->debug_box.size = debug_size;

	dev_dbg(sdev->dev, " mailbox upstream 0x%x - size 0x%x\n",
		inbox_offset, inbox_size);
	dev_dbg(sdev->dev, " mailbox downstream 0x%x - size 0x%x\n",
		outbox_offset, outbox_size);
	dev_dbg(sdev->dev, " stream region 0x%x - size 0x%x\n",
		stream_offset, stream_size);
	dev_dbg(sdev->dev, " debug region 0x%x - size 0x%x\n",
		debug_offset, debug_size);
}

/* check for ABI compatibility and create memory windows on first boot */
int sof_fw_ready(struct snd_sof_dev *sdev, u32 msg_id)
{
	struct sof_ipc_fw_ready *fw_ready = &sdev->fw_ready;
	int offset;
	int ret;

	/* mailbox must be on 4k boundary */
	offset = snd_sof_dsp_get_mailbox_offset(sdev);
	if (offset < 0) {
		dev_err(sdev->dev, "error: have no mailbox offset\n");
		return offset;
	}

	dev_dbg(sdev->dev, "ipc: DSP is ready 0x%8.8x offset 0x%x\n",
		msg_id, offset);

	/* no need to re-check version/ABI for subsequent boots */
	if (!sdev->first_boot)
		return 0;

<<<<<<< HEAD
	/* copy data from the DSP FW ready offset */
	snd_sof_dsp_block_read(sdev, bar, offset, fw_ready, sizeof(*fw_ready));
=======
	/*
	 * copy data from the DSP FW ready offset
	 * Subsequent error handling is not needed for BLK_TYPE_SRAM
	 */
	ret = snd_sof_dsp_block_read(sdev, SOF_FW_BLK_TYPE_SRAM, offset, fw_ready,
				     sizeof(*fw_ready));
	if (ret) {
		dev_err(sdev->dev,
			"error: unable to read fw_ready, read from TYPE_SRAM failed\n");
		return ret;
	}
>>>>>>> df0cc57e

	/* make sure ABI version is compatible */
	ret = snd_sof_ipc_valid(sdev);
	if (ret < 0)
		return ret;

	/* now check for extended data */
	snd_sof_fw_parse_ext_data(sdev, offset + sizeof(struct sof_ipc_fw_ready));

	sof_get_windows(sdev);

	return sof_ipc_init_msg_memory(sdev);
}
EXPORT_SYMBOL(sof_fw_ready);

/* generic module parser for mmaped DSPs */
int snd_sof_parse_module_memcpy(struct snd_sof_dev *sdev,
				struct snd_sof_mod_hdr *module)
{
	struct snd_sof_blk_hdr *block;
	int count, ret;
	u32 offset;
	size_t remaining;

	dev_dbg(sdev->dev, "new module size 0x%x blocks 0x%x type 0x%x\n",
		module->size, module->num_blocks, module->type);

	block = (struct snd_sof_blk_hdr *)((u8 *)module + sizeof(*module));

	/* module->size doesn't include header size */
	remaining = module->size;
	for (count = 0; count < module->num_blocks; count++) {
		/* check for wrap */
		if (remaining < sizeof(*block)) {
			dev_err(sdev->dev, "error: not enough data remaining\n");
			return -EINVAL;
		}

		/* minus header size of block */
		remaining -= sizeof(*block);

		if (block->size == 0) {
			dev_warn(sdev->dev,
				 "warning: block %d size zero\n", count);
			dev_warn(sdev->dev, " type 0x%x offset 0x%x\n",
				 block->type, block->offset);
			continue;
		}

		switch (block->type) {
		case SOF_FW_BLK_TYPE_RSRVD0:
		case SOF_FW_BLK_TYPE_ROM...SOF_FW_BLK_TYPE_RSRVD14:
			continue;	/* not handled atm */
		case SOF_FW_BLK_TYPE_IRAM:
		case SOF_FW_BLK_TYPE_DRAM:
		case SOF_FW_BLK_TYPE_SRAM:
			offset = block->offset;
			break;
		default:
			dev_err(sdev->dev, "error: bad type 0x%x for block 0x%x\n",
				block->type, count);
			return -EINVAL;
		}

		dev_dbg(sdev->dev,
			"block %d type 0x%x size 0x%x ==>  offset 0x%x\n",
			count, block->type, block->size, offset);

		/* checking block->size to avoid unaligned access */
		if (block->size % sizeof(u32)) {
			dev_err(sdev->dev, "error: invalid block size 0x%x\n",
				block->size);
			return -EINVAL;
		}
		ret = snd_sof_dsp_block_write(sdev, block->type, offset,
					      block + 1, block->size);
		if (ret < 0) {
			dev_err(sdev->dev, "error: write to block type 0x%x failed\n",
				block->type);
			return ret;
		}

		if (remaining < block->size) {
			dev_err(sdev->dev, "error: not enough data remaining\n");
			return -EINVAL;
		}

		/* minus body size of block */
		remaining -= block->size;
		/* next block */
		block = (struct snd_sof_blk_hdr *)((u8 *)block + sizeof(*block)
			+ block->size);
	}

	return 0;
}
EXPORT_SYMBOL(snd_sof_parse_module_memcpy);

static int check_header(struct snd_sof_dev *sdev, const struct firmware *fw,
			size_t fw_offset)
{
	struct snd_sof_fw_header *header;
	size_t fw_size = fw->size - fw_offset;

	if (fw->size <= fw_offset) {
		dev_err(sdev->dev, "error: firmware size must be greater than firmware offset\n");
		return -EINVAL;
	}

	/* Read the header information from the data pointer */
	header = (struct snd_sof_fw_header *)(fw->data + fw_offset);

	/* verify FW sig */
	if (strncmp(header->sig, SND_SOF_FW_SIG, SND_SOF_FW_SIG_SIZE) != 0) {
		dev_err(sdev->dev, "error: invalid firmware signature\n");
		return -EINVAL;
	}

	/* check size is valid */
	if (fw_size != header->file_size + sizeof(*header)) {
		dev_err(sdev->dev, "error: invalid filesize mismatch got 0x%zx expected 0x%zx\n",
			fw_size, header->file_size + sizeof(*header));
		return -EINVAL;
	}

	dev_dbg(sdev->dev, "header size=0x%x modules=0x%x abi=0x%x size=%zu\n",
		header->file_size, header->num_modules,
		header->abi, sizeof(*header));

	return 0;
}

static int load_modules(struct snd_sof_dev *sdev, const struct firmware *fw,
			size_t fw_offset)
{
	struct snd_sof_fw_header *header;
	struct snd_sof_mod_hdr *module;
	int (*load_module)(struct snd_sof_dev *sof_dev,
			   struct snd_sof_mod_hdr *hdr);
	int ret, count;
	size_t remaining;

	header = (struct snd_sof_fw_header *)(fw->data + fw_offset);
	load_module = sof_ops(sdev)->load_module;
	if (!load_module)
		return -EINVAL;

	/* parse each module */
	module = (struct snd_sof_mod_hdr *)(fw->data + fw_offset +
					    sizeof(*header));
	remaining = fw->size - sizeof(*header) - fw_offset;
	/* check for wrap */
	if (remaining > fw->size) {
		dev_err(sdev->dev, "error: fw size smaller than header size\n");
		return -EINVAL;
	}

	for (count = 0; count < header->num_modules; count++) {
		/* check for wrap */
		if (remaining < sizeof(*module)) {
			dev_err(sdev->dev, "error: not enough data remaining\n");
			return -EINVAL;
		}

		/* minus header size of module */
		remaining -= sizeof(*module);

		/* module */
		ret = load_module(sdev, module);
		if (ret < 0) {
			dev_err(sdev->dev, "error: invalid module %d\n", count);
			return ret;
		}

		if (remaining < module->size) {
			dev_err(sdev->dev, "error: not enough data remaining\n");
			return -EINVAL;
		}

		/* minus body size of module */
		remaining -=  module->size;
		module = (struct snd_sof_mod_hdr *)((u8 *)module
			+ sizeof(*module) + module->size);
	}

	return 0;
}

int snd_sof_load_firmware_raw(struct snd_sof_dev *sdev)
{
	struct snd_sof_pdata *plat_data = sdev->pdata;
	const char *fw_filename;
	ssize_t ext_man_size;
	int ret;

	/* Don't request firmware again if firmware is already requested */
	if (plat_data->fw)
		return 0;

	fw_filename = kasprintf(GFP_KERNEL, "%s/%s",
				plat_data->fw_filename_prefix,
				plat_data->fw_filename);
	if (!fw_filename)
		return -ENOMEM;

	ret = request_firmware(&plat_data->fw, fw_filename, sdev->dev);

	if (ret < 0) {
		dev_err(sdev->dev,
			"error: sof firmware file is missing, you might need to\n");
		dev_err(sdev->dev,
			"       download it from https://github.com/thesofproject/sof-bin/\n");
		goto err;
	} else {
		dev_dbg(sdev->dev, "request_firmware %s successful\n",
			fw_filename);
	}

	/* check for extended manifest */
	ext_man_size = snd_sof_fw_ext_man_parse(sdev, plat_data->fw);
	if (ext_man_size > 0) {
		/* when no error occurred, drop extended manifest */
		plat_data->fw_offset = ext_man_size;
	} else if (!ext_man_size) {
		/* No extended manifest, so nothing to skip during FW load */
		dev_dbg(sdev->dev, "firmware doesn't contain extended manifest\n");
	} else {
		ret = ext_man_size;
		dev_err(sdev->dev, "error: firmware %s contains unsupported or invalid extended manifest: %d\n",
			fw_filename, ret);
	}

err:
	kfree(fw_filename);

	return ret;
}
EXPORT_SYMBOL(snd_sof_load_firmware_raw);

int snd_sof_load_firmware_memcpy(struct snd_sof_dev *sdev)
{
	struct snd_sof_pdata *plat_data = sdev->pdata;
	int ret;

	ret = snd_sof_load_firmware_raw(sdev);
	if (ret < 0)
		return ret;

	/* make sure the FW header and file is valid */
	ret = check_header(sdev, plat_data->fw, plat_data->fw_offset);
	if (ret < 0) {
		dev_err(sdev->dev, "error: invalid FW header\n");
		goto error;
	}

	/* prepare the DSP for FW loading */
	ret = snd_sof_dsp_reset(sdev);
	if (ret < 0) {
		dev_err(sdev->dev, "error: failed to reset DSP\n");
		goto error;
	}

	/* parse and load firmware modules to DSP */
	ret = load_modules(sdev, plat_data->fw, plat_data->fw_offset);
	if (ret < 0) {
		dev_err(sdev->dev, "error: invalid FW modules\n");
		goto error;
	}

	return 0;

error:
	release_firmware(plat_data->fw);
	plat_data->fw = NULL;
	return ret;

}
EXPORT_SYMBOL(snd_sof_load_firmware_memcpy);

int snd_sof_run_firmware(struct snd_sof_dev *sdev)
{
	int ret;

	init_waitqueue_head(&sdev->boot_wait);

	/* (re-)enable dsp dump */
	sdev->dbg_dump_printed = false;
	sdev->ipc_dump_printed = false;

	/* create read-only fw_version debugfs to store boot version info */
	if (sdev->first_boot) {
		ret = snd_sof_debugfs_buf_item(sdev, &sdev->fw_version,
					       sizeof(sdev->fw_version),
					       "fw_version", 0444);
		/* errors are only due to memory allocation, not debugfs */
		if (ret < 0) {
			dev_err(sdev->dev, "error: snd_sof_debugfs_buf_item failed\n");
			return ret;
		}
	}

	/* perform pre fw run operations */
	ret = snd_sof_dsp_pre_fw_run(sdev);
	if (ret < 0) {
		dev_err(sdev->dev, "error: failed pre fw run op\n");
		return ret;
	}

	dev_dbg(sdev->dev, "booting DSP firmware\n");

	/* boot the firmware on the DSP */
	ret = snd_sof_dsp_run(sdev);
	if (ret < 0) {
		dev_err(sdev->dev, "error: failed to start DSP\n");
		snd_sof_dsp_dbg_dump(sdev, SOF_DBG_DUMP_MBOX | SOF_DBG_DUMP_PCI);
		return ret;
	}

	/*
	 * now wait for the DSP to boot. There are 3 possible outcomes:
	 * 1. Boot wait times out indicating FW boot failure.
	 * 2. FW boots successfully and fw_ready op succeeds.
	 * 3. FW boots but fw_ready op fails.
	 */
	ret = wait_event_timeout(sdev->boot_wait,
				 sdev->fw_state > SOF_FW_BOOT_IN_PROGRESS,
				 msecs_to_jiffies(sdev->boot_timeout));
	if (ret == 0) {
		dev_err(sdev->dev, "error: firmware boot failure\n");
		snd_sof_dsp_dbg_dump(sdev, SOF_DBG_DUMP_REGS | SOF_DBG_DUMP_MBOX |
				     SOF_DBG_DUMP_TEXT | SOF_DBG_DUMP_PCI);
		sof_set_fw_state(sdev, SOF_FW_BOOT_FAILED);
		return -EIO;
	}

	if (sdev->fw_state == SOF_FW_BOOT_COMPLETE)
		dev_dbg(sdev->dev, "firmware boot complete\n");
	else
		return -EIO; /* FW boots but fw_ready op failed */

	/* perform post fw run operations */
	ret = snd_sof_dsp_post_fw_run(sdev);
	if (ret < 0) {
		dev_err(sdev->dev, "error: failed post fw run op\n");
		return ret;
	}

	return 0;
}
EXPORT_SYMBOL(snd_sof_run_firmware);

void snd_sof_fw_unload(struct snd_sof_dev *sdev)
{
	/* TODO: support module unloading at runtime */
	release_firmware(sdev->pdata->fw);
	sdev->pdata->fw = NULL;
}
EXPORT_SYMBOL(snd_sof_fw_unload);<|MERGE_RESOLUTION|>--- conflicted
+++ resolved
@@ -496,10 +496,6 @@
 	if (!sdev->first_boot)
 		return 0;
 
-<<<<<<< HEAD
-	/* copy data from the DSP FW ready offset */
-	snd_sof_dsp_block_read(sdev, bar, offset, fw_ready, sizeof(*fw_ready));
-=======
 	/*
 	 * copy data from the DSP FW ready offset
 	 * Subsequent error handling is not needed for BLK_TYPE_SRAM
@@ -511,7 +507,6 @@
 			"error: unable to read fw_ready, read from TYPE_SRAM failed\n");
 		return ret;
 	}
->>>>>>> df0cc57e
 
 	/* make sure ABI version is compatible */
 	ret = snd_sof_ipc_valid(sdev);
