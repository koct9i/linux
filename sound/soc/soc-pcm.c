/*
 * soc-pcm.c  --  ALSA SoC PCM
 *
 * Copyright 2005 Wolfson Microelectronics PLC.
 * Copyright 2005 Openedhand Ltd.
 * Copyright (C) 2010 Slimlogic Ltd.
 * Copyright (C) 2010 Texas Instruments Inc.
 *
 * Authors: Liam Girdwood <lrg@ti.com>
 *          Mark Brown <broonie@opensource.wolfsonmicro.com>       
 *
 *  This program is free software; you can redistribute  it and/or modify it
 *  under  the terms of  the GNU General  Public License as published by the
 *  Free Software Foundation;  either version 2 of the  License, or (at your
 *  option) any later version.
 *
 */

#include <linux/kernel.h>
#include <linux/init.h>
#include <linux/delay.h>
#include <linux/pm_runtime.h>
#include <linux/slab.h>
#include <linux/workqueue.h>
#include <sound/core.h>
#include <sound/pcm.h>
#include <sound/pcm_params.h>
#include <sound/soc.h>
#include <sound/initval.h>

static int soc_pcm_apply_symmetry(struct snd_pcm_substream *substream,
					struct snd_soc_dai *soc_dai)
{
	struct snd_soc_pcm_runtime *rtd = substream->private_data;
	int ret;

	if (!soc_dai->driver->symmetric_rates &&
	    !rtd->dai_link->symmetric_rates)
		return 0;

	/* This can happen if multiple streams are starting simultaneously -
	 * the second can need to get its constraints before the first has
	 * picked a rate.  Complain and allow the application to carry on.
	 */
	if (!soc_dai->rate) {
		dev_warn(soc_dai->dev,
			 "Not enforcing symmetric_rates due to race\n");
		return 0;
	}

	dev_dbg(soc_dai->dev, "Symmetry forces %dHz rate\n", soc_dai->rate);

	ret = snd_pcm_hw_constraint_minmax(substream->runtime,
					   SNDRV_PCM_HW_PARAM_RATE,
					   soc_dai->rate, soc_dai->rate);
	if (ret < 0) {
		dev_err(soc_dai->dev,
			"Unable to apply rate symmetry constraint: %d\n", ret);
		return ret;
	}

	return 0;
}

/*
 * List of sample sizes that might go over the bus for parameter
 * application.  There ought to be a wildcard sample size for things
 * like the DAC/ADC resolution to use but there isn't right now.
 */
static int sample_sizes[] = {
	24, 32,
};

static void soc_pcm_apply_msb(struct snd_pcm_substream *substream,
			      struct snd_soc_dai *dai)
{
	int ret, i, bits;

	if (substream->stream == SNDRV_PCM_STREAM_PLAYBACK)
		bits = dai->driver->playback.sig_bits;
	else
		bits = dai->driver->capture.sig_bits;

	if (!bits)
		return;

	for (i = 0; i < ARRAY_SIZE(sample_sizes); i++) {
		if (bits >= sample_sizes[i])
			continue;

		ret = snd_pcm_hw_constraint_msbits(substream->runtime, 0,
						   sample_sizes[i], bits);
		if (ret != 0)
			dev_warn(dai->dev,
				 "Failed to set MSB %d/%d: %d\n",
				 bits, sample_sizes[i], ret);
	}
}

/*
 * Called by ALSA when a PCM substream is opened, the runtime->hw record is
 * then initialized and any private data can be allocated. This also calls
 * startup for the cpu DAI, platform, machine and codec DAI.
 */
static int soc_pcm_open(struct snd_pcm_substream *substream)
{
	struct snd_soc_pcm_runtime *rtd = substream->private_data;
	struct snd_pcm_runtime *runtime = substream->runtime;
	struct snd_soc_platform *platform = rtd->platform;
	struct snd_soc_dai *cpu_dai = rtd->cpu_dai;
	struct snd_soc_dai *codec_dai = rtd->codec_dai;
	struct snd_soc_dai_driver *cpu_dai_drv = cpu_dai->driver;
	struct snd_soc_dai_driver *codec_dai_drv = codec_dai->driver;
	int ret = 0;

	pm_runtime_get_sync(cpu_dai->dev);
	pm_runtime_get_sync(codec_dai->dev);
	pm_runtime_get_sync(platform->dev);

	mutex_lock_nested(&rtd->pcm_mutex, rtd->pcm_subclass);

	/* startup the audio subsystem */
	if (cpu_dai->driver->ops->startup) {
		ret = cpu_dai->driver->ops->startup(substream, cpu_dai);
		if (ret < 0) {
			dev_err(cpu_dai->dev, "can't open interface %s: %d\n",
				cpu_dai->name, ret);
			goto out;
		}
	}

	if (platform->driver->ops && platform->driver->ops->open) {
		ret = platform->driver->ops->open(substream);
		if (ret < 0) {
			dev_err(platform->dev, "can't open platform %s: %d\n",
				platform->name, ret);
			goto platform_err;
		}
	}

	if (codec_dai->driver->ops->startup) {
		ret = codec_dai->driver->ops->startup(substream, codec_dai);
		if (ret < 0) {
			dev_err(codec_dai->dev, "can't open codec %s: %d\n",
				codec_dai->name, ret);
			goto codec_dai_err;
		}
	}

	if (rtd->dai_link->ops && rtd->dai_link->ops->startup) {
		ret = rtd->dai_link->ops->startup(substream);
		if (ret < 0) {
			pr_err("asoc: %s startup failed: %d\n",
			       rtd->dai_link->name, ret);
			goto machine_err;
		}
	}

	/* Check that the codec and cpu DAIs are compatible */
	if (substream->stream == SNDRV_PCM_STREAM_PLAYBACK) {
		runtime->hw.rate_min =
			max(codec_dai_drv->playback.rate_min,
			    cpu_dai_drv->playback.rate_min);
		runtime->hw.rate_max =
			min(codec_dai_drv->playback.rate_max,
			    cpu_dai_drv->playback.rate_max);
		runtime->hw.channels_min =
			max(codec_dai_drv->playback.channels_min,
				cpu_dai_drv->playback.channels_min);
		runtime->hw.channels_max =
			min(codec_dai_drv->playback.channels_max,
				cpu_dai_drv->playback.channels_max);
		runtime->hw.formats =
			codec_dai_drv->playback.formats & cpu_dai_drv->playback.formats;
		runtime->hw.rates =
			codec_dai_drv->playback.rates & cpu_dai_drv->playback.rates;
		if (codec_dai_drv->playback.rates
			   & (SNDRV_PCM_RATE_KNOT | SNDRV_PCM_RATE_CONTINUOUS))
			runtime->hw.rates |= cpu_dai_drv->playback.rates;
		if (cpu_dai_drv->playback.rates
			   & (SNDRV_PCM_RATE_KNOT | SNDRV_PCM_RATE_CONTINUOUS))
			runtime->hw.rates |= codec_dai_drv->playback.rates;
	} else {
		runtime->hw.rate_min =
			max(codec_dai_drv->capture.rate_min,
			    cpu_dai_drv->capture.rate_min);
		runtime->hw.rate_max =
			min(codec_dai_drv->capture.rate_max,
			    cpu_dai_drv->capture.rate_max);
		runtime->hw.channels_min =
			max(codec_dai_drv->capture.channels_min,
				cpu_dai_drv->capture.channels_min);
		runtime->hw.channels_max =
			min(codec_dai_drv->capture.channels_max,
				cpu_dai_drv->capture.channels_max);
		runtime->hw.formats =
			codec_dai_drv->capture.formats & cpu_dai_drv->capture.formats;
		runtime->hw.rates =
			codec_dai_drv->capture.rates & cpu_dai_drv->capture.rates;
		if (codec_dai_drv->capture.rates
			   & (SNDRV_PCM_RATE_KNOT | SNDRV_PCM_RATE_CONTINUOUS))
			runtime->hw.rates |= cpu_dai_drv->capture.rates;
		if (cpu_dai_drv->capture.rates
			   & (SNDRV_PCM_RATE_KNOT | SNDRV_PCM_RATE_CONTINUOUS))
			runtime->hw.rates |= codec_dai_drv->capture.rates;
	}

	ret = -EINVAL;
	snd_pcm_limit_hw_rates(runtime);
	if (!runtime->hw.rates) {
		printk(KERN_ERR "asoc: %s <-> %s No matching rates\n",
			codec_dai->name, cpu_dai->name);
		goto config_err;
	}
	if (!runtime->hw.formats) {
		printk(KERN_ERR "asoc: %s <-> %s No matching formats\n",
			codec_dai->name, cpu_dai->name);
		goto config_err;
	}
	if (!runtime->hw.channels_min || !runtime->hw.channels_max ||
	    runtime->hw.channels_min > runtime->hw.channels_max) {
		printk(KERN_ERR "asoc: %s <-> %s No matching channels\n",
				codec_dai->name, cpu_dai->name);
		goto config_err;
	}

	soc_pcm_apply_msb(substream, codec_dai);
	soc_pcm_apply_msb(substream, cpu_dai);

	/* Symmetry only applies if we've already got an active stream. */
	if (cpu_dai->active) {
		ret = soc_pcm_apply_symmetry(substream, cpu_dai);
		if (ret != 0)
			goto config_err;
	}

	if (codec_dai->active) {
		ret = soc_pcm_apply_symmetry(substream, codec_dai);
		if (ret != 0)
			goto config_err;
	}

	pr_debug("asoc: %s <-> %s info:\n",
			codec_dai->name, cpu_dai->name);
	pr_debug("asoc: rate mask 0x%x\n", runtime->hw.rates);
	pr_debug("asoc: min ch %d max ch %d\n", runtime->hw.channels_min,
		 runtime->hw.channels_max);
	pr_debug("asoc: min rate %d max rate %d\n", runtime->hw.rate_min,
		 runtime->hw.rate_max);

	if (substream->stream == SNDRV_PCM_STREAM_PLAYBACK) {
		cpu_dai->playback_active++;
		codec_dai->playback_active++;
	} else {
		cpu_dai->capture_active++;
		codec_dai->capture_active++;
	}
	cpu_dai->active++;
	codec_dai->active++;
	rtd->codec->active++;
	mutex_unlock(&rtd->pcm_mutex);
	return 0;

config_err:
	if (rtd->dai_link->ops && rtd->dai_link->ops->shutdown)
		rtd->dai_link->ops->shutdown(substream);

machine_err:
	if (codec_dai->driver->ops->shutdown)
		codec_dai->driver->ops->shutdown(substream, codec_dai);

codec_dai_err:
	if (platform->driver->ops && platform->driver->ops->close)
		platform->driver->ops->close(substream);

platform_err:
	if (cpu_dai->driver->ops->shutdown)
		cpu_dai->driver->ops->shutdown(substream, cpu_dai);
out:
	mutex_unlock(&rtd->pcm_mutex);

	pm_runtime_put(platform->dev);
	pm_runtime_put(codec_dai->dev);
	pm_runtime_put(cpu_dai->dev);

	return ret;
}

/*
 * Power down the audio subsystem pmdown_time msecs after close is called.
 * This is to ensure there are no pops or clicks in between any music tracks
 * due to DAPM power cycling.
 */
static void close_delayed_work(struct work_struct *work)
{
	struct snd_soc_pcm_runtime *rtd =
			container_of(work, struct snd_soc_pcm_runtime, delayed_work.work);
	struct snd_soc_dai *codec_dai = rtd->codec_dai;

	mutex_lock_nested(&rtd->pcm_mutex, rtd->pcm_subclass);

	pr_debug("pop wq checking: %s status: %s waiting: %s\n",
		 codec_dai->driver->playback.stream_name,
		 codec_dai->playback_active ? "active" : "inactive",
		 codec_dai->pop_wait ? "yes" : "no");

	/* are we waiting on this codec DAI stream */
	if (codec_dai->pop_wait == 1) {
		codec_dai->pop_wait = 0;
		snd_soc_dapm_stream_event(rtd, SNDRV_PCM_STREAM_PLAYBACK,
					  codec_dai, SND_SOC_DAPM_STREAM_STOP);
	}

	mutex_unlock(&rtd->pcm_mutex);
}

/*
 * Called by ALSA when a PCM substream is closed. Private data can be
 * freed here. The cpu DAI, codec DAI, machine and platform are also
 * shutdown.
 */
static int soc_pcm_close(struct snd_pcm_substream *substream)
{
	struct snd_soc_pcm_runtime *rtd = substream->private_data;
	struct snd_soc_platform *platform = rtd->platform;
	struct snd_soc_dai *cpu_dai = rtd->cpu_dai;
	struct snd_soc_dai *codec_dai = rtd->codec_dai;
	struct snd_soc_codec *codec = rtd->codec;

	mutex_lock_nested(&rtd->pcm_mutex, rtd->pcm_subclass);

	if (substream->stream == SNDRV_PCM_STREAM_PLAYBACK) {
		cpu_dai->playback_active--;
		codec_dai->playback_active--;
	} else {
		cpu_dai->capture_active--;
		codec_dai->capture_active--;
	}

	cpu_dai->active--;
	codec_dai->active--;
	codec->active--;

	/* clear the corresponding DAIs rate when inactive */
	if (!cpu_dai->active)
		cpu_dai->rate = 0;

	if (!codec_dai->active)
		codec_dai->rate = 0;

	/* Muting the DAC suppresses artifacts caused during digital
	 * shutdown, for example from stopping clocks.
	 */
	if (substream->stream == SNDRV_PCM_STREAM_PLAYBACK)
		snd_soc_dai_digital_mute(codec_dai, 1);

	if (cpu_dai->driver->ops->shutdown)
		cpu_dai->driver->ops->shutdown(substream, cpu_dai);

	if (codec_dai->driver->ops->shutdown)
		codec_dai->driver->ops->shutdown(substream, codec_dai);

	if (rtd->dai_link->ops && rtd->dai_link->ops->shutdown)
		rtd->dai_link->ops->shutdown(substream);

	if (platform->driver->ops && platform->driver->ops->close)
		platform->driver->ops->close(substream);
	cpu_dai->runtime = NULL;

	if (substream->stream == SNDRV_PCM_STREAM_PLAYBACK) {
<<<<<<< HEAD
		if (codec->ignore_pmdown_time ||
=======
		if (!rtd->pmdown_time || codec->ignore_pmdown_time ||
>>>>>>> e816b57a
		    rtd->dai_link->ignore_pmdown_time) {
			/* powered down playback stream now */
			snd_soc_dapm_stream_event(rtd,
						  SNDRV_PCM_STREAM_PLAYBACK,
						  codec_dai,
						  SND_SOC_DAPM_STREAM_STOP);
		} else {
			/* start delayed pop wq here for playback streams */
			codec_dai->pop_wait = 1;
			schedule_delayed_work(&rtd->delayed_work,
				msecs_to_jiffies(rtd->pmdown_time));
		}
	} else {
		/* capture streams can be powered down now */
		snd_soc_dapm_stream_event(rtd, SNDRV_PCM_STREAM_CAPTURE,
					  codec_dai, SND_SOC_DAPM_STREAM_STOP);
	}

	mutex_unlock(&rtd->pcm_mutex);

	pm_runtime_put(platform->dev);
	pm_runtime_put(codec_dai->dev);
	pm_runtime_put(cpu_dai->dev);

	return 0;
}

/*
 * Called by ALSA when the PCM substream is prepared, can set format, sample
 * rate, etc.  This function is non atomic and can be called multiple times,
 * it can refer to the runtime info.
 */
static int soc_pcm_prepare(struct snd_pcm_substream *substream)
{
	struct snd_soc_pcm_runtime *rtd = substream->private_data;
	struct snd_soc_platform *platform = rtd->platform;
	struct snd_soc_dai *cpu_dai = rtd->cpu_dai;
	struct snd_soc_dai *codec_dai = rtd->codec_dai;
	int ret = 0;

	mutex_lock_nested(&rtd->pcm_mutex, rtd->pcm_subclass);

	if (rtd->dai_link->ops && rtd->dai_link->ops->prepare) {
		ret = rtd->dai_link->ops->prepare(substream);
		if (ret < 0) {
			pr_err("asoc: machine prepare error: %d\n", ret);
			goto out;
		}
	}

	if (platform->driver->ops && platform->driver->ops->prepare) {
		ret = platform->driver->ops->prepare(substream);
		if (ret < 0) {
			dev_err(platform->dev, "platform prepare error: %d\n",
				ret);
			goto out;
		}
	}

	if (codec_dai->driver->ops->prepare) {
		ret = codec_dai->driver->ops->prepare(substream, codec_dai);
		if (ret < 0) {
			dev_err(codec_dai->dev, "DAI prepare error: %d\n",
				ret);
			goto out;
		}
	}

	if (cpu_dai->driver->ops->prepare) {
		ret = cpu_dai->driver->ops->prepare(substream, cpu_dai);
		if (ret < 0) {
			dev_err(cpu_dai->dev, "DAI prepare error: %d\n",
				ret);
			goto out;
		}
	}

	/* cancel any delayed stream shutdown that is pending */
	if (substream->stream == SNDRV_PCM_STREAM_PLAYBACK &&
	    codec_dai->pop_wait) {
		codec_dai->pop_wait = 0;
		cancel_delayed_work(&rtd->delayed_work);
	}

	snd_soc_dapm_stream_event(rtd, substream->stream, codec_dai,
				  SND_SOC_DAPM_STREAM_START);

	snd_soc_dai_digital_mute(codec_dai, 0);

out:
	mutex_unlock(&rtd->pcm_mutex);
	return ret;
}

/*
 * Called by ALSA when the hardware params are set by application. This
 * function can also be called multiple times and can allocate buffers
 * (using snd_pcm_lib_* ). It's non-atomic.
 */
static int soc_pcm_hw_params(struct snd_pcm_substream *substream,
				struct snd_pcm_hw_params *params)
{
	struct snd_soc_pcm_runtime *rtd = substream->private_data;
	struct snd_soc_platform *platform = rtd->platform;
	struct snd_soc_dai *cpu_dai = rtd->cpu_dai;
	struct snd_soc_dai *codec_dai = rtd->codec_dai;
	int ret = 0;

	mutex_lock_nested(&rtd->pcm_mutex, rtd->pcm_subclass);

	if (rtd->dai_link->ops && rtd->dai_link->ops->hw_params) {
		ret = rtd->dai_link->ops->hw_params(substream, params);
		if (ret < 0) {
			pr_err("asoc: machine hw_params failed: %d\n", ret);
			goto out;
		}
	}

	if (codec_dai->driver->ops->hw_params) {
		ret = codec_dai->driver->ops->hw_params(substream, params, codec_dai);
		if (ret < 0) {
			dev_err(codec_dai->dev, "can't set %s hw params: %d\n",
				codec_dai->name, ret);
			goto codec_err;
		}
	}

	if (cpu_dai->driver->ops->hw_params) {
		ret = cpu_dai->driver->ops->hw_params(substream, params, cpu_dai);
		if (ret < 0) {
			dev_err(cpu_dai->dev, "%s hw params failed: %d\n",
				cpu_dai->name, ret);
			goto interface_err;
		}
	}

	if (platform->driver->ops && platform->driver->ops->hw_params) {
		ret = platform->driver->ops->hw_params(substream, params);
		if (ret < 0) {
			dev_err(platform->dev, "%s hw params failed: %d\n",
			       platform->name, ret);
			goto platform_err;
		}
	}

	/* store the rate for each DAIs */
	cpu_dai->rate = params_rate(params);
	codec_dai->rate = params_rate(params);

out:
	mutex_unlock(&rtd->pcm_mutex);
	return ret;

platform_err:
	if (cpu_dai->driver->ops->hw_free)
		cpu_dai->driver->ops->hw_free(substream, cpu_dai);

interface_err:
	if (codec_dai->driver->ops->hw_free)
		codec_dai->driver->ops->hw_free(substream, codec_dai);

codec_err:
	if (rtd->dai_link->ops && rtd->dai_link->ops->hw_free)
		rtd->dai_link->ops->hw_free(substream);

	mutex_unlock(&rtd->pcm_mutex);
	return ret;
}

/*
 * Frees resources allocated by hw_params, can be called multiple times
 */
static int soc_pcm_hw_free(struct snd_pcm_substream *substream)
{
	struct snd_soc_pcm_runtime *rtd = substream->private_data;
	struct snd_soc_platform *platform = rtd->platform;
	struct snd_soc_dai *cpu_dai = rtd->cpu_dai;
	struct snd_soc_dai *codec_dai = rtd->codec_dai;
	struct snd_soc_codec *codec = rtd->codec;

	mutex_lock_nested(&rtd->pcm_mutex, rtd->pcm_subclass);

	/* apply codec digital mute */
	if (!codec->active)
		snd_soc_dai_digital_mute(codec_dai, 1);

	/* free any machine hw params */
	if (rtd->dai_link->ops && rtd->dai_link->ops->hw_free)
		rtd->dai_link->ops->hw_free(substream);

	/* free any DMA resources */
	if (platform->driver->ops && platform->driver->ops->hw_free)
		platform->driver->ops->hw_free(substream);

	/* now free hw params for the DAIs  */
	if (codec_dai->driver->ops->hw_free)
		codec_dai->driver->ops->hw_free(substream, codec_dai);

	if (cpu_dai->driver->ops->hw_free)
		cpu_dai->driver->ops->hw_free(substream, cpu_dai);

	mutex_unlock(&rtd->pcm_mutex);
	return 0;
}

static int soc_pcm_trigger(struct snd_pcm_substream *substream, int cmd)
{
	struct snd_soc_pcm_runtime *rtd = substream->private_data;
	struct snd_soc_platform *platform = rtd->platform;
	struct snd_soc_dai *cpu_dai = rtd->cpu_dai;
	struct snd_soc_dai *codec_dai = rtd->codec_dai;
	int ret;

	if (codec_dai->driver->ops->trigger) {
		ret = codec_dai->driver->ops->trigger(substream, cmd, codec_dai);
		if (ret < 0)
			return ret;
	}

	if (platform->driver->ops && platform->driver->ops->trigger) {
		ret = platform->driver->ops->trigger(substream, cmd);
		if (ret < 0)
			return ret;
	}

	if (cpu_dai->driver->ops->trigger) {
		ret = cpu_dai->driver->ops->trigger(substream, cmd, cpu_dai);
		if (ret < 0)
			return ret;
	}
	return 0;
}

/*
 * soc level wrapper for pointer callback
 * If cpu_dai, codec_dai, platform driver has the delay callback, than
 * the runtime->delay will be updated accordingly.
 */
static snd_pcm_uframes_t soc_pcm_pointer(struct snd_pcm_substream *substream)
{
	struct snd_soc_pcm_runtime *rtd = substream->private_data;
	struct snd_soc_platform *platform = rtd->platform;
	struct snd_soc_dai *cpu_dai = rtd->cpu_dai;
	struct snd_soc_dai *codec_dai = rtd->codec_dai;
	struct snd_pcm_runtime *runtime = substream->runtime;
	snd_pcm_uframes_t offset = 0;
	snd_pcm_sframes_t delay = 0;

	if (platform->driver->ops && platform->driver->ops->pointer)
		offset = platform->driver->ops->pointer(substream);

	if (cpu_dai->driver->ops->delay)
		delay += cpu_dai->driver->ops->delay(substream, cpu_dai);

	if (codec_dai->driver->ops->delay)
		delay += codec_dai->driver->ops->delay(substream, codec_dai);

	if (platform->driver->delay)
		delay += platform->driver->delay(substream, codec_dai);

	runtime->delay = delay;

	return offset;
}

/* create a new pcm */
int soc_new_pcm(struct snd_soc_pcm_runtime *rtd, int num)
{
	struct snd_soc_codec *codec = rtd->codec;
	struct snd_soc_platform *platform = rtd->platform;
	struct snd_soc_dai *codec_dai = rtd->codec_dai;
	struct snd_soc_dai *cpu_dai = rtd->cpu_dai;
	struct snd_pcm_ops *soc_pcm_ops = &rtd->ops;
	struct snd_pcm *pcm;
	char new_name[64];
	int ret = 0, playback = 0, capture = 0;

	soc_pcm_ops->open	= soc_pcm_open;
	soc_pcm_ops->close	= soc_pcm_close;
	soc_pcm_ops->hw_params	= soc_pcm_hw_params;
	soc_pcm_ops->hw_free	= soc_pcm_hw_free;
	soc_pcm_ops->prepare	= soc_pcm_prepare;
	soc_pcm_ops->trigger	= soc_pcm_trigger;
	soc_pcm_ops->pointer	= soc_pcm_pointer;

	/* check client and interface hw capabilities */
	snprintf(new_name, sizeof(new_name), "%s %s-%d",
			rtd->dai_link->stream_name, codec_dai->name, num);

	if (codec_dai->driver->playback.channels_min)
		playback = 1;
	if (codec_dai->driver->capture.channels_min)
		capture = 1;

	dev_dbg(rtd->card->dev, "registered pcm #%d %s\n",num,new_name);
	ret = snd_pcm_new(rtd->card->snd_card, new_name,
			num, playback, capture, &pcm);
	if (ret < 0) {
		printk(KERN_ERR "asoc: can't create pcm for codec %s\n", codec->name);
		return ret;
	}

	/* DAPM dai link stream work */
	INIT_DELAYED_WORK(&rtd->delayed_work, close_delayed_work);

	rtd->pcm = pcm;
	pcm->private_data = rtd;
	if (platform->driver->ops) {
		soc_pcm_ops->mmap = platform->driver->ops->mmap;
		soc_pcm_ops->pointer = platform->driver->ops->pointer;
		soc_pcm_ops->ioctl = platform->driver->ops->ioctl;
		soc_pcm_ops->copy = platform->driver->ops->copy;
		soc_pcm_ops->silence = platform->driver->ops->silence;
		soc_pcm_ops->ack = platform->driver->ops->ack;
		soc_pcm_ops->page = platform->driver->ops->page;
	}

	if (playback)
		snd_pcm_set_ops(pcm, SNDRV_PCM_STREAM_PLAYBACK, soc_pcm_ops);

	if (capture)
		snd_pcm_set_ops(pcm, SNDRV_PCM_STREAM_CAPTURE, soc_pcm_ops);

	if (platform->driver->pcm_new) {
		ret = platform->driver->pcm_new(rtd);
		if (ret < 0) {
			pr_err("asoc: platform pcm constructor failed\n");
			return ret;
		}
	}

	pcm->private_free = platform->driver->pcm_free;
	printk(KERN_INFO "asoc: %s <-> %s mapping ok\n", codec_dai->name,
		cpu_dai->name);
	return ret;
}<|MERGE_RESOLUTION|>--- conflicted
+++ resolved
@@ -368,11 +368,7 @@
 	cpu_dai->runtime = NULL;
 
 	if (substream->stream == SNDRV_PCM_STREAM_PLAYBACK) {
-<<<<<<< HEAD
-		if (codec->ignore_pmdown_time ||
-=======
 		if (!rtd->pmdown_time || codec->ignore_pmdown_time ||
->>>>>>> e816b57a
 		    rtd->dai_link->ignore_pmdown_time) {
 			/* powered down playback stream now */
 			snd_soc_dapm_stream_event(rtd,
