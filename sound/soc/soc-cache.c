/*
 * soc-cache.c  --  ASoC register cache helpers
 *
 * Copyright 2009 Wolfson Microelectronics PLC.
 *
 * Author: Mark Brown <broonie@opensource.wolfsonmicro.com>
 *
 *  This program is free software; you can redistribute  it and/or modify it
 *  under  the terms of  the GNU General  Public License as published by the
 *  Free Software Foundation;  either version 2 of the  License, or (at your
 *  option) any later version.
 */

#include <linux/i2c.h>
#include <linux/spi/spi.h>
#include <sound/soc.h>
#include <linux/lzo.h>
#include <linux/bitmap.h>
#include <linux/rbtree.h>

#include <trace/events/asoc.h>

<<<<<<< HEAD
#ifdef CONFIG_SPI_MASTER
static int do_spi_write(void *control, const char *data, int len)
{
	struct spi_device *spi = control;
	int ret;

	ret = spi_write(spi, data, len);
	if (ret < 0)
		return ret;

	return len;
}
#endif

static int do_hw_write(struct snd_soc_codec *codec, unsigned int reg,
		       unsigned int value, const void *data, int len)
{
	int ret;

	if (!snd_soc_codec_volatile_register(codec, reg) &&
	    reg < codec->driver->reg_cache_size &&
	    !codec->cache_bypass) {
		ret = snd_soc_cache_write(codec, reg, value);
		if (ret < 0)
			return -1;
	}

	if (codec->cache_only) {
		codec->cache_sync = 1;
		return 0;
	}

	ret = codec->hw_write(codec->control_data, data, len);
	if (ret == len)
		return 0;
	if (ret < 0)
		return ret;
	else
		return -EIO;
}

static unsigned int do_hw_read(struct snd_soc_codec *codec, unsigned int reg)
{
	int ret;
	unsigned int val;

	if (reg >= codec->driver->reg_cache_size ||
	    snd_soc_codec_volatile_register(codec, reg) ||
	    codec->cache_bypass) {
		if (codec->cache_only)
			return -1;

		BUG_ON(!codec->hw_read);
		return codec->hw_read(codec, reg);
	}

	ret = snd_soc_cache_read(codec, reg, &val);
	if (ret < 0)
		return -1;
	return val;
}

static unsigned int snd_soc_4_12_read(struct snd_soc_codec *codec,
				      unsigned int reg)
{
	return do_hw_read(codec, reg);
}

static int snd_soc_4_12_write(struct snd_soc_codec *codec, unsigned int reg,
			      unsigned int value)
{
	u16 data;

	data = cpu_to_be16((reg << 12) | (value & 0xffffff));

	return do_hw_write(codec, reg, value, &data, 2);
}

static unsigned int snd_soc_7_9_read(struct snd_soc_codec *codec,
				     unsigned int reg)
{
	return do_hw_read(codec, reg);
}

static int snd_soc_7_9_write(struct snd_soc_codec *codec, unsigned int reg,
			     unsigned int value)
{
	u16 data;

	data = cpu_to_be16((reg << 9) | (value & 0x1ff));

	return do_hw_write(codec, reg, value, &data, 2);
}

static int snd_soc_8_8_write(struct snd_soc_codec *codec, unsigned int reg,
			     unsigned int value)
{
	u8 data[2];

	reg &= 0xff;
	data[0] = reg;
	data[1] = value & 0xff;

	return do_hw_write(codec, reg, value, data, 2);
}

static unsigned int snd_soc_8_8_read(struct snd_soc_codec *codec,
				     unsigned int reg)
{
	return do_hw_read(codec, reg);
}

static int snd_soc_8_16_write(struct snd_soc_codec *codec, unsigned int reg,
			      unsigned int value)
{
	u8 data[3];
	u16 val = cpu_to_be16(value);

	data[0] = reg;
	memcpy(&data[1], &val, sizeof(val));

	return do_hw_write(codec, reg, value, data, 3);
}

static unsigned int snd_soc_8_16_read(struct snd_soc_codec *codec,
				      unsigned int reg)
{
	return do_hw_read(codec, reg);
}

#if defined(CONFIG_I2C) || (defined(CONFIG_I2C_MODULE) && defined(MODULE))
static unsigned int do_i2c_read(struct snd_soc_codec *codec,
				void *reg, int reglen,
				void *data, int datalen)
{
	struct i2c_msg xfer[2];
	int ret;
	struct i2c_client *client = codec->control_data;

	/* Write register */
	xfer[0].addr = client->addr;
	xfer[0].flags = 0;
	xfer[0].len = reglen;
	xfer[0].buf = reg;

	/* Read data */
	xfer[1].addr = client->addr;
	xfer[1].flags = I2C_M_RD;
	xfer[1].len = datalen;
	xfer[1].buf = data;

	ret = i2c_transfer(client->adapter, xfer, 2);
	if (ret == 2)
		return 0;
	else if (ret < 0)
		return ret;
	else
		return -EIO;
}
#endif

#if defined(CONFIG_I2C) || (defined(CONFIG_I2C_MODULE) && defined(MODULE))
static unsigned int snd_soc_8_8_read_i2c(struct snd_soc_codec *codec,
					 unsigned int r)
{
	u8 reg = r;
	u8 data;
	int ret;

	ret = do_i2c_read(codec, &reg, 1, &data, 1);
	if (ret < 0)
		return 0;
	return data;
}
#else
#define snd_soc_8_8_read_i2c NULL
#endif

#if defined(CONFIG_I2C) || (defined(CONFIG_I2C_MODULE) && defined(MODULE))
static unsigned int snd_soc_8_16_read_i2c(struct snd_soc_codec *codec,
					  unsigned int r)
{
	u8 reg = r;
	u16 data;
	int ret;

	ret = do_i2c_read(codec, &reg, 1, &data, 2);
	if (ret < 0)
		return 0;
	return (data >> 8) | ((data & 0xff) << 8);
}
#else
#define snd_soc_8_16_read_i2c NULL
#endif

#if defined(CONFIG_I2C) || (defined(CONFIG_I2C_MODULE) && defined(MODULE))
static unsigned int snd_soc_16_8_read_i2c(struct snd_soc_codec *codec,
					  unsigned int r)
{
	u16 reg = r;
	u8 data;
	int ret;

	ret = do_i2c_read(codec, &reg, 2, &data, 1);
	if (ret < 0)
		return 0;
	return data;
}
#else
#define snd_soc_16_8_read_i2c NULL
#endif

static unsigned int snd_soc_16_8_read(struct snd_soc_codec *codec,
				      unsigned int reg)
{
	return do_hw_read(codec, reg);
}

static int snd_soc_16_8_write(struct snd_soc_codec *codec, unsigned int reg,
			      unsigned int value)
{
	u8 data[3];
	u16 rval = cpu_to_be16(reg);

	memcpy(data, &rval, sizeof(rval));
	data[2] = value;

	return do_hw_write(codec, reg, value, data, 3);
}

#if defined(CONFIG_I2C) || (defined(CONFIG_I2C_MODULE) && defined(MODULE))
static unsigned int snd_soc_16_16_read_i2c(struct snd_soc_codec *codec,
					   unsigned int r)
{
	u16 reg = cpu_to_be16(r);
	u16 data;
	int ret;

	ret = do_i2c_read(codec, &reg, 2, &data, 2);
	if (ret < 0)
		return 0;
	return be16_to_cpu(data);
}
#else
#define snd_soc_16_16_read_i2c NULL
#endif

static unsigned int snd_soc_16_16_read(struct snd_soc_codec *codec,
				       unsigned int reg)
{
	return do_hw_read(codec, reg);
}

static int snd_soc_16_16_write(struct snd_soc_codec *codec, unsigned int reg,
			       unsigned int value)
{
	u16 data[2];

	data[0] = cpu_to_be16(reg);
	data[1] = cpu_to_be16(value);

	return do_hw_write(codec, reg, value, data, sizeof(data));
}

/* Primitive bulk write support for soc-cache.  The data pointed to by
 * `data' needs to already be in the form the hardware expects
 * including any leading register specific data.  Any data written
 * through this function will not go through the cache as it only
 * handles writing to volatile or out of bounds registers.
 */
static int snd_soc_hw_bulk_write_raw(struct snd_soc_codec *codec, unsigned int reg,
				     const void *data, size_t len)
{
	int ret;

	/* To ensure that we don't get out of sync with the cache, check
	 * whether the base register is volatile or if we've directly asked
	 * to bypass the cache.  Out of bounds registers are considered
	 * volatile.
	 */
	if (!codec->cache_bypass
	    && !snd_soc_codec_volatile_register(codec, reg)
	    && reg < codec->driver->reg_cache_size)
		return -EINVAL;

	switch (codec->control_type) {
#if defined(CONFIG_I2C) || (defined(CONFIG_I2C_MODULE) && defined(MODULE))
	case SND_SOC_I2C:
		ret = i2c_master_send(codec->control_data, data, len);
		break;
#endif
#if defined(CONFIG_SPI_MASTER)
	case SND_SOC_SPI:
		ret = spi_write(codec->control_data, data, len);
		break;
#endif
	default:
		BUG();
	}

	if (ret == len)
		return 0;
	if (ret < 0)
		return ret;
	else
		return -EIO;
}

static struct {
	int addr_bits;
	int data_bits;
	int (*write)(struct snd_soc_codec *codec, unsigned int, unsigned int);
	unsigned int (*read)(struct snd_soc_codec *, unsigned int);
	unsigned int (*i2c_read)(struct snd_soc_codec *, unsigned int);
} io_types[] = {
	{
		.addr_bits = 4, .data_bits = 12,
		.write = snd_soc_4_12_write, .read = snd_soc_4_12_read,
	},
	{
		.addr_bits = 7, .data_bits = 9,
		.write = snd_soc_7_9_write, .read = snd_soc_7_9_read,
	},
	{
		.addr_bits = 8, .data_bits = 8,
		.write = snd_soc_8_8_write, .read = snd_soc_8_8_read,
		.i2c_read = snd_soc_8_8_read_i2c,
	},
	{
		.addr_bits = 8, .data_bits = 16,
		.write = snd_soc_8_16_write, .read = snd_soc_8_16_read,
		.i2c_read = snd_soc_8_16_read_i2c,
	},
	{
		.addr_bits = 16, .data_bits = 8,
		.write = snd_soc_16_8_write, .read = snd_soc_16_8_read,
		.i2c_read = snd_soc_16_8_read_i2c,
	},
	{
		.addr_bits = 16, .data_bits = 16,
		.write = snd_soc_16_16_write, .read = snd_soc_16_16_read,
		.i2c_read = snd_soc_16_16_read_i2c,
	},
};

/**
 * snd_soc_codec_set_cache_io: Set up standard I/O functions.
 *
 * @codec: CODEC to configure.
 * @addr_bits: Number of bits of register address data.
 * @data_bits: Number of bits of data per register.
 * @control: Control bus used.
 *
 * Register formats are frequently shared between many I2C and SPI
 * devices.  In order to promote code reuse the ASoC core provides
 * some standard implementations of CODEC read and write operations
 * which can be set up using this function.
 *
 * The caller is responsible for allocating and initialising the
 * actual cache.
 *
 * Note that at present this code cannot be used by CODECs with
 * volatile registers.
 */
int snd_soc_codec_set_cache_io(struct snd_soc_codec *codec,
			       int addr_bits, int data_bits,
			       enum snd_soc_control_type control)
{
	int i;

	for (i = 0; i < ARRAY_SIZE(io_types); i++)
		if (io_types[i].addr_bits == addr_bits &&
		    io_types[i].data_bits == data_bits)
			break;
	if (i == ARRAY_SIZE(io_types)) {
		printk(KERN_ERR
		       "No I/O functions for %d bit address %d bit data\n",
		       addr_bits, data_bits);
		return -EINVAL;
	}

	codec->write = io_types[i].write;
	codec->read = io_types[i].read;
	codec->bulk_write_raw = snd_soc_hw_bulk_write_raw;

	switch (control) {
	case SND_SOC_I2C:
#if defined(CONFIG_I2C) || (defined(CONFIG_I2C_MODULE) && defined(MODULE))
		codec->hw_write = (hw_write_t)i2c_master_send;
#endif
		if (io_types[i].i2c_read)
			codec->hw_read = io_types[i].i2c_read;

		codec->control_data = container_of(codec->dev,
						   struct i2c_client,
						   dev);
		break;

	case SND_SOC_SPI:
#ifdef CONFIG_SPI_MASTER
		codec->hw_write = do_spi_write;
#endif

		codec->control_data = container_of(codec->dev,
						   struct spi_device,
						   dev);
		break;
	}

	return 0;
}
EXPORT_SYMBOL_GPL(snd_soc_codec_set_cache_io);

=======
>>>>>>> 1ae4e9b9
static bool snd_soc_set_cache_val(void *base, unsigned int idx,
				  unsigned int val, unsigned int word_size)
{
	switch (word_size) {
	case 1: {
		u8 *cache = base;
		if (cache[idx] == val)
			return true;
		cache[idx] = val;
		break;
	}
	case 2: {
		u16 *cache = base;
		if (cache[idx] == val)
			return true;
		cache[idx] = val;
		break;
	}
	default:
		BUG();
	}
	return false;
}

static unsigned int snd_soc_get_cache_val(const void *base, unsigned int idx,
		unsigned int word_size)
{
	if (!base)
		return -1;

	switch (word_size) {
	case 1: {
		const u8 *cache = base;
		return cache[idx];
	}
	case 2: {
		const u16 *cache = base;
		return cache[idx];
	}
	default:
		BUG();
	}
	/* unreachable */
	return -1;
}

struct snd_soc_rbtree_node {
	struct rb_node node; /* the actual rbtree node holding this block */
	unsigned int base_reg; /* base register handled by this block */
	unsigned int word_size; /* number of bytes needed to represent the register index */
	void *block; /* block of adjacent registers */
	unsigned int blklen; /* number of registers available in the block */
} __attribute__ ((packed));

struct snd_soc_rbtree_ctx {
	struct rb_root root;
	struct snd_soc_rbtree_node *cached_rbnode;
};

static inline void snd_soc_rbtree_get_base_top_reg(
	struct snd_soc_rbtree_node *rbnode,
	unsigned int *base, unsigned int *top)
{
	*base = rbnode->base_reg;
	*top = rbnode->base_reg + rbnode->blklen - 1;
}

static unsigned int snd_soc_rbtree_get_register(
	struct snd_soc_rbtree_node *rbnode, unsigned int idx)
{
	unsigned int val;

	switch (rbnode->word_size) {
	case 1: {
		u8 *p = rbnode->block;
		val = p[idx];
		return val;
	}
	case 2: {
		u16 *p = rbnode->block;
		val = p[idx];
		return val;
	}
	default:
		BUG();
		break;
	}
	return -1;
}

static void snd_soc_rbtree_set_register(struct snd_soc_rbtree_node *rbnode,
					unsigned int idx, unsigned int val)
{
	switch (rbnode->word_size) {
	case 1: {
		u8 *p = rbnode->block;
		p[idx] = val;
		break;
	}
	case 2: {
		u16 *p = rbnode->block;
		p[idx] = val;
		break;
	}
	default:
		BUG();
		break;
	}
}

static struct snd_soc_rbtree_node *snd_soc_rbtree_lookup(
	struct rb_root *root, unsigned int reg)
{
	struct rb_node *node;
	struct snd_soc_rbtree_node *rbnode;
	unsigned int base_reg, top_reg;

	node = root->rb_node;
	while (node) {
		rbnode = container_of(node, struct snd_soc_rbtree_node, node);
		snd_soc_rbtree_get_base_top_reg(rbnode, &base_reg, &top_reg);
		if (reg >= base_reg && reg <= top_reg)
			return rbnode;
		else if (reg > top_reg)
			node = node->rb_right;
		else if (reg < base_reg)
			node = node->rb_left;
	}

	return NULL;
}

static int snd_soc_rbtree_insert(struct rb_root *root,
				 struct snd_soc_rbtree_node *rbnode)
{
	struct rb_node **new, *parent;
	struct snd_soc_rbtree_node *rbnode_tmp;
	unsigned int base_reg_tmp, top_reg_tmp;
	unsigned int base_reg;

	parent = NULL;
	new = &root->rb_node;
	while (*new) {
		rbnode_tmp = container_of(*new, struct snd_soc_rbtree_node,
					  node);
		/* base and top registers of the current rbnode */
		snd_soc_rbtree_get_base_top_reg(rbnode_tmp, &base_reg_tmp,
						&top_reg_tmp);
		/* base register of the rbnode to be added */
		base_reg = rbnode->base_reg;
		parent = *new;
		/* if this register has already been inserted, just return */
		if (base_reg >= base_reg_tmp &&
		    base_reg <= top_reg_tmp)
			return 0;
		else if (base_reg > top_reg_tmp)
			new = &((*new)->rb_right);
		else if (base_reg < base_reg_tmp)
			new = &((*new)->rb_left);
	}

	/* insert the node into the rbtree */
	rb_link_node(&rbnode->node, parent, new);
	rb_insert_color(&rbnode->node, root);

	return 1;
}

static int snd_soc_rbtree_cache_sync(struct snd_soc_codec *codec)
{
	struct snd_soc_rbtree_ctx *rbtree_ctx;
	struct rb_node *node;
	struct snd_soc_rbtree_node *rbnode;
	unsigned int regtmp;
	unsigned int val, def;
	int ret;
	int i;

	rbtree_ctx = codec->reg_cache;
	for (node = rb_first(&rbtree_ctx->root); node; node = rb_next(node)) {
		rbnode = rb_entry(node, struct snd_soc_rbtree_node, node);
		for (i = 0; i < rbnode->blklen; ++i) {
			regtmp = rbnode->base_reg + i;
			WARN_ON(codec->writable_register &&
				codec->writable_register(codec, regtmp));
			val = snd_soc_rbtree_get_register(rbnode, i);
			def = snd_soc_get_cache_val(codec->reg_def_copy, i,
						    rbnode->word_size);
			if (val == def)
				continue;

			codec->cache_bypass = 1;
			ret = snd_soc_write(codec, regtmp, val);
			codec->cache_bypass = 0;
			if (ret)
				return ret;
			dev_dbg(codec->dev, "Synced register %#x, value = %#x\n",
				regtmp, val);
		}
	}

	return 0;
}

static int snd_soc_rbtree_insert_to_block(struct snd_soc_rbtree_node *rbnode,
					  unsigned int pos, unsigned int reg,
					  unsigned int value)
{
	u8 *blk;

	blk = krealloc(rbnode->block,
		       (rbnode->blklen + 1) * rbnode->word_size, GFP_KERNEL);
	if (!blk)
		return -ENOMEM;

	/* insert the register value in the correct place in the rbnode block */
	memmove(blk + (pos + 1) * rbnode->word_size,
		blk + pos * rbnode->word_size,
		(rbnode->blklen - pos) * rbnode->word_size);

	/* update the rbnode block, its size and the base register */
	rbnode->block = blk;
	rbnode->blklen++;
	if (!pos)
		rbnode->base_reg = reg;

	snd_soc_rbtree_set_register(rbnode, pos, value);
	return 0;
}

static int snd_soc_rbtree_cache_write(struct snd_soc_codec *codec,
				      unsigned int reg, unsigned int value)
{
	struct snd_soc_rbtree_ctx *rbtree_ctx;
	struct snd_soc_rbtree_node *rbnode, *rbnode_tmp;
	struct rb_node *node;
	unsigned int val;
	unsigned int reg_tmp;
	unsigned int base_reg, top_reg;
	unsigned int pos;
	int i;
	int ret;

	rbtree_ctx = codec->reg_cache;
	/* look up the required register in the cached rbnode */
	rbnode = rbtree_ctx->cached_rbnode;
	if (rbnode) {
		snd_soc_rbtree_get_base_top_reg(rbnode, &base_reg, &top_reg);
		if (reg >= base_reg && reg <= top_reg) {
			reg_tmp = reg - base_reg;
			val = snd_soc_rbtree_get_register(rbnode, reg_tmp);
			if (val == value)
				return 0;
			snd_soc_rbtree_set_register(rbnode, reg_tmp, value);
			return 0;
		}
	}
	/* if we can't locate it in the cached rbnode we'll have
	 * to traverse the rbtree looking for it.
	 */
	rbnode = snd_soc_rbtree_lookup(&rbtree_ctx->root, reg);
	if (rbnode) {
		reg_tmp = reg - rbnode->base_reg;
		val = snd_soc_rbtree_get_register(rbnode, reg_tmp);
		if (val == value)
			return 0;
		snd_soc_rbtree_set_register(rbnode, reg_tmp, value);
		rbtree_ctx->cached_rbnode = rbnode;
	} else {
		/* bail out early, no need to create the rbnode yet */
		if (!value)
			return 0;
		/* look for an adjacent register to the one we are about to add */
		for (node = rb_first(&rbtree_ctx->root); node;
		     node = rb_next(node)) {
			rbnode_tmp = rb_entry(node, struct snd_soc_rbtree_node, node);
			for (i = 0; i < rbnode_tmp->blklen; ++i) {
				reg_tmp = rbnode_tmp->base_reg + i;
				if (abs(reg_tmp - reg) != 1)
					continue;
				/* decide where in the block to place our register */
				if (reg_tmp + 1 == reg)
					pos = i + 1;
				else
					pos = i;
				ret = snd_soc_rbtree_insert_to_block(rbnode_tmp, pos,
								     reg, value);
				if (ret)
					return ret;
				rbtree_ctx->cached_rbnode = rbnode_tmp;
				return 0;
			}
		}
		/* we did not manage to find a place to insert it in an existing
		 * block so create a new rbnode with a single register in its block.
		 * This block will get populated further if any other adjacent
		 * registers get modified in the future.
		 */
		rbnode = kzalloc(sizeof *rbnode, GFP_KERNEL);
		if (!rbnode)
			return -ENOMEM;
		rbnode->blklen = 1;
		rbnode->base_reg = reg;
		rbnode->word_size = codec->driver->reg_word_size;
		rbnode->block = kmalloc(rbnode->blklen * rbnode->word_size,
					GFP_KERNEL);
		if (!rbnode->block) {
			kfree(rbnode);
			return -ENOMEM;
		}
		snd_soc_rbtree_set_register(rbnode, 0, value);
		snd_soc_rbtree_insert(&rbtree_ctx->root, rbnode);
		rbtree_ctx->cached_rbnode = rbnode;
	}

	return 0;
}

static int snd_soc_rbtree_cache_read(struct snd_soc_codec *codec,
				     unsigned int reg, unsigned int *value)
{
	struct snd_soc_rbtree_ctx *rbtree_ctx;
	struct snd_soc_rbtree_node *rbnode;
	unsigned int base_reg, top_reg;
	unsigned int reg_tmp;

	rbtree_ctx = codec->reg_cache;
	/* look up the required register in the cached rbnode */
	rbnode = rbtree_ctx->cached_rbnode;
	if (rbnode) {
		snd_soc_rbtree_get_base_top_reg(rbnode, &base_reg, &top_reg);
		if (reg >= base_reg && reg <= top_reg) {
			reg_tmp = reg - base_reg;
			*value = snd_soc_rbtree_get_register(rbnode, reg_tmp);
			return 0;
		}
	}
	/* if we can't locate it in the cached rbnode we'll have
	 * to traverse the rbtree looking for it.
	 */
	rbnode = snd_soc_rbtree_lookup(&rbtree_ctx->root, reg);
	if (rbnode) {
		reg_tmp = reg - rbnode->base_reg;
		*value = snd_soc_rbtree_get_register(rbnode, reg_tmp);
		rbtree_ctx->cached_rbnode = rbnode;
	} else {
		/* uninitialized registers default to 0 */
		*value = 0;
	}

	return 0;
}

static int snd_soc_rbtree_cache_exit(struct snd_soc_codec *codec)
{
	struct rb_node *next;
	struct snd_soc_rbtree_ctx *rbtree_ctx;
	struct snd_soc_rbtree_node *rbtree_node;

	/* if we've already been called then just return */
	rbtree_ctx = codec->reg_cache;
	if (!rbtree_ctx)
		return 0;

	/* free up the rbtree */
	next = rb_first(&rbtree_ctx->root);
	while (next) {
		rbtree_node = rb_entry(next, struct snd_soc_rbtree_node, node);
		next = rb_next(&rbtree_node->node);
		rb_erase(&rbtree_node->node, &rbtree_ctx->root);
		kfree(rbtree_node->block);
		kfree(rbtree_node);
	}

	/* release the resources */
	kfree(codec->reg_cache);
	codec->reg_cache = NULL;

	return 0;
}

static int snd_soc_rbtree_cache_init(struct snd_soc_codec *codec)
{
	struct snd_soc_rbtree_ctx *rbtree_ctx;
	unsigned int word_size;
	unsigned int val;
	int i;
	int ret;

	codec->reg_cache = kmalloc(sizeof *rbtree_ctx, GFP_KERNEL);
	if (!codec->reg_cache)
		return -ENOMEM;

	rbtree_ctx = codec->reg_cache;
	rbtree_ctx->root = RB_ROOT;
	rbtree_ctx->cached_rbnode = NULL;

	if (!codec->reg_def_copy)
		return 0;

	word_size = codec->driver->reg_word_size;
	for (i = 0; i < codec->driver->reg_cache_size; ++i) {
		val = snd_soc_get_cache_val(codec->reg_def_copy, i,
					    word_size);
		if (!val)
			continue;
		ret = snd_soc_rbtree_cache_write(codec, i, val);
		if (ret)
			goto err;
	}

	return 0;

err:
	snd_soc_cache_exit(codec);
	return ret;
}

#ifdef CONFIG_SND_SOC_CACHE_LZO
struct snd_soc_lzo_ctx {
	void *wmem;
	void *dst;
	const void *src;
	size_t src_len;
	size_t dst_len;
	size_t decompressed_size;
	unsigned long *sync_bmp;
	int sync_bmp_nbits;
};

#define LZO_BLOCK_NUM 8
static int snd_soc_lzo_block_count(void)
{
	return LZO_BLOCK_NUM;
}

static int snd_soc_lzo_prepare(struct snd_soc_lzo_ctx *lzo_ctx)
{
	lzo_ctx->wmem = kmalloc(LZO1X_MEM_COMPRESS, GFP_KERNEL);
	if (!lzo_ctx->wmem)
		return -ENOMEM;
	return 0;
}

static int snd_soc_lzo_compress(struct snd_soc_lzo_ctx *lzo_ctx)
{
	size_t compress_size;
	int ret;

	ret = lzo1x_1_compress(lzo_ctx->src, lzo_ctx->src_len,
			       lzo_ctx->dst, &compress_size, lzo_ctx->wmem);
	if (ret != LZO_E_OK || compress_size > lzo_ctx->dst_len)
		return -EINVAL;
	lzo_ctx->dst_len = compress_size;
	return 0;
}

static int snd_soc_lzo_decompress(struct snd_soc_lzo_ctx *lzo_ctx)
{
	size_t dst_len;
	int ret;

	dst_len = lzo_ctx->dst_len;
	ret = lzo1x_decompress_safe(lzo_ctx->src, lzo_ctx->src_len,
				    lzo_ctx->dst, &dst_len);
	if (ret != LZO_E_OK || dst_len != lzo_ctx->dst_len)
		return -EINVAL;
	return 0;
}

static int snd_soc_lzo_compress_cache_block(struct snd_soc_codec *codec,
		struct snd_soc_lzo_ctx *lzo_ctx)
{
	int ret;

	lzo_ctx->dst_len = lzo1x_worst_compress(PAGE_SIZE);
	lzo_ctx->dst = kmalloc(lzo_ctx->dst_len, GFP_KERNEL);
	if (!lzo_ctx->dst) {
		lzo_ctx->dst_len = 0;
		return -ENOMEM;
	}

	ret = snd_soc_lzo_compress(lzo_ctx);
	if (ret < 0)
		return ret;
	return 0;
}

static int snd_soc_lzo_decompress_cache_block(struct snd_soc_codec *codec,
		struct snd_soc_lzo_ctx *lzo_ctx)
{
	int ret;

	lzo_ctx->dst_len = lzo_ctx->decompressed_size;
	lzo_ctx->dst = kmalloc(lzo_ctx->dst_len, GFP_KERNEL);
	if (!lzo_ctx->dst) {
		lzo_ctx->dst_len = 0;
		return -ENOMEM;
	}

	ret = snd_soc_lzo_decompress(lzo_ctx);
	if (ret < 0)
		return ret;
	return 0;
}

static inline int snd_soc_lzo_get_blkindex(struct snd_soc_codec *codec,
		unsigned int reg)
{
	const struct snd_soc_codec_driver *codec_drv;

	codec_drv = codec->driver;
	return (reg * codec_drv->reg_word_size) /
	       DIV_ROUND_UP(codec->reg_size, snd_soc_lzo_block_count());
}

static inline int snd_soc_lzo_get_blkpos(struct snd_soc_codec *codec,
		unsigned int reg)
{
	const struct snd_soc_codec_driver *codec_drv;

	codec_drv = codec->driver;
	return reg % (DIV_ROUND_UP(codec->reg_size, snd_soc_lzo_block_count()) /
		      codec_drv->reg_word_size);
}

static inline int snd_soc_lzo_get_blksize(struct snd_soc_codec *codec)
{
	const struct snd_soc_codec_driver *codec_drv;

	codec_drv = codec->driver;
	return DIV_ROUND_UP(codec->reg_size, snd_soc_lzo_block_count());
}

static int snd_soc_lzo_cache_sync(struct snd_soc_codec *codec)
{
	struct snd_soc_lzo_ctx **lzo_blocks;
	unsigned int val;
	int i;
	int ret;

	lzo_blocks = codec->reg_cache;
	for_each_set_bit(i, lzo_blocks[0]->sync_bmp, lzo_blocks[0]->sync_bmp_nbits) {
		WARN_ON(codec->writable_register &&
			codec->writable_register(codec, i));
		ret = snd_soc_cache_read(codec, i, &val);
		if (ret)
			return ret;
		codec->cache_bypass = 1;
		ret = snd_soc_write(codec, i, val);
		codec->cache_bypass = 0;
		if (ret)
			return ret;
		dev_dbg(codec->dev, "Synced register %#x, value = %#x\n",
			i, val);
	}

	return 0;
}

static int snd_soc_lzo_cache_write(struct snd_soc_codec *codec,
				   unsigned int reg, unsigned int value)
{
	struct snd_soc_lzo_ctx *lzo_block, **lzo_blocks;
	int ret, blkindex, blkpos;
	size_t blksize, tmp_dst_len;
	void *tmp_dst;

	/* index of the compressed lzo block */
	blkindex = snd_soc_lzo_get_blkindex(codec, reg);
	/* register index within the decompressed block */
	blkpos = snd_soc_lzo_get_blkpos(codec, reg);
	/* size of the compressed block */
	blksize = snd_soc_lzo_get_blksize(codec);
	lzo_blocks = codec->reg_cache;
	lzo_block = lzo_blocks[blkindex];

	/* save the pointer and length of the compressed block */
	tmp_dst = lzo_block->dst;
	tmp_dst_len = lzo_block->dst_len;

	/* prepare the source to be the compressed block */
	lzo_block->src = lzo_block->dst;
	lzo_block->src_len = lzo_block->dst_len;

	/* decompress the block */
	ret = snd_soc_lzo_decompress_cache_block(codec, lzo_block);
	if (ret < 0) {
		kfree(lzo_block->dst);
		goto out;
	}

	/* write the new value to the cache */
	if (snd_soc_set_cache_val(lzo_block->dst, blkpos, value,
				  codec->driver->reg_word_size)) {
		kfree(lzo_block->dst);
		goto out;
	}

	/* prepare the source to be the decompressed block */
	lzo_block->src = lzo_block->dst;
	lzo_block->src_len = lzo_block->dst_len;

	/* compress the block */
	ret = snd_soc_lzo_compress_cache_block(codec, lzo_block);
	if (ret < 0) {
		kfree(lzo_block->dst);
		kfree(lzo_block->src);
		goto out;
	}

	/* set the bit so we know we have to sync this register */
	set_bit(reg, lzo_block->sync_bmp);
	kfree(tmp_dst);
	kfree(lzo_block->src);
	return 0;
out:
	lzo_block->dst = tmp_dst;
	lzo_block->dst_len = tmp_dst_len;
	return ret;
}

static int snd_soc_lzo_cache_read(struct snd_soc_codec *codec,
				  unsigned int reg, unsigned int *value)
{
	struct snd_soc_lzo_ctx *lzo_block, **lzo_blocks;
	int ret, blkindex, blkpos;
	size_t blksize, tmp_dst_len;
	void *tmp_dst;

	*value = 0;
	/* index of the compressed lzo block */
	blkindex = snd_soc_lzo_get_blkindex(codec, reg);
	/* register index within the decompressed block */
	blkpos = snd_soc_lzo_get_blkpos(codec, reg);
	/* size of the compressed block */
	blksize = snd_soc_lzo_get_blksize(codec);
	lzo_blocks = codec->reg_cache;
	lzo_block = lzo_blocks[blkindex];

	/* save the pointer and length of the compressed block */
	tmp_dst = lzo_block->dst;
	tmp_dst_len = lzo_block->dst_len;

	/* prepare the source to be the compressed block */
	lzo_block->src = lzo_block->dst;
	lzo_block->src_len = lzo_block->dst_len;

	/* decompress the block */
	ret = snd_soc_lzo_decompress_cache_block(codec, lzo_block);
	if (ret >= 0)
		/* fetch the value from the cache */
		*value = snd_soc_get_cache_val(lzo_block->dst, blkpos,
					       codec->driver->reg_word_size);

	kfree(lzo_block->dst);
	/* restore the pointer and length of the compressed block */
	lzo_block->dst = tmp_dst;
	lzo_block->dst_len = tmp_dst_len;
	return 0;
}

static int snd_soc_lzo_cache_exit(struct snd_soc_codec *codec)
{
	struct snd_soc_lzo_ctx **lzo_blocks;
	int i, blkcount;

	lzo_blocks = codec->reg_cache;
	if (!lzo_blocks)
		return 0;

	blkcount = snd_soc_lzo_block_count();
	/*
	 * the pointer to the bitmap used for syncing the cache
	 * is shared amongst all lzo_blocks.  Ensure it is freed
	 * only once.
	 */
	if (lzo_blocks[0])
		kfree(lzo_blocks[0]->sync_bmp);
	for (i = 0; i < blkcount; ++i) {
		if (lzo_blocks[i]) {
			kfree(lzo_blocks[i]->wmem);
			kfree(lzo_blocks[i]->dst);
		}
		/* each lzo_block is a pointer returned by kmalloc or NULL */
		kfree(lzo_blocks[i]);
	}
	kfree(lzo_blocks);
	codec->reg_cache = NULL;
	return 0;
}

static int snd_soc_lzo_cache_init(struct snd_soc_codec *codec)
{
	struct snd_soc_lzo_ctx **lzo_blocks;
	size_t bmp_size;
	const struct snd_soc_codec_driver *codec_drv;
	int ret, tofree, i, blksize, blkcount;
	const char *p, *end;
	unsigned long *sync_bmp;

	ret = 0;
	codec_drv = codec->driver;

	/*
	 * If we have not been given a default register cache
	 * then allocate a dummy zero-ed out region, compress it
	 * and remember to free it afterwards.
	 */
	tofree = 0;
	if (!codec->reg_def_copy)
		tofree = 1;

	if (!codec->reg_def_copy) {
		codec->reg_def_copy = kzalloc(codec->reg_size, GFP_KERNEL);
		if (!codec->reg_def_copy)
			return -ENOMEM;
	}

	blkcount = snd_soc_lzo_block_count();
	codec->reg_cache = kzalloc(blkcount * sizeof *lzo_blocks,
				   GFP_KERNEL);
	if (!codec->reg_cache) {
		ret = -ENOMEM;
		goto err_tofree;
	}
	lzo_blocks = codec->reg_cache;

	/*
	 * allocate a bitmap to be used when syncing the cache with
	 * the hardware.  Each time a register is modified, the corresponding
	 * bit is set in the bitmap, so we know that we have to sync
	 * that register.
	 */
	bmp_size = codec_drv->reg_cache_size;
	sync_bmp = kmalloc(BITS_TO_LONGS(bmp_size) * sizeof(long),
			   GFP_KERNEL);
	if (!sync_bmp) {
		ret = -ENOMEM;
		goto err;
	}
	bitmap_zero(sync_bmp, bmp_size);

	/* allocate the lzo blocks and initialize them */
	for (i = 0; i < blkcount; ++i) {
		lzo_blocks[i] = kzalloc(sizeof **lzo_blocks,
					GFP_KERNEL);
		if (!lzo_blocks[i]) {
			kfree(sync_bmp);
			ret = -ENOMEM;
			goto err;
		}
		lzo_blocks[i]->sync_bmp = sync_bmp;
		lzo_blocks[i]->sync_bmp_nbits = bmp_size;
		/* alloc the working space for the compressed block */
		ret = snd_soc_lzo_prepare(lzo_blocks[i]);
		if (ret < 0)
			goto err;
	}

	blksize = snd_soc_lzo_get_blksize(codec);
	p = codec->reg_def_copy;
	end = codec->reg_def_copy + codec->reg_size;
	/* compress the register map and fill the lzo blocks */
	for (i = 0; i < blkcount; ++i, p += blksize) {
		lzo_blocks[i]->src = p;
		if (p + blksize > end)
			lzo_blocks[i]->src_len = end - p;
		else
			lzo_blocks[i]->src_len = blksize;
		ret = snd_soc_lzo_compress_cache_block(codec,
						       lzo_blocks[i]);
		if (ret < 0)
			goto err;
		lzo_blocks[i]->decompressed_size =
			lzo_blocks[i]->src_len;
	}

	if (tofree) {
		kfree(codec->reg_def_copy);
		codec->reg_def_copy = NULL;
	}
	return 0;
err:
	snd_soc_cache_exit(codec);
err_tofree:
	if (tofree) {
		kfree(codec->reg_def_copy);
		codec->reg_def_copy = NULL;
	}
	return ret;
}
#endif

static int snd_soc_flat_cache_sync(struct snd_soc_codec *codec)
{
	int i;
	int ret;
	const struct snd_soc_codec_driver *codec_drv;
	unsigned int val;

	codec_drv = codec->driver;
	for (i = 0; i < codec_drv->reg_cache_size; ++i) {
		WARN_ON(codec->writable_register &&
			codec->writable_register(codec, i));
		ret = snd_soc_cache_read(codec, i, &val);
		if (ret)
			return ret;
		if (codec->reg_def_copy)
			if (snd_soc_get_cache_val(codec->reg_def_copy,
						  i, codec_drv->reg_word_size) == val)
				continue;
		ret = snd_soc_write(codec, i, val);
		if (ret)
			return ret;
		dev_dbg(codec->dev, "Synced register %#x, value = %#x\n",
			i, val);
	}
	return 0;
}

static int snd_soc_flat_cache_write(struct snd_soc_codec *codec,
				    unsigned int reg, unsigned int value)
{
	snd_soc_set_cache_val(codec->reg_cache, reg, value,
			      codec->driver->reg_word_size);
	return 0;
}

static int snd_soc_flat_cache_read(struct snd_soc_codec *codec,
				   unsigned int reg, unsigned int *value)
{
	*value = snd_soc_get_cache_val(codec->reg_cache, reg,
				       codec->driver->reg_word_size);
	return 0;
}

static int snd_soc_flat_cache_exit(struct snd_soc_codec *codec)
{
	if (!codec->reg_cache)
		return 0;
	kfree(codec->reg_cache);
	codec->reg_cache = NULL;
	return 0;
}

static int snd_soc_flat_cache_init(struct snd_soc_codec *codec)
{
	const struct snd_soc_codec_driver *codec_drv;

	codec_drv = codec->driver;

	if (codec->reg_def_copy)
		codec->reg_cache = kmemdup(codec->reg_def_copy,
					   codec->reg_size, GFP_KERNEL);
	else
		codec->reg_cache = kzalloc(codec->reg_size, GFP_KERNEL);
	if (!codec->reg_cache)
		return -ENOMEM;

	return 0;
}

/* an array of all supported compression types */
static const struct snd_soc_cache_ops cache_types[] = {
	/* Flat *must* be the first entry for fallback */
	{
		.id = SND_SOC_FLAT_COMPRESSION,
		.name = "flat",
		.init = snd_soc_flat_cache_init,
		.exit = snd_soc_flat_cache_exit,
		.read = snd_soc_flat_cache_read,
		.write = snd_soc_flat_cache_write,
		.sync = snd_soc_flat_cache_sync
	},
#ifdef CONFIG_SND_SOC_CACHE_LZO
	{
		.id = SND_SOC_LZO_COMPRESSION,
		.name = "LZO",
		.init = snd_soc_lzo_cache_init,
		.exit = snd_soc_lzo_cache_exit,
		.read = snd_soc_lzo_cache_read,
		.write = snd_soc_lzo_cache_write,
		.sync = snd_soc_lzo_cache_sync
	},
#endif
	{
		.id = SND_SOC_RBTREE_COMPRESSION,
		.name = "rbtree",
		.init = snd_soc_rbtree_cache_init,
		.exit = snd_soc_rbtree_cache_exit,
		.read = snd_soc_rbtree_cache_read,
		.write = snd_soc_rbtree_cache_write,
		.sync = snd_soc_rbtree_cache_sync
	}
};

int snd_soc_cache_init(struct snd_soc_codec *codec)
{
	int i;

	for (i = 0; i < ARRAY_SIZE(cache_types); ++i)
		if (cache_types[i].id == codec->compress_type)
			break;

	/* Fall back to flat compression */
	if (i == ARRAY_SIZE(cache_types)) {
		dev_warn(codec->dev, "Could not match compress type: %d\n",
			 codec->compress_type);
		i = 0;
	}

	mutex_init(&codec->cache_rw_mutex);
	codec->cache_ops = &cache_types[i];

	if (codec->cache_ops->init) {
		if (codec->cache_ops->name)
			dev_dbg(codec->dev, "Initializing %s cache for %s codec\n",
				codec->cache_ops->name, codec->name);
		return codec->cache_ops->init(codec);
	}
	return -ENOSYS;
}

/*
 * NOTE: keep in mind that this function might be called
 * multiple times.
 */
int snd_soc_cache_exit(struct snd_soc_codec *codec)
{
	if (codec->cache_ops && codec->cache_ops->exit) {
		if (codec->cache_ops->name)
			dev_dbg(codec->dev, "Destroying %s cache for %s codec\n",
				codec->cache_ops->name, codec->name);
		return codec->cache_ops->exit(codec);
	}
	return -ENOSYS;
}

/**
 * snd_soc_cache_read: Fetch the value of a given register from the cache.
 *
 * @codec: CODEC to configure.
 * @reg: The register index.
 * @value: The value to be returned.
 */
int snd_soc_cache_read(struct snd_soc_codec *codec,
		       unsigned int reg, unsigned int *value)
{
	int ret;

	mutex_lock(&codec->cache_rw_mutex);

	if (value && codec->cache_ops && codec->cache_ops->read) {
		ret = codec->cache_ops->read(codec, reg, value);
		mutex_unlock(&codec->cache_rw_mutex);
		return ret;
	}

	mutex_unlock(&codec->cache_rw_mutex);
	return -ENOSYS;
}
EXPORT_SYMBOL_GPL(snd_soc_cache_read);

/**
 * snd_soc_cache_write: Set the value of a given register in the cache.
 *
 * @codec: CODEC to configure.
 * @reg: The register index.
 * @value: The new register value.
 */
int snd_soc_cache_write(struct snd_soc_codec *codec,
			unsigned int reg, unsigned int value)
{
	int ret;

	mutex_lock(&codec->cache_rw_mutex);

	if (codec->cache_ops && codec->cache_ops->write) {
		ret = codec->cache_ops->write(codec, reg, value);
		mutex_unlock(&codec->cache_rw_mutex);
		return ret;
	}

	mutex_unlock(&codec->cache_rw_mutex);
	return -ENOSYS;
}
EXPORT_SYMBOL_GPL(snd_soc_cache_write);

/**
 * snd_soc_cache_sync: Sync the register cache with the hardware.
 *
 * @codec: CODEC to configure.
 *
 * Any registers that should not be synced should be marked as
 * volatile.  In general drivers can choose not to use the provided
 * syncing functionality if they so require.
 */
int snd_soc_cache_sync(struct snd_soc_codec *codec)
{
	int ret;
	const char *name;

	if (!codec->cache_sync) {
		return 0;
	}

	if (!codec->cache_ops || !codec->cache_ops->sync)
		return -ENOSYS;

	if (codec->cache_ops->name)
		name = codec->cache_ops->name;
	else
		name = "unknown";

	if (codec->cache_ops->name)
		dev_dbg(codec->dev, "Syncing %s cache for %s codec\n",
			codec->cache_ops->name, codec->name);
	trace_snd_soc_cache_sync(codec, name, "start");
	ret = codec->cache_ops->sync(codec);
	if (!ret)
		codec->cache_sync = 0;
	trace_snd_soc_cache_sync(codec, name, "end");
	return ret;
}
EXPORT_SYMBOL_GPL(snd_soc_cache_sync);

static int snd_soc_get_reg_access_index(struct snd_soc_codec *codec,
					unsigned int reg)
{
	const struct snd_soc_codec_driver *codec_drv;
	unsigned int min, max, index;

	codec_drv = codec->driver;
	min = 0;
	max = codec_drv->reg_access_size - 1;
	do {
		index = (min + max) / 2;
		if (codec_drv->reg_access_default[index].reg == reg)
			return index;
		if (codec_drv->reg_access_default[index].reg < reg)
			min = index + 1;
		else
			max = index;
	} while (min <= max);
	return -1;
}

int snd_soc_default_volatile_register(struct snd_soc_codec *codec,
				      unsigned int reg)
{
	int index;

	if (reg >= codec->driver->reg_cache_size)
		return 1;
	index = snd_soc_get_reg_access_index(codec, reg);
	if (index < 0)
		return 0;
	return codec->driver->reg_access_default[index].vol;
}
EXPORT_SYMBOL_GPL(snd_soc_default_volatile_register);

int snd_soc_default_readable_register(struct snd_soc_codec *codec,
				      unsigned int reg)
{
	int index;

	if (reg >= codec->driver->reg_cache_size)
		return 1;
	index = snd_soc_get_reg_access_index(codec, reg);
	if (index < 0)
		return 0;
	return codec->driver->reg_access_default[index].read;
}
EXPORT_SYMBOL_GPL(snd_soc_default_readable_register);

int snd_soc_default_writable_register(struct snd_soc_codec *codec,
				      unsigned int reg)
{
	int index;

	if (reg >= codec->driver->reg_cache_size)
		return 1;
	index = snd_soc_get_reg_access_index(codec, reg);
	if (index < 0)
		return 0;
	return codec->driver->reg_access_default[index].write;
}
EXPORT_SYMBOL_GPL(snd_soc_default_writable_register);<|MERGE_RESOLUTION|>--- conflicted
+++ resolved
@@ -20,422 +20,6 @@
 
 #include <trace/events/asoc.h>
 
-<<<<<<< HEAD
-#ifdef CONFIG_SPI_MASTER
-static int do_spi_write(void *control, const char *data, int len)
-{
-	struct spi_device *spi = control;
-	int ret;
-
-	ret = spi_write(spi, data, len);
-	if (ret < 0)
-		return ret;
-
-	return len;
-}
-#endif
-
-static int do_hw_write(struct snd_soc_codec *codec, unsigned int reg,
-		       unsigned int value, const void *data, int len)
-{
-	int ret;
-
-	if (!snd_soc_codec_volatile_register(codec, reg) &&
-	    reg < codec->driver->reg_cache_size &&
-	    !codec->cache_bypass) {
-		ret = snd_soc_cache_write(codec, reg, value);
-		if (ret < 0)
-			return -1;
-	}
-
-	if (codec->cache_only) {
-		codec->cache_sync = 1;
-		return 0;
-	}
-
-	ret = codec->hw_write(codec->control_data, data, len);
-	if (ret == len)
-		return 0;
-	if (ret < 0)
-		return ret;
-	else
-		return -EIO;
-}
-
-static unsigned int do_hw_read(struct snd_soc_codec *codec, unsigned int reg)
-{
-	int ret;
-	unsigned int val;
-
-	if (reg >= codec->driver->reg_cache_size ||
-	    snd_soc_codec_volatile_register(codec, reg) ||
-	    codec->cache_bypass) {
-		if (codec->cache_only)
-			return -1;
-
-		BUG_ON(!codec->hw_read);
-		return codec->hw_read(codec, reg);
-	}
-
-	ret = snd_soc_cache_read(codec, reg, &val);
-	if (ret < 0)
-		return -1;
-	return val;
-}
-
-static unsigned int snd_soc_4_12_read(struct snd_soc_codec *codec,
-				      unsigned int reg)
-{
-	return do_hw_read(codec, reg);
-}
-
-static int snd_soc_4_12_write(struct snd_soc_codec *codec, unsigned int reg,
-			      unsigned int value)
-{
-	u16 data;
-
-	data = cpu_to_be16((reg << 12) | (value & 0xffffff));
-
-	return do_hw_write(codec, reg, value, &data, 2);
-}
-
-static unsigned int snd_soc_7_9_read(struct snd_soc_codec *codec,
-				     unsigned int reg)
-{
-	return do_hw_read(codec, reg);
-}
-
-static int snd_soc_7_9_write(struct snd_soc_codec *codec, unsigned int reg,
-			     unsigned int value)
-{
-	u16 data;
-
-	data = cpu_to_be16((reg << 9) | (value & 0x1ff));
-
-	return do_hw_write(codec, reg, value, &data, 2);
-}
-
-static int snd_soc_8_8_write(struct snd_soc_codec *codec, unsigned int reg,
-			     unsigned int value)
-{
-	u8 data[2];
-
-	reg &= 0xff;
-	data[0] = reg;
-	data[1] = value & 0xff;
-
-	return do_hw_write(codec, reg, value, data, 2);
-}
-
-static unsigned int snd_soc_8_8_read(struct snd_soc_codec *codec,
-				     unsigned int reg)
-{
-	return do_hw_read(codec, reg);
-}
-
-static int snd_soc_8_16_write(struct snd_soc_codec *codec, unsigned int reg,
-			      unsigned int value)
-{
-	u8 data[3];
-	u16 val = cpu_to_be16(value);
-
-	data[0] = reg;
-	memcpy(&data[1], &val, sizeof(val));
-
-	return do_hw_write(codec, reg, value, data, 3);
-}
-
-static unsigned int snd_soc_8_16_read(struct snd_soc_codec *codec,
-				      unsigned int reg)
-{
-	return do_hw_read(codec, reg);
-}
-
-#if defined(CONFIG_I2C) || (defined(CONFIG_I2C_MODULE) && defined(MODULE))
-static unsigned int do_i2c_read(struct snd_soc_codec *codec,
-				void *reg, int reglen,
-				void *data, int datalen)
-{
-	struct i2c_msg xfer[2];
-	int ret;
-	struct i2c_client *client = codec->control_data;
-
-	/* Write register */
-	xfer[0].addr = client->addr;
-	xfer[0].flags = 0;
-	xfer[0].len = reglen;
-	xfer[0].buf = reg;
-
-	/* Read data */
-	xfer[1].addr = client->addr;
-	xfer[1].flags = I2C_M_RD;
-	xfer[1].len = datalen;
-	xfer[1].buf = data;
-
-	ret = i2c_transfer(client->adapter, xfer, 2);
-	if (ret == 2)
-		return 0;
-	else if (ret < 0)
-		return ret;
-	else
-		return -EIO;
-}
-#endif
-
-#if defined(CONFIG_I2C) || (defined(CONFIG_I2C_MODULE) && defined(MODULE))
-static unsigned int snd_soc_8_8_read_i2c(struct snd_soc_codec *codec,
-					 unsigned int r)
-{
-	u8 reg = r;
-	u8 data;
-	int ret;
-
-	ret = do_i2c_read(codec, &reg, 1, &data, 1);
-	if (ret < 0)
-		return 0;
-	return data;
-}
-#else
-#define snd_soc_8_8_read_i2c NULL
-#endif
-
-#if defined(CONFIG_I2C) || (defined(CONFIG_I2C_MODULE) && defined(MODULE))
-static unsigned int snd_soc_8_16_read_i2c(struct snd_soc_codec *codec,
-					  unsigned int r)
-{
-	u8 reg = r;
-	u16 data;
-	int ret;
-
-	ret = do_i2c_read(codec, &reg, 1, &data, 2);
-	if (ret < 0)
-		return 0;
-	return (data >> 8) | ((data & 0xff) << 8);
-}
-#else
-#define snd_soc_8_16_read_i2c NULL
-#endif
-
-#if defined(CONFIG_I2C) || (defined(CONFIG_I2C_MODULE) && defined(MODULE))
-static unsigned int snd_soc_16_8_read_i2c(struct snd_soc_codec *codec,
-					  unsigned int r)
-{
-	u16 reg = r;
-	u8 data;
-	int ret;
-
-	ret = do_i2c_read(codec, &reg, 2, &data, 1);
-	if (ret < 0)
-		return 0;
-	return data;
-}
-#else
-#define snd_soc_16_8_read_i2c NULL
-#endif
-
-static unsigned int snd_soc_16_8_read(struct snd_soc_codec *codec,
-				      unsigned int reg)
-{
-	return do_hw_read(codec, reg);
-}
-
-static int snd_soc_16_8_write(struct snd_soc_codec *codec, unsigned int reg,
-			      unsigned int value)
-{
-	u8 data[3];
-	u16 rval = cpu_to_be16(reg);
-
-	memcpy(data, &rval, sizeof(rval));
-	data[2] = value;
-
-	return do_hw_write(codec, reg, value, data, 3);
-}
-
-#if defined(CONFIG_I2C) || (defined(CONFIG_I2C_MODULE) && defined(MODULE))
-static unsigned int snd_soc_16_16_read_i2c(struct snd_soc_codec *codec,
-					   unsigned int r)
-{
-	u16 reg = cpu_to_be16(r);
-	u16 data;
-	int ret;
-
-	ret = do_i2c_read(codec, &reg, 2, &data, 2);
-	if (ret < 0)
-		return 0;
-	return be16_to_cpu(data);
-}
-#else
-#define snd_soc_16_16_read_i2c NULL
-#endif
-
-static unsigned int snd_soc_16_16_read(struct snd_soc_codec *codec,
-				       unsigned int reg)
-{
-	return do_hw_read(codec, reg);
-}
-
-static int snd_soc_16_16_write(struct snd_soc_codec *codec, unsigned int reg,
-			       unsigned int value)
-{
-	u16 data[2];
-
-	data[0] = cpu_to_be16(reg);
-	data[1] = cpu_to_be16(value);
-
-	return do_hw_write(codec, reg, value, data, sizeof(data));
-}
-
-/* Primitive bulk write support for soc-cache.  The data pointed to by
- * `data' needs to already be in the form the hardware expects
- * including any leading register specific data.  Any data written
- * through this function will not go through the cache as it only
- * handles writing to volatile or out of bounds registers.
- */
-static int snd_soc_hw_bulk_write_raw(struct snd_soc_codec *codec, unsigned int reg,
-				     const void *data, size_t len)
-{
-	int ret;
-
-	/* To ensure that we don't get out of sync with the cache, check
-	 * whether the base register is volatile or if we've directly asked
-	 * to bypass the cache.  Out of bounds registers are considered
-	 * volatile.
-	 */
-	if (!codec->cache_bypass
-	    && !snd_soc_codec_volatile_register(codec, reg)
-	    && reg < codec->driver->reg_cache_size)
-		return -EINVAL;
-
-	switch (codec->control_type) {
-#if defined(CONFIG_I2C) || (defined(CONFIG_I2C_MODULE) && defined(MODULE))
-	case SND_SOC_I2C:
-		ret = i2c_master_send(codec->control_data, data, len);
-		break;
-#endif
-#if defined(CONFIG_SPI_MASTER)
-	case SND_SOC_SPI:
-		ret = spi_write(codec->control_data, data, len);
-		break;
-#endif
-	default:
-		BUG();
-	}
-
-	if (ret == len)
-		return 0;
-	if (ret < 0)
-		return ret;
-	else
-		return -EIO;
-}
-
-static struct {
-	int addr_bits;
-	int data_bits;
-	int (*write)(struct snd_soc_codec *codec, unsigned int, unsigned int);
-	unsigned int (*read)(struct snd_soc_codec *, unsigned int);
-	unsigned int (*i2c_read)(struct snd_soc_codec *, unsigned int);
-} io_types[] = {
-	{
-		.addr_bits = 4, .data_bits = 12,
-		.write = snd_soc_4_12_write, .read = snd_soc_4_12_read,
-	},
-	{
-		.addr_bits = 7, .data_bits = 9,
-		.write = snd_soc_7_9_write, .read = snd_soc_7_9_read,
-	},
-	{
-		.addr_bits = 8, .data_bits = 8,
-		.write = snd_soc_8_8_write, .read = snd_soc_8_8_read,
-		.i2c_read = snd_soc_8_8_read_i2c,
-	},
-	{
-		.addr_bits = 8, .data_bits = 16,
-		.write = snd_soc_8_16_write, .read = snd_soc_8_16_read,
-		.i2c_read = snd_soc_8_16_read_i2c,
-	},
-	{
-		.addr_bits = 16, .data_bits = 8,
-		.write = snd_soc_16_8_write, .read = snd_soc_16_8_read,
-		.i2c_read = snd_soc_16_8_read_i2c,
-	},
-	{
-		.addr_bits = 16, .data_bits = 16,
-		.write = snd_soc_16_16_write, .read = snd_soc_16_16_read,
-		.i2c_read = snd_soc_16_16_read_i2c,
-	},
-};
-
-/**
- * snd_soc_codec_set_cache_io: Set up standard I/O functions.
- *
- * @codec: CODEC to configure.
- * @addr_bits: Number of bits of register address data.
- * @data_bits: Number of bits of data per register.
- * @control: Control bus used.
- *
- * Register formats are frequently shared between many I2C and SPI
- * devices.  In order to promote code reuse the ASoC core provides
- * some standard implementations of CODEC read and write operations
- * which can be set up using this function.
- *
- * The caller is responsible for allocating and initialising the
- * actual cache.
- *
- * Note that at present this code cannot be used by CODECs with
- * volatile registers.
- */
-int snd_soc_codec_set_cache_io(struct snd_soc_codec *codec,
-			       int addr_bits, int data_bits,
-			       enum snd_soc_control_type control)
-{
-	int i;
-
-	for (i = 0; i < ARRAY_SIZE(io_types); i++)
-		if (io_types[i].addr_bits == addr_bits &&
-		    io_types[i].data_bits == data_bits)
-			break;
-	if (i == ARRAY_SIZE(io_types)) {
-		printk(KERN_ERR
-		       "No I/O functions for %d bit address %d bit data\n",
-		       addr_bits, data_bits);
-		return -EINVAL;
-	}
-
-	codec->write = io_types[i].write;
-	codec->read = io_types[i].read;
-	codec->bulk_write_raw = snd_soc_hw_bulk_write_raw;
-
-	switch (control) {
-	case SND_SOC_I2C:
-#if defined(CONFIG_I2C) || (defined(CONFIG_I2C_MODULE) && defined(MODULE))
-		codec->hw_write = (hw_write_t)i2c_master_send;
-#endif
-		if (io_types[i].i2c_read)
-			codec->hw_read = io_types[i].i2c_read;
-
-		codec->control_data = container_of(codec->dev,
-						   struct i2c_client,
-						   dev);
-		break;
-
-	case SND_SOC_SPI:
-#ifdef CONFIG_SPI_MASTER
-		codec->hw_write = do_spi_write;
-#endif
-
-		codec->control_data = container_of(codec->dev,
-						   struct spi_device,
-						   dev);
-		break;
-	}
-
-	return 0;
-}
-EXPORT_SYMBOL_GPL(snd_soc_codec_set_cache_io);
-
-=======
->>>>>>> 1ae4e9b9
 static bool snd_soc_set_cache_val(void *base, unsigned int idx,
 				  unsigned int val, unsigned int word_size)
 {
