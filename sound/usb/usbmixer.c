--- conflicted
+++ resolved
@@ -2230,22 +2230,6 @@
 }
 
 void snd_emuusb_set_samplerate(struct snd_usb_audio *chip,
-<<<<<<< HEAD
-		unsigned char samplerate_id)
-{
-	 struct usb_mixer_interface *mixer;
-	 struct usb_mixer_elem_info *cval;
-	 int unitid = 12; /* SamleRate ExtensionUnit ID */
-
-	 list_for_each_entry(mixer, &chip->mixer_list, list) {
-		 cval = mixer->id_elems[unitid];
-		 if (cval) {
-			set_cur_ctl_value(cval, cval->control << 8, samplerate_id);
-			snd_usb_mixer_notify_id(mixer, unitid);
-		 }
-		 break;
-	 }
-=======
 			       unsigned char samplerate_id)
 {
 	struct usb_mixer_interface *mixer;
@@ -2261,7 +2245,6 @@
 		}
 		break;
 	}
->>>>>>> 7fb3a069
 }
 
 int snd_usb_create_mixer(struct snd_usb_audio *chip, int ctrlif,
