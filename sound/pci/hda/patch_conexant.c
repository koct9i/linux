/*
 * HD audio interface patch for Conexant HDA audio codec
 *
 * Copyright (c) 2006 Pototskiy Akex <alex.pototskiy@gmail.com>
 * 		      Takashi Iwai <tiwai@suse.de>
 * 		      Tobin Davis  <tdavis@dsl-only.net>
 *
 *  This driver is free software; you can redistribute it and/or modify
 *  it under the terms of the GNU General Public License as published by
 *  the Free Software Foundation; either version 2 of the License, or
 *  (at your option) any later version.
 *
 *  This driver is distributed in the hope that it will be useful,
 *  but WITHOUT ANY WARRANTY; without even the implied warranty of
 *  MERCHANTABILITY or FITNESS FOR A PARTICULAR PURPOSE.  See the
 *  GNU General Public License for more details.
 *
 *  You should have received a copy of the GNU General Public License
 *  along with this program; if not, write to the Free Software
 *  Foundation, Inc., 59 Temple Place, Suite 330, Boston, MA  02111-1307 USA
 */

#include <linux/init.h>
#include <linux/delay.h>
#include <linux/slab.h>
#include <linux/pci.h>
#include <linux/module.h>
#include <sound/core.h>
#include <sound/jack.h>

#include "hda_codec.h"
#include "hda_local.h"
#include "hda_beep.h"
#include "hda_jack.h"

#define CXT_PIN_DIR_IN              0x00
#define CXT_PIN_DIR_OUT             0x01
#define CXT_PIN_DIR_INOUT           0x02
#define CXT_PIN_DIR_IN_NOMICBIAS    0x03
#define CXT_PIN_DIR_INOUT_NOMICBIAS 0x04

#define CONEXANT_HP_EVENT	0x37
#define CONEXANT_MIC_EVENT	0x38
#define CONEXANT_LINE_EVENT	0x39

/* Conexant 5051 specific */

#define CXT5051_SPDIF_OUT	0x12
#define CXT5051_PORTB_EVENT	0x38
#define CXT5051_PORTC_EVENT	0x39

#define AUTO_MIC_PORTB		(1 << 1)
#define AUTO_MIC_PORTC		(1 << 2)

struct pin_dac_pair {
	hda_nid_t pin;
	hda_nid_t dac;
	int type;
};

struct imux_info {
	hda_nid_t pin;		/* input pin NID */
	hda_nid_t adc;		/* connected ADC NID */	
	hda_nid_t boost;	/* optional boost volume NID */
	int index;		/* corresponding to autocfg.input */
};

struct conexant_spec {

	const struct snd_kcontrol_new *mixers[5];
	int num_mixers;
	hda_nid_t vmaster_nid;
	struct hda_vmaster_mute_hook vmaster_mute;
	bool vmaster_mute_led;

	const struct hda_verb *init_verbs[5];	/* initialization verbs
						 * don't forget NULL
						 * termination!
						 */
	unsigned int num_init_verbs;

	/* playback */
	struct hda_multi_out multiout;	/* playback set-up
					 * max_channels, dacs must be set
					 * dig_out_nid and hp_nid are optional
					 */
	unsigned int cur_eapd;
	unsigned int hp_present;
	unsigned int line_present;
	unsigned int auto_mic;
	int auto_mic_ext;		/* imux_pins[] index for ext mic */
	int auto_mic_dock;		/* imux_pins[] index for dock mic */
	int auto_mic_int;		/* imux_pins[] index for int mic */
	unsigned int need_dac_fix;
	hda_nid_t slave_dig_outs[2];

	/* capture */
	unsigned int num_adc_nids;
	const hda_nid_t *adc_nids;
	hda_nid_t dig_in_nid;		/* digital-in NID; optional */

	unsigned int cur_adc_idx;
	hda_nid_t cur_adc;
	unsigned int cur_adc_stream_tag;
	unsigned int cur_adc_format;

	const struct hda_pcm_stream *capture_stream;

	/* capture source */
	const struct hda_input_mux *input_mux;
	const hda_nid_t *capsrc_nids;
	unsigned int cur_mux[3];

	/* channel model */
	const struct hda_channel_mode *channel_mode;
	int num_channel_mode;

	/* PCM information */
	struct hda_pcm pcm_rec[2];	/* used in build_pcms() */

	unsigned int spdif_route;

	/* dynamic controls, init_verbs and input_mux */
	struct auto_pin_cfg autocfg;
	struct hda_input_mux private_imux;
	struct imux_info imux_info[HDA_MAX_NUM_INPUTS];
	hda_nid_t private_adc_nids[HDA_MAX_NUM_INPUTS];
	hda_nid_t private_dac_nids[AUTO_CFG_MAX_OUTS];
	struct pin_dac_pair dac_info[8];
	int dac_info_filled;

	unsigned int port_d_mode;
	unsigned int auto_mute:1;	/* used in auto-parser */
	unsigned int detect_line:1;	/* Line-out detection enabled */
	unsigned int automute_lines:1;	/* automute line-out as well */
	unsigned int automute_hp_lo:1;	/* both HP and LO available */
	unsigned int dell_automute:1;
	unsigned int dell_vostro:1;
	unsigned int ideapad:1;
	unsigned int thinkpad:1;
	unsigned int hp_laptop:1;
	unsigned int asus:1;
	unsigned int pin_eapd_ctrls:1;

	unsigned int adc_switching:1;

	unsigned int ext_mic_present;
	unsigned int recording;
	void (*capture_prepare)(struct hda_codec *codec);
	void (*capture_cleanup)(struct hda_codec *codec);

	/* OLPC XO-1.5 supports DC input mode (e.g. for use with analog sensors)
	 * through the microphone jack.
	 * When the user enables this through a mixer switch, both internal and
	 * external microphones are disabled. Gain is fixed at 0dB. In this mode,
	 * we also allow the bias to be configured through a separate mixer
	 * control. */
	unsigned int dc_enable;
	unsigned int dc_input_bias; /* offset into cxt5066_olpc_dc_bias */
	unsigned int mic_boost; /* offset into cxt5066_analog_mic_boost */

	unsigned int beep_amp;

	/* extra EAPD pins */
	unsigned int num_eapds;
	hda_nid_t eapds[4];
};

static int conexant_playback_pcm_open(struct hda_pcm_stream *hinfo,
				      struct hda_codec *codec,
				      struct snd_pcm_substream *substream)
{
	struct conexant_spec *spec = codec->spec;
	return snd_hda_multi_out_analog_open(codec, &spec->multiout, substream,
					     hinfo);
}

static int conexant_playback_pcm_prepare(struct hda_pcm_stream *hinfo,
					 struct hda_codec *codec,
					 unsigned int stream_tag,
					 unsigned int format,
					 struct snd_pcm_substream *substream)
{
	struct conexant_spec *spec = codec->spec;
	return snd_hda_multi_out_analog_prepare(codec, &spec->multiout,
						stream_tag,
						format, substream);
}

static int conexant_playback_pcm_cleanup(struct hda_pcm_stream *hinfo,
					 struct hda_codec *codec,
					 struct snd_pcm_substream *substream)
{
	struct conexant_spec *spec = codec->spec;
	return snd_hda_multi_out_analog_cleanup(codec, &spec->multiout);
}

/*
 * Digital out
 */
static int conexant_dig_playback_pcm_open(struct hda_pcm_stream *hinfo,
					  struct hda_codec *codec,
					  struct snd_pcm_substream *substream)
{
	struct conexant_spec *spec = codec->spec;
	return snd_hda_multi_out_dig_open(codec, &spec->multiout);
}

static int conexant_dig_playback_pcm_close(struct hda_pcm_stream *hinfo,
					 struct hda_codec *codec,
					 struct snd_pcm_substream *substream)
{
	struct conexant_spec *spec = codec->spec;
	return snd_hda_multi_out_dig_close(codec, &spec->multiout);
}

static int conexant_dig_playback_pcm_prepare(struct hda_pcm_stream *hinfo,
					 struct hda_codec *codec,
					 unsigned int stream_tag,
					 unsigned int format,
					 struct snd_pcm_substream *substream)
{
	struct conexant_spec *spec = codec->spec;
	return snd_hda_multi_out_dig_prepare(codec, &spec->multiout,
					     stream_tag,
					     format, substream);
}

/*
 * Analog capture
 */
static int conexant_capture_pcm_prepare(struct hda_pcm_stream *hinfo,
				      struct hda_codec *codec,
				      unsigned int stream_tag,
				      unsigned int format,
				      struct snd_pcm_substream *substream)
{
	struct conexant_spec *spec = codec->spec;
	if (spec->capture_prepare)
		spec->capture_prepare(codec);
	snd_hda_codec_setup_stream(codec, spec->adc_nids[substream->number],
				   stream_tag, 0, format);
	return 0;
}

static int conexant_capture_pcm_cleanup(struct hda_pcm_stream *hinfo,
				      struct hda_codec *codec,
				      struct snd_pcm_substream *substream)
{
	struct conexant_spec *spec = codec->spec;
	snd_hda_codec_cleanup_stream(codec, spec->adc_nids[substream->number]);
	if (spec->capture_cleanup)
		spec->capture_cleanup(codec);
	return 0;
}



static const struct hda_pcm_stream conexant_pcm_analog_playback = {
	.substreams = 1,
	.channels_min = 2,
	.channels_max = 2,
	.nid = 0, /* fill later */
	.ops = {
		.open = conexant_playback_pcm_open,
		.prepare = conexant_playback_pcm_prepare,
		.cleanup = conexant_playback_pcm_cleanup
	},
};

static const struct hda_pcm_stream conexant_pcm_analog_capture = {
	.substreams = 1,
	.channels_min = 2,
	.channels_max = 2,
	.nid = 0, /* fill later */
	.ops = {
		.prepare = conexant_capture_pcm_prepare,
		.cleanup = conexant_capture_pcm_cleanup
	},
};


static const struct hda_pcm_stream conexant_pcm_digital_playback = {
	.substreams = 1,
	.channels_min = 2,
	.channels_max = 2,
	.nid = 0, /* fill later */
	.ops = {
		.open = conexant_dig_playback_pcm_open,
		.close = conexant_dig_playback_pcm_close,
		.prepare = conexant_dig_playback_pcm_prepare
	},
};

static const struct hda_pcm_stream conexant_pcm_digital_capture = {
	.substreams = 1,
	.channels_min = 2,
	.channels_max = 2,
	/* NID is set in alc_build_pcms */
};

static int cx5051_capture_pcm_prepare(struct hda_pcm_stream *hinfo,
				      struct hda_codec *codec,
				      unsigned int stream_tag,
				      unsigned int format,
				      struct snd_pcm_substream *substream)
{
	struct conexant_spec *spec = codec->spec;
	spec->cur_adc = spec->adc_nids[spec->cur_adc_idx];
	spec->cur_adc_stream_tag = stream_tag;
	spec->cur_adc_format = format;
	snd_hda_codec_setup_stream(codec, spec->cur_adc, stream_tag, 0, format);
	return 0;
}

static int cx5051_capture_pcm_cleanup(struct hda_pcm_stream *hinfo,
				      struct hda_codec *codec,
				      struct snd_pcm_substream *substream)
{
	struct conexant_spec *spec = codec->spec;
	snd_hda_codec_cleanup_stream(codec, spec->cur_adc);
	spec->cur_adc = 0;
	return 0;
}

static const struct hda_pcm_stream cx5051_pcm_analog_capture = {
	.substreams = 1,
	.channels_min = 2,
	.channels_max = 2,
	.nid = 0, /* fill later */
	.ops = {
		.prepare = cx5051_capture_pcm_prepare,
		.cleanup = cx5051_capture_pcm_cleanup
	},
};

static int conexant_build_pcms(struct hda_codec *codec)
{
	struct conexant_spec *spec = codec->spec;
	struct hda_pcm *info = spec->pcm_rec;

	codec->num_pcms = 1;
	codec->pcm_info = info;

	info->name = "CONEXANT Analog";
	info->stream[SNDRV_PCM_STREAM_PLAYBACK] = conexant_pcm_analog_playback;
	info->stream[SNDRV_PCM_STREAM_PLAYBACK].channels_max =
		spec->multiout.max_channels;
	info->stream[SNDRV_PCM_STREAM_PLAYBACK].nid =
		spec->multiout.dac_nids[0];
	if (spec->capture_stream)
		info->stream[SNDRV_PCM_STREAM_CAPTURE] = *spec->capture_stream;
	else {
		if (codec->vendor_id == 0x14f15051)
			info->stream[SNDRV_PCM_STREAM_CAPTURE] =
				cx5051_pcm_analog_capture;
		else {
			info->stream[SNDRV_PCM_STREAM_CAPTURE] =
				conexant_pcm_analog_capture;
			info->stream[SNDRV_PCM_STREAM_CAPTURE].substreams =
				spec->num_adc_nids;
		}
	}
	info->stream[SNDRV_PCM_STREAM_CAPTURE].nid = spec->adc_nids[0];

	if (spec->multiout.dig_out_nid) {
		info++;
		codec->num_pcms++;
		info->name = "Conexant Digital";
		info->pcm_type = HDA_PCM_TYPE_SPDIF;
		info->stream[SNDRV_PCM_STREAM_PLAYBACK] =
			conexant_pcm_digital_playback;
		info->stream[SNDRV_PCM_STREAM_PLAYBACK].nid =
			spec->multiout.dig_out_nid;
		if (spec->dig_in_nid) {
			info->stream[SNDRV_PCM_STREAM_CAPTURE] =
				conexant_pcm_digital_capture;
			info->stream[SNDRV_PCM_STREAM_CAPTURE].nid =
				spec->dig_in_nid;
		}
		if (spec->slave_dig_outs[0])
			codec->slave_dig_outs = spec->slave_dig_outs;
	}

	return 0;
}

static int conexant_mux_enum_info(struct snd_kcontrol *kcontrol,
	       			  struct snd_ctl_elem_info *uinfo)
{
	struct hda_codec *codec = snd_kcontrol_chip(kcontrol);
	struct conexant_spec *spec = codec->spec;

	return snd_hda_input_mux_info(spec->input_mux, uinfo);
}

static int conexant_mux_enum_get(struct snd_kcontrol *kcontrol,
				 struct snd_ctl_elem_value *ucontrol)
{
	struct hda_codec *codec = snd_kcontrol_chip(kcontrol);
	struct conexant_spec *spec = codec->spec;
	unsigned int adc_idx = snd_ctl_get_ioffidx(kcontrol, &ucontrol->id);

	ucontrol->value.enumerated.item[0] = spec->cur_mux[adc_idx];
	return 0;
}

static int conexant_mux_enum_put(struct snd_kcontrol *kcontrol,
				 struct snd_ctl_elem_value *ucontrol)
{
	struct hda_codec *codec = snd_kcontrol_chip(kcontrol);
	struct conexant_spec *spec = codec->spec;
	unsigned int adc_idx = snd_ctl_get_ioffidx(kcontrol, &ucontrol->id);

	return snd_hda_input_mux_put(codec, spec->input_mux, ucontrol,
				     spec->capsrc_nids[adc_idx],
				     &spec->cur_mux[adc_idx]);
}

static void conexant_set_power(struct hda_codec *codec, hda_nid_t fg,
			       unsigned int power_state)
{
	if (power_state == AC_PWRST_D3)
		msleep(100);
	snd_hda_codec_read(codec, fg, 0, AC_VERB_SET_POWER_STATE,
			    power_state);
	/* partial workaround for "azx_get_response timeout" */
	if (power_state == AC_PWRST_D0)
		msleep(10);
	snd_hda_codec_set_power_to_all(codec, fg, power_state, true);
}

static int conexant_init(struct hda_codec *codec)
{
	struct conexant_spec *spec = codec->spec;
	int i;

	for (i = 0; i < spec->num_init_verbs; i++)
		snd_hda_sequence_write(codec, spec->init_verbs[i]);
	return 0;
}

static void conexant_free(struct hda_codec *codec)
{
	snd_hda_detach_beep_device(codec);
	kfree(codec->spec);
}

static const struct snd_kcontrol_new cxt_capture_mixers[] = {
	{
		.iface = SNDRV_CTL_ELEM_IFACE_MIXER,
		.name = "Capture Source",
		.info = conexant_mux_enum_info,
		.get = conexant_mux_enum_get,
		.put = conexant_mux_enum_put
	},
	{}
};

#ifdef CONFIG_SND_HDA_INPUT_BEEP
/* additional beep mixers; the actual parameters are overwritten at build */
static const struct snd_kcontrol_new cxt_beep_mixer[] = {
	HDA_CODEC_VOLUME_MONO("Beep Playback Volume", 0, 1, 0, HDA_OUTPUT),
	HDA_CODEC_MUTE_BEEP_MONO("Beep Playback Switch", 0, 1, 0, HDA_OUTPUT),
	{ } /* end */
};
#endif

static const char * const slave_pfxs[] = {
	"Headphone", "Speaker", "Front", "Surround", "CLFE",
	NULL
};

static int conexant_build_controls(struct hda_codec *codec)
{
	struct conexant_spec *spec = codec->spec;
	unsigned int i;
	int err;

	for (i = 0; i < spec->num_mixers; i++) {
		err = snd_hda_add_new_ctls(codec, spec->mixers[i]);
		if (err < 0)
			return err;
	}
	if (spec->multiout.dig_out_nid) {
		err = snd_hda_create_spdif_out_ctls(codec,
						    spec->multiout.dig_out_nid,
						    spec->multiout.dig_out_nid);
		if (err < 0)
			return err;
		err = snd_hda_create_spdif_share_sw(codec,
						    &spec->multiout);
		if (err < 0)
			return err;
		spec->multiout.share_spdif = 1;
	} 
	if (spec->dig_in_nid) {
		err = snd_hda_create_spdif_in_ctls(codec,spec->dig_in_nid);
		if (err < 0)
			return err;
	}

	/* if we have no master control, let's create it */
	if (spec->vmaster_nid &&
	    !snd_hda_find_mixer_ctl(codec, "Master Playback Volume")) {
		unsigned int vmaster_tlv[4];
		snd_hda_set_vmaster_tlv(codec, spec->vmaster_nid,
					HDA_OUTPUT, vmaster_tlv);
		err = snd_hda_add_vmaster(codec, "Master Playback Volume",
					  vmaster_tlv, slave_pfxs,
					  "Playback Volume");
		if (err < 0)
			return err;
	}
	if (spec->vmaster_nid &&
	    !snd_hda_find_mixer_ctl(codec, "Master Playback Switch")) {
		err = __snd_hda_add_vmaster(codec, "Master Playback Switch",
					    NULL, slave_pfxs,
					    "Playback Switch", true,
					    &spec->vmaster_mute.sw_kctl);
		if (err < 0)
			return err;
	}

	if (spec->input_mux) {
		err = snd_hda_add_new_ctls(codec, cxt_capture_mixers);
		if (err < 0)
			return err;
	}

#ifdef CONFIG_SND_HDA_INPUT_BEEP
	/* create beep controls if needed */
	if (spec->beep_amp) {
		const struct snd_kcontrol_new *knew;
		for (knew = cxt_beep_mixer; knew->name; knew++) {
			struct snd_kcontrol *kctl;
			kctl = snd_ctl_new1(knew, codec);
			if (!kctl)
				return -ENOMEM;
			kctl->private_value = spec->beep_amp;
			err = snd_hda_ctl_add(codec, 0, kctl);
			if (err < 0)
				return err;
		}
	}
#endif

	return 0;
}

#ifdef CONFIG_SND_HDA_POWER_SAVE
static int conexant_suspend(struct hda_codec *codec, pm_message_t state)
{
	snd_hda_shutup_pins(codec);
	return 0;
}
#endif

static const struct hda_codec_ops conexant_patch_ops = {
	.build_controls = conexant_build_controls,
	.build_pcms = conexant_build_pcms,
	.init = conexant_init,
	.free = conexant_free,
	.set_power_state = conexant_set_power,
#ifdef CONFIG_SND_HDA_POWER_SAVE
	.suspend = conexant_suspend,
#endif
	.reboot_notify = snd_hda_shutup_pins,
};

#ifdef CONFIG_SND_HDA_INPUT_BEEP
#define set_beep_amp(spec, nid, idx, dir) \
	((spec)->beep_amp = HDA_COMPOSE_AMP_VAL(nid, 1, idx, dir))
#else
#define set_beep_amp(spec, nid, idx, dir) /* NOP */
#endif

static int patch_conexant_auto(struct hda_codec *codec);
/*
 * EAPD control
 * the private value = nid | (invert << 8)
 */

#define cxt_eapd_info		snd_ctl_boolean_mono_info

static int cxt_eapd_get(struct snd_kcontrol *kcontrol,
			     struct snd_ctl_elem_value *ucontrol)
{
	struct hda_codec *codec = snd_kcontrol_chip(kcontrol);
	struct conexant_spec *spec = codec->spec;
	int invert = (kcontrol->private_value >> 8) & 1;
	if (invert)
		ucontrol->value.integer.value[0] = !spec->cur_eapd;
	else
		ucontrol->value.integer.value[0] = spec->cur_eapd;
	return 0;

}

static int cxt_eapd_put(struct snd_kcontrol *kcontrol,
			     struct snd_ctl_elem_value *ucontrol)
{
	struct hda_codec *codec = snd_kcontrol_chip(kcontrol);
	struct conexant_spec *spec = codec->spec;
	int invert = (kcontrol->private_value >> 8) & 1;
	hda_nid_t nid = kcontrol->private_value & 0xff;
	unsigned int eapd;

	eapd = !!ucontrol->value.integer.value[0];
	if (invert)
		eapd = !eapd;
	if (eapd == spec->cur_eapd)
		return 0;
	
	spec->cur_eapd = eapd;
	snd_hda_codec_write_cache(codec, nid,
				  0, AC_VERB_SET_EAPD_BTLENABLE,
				  eapd ? 0x02 : 0x00);
	return 1;
}

/* controls for test mode */
#ifdef CONFIG_SND_DEBUG

#define CXT_EAPD_SWITCH(xname, nid, mask) \
	{ .iface = SNDRV_CTL_ELEM_IFACE_MIXER, .name = xname, .index = 0,  \
	  .info = cxt_eapd_info, \
	  .get = cxt_eapd_get, \
	  .put = cxt_eapd_put, \
	  .private_value = nid | (mask<<16) }



static int conexant_ch_mode_info(struct snd_kcontrol *kcontrol,
				 struct snd_ctl_elem_info *uinfo)
{
	struct hda_codec *codec = snd_kcontrol_chip(kcontrol);
	struct conexant_spec *spec = codec->spec;
	return snd_hda_ch_mode_info(codec, uinfo, spec->channel_mode,
				    spec->num_channel_mode);
}

static int conexant_ch_mode_get(struct snd_kcontrol *kcontrol,
				struct snd_ctl_elem_value *ucontrol)
{
	struct hda_codec *codec = snd_kcontrol_chip(kcontrol);
	struct conexant_spec *spec = codec->spec;
	return snd_hda_ch_mode_get(codec, ucontrol, spec->channel_mode,
				   spec->num_channel_mode,
				   spec->multiout.max_channels);
}

static int conexant_ch_mode_put(struct snd_kcontrol *kcontrol,
				struct snd_ctl_elem_value *ucontrol)
{
	struct hda_codec *codec = snd_kcontrol_chip(kcontrol);
	struct conexant_spec *spec = codec->spec;
	int err = snd_hda_ch_mode_put(codec, ucontrol, spec->channel_mode,
				      spec->num_channel_mode,
				      &spec->multiout.max_channels);
	if (err >= 0 && spec->need_dac_fix)
		spec->multiout.num_dacs = spec->multiout.max_channels / 2;
	return err;
}

#define CXT_PIN_MODE(xname, nid, dir) \
	{ .iface = SNDRV_CTL_ELEM_IFACE_MIXER, .name = xname, .index = 0,  \
	  .info = conexant_ch_mode_info, \
	  .get = conexant_ch_mode_get, \
	  .put = conexant_ch_mode_put, \
	  .private_value = nid | (dir<<16) }

#endif /* CONFIG_SND_DEBUG */

/* Conexant 5045 specific */

static const hda_nid_t cxt5045_dac_nids[1] = { 0x19 };
static const hda_nid_t cxt5045_adc_nids[1] = { 0x1a };
static const hda_nid_t cxt5045_capsrc_nids[1] = { 0x1a };
#define CXT5045_SPDIF_OUT	0x18

static const struct hda_channel_mode cxt5045_modes[1] = {
	{ 2, NULL },
};

static const struct hda_input_mux cxt5045_capture_source = {
	.num_items = 2,
	.items = {
		{ "Internal Mic", 0x1 },
		{ "Mic",          0x2 },
	}
};

static const struct hda_input_mux cxt5045_capture_source_benq = {
	.num_items = 4,
	.items = {
		{ "Internal Mic", 0x1 },
		{ "Mic",          0x2 },
		{ "Line",         0x3 },
		{ "Mixer",        0x0 },
	}
};

static const struct hda_input_mux cxt5045_capture_source_hp530 = {
	.num_items = 2,
	.items = {
		{ "Mic",          0x1 },
		{ "Internal Mic", 0x2 },
	}
};

/* turn on/off EAPD (+ mute HP) as a master switch */
static int cxt5045_hp_master_sw_put(struct snd_kcontrol *kcontrol,
				    struct snd_ctl_elem_value *ucontrol)
{
	struct hda_codec *codec = snd_kcontrol_chip(kcontrol);
	struct conexant_spec *spec = codec->spec;
	unsigned int bits;

	if (!cxt_eapd_put(kcontrol, ucontrol))
		return 0;

	/* toggle internal speakers mute depending of presence of
	 * the headphone jack
	 */
	bits = (!spec->hp_present && spec->cur_eapd) ? 0 : HDA_AMP_MUTE;
	snd_hda_codec_amp_stereo(codec, 0x10, HDA_OUTPUT, 0,
				 HDA_AMP_MUTE, bits);

	bits = spec->cur_eapd ? 0 : HDA_AMP_MUTE;
	snd_hda_codec_amp_stereo(codec, 0x11, HDA_OUTPUT, 0,
				 HDA_AMP_MUTE, bits);
	return 1;
}

/* bind volumes of both NID 0x10 and 0x11 */
static const struct hda_bind_ctls cxt5045_hp_bind_master_vol = {
	.ops = &snd_hda_bind_vol,
	.values = {
		HDA_COMPOSE_AMP_VAL(0x10, 3, 0, HDA_OUTPUT),
		HDA_COMPOSE_AMP_VAL(0x11, 3, 0, HDA_OUTPUT),
		0
	},
};

/* toggle input of built-in and mic jack appropriately */
static void cxt5045_hp_automic(struct hda_codec *codec)
{
	static const struct hda_verb mic_jack_on[] = {
		{0x14, AC_VERB_SET_AMP_GAIN_MUTE, 0xb080},
		{0x12, AC_VERB_SET_AMP_GAIN_MUTE, 0xb000},
		{}
	};
	static const struct hda_verb mic_jack_off[] = {
		{0x12, AC_VERB_SET_AMP_GAIN_MUTE, 0xb080},
		{0x14, AC_VERB_SET_AMP_GAIN_MUTE, 0xb000},
		{}
	};
	unsigned int present;

	present = snd_hda_jack_detect(codec, 0x12);
	if (present)
		snd_hda_sequence_write(codec, mic_jack_on);
	else
		snd_hda_sequence_write(codec, mic_jack_off);
}


/* mute internal speaker if HP is plugged */
static void cxt5045_hp_automute(struct hda_codec *codec)
{
	struct conexant_spec *spec = codec->spec;
	unsigned int bits;

	spec->hp_present = snd_hda_jack_detect(codec, 0x11);

	bits = (spec->hp_present || !spec->cur_eapd) ? HDA_AMP_MUTE : 0; 
	snd_hda_codec_amp_stereo(codec, 0x10, HDA_OUTPUT, 0,
				 HDA_AMP_MUTE, bits);
}

/* unsolicited event for HP jack sensing */
static void cxt5045_hp_unsol_event(struct hda_codec *codec,
				   unsigned int res)
{
	res >>= 26;
	switch (res) {
	case CONEXANT_HP_EVENT:
		cxt5045_hp_automute(codec);
		break;
	case CONEXANT_MIC_EVENT:
		cxt5045_hp_automic(codec);
		break;

	}
}

static const struct snd_kcontrol_new cxt5045_mixers[] = {
	HDA_CODEC_VOLUME("Capture Volume", 0x1a, 0x00, HDA_INPUT),
	HDA_CODEC_MUTE("Capture Switch", 0x1a, 0x0, HDA_INPUT),
	HDA_CODEC_VOLUME("PCM Playback Volume", 0x17, 0x0, HDA_INPUT),
	HDA_CODEC_MUTE("PCM Playback Switch", 0x17, 0x0, HDA_INPUT),
	HDA_CODEC_VOLUME("Internal Mic Playback Volume", 0x17, 0x1, HDA_INPUT),
	HDA_CODEC_MUTE("Internal Mic Playback Switch", 0x17, 0x1, HDA_INPUT),
	HDA_CODEC_VOLUME("Mic Playback Volume", 0x17, 0x2, HDA_INPUT),
	HDA_CODEC_MUTE("Mic Playback Switch", 0x17, 0x2, HDA_INPUT),
	HDA_BIND_VOL("Master Playback Volume", &cxt5045_hp_bind_master_vol),
	{
		.iface = SNDRV_CTL_ELEM_IFACE_MIXER,
		.name = "Master Playback Switch",
		.info = cxt_eapd_info,
		.get = cxt_eapd_get,
		.put = cxt5045_hp_master_sw_put,
		.private_value = 0x10,
	},

	{}
};

static const struct snd_kcontrol_new cxt5045_benq_mixers[] = {
	HDA_CODEC_VOLUME("Line Playback Volume", 0x17, 0x3, HDA_INPUT),
	HDA_CODEC_MUTE("Line Playback Switch", 0x17, 0x3, HDA_INPUT),

	{}
};

static const struct snd_kcontrol_new cxt5045_mixers_hp530[] = {
	HDA_CODEC_VOLUME("Capture Volume", 0x1a, 0x00, HDA_INPUT),
	HDA_CODEC_MUTE("Capture Switch", 0x1a, 0x0, HDA_INPUT),
	HDA_CODEC_VOLUME("PCM Playback Volume", 0x17, 0x0, HDA_INPUT),
	HDA_CODEC_MUTE("PCM Playback Switch", 0x17, 0x0, HDA_INPUT),
	HDA_CODEC_VOLUME("Internal Mic Playback Volume", 0x17, 0x2, HDA_INPUT),
	HDA_CODEC_MUTE("Internal Mic Playback Switch", 0x17, 0x2, HDA_INPUT),
	HDA_CODEC_VOLUME("Mic Playback Volume", 0x17, 0x1, HDA_INPUT),
	HDA_CODEC_MUTE("Mic Playback Switch", 0x17, 0x1, HDA_INPUT),
	HDA_BIND_VOL("Master Playback Volume", &cxt5045_hp_bind_master_vol),
	{
		.iface = SNDRV_CTL_ELEM_IFACE_MIXER,
		.name = "Master Playback Switch",
		.info = cxt_eapd_info,
		.get = cxt_eapd_get,
		.put = cxt5045_hp_master_sw_put,
		.private_value = 0x10,
	},

	{}
};

static const struct hda_verb cxt5045_init_verbs[] = {
	/* Line in, Mic */
	{0x12, AC_VERB_SET_PIN_WIDGET_CONTROL, PIN_IN|AC_PINCTL_VREF_80 },
	{0x14, AC_VERB_SET_PIN_WIDGET_CONTROL, PIN_IN|AC_PINCTL_VREF_80 },
	/* HP, Amp  */
	{0x10, AC_VERB_SET_PIN_WIDGET_CONTROL, PIN_OUT},
	{0x10, AC_VERB_SET_CONNECT_SEL, 0x1},
	{0x11, AC_VERB_SET_PIN_WIDGET_CONTROL, PIN_HP},
	{0x11, AC_VERB_SET_CONNECT_SEL, 0x1},
	{0x17, AC_VERB_SET_AMP_GAIN_MUTE, AMP_IN_MUTE(0)},
	{0x17, AC_VERB_SET_AMP_GAIN_MUTE, AMP_IN_MUTE(1)},
	{0x17, AC_VERB_SET_AMP_GAIN_MUTE, AMP_IN_MUTE(2)},
	{0x17, AC_VERB_SET_AMP_GAIN_MUTE, AMP_IN_MUTE(3)},
	{0x17, AC_VERB_SET_AMP_GAIN_MUTE, AMP_IN_MUTE(4)},
	/* Record selector: Internal mic */
	{0x1a, AC_VERB_SET_CONNECT_SEL,0x1},
	{0x1a, AC_VERB_SET_AMP_GAIN_MUTE,
	 AC_AMP_SET_INPUT|AC_AMP_SET_RIGHT|AC_AMP_SET_LEFT|0x17},
	/* SPDIF route: PCM */
	{0x13, AC_VERB_SET_PIN_WIDGET_CONTROL, PIN_OUT},
	{ 0x13, AC_VERB_SET_CONNECT_SEL, 0x0 },
	/* EAPD */
	{0x10, AC_VERB_SET_EAPD_BTLENABLE, 0x2 }, /* default on */ 
	{ } /* end */
};

static const struct hda_verb cxt5045_benq_init_verbs[] = {
	/* Internal Mic, Mic */
	{0x12, AC_VERB_SET_PIN_WIDGET_CONTROL, PIN_IN|AC_PINCTL_VREF_80 },
	{0x14, AC_VERB_SET_PIN_WIDGET_CONTROL, PIN_IN|AC_PINCTL_VREF_80 },
	/* Line In,HP, Amp  */
	{0x10, AC_VERB_SET_PIN_WIDGET_CONTROL, PIN_OUT},
	{0x10, AC_VERB_SET_CONNECT_SEL, 0x1},
	{0x11, AC_VERB_SET_PIN_WIDGET_CONTROL, PIN_IN},
	{0x11, AC_VERB_SET_CONNECT_SEL, 0x1},
	{0x17, AC_VERB_SET_AMP_GAIN_MUTE, AMP_IN_MUTE(0)},
	{0x17, AC_VERB_SET_AMP_GAIN_MUTE, AMP_IN_MUTE(1)},
	{0x17, AC_VERB_SET_AMP_GAIN_MUTE, AMP_IN_MUTE(2)},
	{0x17, AC_VERB_SET_AMP_GAIN_MUTE, AMP_IN_MUTE(3)},
	{0x17, AC_VERB_SET_AMP_GAIN_MUTE, AMP_IN_MUTE(4)},
	/* Record selector: Internal mic */
	{0x1a, AC_VERB_SET_CONNECT_SEL, 0x1},
	{0x1a, AC_VERB_SET_AMP_GAIN_MUTE,
	 AC_AMP_SET_INPUT|AC_AMP_SET_RIGHT|AC_AMP_SET_LEFT|0x17},
	/* SPDIF route: PCM */
	{0x13, AC_VERB_SET_PIN_WIDGET_CONTROL, PIN_OUT},
	{0x13, AC_VERB_SET_CONNECT_SEL, 0x0},
	/* EAPD */
	{0x10, AC_VERB_SET_EAPD_BTLENABLE, 0x2}, /* default on */
	{ } /* end */
};

static const struct hda_verb cxt5045_hp_sense_init_verbs[] = {
	/* pin sensing on HP jack */
	{0x11, AC_VERB_SET_UNSOLICITED_ENABLE, AC_USRSP_EN | CONEXANT_HP_EVENT},
	{ } /* end */
};

static const struct hda_verb cxt5045_mic_sense_init_verbs[] = {
	/* pin sensing on HP jack */
	{0x12, AC_VERB_SET_UNSOLICITED_ENABLE, AC_USRSP_EN | CONEXANT_MIC_EVENT},
	{ } /* end */
};

#ifdef CONFIG_SND_DEBUG
/* Test configuration for debugging, modelled after the ALC260 test
 * configuration.
 */
static const struct hda_input_mux cxt5045_test_capture_source = {
	.num_items = 5,
	.items = {
		{ "MIXER", 0x0 },
		{ "MIC1 pin", 0x1 },
		{ "LINE1 pin", 0x2 },
		{ "HP-OUT pin", 0x3 },
		{ "CD pin", 0x4 },
        },
};

static const struct snd_kcontrol_new cxt5045_test_mixer[] = {

	/* Output controls */
	HDA_CODEC_VOLUME("Speaker Playback Volume", 0x10, 0x0, HDA_OUTPUT),
	HDA_CODEC_MUTE("Speaker Playback Switch", 0x10, 0x0, HDA_OUTPUT),
	HDA_CODEC_VOLUME("HP-OUT Playback Volume", 0x11, 0x0, HDA_OUTPUT),
	HDA_CODEC_MUTE("HP-OUT Playback Switch", 0x11, 0x0, HDA_OUTPUT),
	HDA_CODEC_VOLUME("LINE1 Playback Volume", 0x12, 0x0, HDA_OUTPUT),
	HDA_CODEC_MUTE("LINE1 Playback Switch", 0x12, 0x0, HDA_OUTPUT),
	
	/* Modes for retasking pin widgets */
	CXT_PIN_MODE("HP-OUT pin mode", 0x11, CXT_PIN_DIR_INOUT),
	CXT_PIN_MODE("LINE1 pin mode", 0x12, CXT_PIN_DIR_INOUT),

	/* EAPD Switch Control */
	CXT_EAPD_SWITCH("External Amplifier", 0x10, 0x0),

	/* Loopback mixer controls */

	HDA_CODEC_VOLUME("PCM Volume", 0x17, 0x0, HDA_INPUT),
	HDA_CODEC_MUTE("PCM Switch", 0x17, 0x0, HDA_INPUT),
	HDA_CODEC_VOLUME("MIC1 pin Volume", 0x17, 0x1, HDA_INPUT),
	HDA_CODEC_MUTE("MIC1 pin Switch", 0x17, 0x1, HDA_INPUT),
	HDA_CODEC_VOLUME("LINE1 pin Volume", 0x17, 0x2, HDA_INPUT),
	HDA_CODEC_MUTE("LINE1 pin Switch", 0x17, 0x2, HDA_INPUT),
	HDA_CODEC_VOLUME("HP-OUT pin Volume", 0x17, 0x3, HDA_INPUT),
	HDA_CODEC_MUTE("HP-OUT pin Switch", 0x17, 0x3, HDA_INPUT),
	HDA_CODEC_VOLUME("CD pin Volume", 0x17, 0x4, HDA_INPUT),
	HDA_CODEC_MUTE("CD pin Switch", 0x17, 0x4, HDA_INPUT),
	{
		.iface = SNDRV_CTL_ELEM_IFACE_MIXER,
		.name = "Input Source",
		.info = conexant_mux_enum_info,
		.get = conexant_mux_enum_get,
		.put = conexant_mux_enum_put,
	},
	/* Audio input controls */
	HDA_CODEC_VOLUME("Capture Volume", 0x1a, 0x0, HDA_INPUT),
	HDA_CODEC_MUTE("Capture Switch", 0x1a, 0x0, HDA_INPUT),
	{ } /* end */
};

static const struct hda_verb cxt5045_test_init_verbs[] = {
	/* Set connections */
	{ 0x10, AC_VERB_SET_CONNECT_SEL, 0x0 },
	{ 0x11, AC_VERB_SET_CONNECT_SEL, 0x0 },
	{ 0x12, AC_VERB_SET_CONNECT_SEL, 0x0 },
	/* Enable retasking pins as output, initially without power amp */
	{0x12, AC_VERB_SET_PIN_WIDGET_CONTROL, PIN_OUT},
	{0x11, AC_VERB_SET_PIN_WIDGET_CONTROL, PIN_OUT},

	/* Disable digital (SPDIF) pins initially, but users can enable
	 * them via a mixer switch.  In the case of SPDIF-out, this initverb
	 * payload also sets the generation to 0, output to be in "consumer"
	 * PCM format, copyright asserted, no pre-emphasis and no validity
	 * control.
	 */
	{0x13, AC_VERB_SET_PIN_WIDGET_CONTROL, PIN_OUT},
	{0x18, AC_VERB_SET_DIGI_CONVERT_1, 0},

	/* Unmute retasking pin widget output buffers since the default
	 * state appears to be output.  As the pin mode is changed by the
	 * user the pin mode control will take care of enabling the pin's
	 * input/output buffers as needed.
	 */
	{0x12, AC_VERB_SET_AMP_GAIN_MUTE, AMP_OUT_UNMUTE},
	{0x11, AC_VERB_SET_AMP_GAIN_MUTE, AMP_OUT_UNMUTE},

	/* Mute capture amp left and right */
	{0x1a, AC_VERB_SET_AMP_GAIN_MUTE, AMP_IN_MUTE(0)},

	/* Set ADC connection select to match default mixer setting (mic1
	 * pin)
	 */
	{0x1a, AC_VERB_SET_CONNECT_SEL, 0x01},
	{0x17, AC_VERB_SET_CONNECT_SEL, 0x01},

	/* Mute all inputs to mixer widget (even unconnected ones) */
	{0x17, AC_VERB_SET_AMP_GAIN_MUTE, AMP_IN_MUTE(0)}, /* Mixer */
	{0x17, AC_VERB_SET_AMP_GAIN_MUTE, AMP_IN_MUTE(1)}, /* Mic1 pin */
	{0x17, AC_VERB_SET_AMP_GAIN_MUTE, AMP_IN_MUTE(2)}, /* Line pin */
	{0x17, AC_VERB_SET_AMP_GAIN_MUTE, AMP_IN_MUTE(3)}, /* HP pin */
	{0x17, AC_VERB_SET_AMP_GAIN_MUTE, AMP_IN_MUTE(4)}, /* CD pin */

	{ }
};
#endif


/* initialize jack-sensing, too */
static int cxt5045_init(struct hda_codec *codec)
{
	conexant_init(codec);
	cxt5045_hp_automute(codec);
	return 0;
}


enum {
	CXT5045_LAPTOP_HPSENSE,
	CXT5045_LAPTOP_MICSENSE,
	CXT5045_LAPTOP_HPMICSENSE,
	CXT5045_BENQ,
	CXT5045_LAPTOP_HP530,
#ifdef CONFIG_SND_DEBUG
	CXT5045_TEST,
#endif
	CXT5045_AUTO,
	CXT5045_MODELS
};

static const char * const cxt5045_models[CXT5045_MODELS] = {
	[CXT5045_LAPTOP_HPSENSE]	= "laptop-hpsense",
	[CXT5045_LAPTOP_MICSENSE]	= "laptop-micsense",
	[CXT5045_LAPTOP_HPMICSENSE]	= "laptop-hpmicsense",
	[CXT5045_BENQ]			= "benq",
	[CXT5045_LAPTOP_HP530]		= "laptop-hp530",
#ifdef CONFIG_SND_DEBUG
	[CXT5045_TEST]		= "test",
#endif
	[CXT5045_AUTO]			= "auto",
};

static const struct snd_pci_quirk cxt5045_cfg_tbl[] = {
	SND_PCI_QUIRK(0x103c, 0x30d5, "HP 530", CXT5045_LAPTOP_HP530),
	SND_PCI_QUIRK(0x1179, 0xff31, "Toshiba P105", CXT5045_LAPTOP_MICSENSE),
	SND_PCI_QUIRK(0x152d, 0x0753, "Benq R55E", CXT5045_BENQ),
	SND_PCI_QUIRK(0x1734, 0x10ad, "Fujitsu Si1520", CXT5045_LAPTOP_MICSENSE),
	SND_PCI_QUIRK(0x1734, 0x10cb, "Fujitsu Si3515", CXT5045_LAPTOP_HPMICSENSE),
	SND_PCI_QUIRK(0x1734, 0x110e, "Fujitsu V5505",
		      CXT5045_LAPTOP_HPMICSENSE),
	SND_PCI_QUIRK(0x1509, 0x1e40, "FIC", CXT5045_LAPTOP_HPMICSENSE),
	SND_PCI_QUIRK(0x1509, 0x2f05, "FIC", CXT5045_LAPTOP_HPMICSENSE),
	SND_PCI_QUIRK(0x1509, 0x2f06, "FIC", CXT5045_LAPTOP_HPMICSENSE),
	SND_PCI_QUIRK_MASK(0x1631, 0xff00, 0xc100, "Packard Bell",
			   CXT5045_LAPTOP_HPMICSENSE),
	SND_PCI_QUIRK(0x8086, 0x2111, "Conexant Reference board", CXT5045_LAPTOP_HPSENSE),
	{}
};

static int patch_cxt5045(struct hda_codec *codec)
{
	struct conexant_spec *spec;
	int board_config;

	board_config = snd_hda_check_board_config(codec, CXT5045_MODELS,
						  cxt5045_models,
						  cxt5045_cfg_tbl);
	if (board_config < 0)
		board_config = CXT5045_AUTO; /* model=auto as default */
	if (board_config == CXT5045_AUTO)
		return patch_conexant_auto(codec);

	spec = kzalloc(sizeof(*spec), GFP_KERNEL);
	if (!spec)
		return -ENOMEM;
	codec->spec = spec;
	codec->single_adc_amp = 1;

	spec->multiout.max_channels = 2;
	spec->multiout.num_dacs = ARRAY_SIZE(cxt5045_dac_nids);
	spec->multiout.dac_nids = cxt5045_dac_nids;
	spec->multiout.dig_out_nid = CXT5045_SPDIF_OUT;
	spec->num_adc_nids = 1;
	spec->adc_nids = cxt5045_adc_nids;
	spec->capsrc_nids = cxt5045_capsrc_nids;
	spec->input_mux = &cxt5045_capture_source;
	spec->num_mixers = 1;
	spec->mixers[0] = cxt5045_mixers;
	spec->num_init_verbs = 1;
	spec->init_verbs[0] = cxt5045_init_verbs;
	spec->spdif_route = 0;
	spec->num_channel_mode = ARRAY_SIZE(cxt5045_modes);
	spec->channel_mode = cxt5045_modes;

	set_beep_amp(spec, 0x16, 0, 1);

	codec->patch_ops = conexant_patch_ops;

	switch (board_config) {
	case CXT5045_LAPTOP_HPSENSE:
		codec->patch_ops.unsol_event = cxt5045_hp_unsol_event;
		spec->input_mux = &cxt5045_capture_source;
		spec->num_init_verbs = 2;
		spec->init_verbs[1] = cxt5045_hp_sense_init_verbs;
		spec->mixers[0] = cxt5045_mixers;
		codec->patch_ops.init = cxt5045_init;
		break;
	case CXT5045_LAPTOP_MICSENSE:
		codec->patch_ops.unsol_event = cxt5045_hp_unsol_event;
		spec->input_mux = &cxt5045_capture_source;
		spec->num_init_verbs = 2;
		spec->init_verbs[1] = cxt5045_mic_sense_init_verbs;
		spec->mixers[0] = cxt5045_mixers;
		codec->patch_ops.init = cxt5045_init;
		break;
	default:
	case CXT5045_LAPTOP_HPMICSENSE:
		codec->patch_ops.unsol_event = cxt5045_hp_unsol_event;
		spec->input_mux = &cxt5045_capture_source;
		spec->num_init_verbs = 3;
		spec->init_verbs[1] = cxt5045_hp_sense_init_verbs;
		spec->init_verbs[2] = cxt5045_mic_sense_init_verbs;
		spec->mixers[0] = cxt5045_mixers;
		codec->patch_ops.init = cxt5045_init;
		break;
	case CXT5045_BENQ:
		codec->patch_ops.unsol_event = cxt5045_hp_unsol_event;
		spec->input_mux = &cxt5045_capture_source_benq;
		spec->num_init_verbs = 1;
		spec->init_verbs[0] = cxt5045_benq_init_verbs;
		spec->mixers[0] = cxt5045_mixers;
		spec->mixers[1] = cxt5045_benq_mixers;
		spec->num_mixers = 2;
		codec->patch_ops.init = cxt5045_init;
		break;
	case CXT5045_LAPTOP_HP530:
		codec->patch_ops.unsol_event = cxt5045_hp_unsol_event;
		spec->input_mux = &cxt5045_capture_source_hp530;
		spec->num_init_verbs = 2;
		spec->init_verbs[1] = cxt5045_hp_sense_init_verbs;
		spec->mixers[0] = cxt5045_mixers_hp530;
		codec->patch_ops.init = cxt5045_init;
		break;
#ifdef CONFIG_SND_DEBUG
	case CXT5045_TEST:
		spec->input_mux = &cxt5045_test_capture_source;
		spec->mixers[0] = cxt5045_test_mixer;
		spec->init_verbs[0] = cxt5045_test_init_verbs;
		break;
		
#endif	
	}

	switch (codec->subsystem_id >> 16) {
	case 0x103c:
	case 0x1631:
	case 0x1734:
	case 0x17aa:
		/* HP, Packard Bell, Fujitsu-Siemens & Lenovo laptops have
		 * really bad sound over 0dB on NID 0x17. Fix max PCM level to
		 * 0 dB (originally it has 0x2b steps with 0dB offset 0x14)
		 */
		snd_hda_override_amp_caps(codec, 0x17, HDA_INPUT,
					  (0x14 << AC_AMPCAP_OFFSET_SHIFT) |
					  (0x14 << AC_AMPCAP_NUM_STEPS_SHIFT) |
					  (0x05 << AC_AMPCAP_STEP_SIZE_SHIFT) |
					  (1 << AC_AMPCAP_MUTE_SHIFT));
		break;
	}

	if (spec->beep_amp)
		snd_hda_attach_beep_device(codec, spec->beep_amp);

	return 0;
}


/* Conexant 5047 specific */
#define CXT5047_SPDIF_OUT	0x11

static const hda_nid_t cxt5047_dac_nids[1] = { 0x10 }; /* 0x1c */
static const hda_nid_t cxt5047_adc_nids[1] = { 0x12 };
static const hda_nid_t cxt5047_capsrc_nids[1] = { 0x1a };

static const struct hda_channel_mode cxt5047_modes[1] = {
	{ 2, NULL },
};

static const struct hda_input_mux cxt5047_toshiba_capture_source = {
	.num_items = 2,
	.items = {
		{ "ExtMic", 0x2 },
		{ "Line-In", 0x1 },
	}
};

/* turn on/off EAPD (+ mute HP) as a master switch */
static int cxt5047_hp_master_sw_put(struct snd_kcontrol *kcontrol,
				    struct snd_ctl_elem_value *ucontrol)
{
	struct hda_codec *codec = snd_kcontrol_chip(kcontrol);
	struct conexant_spec *spec = codec->spec;
	unsigned int bits;

	if (!cxt_eapd_put(kcontrol, ucontrol))
		return 0;

	/* toggle internal speakers mute depending of presence of
	 * the headphone jack
	 */
	bits = (!spec->hp_present && spec->cur_eapd) ? 0 : HDA_AMP_MUTE;
	/* NOTE: Conexat codec needs the index for *OUTPUT* amp of
	 * pin widgets unlike other codecs.  In this case, we need to
	 * set index 0x01 for the volume from the mixer amp 0x19.
	 */
	snd_hda_codec_amp_stereo(codec, 0x1d, HDA_OUTPUT, 0x01,
				 HDA_AMP_MUTE, bits);
	bits = spec->cur_eapd ? 0 : HDA_AMP_MUTE;
	snd_hda_codec_amp_stereo(codec, 0x13, HDA_OUTPUT, 0,
				 HDA_AMP_MUTE, bits);
	return 1;
}

/* mute internal speaker if HP is plugged */
static void cxt5047_hp_automute(struct hda_codec *codec)
{
	struct conexant_spec *spec = codec->spec;
	unsigned int bits;

	spec->hp_present = snd_hda_jack_detect(codec, 0x13);

	bits = (spec->hp_present || !spec->cur_eapd) ? HDA_AMP_MUTE : 0;
	/* See the note in cxt5047_hp_master_sw_put */
	snd_hda_codec_amp_stereo(codec, 0x1d, HDA_OUTPUT, 0x01,
				 HDA_AMP_MUTE, bits);
}

/* toggle input of built-in and mic jack appropriately */
static void cxt5047_hp_automic(struct hda_codec *codec)
{
	static const struct hda_verb mic_jack_on[] = {
		{0x15, AC_VERB_SET_AMP_GAIN_MUTE, AMP_OUT_MUTE},
		{0x17, AC_VERB_SET_AMP_GAIN_MUTE, AMP_OUT_UNMUTE},
		{}
	};
	static const struct hda_verb mic_jack_off[] = {
		{0x17, AC_VERB_SET_AMP_GAIN_MUTE, AMP_OUT_MUTE},
		{0x15, AC_VERB_SET_AMP_GAIN_MUTE, AMP_OUT_UNMUTE},
		{}
	};
	unsigned int present;

	present = snd_hda_jack_detect(codec, 0x15);
	if (present)
		snd_hda_sequence_write(codec, mic_jack_on);
	else
		snd_hda_sequence_write(codec, mic_jack_off);
}

/* unsolicited event for HP jack sensing */
static void cxt5047_hp_unsol_event(struct hda_codec *codec,
				  unsigned int res)
{
	switch (res >> 26) {
	case CONEXANT_HP_EVENT:
		cxt5047_hp_automute(codec);
		break;
	case CONEXANT_MIC_EVENT:
		cxt5047_hp_automic(codec);
		break;
	}
}

static const struct snd_kcontrol_new cxt5047_base_mixers[] = {
	HDA_CODEC_VOLUME("Mic Playback Volume", 0x19, 0x02, HDA_INPUT),
	HDA_CODEC_MUTE("Mic Playback Switch", 0x19, 0x02, HDA_INPUT),
	HDA_CODEC_VOLUME("Mic Boost Volume", 0x1a, 0x0, HDA_OUTPUT),
	HDA_CODEC_VOLUME("Capture Volume", 0x12, 0x03, HDA_INPUT),
	HDA_CODEC_MUTE("Capture Switch", 0x12, 0x03, HDA_INPUT),
	HDA_CODEC_VOLUME("PCM Volume", 0x10, 0x00, HDA_OUTPUT),
	HDA_CODEC_MUTE("PCM Switch", 0x10, 0x00, HDA_OUTPUT),
	{
		.iface = SNDRV_CTL_ELEM_IFACE_MIXER,
		.name = "Master Playback Switch",
		.info = cxt_eapd_info,
		.get = cxt_eapd_get,
		.put = cxt5047_hp_master_sw_put,
		.private_value = 0x13,
	},

	{}
};

static const struct snd_kcontrol_new cxt5047_hp_spk_mixers[] = {
	/* See the note in cxt5047_hp_master_sw_put */
	HDA_CODEC_VOLUME("Speaker Playback Volume", 0x1d, 0x01, HDA_OUTPUT),
	HDA_CODEC_VOLUME("Headphone Playback Volume", 0x13, 0x00, HDA_OUTPUT),
	{}
};

static const struct snd_kcontrol_new cxt5047_hp_only_mixers[] = {
	HDA_CODEC_VOLUME("Master Playback Volume", 0x13, 0x00, HDA_OUTPUT),
	{ } /* end */
};

static const struct hda_verb cxt5047_init_verbs[] = {
	/* Line in, Mic, Built-in Mic */
	{0x14, AC_VERB_SET_PIN_WIDGET_CONTROL, PIN_IN },
	{0x15, AC_VERB_SET_PIN_WIDGET_CONTROL, PIN_IN|AC_PINCTL_VREF_50 },
	{0x17, AC_VERB_SET_PIN_WIDGET_CONTROL, PIN_IN|AC_PINCTL_VREF_50 },
	/* HP, Speaker  */
	{0x13, AC_VERB_SET_PIN_WIDGET_CONTROL, PIN_HP },
	{0x13, AC_VERB_SET_CONNECT_SEL, 0x0}, /* mixer(0x19) */
	{0x1d, AC_VERB_SET_CONNECT_SEL, 0x1}, /* mixer(0x19) */
	/* Record selector: Mic */
	{0x12, AC_VERB_SET_CONNECT_SEL,0x03},
	{0x19, AC_VERB_SET_AMP_GAIN_MUTE,
	 AC_AMP_SET_INPUT|AC_AMP_SET_RIGHT|AC_AMP_SET_LEFT|0x17},
	{0x1A, AC_VERB_SET_CONNECT_SEL,0x02},
	{0x1A, AC_VERB_SET_AMP_GAIN_MUTE,
	 AC_AMP_SET_OUTPUT|AC_AMP_SET_RIGHT|AC_AMP_SET_LEFT|0x00},
	{0x1A, AC_VERB_SET_AMP_GAIN_MUTE,
	 AC_AMP_SET_OUTPUT|AC_AMP_SET_RIGHT|AC_AMP_SET_LEFT|0x03},
	/* SPDIF route: PCM */
	{ 0x18, AC_VERB_SET_CONNECT_SEL, 0x0 },
	/* Enable unsolicited events */
	{0x13, AC_VERB_SET_UNSOLICITED_ENABLE, AC_USRSP_EN | CONEXANT_HP_EVENT},
	{0x15, AC_VERB_SET_UNSOLICITED_ENABLE, AC_USRSP_EN | CONEXANT_MIC_EVENT},
	{ } /* end */
};

/* configuration for Toshiba Laptops */
static const struct hda_verb cxt5047_toshiba_init_verbs[] = {
	{0x13, AC_VERB_SET_EAPD_BTLENABLE, 0x0}, /* default off */
	{}
};

/* Test configuration for debugging, modelled after the ALC260 test
 * configuration.
 */
#ifdef CONFIG_SND_DEBUG
static const struct hda_input_mux cxt5047_test_capture_source = {
	.num_items = 4,
	.items = {
		{ "LINE1 pin", 0x0 },
		{ "MIC1 pin", 0x1 },
		{ "MIC2 pin", 0x2 },
		{ "CD pin", 0x3 },
        },
};

static const struct snd_kcontrol_new cxt5047_test_mixer[] = {

	/* Output only controls */
	HDA_CODEC_VOLUME("OutAmp-1 Volume", 0x10, 0x0, HDA_OUTPUT),
	HDA_CODEC_MUTE("OutAmp-1 Switch", 0x10,0x0, HDA_OUTPUT),
	HDA_CODEC_VOLUME("OutAmp-2 Volume", 0x1c, 0x0, HDA_OUTPUT),
	HDA_CODEC_MUTE("OutAmp-2 Switch", 0x1c, 0x0, HDA_OUTPUT),
	HDA_CODEC_VOLUME("Speaker Playback Volume", 0x1d, 0x0, HDA_OUTPUT),
	HDA_CODEC_MUTE("Speaker Playback Switch", 0x1d, 0x0, HDA_OUTPUT),
	HDA_CODEC_VOLUME("HeadPhone Playback Volume", 0x13, 0x0, HDA_OUTPUT),
	HDA_CODEC_MUTE("HeadPhone Playback Switch", 0x13, 0x0, HDA_OUTPUT),
	HDA_CODEC_VOLUME("Line1-Out Playback Volume", 0x14, 0x0, HDA_OUTPUT),
	HDA_CODEC_MUTE("Line1-Out Playback Switch", 0x14, 0x0, HDA_OUTPUT),
	HDA_CODEC_VOLUME("Line2-Out Playback Volume", 0x15, 0x0, HDA_OUTPUT),
	HDA_CODEC_MUTE("Line2-Out Playback Switch", 0x15, 0x0, HDA_OUTPUT),

	/* Modes for retasking pin widgets */
	CXT_PIN_MODE("LINE1 pin mode", 0x14, CXT_PIN_DIR_INOUT),
	CXT_PIN_MODE("MIC1 pin mode", 0x15, CXT_PIN_DIR_INOUT),

	/* EAPD Switch Control */
	CXT_EAPD_SWITCH("External Amplifier", 0x13, 0x0),

	/* Loopback mixer controls */
	HDA_CODEC_VOLUME("MIC1 Playback Volume", 0x12, 0x01, HDA_INPUT),
	HDA_CODEC_MUTE("MIC1 Playback Switch", 0x12, 0x01, HDA_INPUT),
	HDA_CODEC_VOLUME("MIC2 Playback Volume", 0x12, 0x02, HDA_INPUT),
	HDA_CODEC_MUTE("MIC2 Playback Switch", 0x12, 0x02, HDA_INPUT),
	HDA_CODEC_VOLUME("LINE Playback Volume", 0x12, 0x0, HDA_INPUT),
	HDA_CODEC_MUTE("LINE Playback Switch", 0x12, 0x0, HDA_INPUT),
	HDA_CODEC_VOLUME("CD Playback Volume", 0x12, 0x04, HDA_INPUT),
	HDA_CODEC_MUTE("CD Playback Switch", 0x12, 0x04, HDA_INPUT),

	HDA_CODEC_VOLUME("Capture-1 Volume", 0x19, 0x0, HDA_INPUT),
	HDA_CODEC_MUTE("Capture-1 Switch", 0x19, 0x0, HDA_INPUT),
	HDA_CODEC_VOLUME("Capture-2 Volume", 0x19, 0x1, HDA_INPUT),
	HDA_CODEC_MUTE("Capture-2 Switch", 0x19, 0x1, HDA_INPUT),
	HDA_CODEC_VOLUME("Capture-3 Volume", 0x19, 0x2, HDA_INPUT),
	HDA_CODEC_MUTE("Capture-3 Switch", 0x19, 0x2, HDA_INPUT),
	HDA_CODEC_VOLUME("Capture-4 Volume", 0x19, 0x3, HDA_INPUT),
	HDA_CODEC_MUTE("Capture-4 Switch", 0x19, 0x3, HDA_INPUT),
	{
		.iface = SNDRV_CTL_ELEM_IFACE_MIXER,
		.name = "Input Source",
		.info = conexant_mux_enum_info,
		.get = conexant_mux_enum_get,
		.put = conexant_mux_enum_put,
	},
	HDA_CODEC_VOLUME("Mic Boost Volume", 0x1a, 0x0, HDA_OUTPUT),

	{ } /* end */
};

static const struct hda_verb cxt5047_test_init_verbs[] = {
	/* Enable retasking pins as output, initially without power amp */
	{0x15, AC_VERB_SET_PIN_WIDGET_CONTROL, PIN_OUT},
	{0x14, AC_VERB_SET_PIN_WIDGET_CONTROL, PIN_OUT},
	{0x13, AC_VERB_SET_PIN_WIDGET_CONTROL, PIN_OUT},

	/* Disable digital (SPDIF) pins initially, but users can enable
	 * them via a mixer switch.  In the case of SPDIF-out, this initverb
	 * payload also sets the generation to 0, output to be in "consumer"
	 * PCM format, copyright asserted, no pre-emphasis and no validity
	 * control.
	 */
	{0x18, AC_VERB_SET_DIGI_CONVERT_1, 0},

	/* Ensure mic1, mic2, line1 pin widgets take input from the 
	 * OUT1 sum bus when acting as an output.
	 */
	{0x1a, AC_VERB_SET_CONNECT_SEL, 0},
	{0x1b, AC_VERB_SET_CONNECT_SEL, 0},

	/* Start with output sum widgets muted and their output gains at min */
	{0x19, AC_VERB_SET_AMP_GAIN_MUTE, AMP_IN_MUTE(0)},
	{0x19, AC_VERB_SET_AMP_GAIN_MUTE, AMP_IN_MUTE(1)},

	/* Unmute retasking pin widget output buffers since the default
	 * state appears to be output.  As the pin mode is changed by the
	 * user the pin mode control will take care of enabling the pin's
	 * input/output buffers as needed.
	 */
	{0x15, AC_VERB_SET_AMP_GAIN_MUTE, AMP_OUT_UNMUTE},
	{0x14, AC_VERB_SET_AMP_GAIN_MUTE, AMP_OUT_UNMUTE},
	{0x13, AC_VERB_SET_AMP_GAIN_MUTE, AMP_OUT_UNMUTE},

	/* Mute capture amp left and right */
	{0x12, AC_VERB_SET_AMP_GAIN_MUTE, AMP_IN_MUTE(0)},

	/* Set ADC connection select to match default mixer setting (mic1
	 * pin)
	 */
	{0x12, AC_VERB_SET_CONNECT_SEL, 0x00},

	/* Mute all inputs to mixer widget (even unconnected ones) */
	{0x19, AC_VERB_SET_AMP_GAIN_MUTE, AMP_IN_MUTE(0)}, /* mic1 pin */
	{0x19, AC_VERB_SET_AMP_GAIN_MUTE, AMP_IN_MUTE(1)}, /* mic2 pin */
	{0x19, AC_VERB_SET_AMP_GAIN_MUTE, AMP_IN_MUTE(2)}, /* line1 pin */
	{0x19, AC_VERB_SET_AMP_GAIN_MUTE, AMP_IN_MUTE(3)}, /* line2 pin */
	{0x19, AC_VERB_SET_AMP_GAIN_MUTE, AMP_IN_MUTE(4)}, /* CD pin */
	{0x19, AC_VERB_SET_AMP_GAIN_MUTE, AMP_IN_MUTE(5)}, /* Beep-gen pin */
	{0x19, AC_VERB_SET_AMP_GAIN_MUTE, AMP_IN_MUTE(6)}, /* Line-out pin */
	{0x19, AC_VERB_SET_AMP_GAIN_MUTE, AMP_IN_MUTE(7)}, /* HP-pin pin */

	{ }
};
#endif


/* initialize jack-sensing, too */
static int cxt5047_hp_init(struct hda_codec *codec)
{
	conexant_init(codec);
	cxt5047_hp_automute(codec);
	return 0;
}


enum {
	CXT5047_LAPTOP,		/* Laptops w/o EAPD support */
	CXT5047_LAPTOP_HP,	/* Some HP laptops */
	CXT5047_LAPTOP_EAPD,	/* Laptops with EAPD support */
#ifdef CONFIG_SND_DEBUG
	CXT5047_TEST,
#endif
	CXT5047_AUTO,
	CXT5047_MODELS
};

static const char * const cxt5047_models[CXT5047_MODELS] = {
	[CXT5047_LAPTOP]	= "laptop",
	[CXT5047_LAPTOP_HP]	= "laptop-hp",
	[CXT5047_LAPTOP_EAPD]	= "laptop-eapd",
#ifdef CONFIG_SND_DEBUG
	[CXT5047_TEST]		= "test",
#endif
	[CXT5047_AUTO]		= "auto",
};

static const struct snd_pci_quirk cxt5047_cfg_tbl[] = {
	SND_PCI_QUIRK(0x103c, 0x30a5, "HP DV5200T/DV8000T", CXT5047_LAPTOP_HP),
	SND_PCI_QUIRK_MASK(0x103c, 0xff00, 0x3000, "HP DV Series",
			   CXT5047_LAPTOP),
	SND_PCI_QUIRK(0x1179, 0xff31, "Toshiba P100", CXT5047_LAPTOP_EAPD),
	{}
};

static int patch_cxt5047(struct hda_codec *codec)
{
	struct conexant_spec *spec;
	int board_config;

	board_config = snd_hda_check_board_config(codec, CXT5047_MODELS,
						  cxt5047_models,
						  cxt5047_cfg_tbl);
	if (board_config < 0)
		board_config = CXT5047_AUTO; /* model=auto as default */
	if (board_config == CXT5047_AUTO)
		return patch_conexant_auto(codec);

	spec = kzalloc(sizeof(*spec), GFP_KERNEL);
	if (!spec)
		return -ENOMEM;
	codec->spec = spec;
	codec->pin_amp_workaround = 1;

	spec->multiout.max_channels = 2;
	spec->multiout.num_dacs = ARRAY_SIZE(cxt5047_dac_nids);
	spec->multiout.dac_nids = cxt5047_dac_nids;
	spec->multiout.dig_out_nid = CXT5047_SPDIF_OUT;
	spec->num_adc_nids = 1;
	spec->adc_nids = cxt5047_adc_nids;
	spec->capsrc_nids = cxt5047_capsrc_nids;
	spec->num_mixers = 1;
	spec->mixers[0] = cxt5047_base_mixers;
	spec->num_init_verbs = 1;
	spec->init_verbs[0] = cxt5047_init_verbs;
	spec->spdif_route = 0;
	spec->num_channel_mode = ARRAY_SIZE(cxt5047_modes),
	spec->channel_mode = cxt5047_modes,

	codec->patch_ops = conexant_patch_ops;

	switch (board_config) {
	case CXT5047_LAPTOP:
		spec->num_mixers = 2;
		spec->mixers[1] = cxt5047_hp_spk_mixers;
		codec->patch_ops.unsol_event = cxt5047_hp_unsol_event;
		break;
	case CXT5047_LAPTOP_HP:
		spec->num_mixers = 2;
		spec->mixers[1] = cxt5047_hp_only_mixers;
		codec->patch_ops.unsol_event = cxt5047_hp_unsol_event;
		codec->patch_ops.init = cxt5047_hp_init;
		break;
	case CXT5047_LAPTOP_EAPD:
		spec->input_mux = &cxt5047_toshiba_capture_source;
		spec->num_mixers = 2;
		spec->mixers[1] = cxt5047_hp_spk_mixers;
		spec->num_init_verbs = 2;
		spec->init_verbs[1] = cxt5047_toshiba_init_verbs;
		codec->patch_ops.unsol_event = cxt5047_hp_unsol_event;
		break;
#ifdef CONFIG_SND_DEBUG
	case CXT5047_TEST:
		spec->input_mux = &cxt5047_test_capture_source;
		spec->mixers[0] = cxt5047_test_mixer;
		spec->init_verbs[0] = cxt5047_test_init_verbs;
		codec->patch_ops.unsol_event = cxt5047_hp_unsol_event;
#endif	
	}
	spec->vmaster_nid = 0x13;

	switch (codec->subsystem_id >> 16) {
	case 0x103c:
		/* HP laptops have really bad sound over 0 dB on NID 0x10.
		 * Fix max PCM level to 0 dB (originally it has 0x1e steps
		 * with 0 dB offset 0x17)
		 */
		snd_hda_override_amp_caps(codec, 0x10, HDA_INPUT,
					  (0x17 << AC_AMPCAP_OFFSET_SHIFT) |
					  (0x17 << AC_AMPCAP_NUM_STEPS_SHIFT) |
					  (0x05 << AC_AMPCAP_STEP_SIZE_SHIFT) |
					  (1 << AC_AMPCAP_MUTE_SHIFT));
		break;
	}

	return 0;
}

/* Conexant 5051 specific */
static const hda_nid_t cxt5051_dac_nids[1] = { 0x10 };
static const hda_nid_t cxt5051_adc_nids[2] = { 0x14, 0x15 };

static const struct hda_channel_mode cxt5051_modes[1] = {
	{ 2, NULL },
};

static void cxt5051_update_speaker(struct hda_codec *codec)
{
	struct conexant_spec *spec = codec->spec;
	unsigned int pinctl;
	/* headphone pin */
	pinctl = (spec->hp_present && spec->cur_eapd) ? PIN_HP : 0;
	snd_hda_codec_write(codec, 0x16, 0, AC_VERB_SET_PIN_WIDGET_CONTROL,
			    pinctl);
	/* speaker pin */
	pinctl = (!spec->hp_present && spec->cur_eapd) ? PIN_OUT : 0;
	snd_hda_codec_write(codec, 0x1a, 0, AC_VERB_SET_PIN_WIDGET_CONTROL,
			    pinctl);
	/* on ideapad there is an additional speaker (subwoofer) to mute */
	if (spec->ideapad)
		snd_hda_codec_write(codec, 0x1b, 0,
				    AC_VERB_SET_PIN_WIDGET_CONTROL,
				    pinctl);
}

/* turn on/off EAPD (+ mute HP) as a master switch */
static int cxt5051_hp_master_sw_put(struct snd_kcontrol *kcontrol,
				    struct snd_ctl_elem_value *ucontrol)
{
	struct hda_codec *codec = snd_kcontrol_chip(kcontrol);

	if (!cxt_eapd_put(kcontrol, ucontrol))
		return 0;
	cxt5051_update_speaker(codec);
	return 1;
}

/* toggle input of built-in and mic jack appropriately */
static void cxt5051_portb_automic(struct hda_codec *codec)
{
	struct conexant_spec *spec = codec->spec;
	unsigned int present;

	if (!(spec->auto_mic & AUTO_MIC_PORTB))
		return;
	present = snd_hda_jack_detect(codec, 0x17);
	snd_hda_codec_write(codec, 0x14, 0,
			    AC_VERB_SET_CONNECT_SEL,
			    present ? 0x01 : 0x00);
}

/* switch the current ADC according to the jack state */
static void cxt5051_portc_automic(struct hda_codec *codec)
{
	struct conexant_spec *spec = codec->spec;
	unsigned int present;
	hda_nid_t new_adc;

	if (!(spec->auto_mic & AUTO_MIC_PORTC))
		return;
	present = snd_hda_jack_detect(codec, 0x18);
	if (present)
		spec->cur_adc_idx = 1;
	else
		spec->cur_adc_idx = 0;
	new_adc = spec->adc_nids[spec->cur_adc_idx];
	if (spec->cur_adc && spec->cur_adc != new_adc) {
		/* stream is running, let's swap the current ADC */
		__snd_hda_codec_cleanup_stream(codec, spec->cur_adc, 1);
		spec->cur_adc = new_adc;
		snd_hda_codec_setup_stream(codec, new_adc,
					   spec->cur_adc_stream_tag, 0,
					   spec->cur_adc_format);
	}
}

/* mute internal speaker if HP is plugged */
static void cxt5051_hp_automute(struct hda_codec *codec)
{
	struct conexant_spec *spec = codec->spec;

	spec->hp_present = snd_hda_jack_detect(codec, 0x16);
	cxt5051_update_speaker(codec);
}

/* unsolicited event for HP jack sensing */
static void cxt5051_hp_unsol_event(struct hda_codec *codec,
				   unsigned int res)
{
	switch (res >> 26) {
	case CONEXANT_HP_EVENT:
		cxt5051_hp_automute(codec);
		break;
	case CXT5051_PORTB_EVENT:
		cxt5051_portb_automic(codec);
		break;
	case CXT5051_PORTC_EVENT:
		cxt5051_portc_automic(codec);
		break;
	}
}

static const struct snd_kcontrol_new cxt5051_playback_mixers[] = {
	HDA_CODEC_VOLUME("Master Playback Volume", 0x10, 0x00, HDA_OUTPUT),
	{
		.iface = SNDRV_CTL_ELEM_IFACE_MIXER,
		.name = "Master Playback Switch",
		.info = cxt_eapd_info,
		.get = cxt_eapd_get,
		.put = cxt5051_hp_master_sw_put,
		.private_value = 0x1a,
	},
	{}
};

static const struct snd_kcontrol_new cxt5051_capture_mixers[] = {
	HDA_CODEC_VOLUME("Internal Mic Volume", 0x14, 0x00, HDA_INPUT),
	HDA_CODEC_MUTE("Internal Mic Switch", 0x14, 0x00, HDA_INPUT),
	HDA_CODEC_VOLUME("Mic Volume", 0x14, 0x01, HDA_INPUT),
	HDA_CODEC_MUTE("Mic Switch", 0x14, 0x01, HDA_INPUT),
	HDA_CODEC_VOLUME("Docking Mic Volume", 0x15, 0x00, HDA_INPUT),
	HDA_CODEC_MUTE("Docking Mic Switch", 0x15, 0x00, HDA_INPUT),
	{}
};

static const struct snd_kcontrol_new cxt5051_hp_mixers[] = {
	HDA_CODEC_VOLUME("Internal Mic Volume", 0x14, 0x00, HDA_INPUT),
	HDA_CODEC_MUTE("Internal Mic Switch", 0x14, 0x00, HDA_INPUT),
	HDA_CODEC_VOLUME("Mic Volume", 0x15, 0x00, HDA_INPUT),
	HDA_CODEC_MUTE("Mic Switch", 0x15, 0x00, HDA_INPUT),
	{}
};

static const struct snd_kcontrol_new cxt5051_hp_dv6736_mixers[] = {
	HDA_CODEC_VOLUME("Capture Volume", 0x14, 0x00, HDA_INPUT),
	HDA_CODEC_MUTE("Capture Switch", 0x14, 0x00, HDA_INPUT),
	{}
};

static const struct snd_kcontrol_new cxt5051_f700_mixers[] = {
	HDA_CODEC_VOLUME("Capture Volume", 0x14, 0x01, HDA_INPUT),
	HDA_CODEC_MUTE("Capture Switch", 0x14, 0x01, HDA_INPUT),
	{}
};

static const struct snd_kcontrol_new cxt5051_toshiba_mixers[] = {
	HDA_CODEC_VOLUME("Internal Mic Volume", 0x14, 0x00, HDA_INPUT),
	HDA_CODEC_MUTE("Internal Mic Switch", 0x14, 0x00, HDA_INPUT),
	HDA_CODEC_VOLUME("Mic Volume", 0x14, 0x01, HDA_INPUT),
	HDA_CODEC_MUTE("Mic Switch", 0x14, 0x01, HDA_INPUT),
	{}
};

static const struct hda_verb cxt5051_init_verbs[] = {
	/* Line in, Mic */
	{0x17, AC_VERB_SET_AMP_GAIN_MUTE, AMP_IN_UNMUTE(0) | 0x03},
	{0x17, AC_VERB_SET_PIN_WIDGET_CONTROL, PIN_VREF80},
	{0x18, AC_VERB_SET_AMP_GAIN_MUTE, AMP_IN_UNMUTE(0) | 0x03},
	{0x18, AC_VERB_SET_PIN_WIDGET_CONTROL, PIN_VREF80},
	{0x1d, AC_VERB_SET_PIN_WIDGET_CONTROL, PIN_IN},
	{0x1d, AC_VERB_SET_AMP_GAIN_MUTE, AMP_IN_UNMUTE(0) | 0x03},
	/* SPK  */
	{0x1a, AC_VERB_SET_PIN_WIDGET_CONTROL, PIN_OUT},
	{0x1a, AC_VERB_SET_CONNECT_SEL, 0x00},
	/* HP, Amp  */
	{0x16, AC_VERB_SET_PIN_WIDGET_CONTROL, PIN_HP},
	{0x16, AC_VERB_SET_CONNECT_SEL, 0x00},
	/* DAC1 */	
	{0x10, AC_VERB_SET_AMP_GAIN_MUTE, AMP_OUT_UNMUTE},
	/* Record selector: Internal mic */
	{0x14, AC_VERB_SET_AMP_GAIN_MUTE, AMP_IN_UNMUTE(0) | 0x44},
	{0x14, AC_VERB_SET_AMP_GAIN_MUTE, AMP_IN_UNMUTE(1) | 0x44},
	{0x15, AC_VERB_SET_AMP_GAIN_MUTE, AMP_IN_UNMUTE(0) | 0x44},
	/* SPDIF route: PCM */
	{0x1c, AC_VERB_SET_PIN_WIDGET_CONTROL, PIN_OUT},
	{0x1c, AC_VERB_SET_CONNECT_SEL, 0x0},
	/* EAPD */
	{0x1a, AC_VERB_SET_EAPD_BTLENABLE, 0x2}, /* default on */ 
	{0x16, AC_VERB_SET_UNSOLICITED_ENABLE, AC_USRSP_EN|CONEXANT_HP_EVENT},
	{ } /* end */
};

static const struct hda_verb cxt5051_hp_dv6736_init_verbs[] = {
	/* Line in, Mic */
	{0x17, AC_VERB_SET_AMP_GAIN_MUTE, AMP_IN_UNMUTE(0) | 0x03},
	{0x17, AC_VERB_SET_PIN_WIDGET_CONTROL, PIN_VREF80},
	{0x18, AC_VERB_SET_PIN_WIDGET_CONTROL, 0x0},
	{0x1d, AC_VERB_SET_PIN_WIDGET_CONTROL, 0x0},
	/* SPK  */
	{0x1a, AC_VERB_SET_PIN_WIDGET_CONTROL, PIN_OUT},
	{0x1a, AC_VERB_SET_CONNECT_SEL, 0x00},
	/* HP, Amp  */
	{0x16, AC_VERB_SET_PIN_WIDGET_CONTROL, PIN_HP},
	{0x16, AC_VERB_SET_CONNECT_SEL, 0x00},
	/* DAC1 */
	{0x10, AC_VERB_SET_AMP_GAIN_MUTE, AMP_OUT_UNMUTE},
	/* Record selector: Internal mic */
	{0x14, AC_VERB_SET_AMP_GAIN_MUTE, AMP_IN_UNMUTE(1) | 0x44},
	{0x14, AC_VERB_SET_CONNECT_SEL, 0x1},
	/* SPDIF route: PCM */
	{0x1c, AC_VERB_SET_CONNECT_SEL, 0x0},
	/* EAPD */
	{0x1a, AC_VERB_SET_EAPD_BTLENABLE, 0x2}, /* default on */
	{0x16, AC_VERB_SET_UNSOLICITED_ENABLE, AC_USRSP_EN|CONEXANT_HP_EVENT},
	{ } /* end */
};

static const struct hda_verb cxt5051_f700_init_verbs[] = {
	/* Line in, Mic */
	{0x17, AC_VERB_SET_AMP_GAIN_MUTE, AMP_IN_UNMUTE(0) | 0x03},
	{0x17, AC_VERB_SET_PIN_WIDGET_CONTROL, PIN_VREF80},
	{0x18, AC_VERB_SET_PIN_WIDGET_CONTROL, 0x0},
	{0x1d, AC_VERB_SET_PIN_WIDGET_CONTROL, 0x0},
	/* SPK  */
	{0x1a, AC_VERB_SET_PIN_WIDGET_CONTROL, PIN_OUT},
	{0x1a, AC_VERB_SET_CONNECT_SEL, 0x00},
	/* HP, Amp  */
	{0x16, AC_VERB_SET_PIN_WIDGET_CONTROL, PIN_HP},
	{0x16, AC_VERB_SET_CONNECT_SEL, 0x00},
	/* DAC1 */
	{0x10, AC_VERB_SET_AMP_GAIN_MUTE, AMP_OUT_UNMUTE},
	/* Record selector: Internal mic */
	{0x14, AC_VERB_SET_AMP_GAIN_MUTE, AMP_IN_UNMUTE(1) | 0x44},
	{0x14, AC_VERB_SET_CONNECT_SEL, 0x1},
	/* SPDIF route: PCM */
	{0x1c, AC_VERB_SET_CONNECT_SEL, 0x0},
	/* EAPD */
	{0x1a, AC_VERB_SET_EAPD_BTLENABLE, 0x2}, /* default on */
	{0x16, AC_VERB_SET_UNSOLICITED_ENABLE, AC_USRSP_EN|CONEXANT_HP_EVENT},
	{ } /* end */
};

static void cxt5051_init_mic_port(struct hda_codec *codec, hda_nid_t nid,
				 unsigned int event)
{
	snd_hda_codec_write(codec, nid, 0,
			    AC_VERB_SET_UNSOLICITED_ENABLE,
			    AC_USRSP_EN | event);
}

static const struct hda_verb cxt5051_ideapad_init_verbs[] = {
	/* Subwoofer */
	{0x1b, AC_VERB_SET_PIN_WIDGET_CONTROL, PIN_OUT},
	{0x1b, AC_VERB_SET_CONNECT_SEL, 0x00},
	{ } /* end */
};

/* initialize jack-sensing, too */
static int cxt5051_init(struct hda_codec *codec)
{
	struct conexant_spec *spec = codec->spec;

	conexant_init(codec);

	if (spec->auto_mic & AUTO_MIC_PORTB)
		cxt5051_init_mic_port(codec, 0x17, CXT5051_PORTB_EVENT);
	if (spec->auto_mic & AUTO_MIC_PORTC)
		cxt5051_init_mic_port(codec, 0x18, CXT5051_PORTC_EVENT);

	if (codec->patch_ops.unsol_event) {
		cxt5051_hp_automute(codec);
		cxt5051_portb_automic(codec);
		cxt5051_portc_automic(codec);
	}
	return 0;
}


enum {
	CXT5051_LAPTOP,	 /* Laptops w/ EAPD support */
	CXT5051_HP,	/* no docking */
	CXT5051_HP_DV6736,	/* HP without mic switch */
	CXT5051_F700,       /* HP Compaq Presario F700 */
	CXT5051_TOSHIBA,	/* Toshiba M300 & co */
	CXT5051_IDEAPAD,	/* Lenovo IdeaPad Y430 */
	CXT5051_AUTO,		/* auto-parser */
	CXT5051_MODELS
};

static const char *const cxt5051_models[CXT5051_MODELS] = {
	[CXT5051_LAPTOP]	= "laptop",
	[CXT5051_HP]		= "hp",
	[CXT5051_HP_DV6736]	= "hp-dv6736",
	[CXT5051_F700]          = "hp-700",
	[CXT5051_TOSHIBA]	= "toshiba",
	[CXT5051_IDEAPAD]	= "ideapad",
	[CXT5051_AUTO]		= "auto",
};

static const struct snd_pci_quirk cxt5051_cfg_tbl[] = {
	SND_PCI_QUIRK(0x103c, 0x30cf, "HP DV6736", CXT5051_HP_DV6736),
	SND_PCI_QUIRK(0x103c, 0x360b, "Compaq Presario CQ60", CXT5051_HP),
	SND_PCI_QUIRK(0x103c, 0x30ea, "Compaq Presario F700", CXT5051_F700),
	SND_PCI_QUIRK(0x1179, 0xff50, "Toshiba M30x", CXT5051_TOSHIBA),
	SND_PCI_QUIRK(0x14f1, 0x0101, "Conexant Reference board",
		      CXT5051_LAPTOP),
	SND_PCI_QUIRK(0x14f1, 0x5051, "HP Spartan 1.1", CXT5051_HP),
	SND_PCI_QUIRK(0x17aa, 0x3a0d, "Lenovo IdeaPad", CXT5051_IDEAPAD),
	{}
};

static int patch_cxt5051(struct hda_codec *codec)
{
	struct conexant_spec *spec;
	int board_config;

	board_config = snd_hda_check_board_config(codec, CXT5051_MODELS,
						  cxt5051_models,
						  cxt5051_cfg_tbl);
	if (board_config < 0)
		board_config = CXT5051_AUTO; /* model=auto as default */
	if (board_config == CXT5051_AUTO)
		return patch_conexant_auto(codec);

	spec = kzalloc(sizeof(*spec), GFP_KERNEL);
	if (!spec)
		return -ENOMEM;
	codec->spec = spec;
	codec->pin_amp_workaround = 1;

	codec->patch_ops = conexant_patch_ops;
	codec->patch_ops.init = cxt5051_init;

	spec->multiout.max_channels = 2;
	spec->multiout.num_dacs = ARRAY_SIZE(cxt5051_dac_nids);
	spec->multiout.dac_nids = cxt5051_dac_nids;
	spec->multiout.dig_out_nid = CXT5051_SPDIF_OUT;
	spec->num_adc_nids = 1; /* not 2; via auto-mic switch */
	spec->adc_nids = cxt5051_adc_nids;
	spec->num_mixers = 2;
	spec->mixers[0] = cxt5051_capture_mixers;
	spec->mixers[1] = cxt5051_playback_mixers;
	spec->num_init_verbs = 1;
	spec->init_verbs[0] = cxt5051_init_verbs;
	spec->spdif_route = 0;
	spec->num_channel_mode = ARRAY_SIZE(cxt5051_modes);
	spec->channel_mode = cxt5051_modes;
	spec->cur_adc = 0;
	spec->cur_adc_idx = 0;

	set_beep_amp(spec, 0x13, 0, HDA_OUTPUT);

	codec->patch_ops.unsol_event = cxt5051_hp_unsol_event;

	spec->auto_mic = AUTO_MIC_PORTB | AUTO_MIC_PORTC;
	switch (board_config) {
	case CXT5051_HP:
		spec->mixers[0] = cxt5051_hp_mixers;
		break;
	case CXT5051_HP_DV6736:
		spec->init_verbs[0] = cxt5051_hp_dv6736_init_verbs;
		spec->mixers[0] = cxt5051_hp_dv6736_mixers;
		spec->auto_mic = 0;
		break;
	case CXT5051_F700:
		spec->init_verbs[0] = cxt5051_f700_init_verbs;
		spec->mixers[0] = cxt5051_f700_mixers;
		spec->auto_mic = 0;
		break;
	case CXT5051_TOSHIBA:
		spec->mixers[0] = cxt5051_toshiba_mixers;
		spec->auto_mic = AUTO_MIC_PORTB;
		break;
	case CXT5051_IDEAPAD:
		spec->init_verbs[spec->num_init_verbs++] =
			cxt5051_ideapad_init_verbs;
		spec->ideapad = 1;
		break;
	}

	if (spec->beep_amp)
		snd_hda_attach_beep_device(codec, spec->beep_amp);

	return 0;
}

/* Conexant 5066 specific */

static const hda_nid_t cxt5066_dac_nids[1] = { 0x10 };
static const hda_nid_t cxt5066_adc_nids[3] = { 0x14, 0x15, 0x16 };
static const hda_nid_t cxt5066_capsrc_nids[1] = { 0x17 };
static const hda_nid_t cxt5066_digout_pin_nids[2] = { 0x20, 0x22 };

/* OLPC's microphone port is DC coupled for use with external sensors,
 * therefore we use a 50% mic bias in order to center the input signal with
 * the DC input range of the codec. */
#define CXT5066_OLPC_EXT_MIC_BIAS PIN_VREF50

static const struct hda_channel_mode cxt5066_modes[1] = {
	{ 2, NULL },
};

#define HP_PRESENT_PORT_A	(1 << 0)
#define HP_PRESENT_PORT_D	(1 << 1)
#define hp_port_a_present(spec)	((spec)->hp_present & HP_PRESENT_PORT_A)
#define hp_port_d_present(spec)	((spec)->hp_present & HP_PRESENT_PORT_D)

static void cxt5066_update_speaker(struct hda_codec *codec)
{
	struct conexant_spec *spec = codec->spec;
	unsigned int pinctl;

	snd_printdd("CXT5066: update speaker, hp_present=%d, cur_eapd=%d\n",
		    spec->hp_present, spec->cur_eapd);

	/* Port A (HP) */
	pinctl = (hp_port_a_present(spec) && spec->cur_eapd) ? PIN_HP : 0;
	snd_hda_codec_write(codec, 0x19, 0, AC_VERB_SET_PIN_WIDGET_CONTROL,
			pinctl);

	/* Port D (HP/LO) */
	pinctl = spec->cur_eapd ? spec->port_d_mode : 0;
	if (spec->dell_automute || spec->thinkpad) {
		/* Mute if Port A is connected */
		if (hp_port_a_present(spec))
			pinctl = 0;
	} else {
		/* Thinkpad/Dell doesn't give pin-D status */
		if (!hp_port_d_present(spec))
			pinctl = 0;
	}
	snd_hda_codec_write(codec, 0x1c, 0, AC_VERB_SET_PIN_WIDGET_CONTROL,
			pinctl);

	/* CLASS_D AMP */
	pinctl = (!spec->hp_present && spec->cur_eapd) ? PIN_OUT : 0;
	snd_hda_codec_write(codec, 0x1f, 0, AC_VERB_SET_PIN_WIDGET_CONTROL,
			pinctl);
}

/* turn on/off EAPD (+ mute HP) as a master switch */
static int cxt5066_hp_master_sw_put(struct snd_kcontrol *kcontrol,
				    struct snd_ctl_elem_value *ucontrol)
{
	struct hda_codec *codec = snd_kcontrol_chip(kcontrol);

	if (!cxt_eapd_put(kcontrol, ucontrol))
		return 0;

	cxt5066_update_speaker(codec);
	return 1;
}

static const struct hda_input_mux cxt5066_olpc_dc_bias = {
	.num_items = 3,
	.items = {
		{ "Off", PIN_IN },
		{ "50%", PIN_VREF50 },
		{ "80%", PIN_VREF80 },
	},
};

static int cxt5066_set_olpc_dc_bias(struct hda_codec *codec)
{
	struct conexant_spec *spec = codec->spec;
	/* Even though port F is the DC input, the bias is controlled on port B.
	 * we also leave that port as an active input (but unselected) in DC mode
	 * just in case that is necessary to make the bias setting take effect. */
	return snd_hda_codec_write_cache(codec, 0x1a, 0,
		AC_VERB_SET_PIN_WIDGET_CONTROL,
		cxt5066_olpc_dc_bias.items[spec->dc_input_bias].index);
}

/* OLPC defers mic widget control until when capture is started because the
 * microphone LED comes on as soon as these settings are put in place. if we
 * did this before recording, it would give the false indication that recording
 * is happening when it is not. */
static void cxt5066_olpc_select_mic(struct hda_codec *codec)
{
	struct conexant_spec *spec = codec->spec;
	if (!spec->recording)
		return;

	if (spec->dc_enable) {
		/* in DC mode we ignore presence detection and just use the jack
		 * through our special DC port */
		const struct hda_verb enable_dc_mode[] = {
			/* disble internal mic, port C */
			{0x1b, AC_VERB_SET_PIN_WIDGET_CONTROL, 0},

			/* enable DC capture, port F */
			{0x1e, AC_VERB_SET_PIN_WIDGET_CONTROL, PIN_IN},
			{},
		};

		snd_hda_sequence_write(codec, enable_dc_mode);
		/* port B input disabled (and bias set) through the following call */
		cxt5066_set_olpc_dc_bias(codec);
		return;
	}

	/* disable DC (port F) */
	snd_hda_codec_write(codec, 0x1e, 0, AC_VERB_SET_PIN_WIDGET_CONTROL, 0);

	/* external mic, port B */
	snd_hda_codec_write(codec, 0x1a, 0, AC_VERB_SET_PIN_WIDGET_CONTROL,
		spec->ext_mic_present ? CXT5066_OLPC_EXT_MIC_BIAS : 0);

	/* internal mic, port C */
	snd_hda_codec_write(codec, 0x1b, 0, AC_VERB_SET_PIN_WIDGET_CONTROL,
		spec->ext_mic_present ? 0 : PIN_VREF80);
}

/* toggle input of built-in and mic jack appropriately */
static void cxt5066_olpc_automic(struct hda_codec *codec)
{
	struct conexant_spec *spec = codec->spec;
	unsigned int present;

	if (spec->dc_enable) /* don't do presence detection in DC mode */
		return;

	present = snd_hda_codec_read(codec, 0x1a, 0,
				     AC_VERB_GET_PIN_SENSE, 0) & 0x80000000;
	if (present)
		snd_printdd("CXT5066: external microphone detected\n");
	else
		snd_printdd("CXT5066: external microphone absent\n");

	snd_hda_codec_write(codec, 0x17, 0, AC_VERB_SET_CONNECT_SEL,
		present ? 0 : 1);
	spec->ext_mic_present = !!present;

	cxt5066_olpc_select_mic(codec);
}

/* toggle input of built-in digital mic and mic jack appropriately */
static void cxt5066_vostro_automic(struct hda_codec *codec)
{
	unsigned int present;

	struct hda_verb ext_mic_present[] = {
		/* enable external mic, port B */
		{0x1a, AC_VERB_SET_PIN_WIDGET_CONTROL, PIN_VREF80},

		/* switch to external mic input */
		{0x17, AC_VERB_SET_CONNECT_SEL, 0},
		{0x14, AC_VERB_SET_CONNECT_SEL, 0},

		/* disable internal digital mic */
		{0x23, AC_VERB_SET_PIN_WIDGET_CONTROL, 0},
		{}
	};
	static const struct hda_verb ext_mic_absent[] = {
		/* enable internal mic, port C */
		{0x23, AC_VERB_SET_PIN_WIDGET_CONTROL, PIN_IN},

		/* switch to internal mic input */
		{0x14, AC_VERB_SET_CONNECT_SEL, 2},

		/* disable external mic, port B */
		{0x1a, AC_VERB_SET_PIN_WIDGET_CONTROL, 0},
		{}
	};

	present = snd_hda_jack_detect(codec, 0x1a);
	if (present) {
		snd_printdd("CXT5066: external microphone detected\n");
		snd_hda_sequence_write(codec, ext_mic_present);
	} else {
		snd_printdd("CXT5066: external microphone absent\n");
		snd_hda_sequence_write(codec, ext_mic_absent);
	}
}

/* toggle input of built-in digital mic and mic jack appropriately */
static void cxt5066_ideapad_automic(struct hda_codec *codec)
{
	unsigned int present;

	struct hda_verb ext_mic_present[] = {
		{0x14, AC_VERB_SET_CONNECT_SEL, 0},
		{0x1b, AC_VERB_SET_PIN_WIDGET_CONTROL, PIN_VREF80},
		{0x23, AC_VERB_SET_PIN_WIDGET_CONTROL, 0},
		{}
	};
	static const struct hda_verb ext_mic_absent[] = {
		{0x14, AC_VERB_SET_CONNECT_SEL, 2},
		{0x23, AC_VERB_SET_PIN_WIDGET_CONTROL, PIN_IN},
		{0x1b, AC_VERB_SET_PIN_WIDGET_CONTROL, 0},
		{}
	};

	present = snd_hda_jack_detect(codec, 0x1b);
	if (present) {
		snd_printdd("CXT5066: external microphone detected\n");
		snd_hda_sequence_write(codec, ext_mic_present);
	} else {
		snd_printdd("CXT5066: external microphone absent\n");
		snd_hda_sequence_write(codec, ext_mic_absent);
	}
}


/* toggle input of built-in digital mic and mic jack appropriately */
static void cxt5066_asus_automic(struct hda_codec *codec)
{
	unsigned int present;

	present = snd_hda_jack_detect(codec, 0x1b);
	snd_printdd("CXT5066: external microphone present=%d\n", present);
	snd_hda_codec_write(codec, 0x17, 0, AC_VERB_SET_CONNECT_SEL,
			    present ? 1 : 0);
}


/* toggle input of built-in digital mic and mic jack appropriately */
static void cxt5066_hp_laptop_automic(struct hda_codec *codec)
{
	unsigned int present;

	present = snd_hda_jack_detect(codec, 0x1b);
	snd_printdd("CXT5066: external microphone present=%d\n", present);
	snd_hda_codec_write(codec, 0x17, 0, AC_VERB_SET_CONNECT_SEL,
			    present ? 1 : 3);
}


/* toggle input of built-in digital mic and mic jack appropriately
   order is: external mic -> dock mic -> interal mic */
static void cxt5066_thinkpad_automic(struct hda_codec *codec)
{
	unsigned int ext_present, dock_present;

	static const struct hda_verb ext_mic_present[] = {
		{0x14, AC_VERB_SET_CONNECT_SEL, 0},
		{0x17, AC_VERB_SET_CONNECT_SEL, 1},
		{0x1b, AC_VERB_SET_PIN_WIDGET_CONTROL, PIN_VREF80},
		{0x23, AC_VERB_SET_PIN_WIDGET_CONTROL, 0},
		{0x1a, AC_VERB_SET_PIN_WIDGET_CONTROL, 0},
		{}
	};
	static const struct hda_verb dock_mic_present[] = {
		{0x14, AC_VERB_SET_CONNECT_SEL, 0},
		{0x17, AC_VERB_SET_CONNECT_SEL, 0},
		{0x1a, AC_VERB_SET_PIN_WIDGET_CONTROL, PIN_VREF80},
		{0x23, AC_VERB_SET_PIN_WIDGET_CONTROL, 0},
		{0x1b, AC_VERB_SET_PIN_WIDGET_CONTROL, 0},
		{}
	};
	static const struct hda_verb ext_mic_absent[] = {
		{0x14, AC_VERB_SET_CONNECT_SEL, 2},
		{0x23, AC_VERB_SET_PIN_WIDGET_CONTROL, PIN_IN},
		{0x1b, AC_VERB_SET_PIN_WIDGET_CONTROL, 0},
		{0x1a, AC_VERB_SET_PIN_WIDGET_CONTROL, 0},
		{}
	};

	ext_present = snd_hda_jack_detect(codec, 0x1b);
	dock_present = snd_hda_jack_detect(codec, 0x1a);
	if (ext_present) {
		snd_printdd("CXT5066: external microphone detected\n");
		snd_hda_sequence_write(codec, ext_mic_present);
	} else if (dock_present) {
		snd_printdd("CXT5066: dock microphone detected\n");
		snd_hda_sequence_write(codec, dock_mic_present);
	} else {
		snd_printdd("CXT5066: external microphone absent\n");
		snd_hda_sequence_write(codec, ext_mic_absent);
	}
}

/* mute internal speaker if HP is plugged */
static void cxt5066_hp_automute(struct hda_codec *codec)
{
	struct conexant_spec *spec = codec->spec;
	unsigned int portA, portD;

	/* Port A */
	portA = snd_hda_jack_detect(codec, 0x19);

	/* Port D */
	portD = snd_hda_jack_detect(codec, 0x1c);

	spec->hp_present = portA ? HP_PRESENT_PORT_A : 0;
	spec->hp_present |= portD ? HP_PRESENT_PORT_D : 0;
	snd_printdd("CXT5066: hp automute portA=%x portD=%x present=%d\n",
		portA, portD, spec->hp_present);
	cxt5066_update_speaker(codec);
}

/* Dispatch the right mic autoswitch function */
static void cxt5066_automic(struct hda_codec *codec)
{
	struct conexant_spec *spec = codec->spec;

	if (spec->dell_vostro)
		cxt5066_vostro_automic(codec);
	else if (spec->ideapad)
		cxt5066_ideapad_automic(codec);
	else if (spec->thinkpad)
		cxt5066_thinkpad_automic(codec);
	else if (spec->hp_laptop)
		cxt5066_hp_laptop_automic(codec);
	else if (spec->asus)
		cxt5066_asus_automic(codec);
}

/* unsolicited event for jack sensing */
static void cxt5066_olpc_unsol_event(struct hda_codec *codec, unsigned int res)
{
	struct conexant_spec *spec = codec->spec;
	snd_printdd("CXT5066: unsol event %x (%x)\n", res, res >> 26);
	switch (res >> 26) {
	case CONEXANT_HP_EVENT:
		cxt5066_hp_automute(codec);
		break;
	case CONEXANT_MIC_EVENT:
		/* ignore mic events in DC mode; we're always using the jack */
		if (!spec->dc_enable)
			cxt5066_olpc_automic(codec);
		break;
	}
}

/* unsolicited event for jack sensing */
static void cxt5066_unsol_event(struct hda_codec *codec, unsigned int res)
{
	snd_printdd("CXT5066: unsol event %x (%x)\n", res, res >> 26);
	switch (res >> 26) {
	case CONEXANT_HP_EVENT:
		cxt5066_hp_automute(codec);
		break;
	case CONEXANT_MIC_EVENT:
		cxt5066_automic(codec);
		break;
	}
}


static const struct hda_input_mux cxt5066_analog_mic_boost = {
	.num_items = 5,
	.items = {
		{ "0dB",  0 },
		{ "10dB", 1 },
		{ "20dB", 2 },
		{ "30dB", 3 },
		{ "40dB", 4 },
	},
};

static void cxt5066_set_mic_boost(struct hda_codec *codec)
{
	struct conexant_spec *spec = codec->spec;
	snd_hda_codec_write_cache(codec, 0x17, 0,
		AC_VERB_SET_AMP_GAIN_MUTE,
		AC_AMP_SET_RIGHT | AC_AMP_SET_LEFT | AC_AMP_SET_OUTPUT |
			cxt5066_analog_mic_boost.items[spec->mic_boost].index);
	if (spec->ideapad || spec->thinkpad) {
		/* adjust the internal mic as well...it is not through 0x17 */
		snd_hda_codec_write_cache(codec, 0x23, 0,
			AC_VERB_SET_AMP_GAIN_MUTE,
			AC_AMP_SET_RIGHT | AC_AMP_SET_LEFT | AC_AMP_SET_INPUT |
				cxt5066_analog_mic_boost.
					items[spec->mic_boost].index);
	}
}

static int cxt5066_mic_boost_mux_enum_info(struct snd_kcontrol *kcontrol,
					   struct snd_ctl_elem_info *uinfo)
{
	return snd_hda_input_mux_info(&cxt5066_analog_mic_boost, uinfo);
}

static int cxt5066_mic_boost_mux_enum_get(struct snd_kcontrol *kcontrol,
					  struct snd_ctl_elem_value *ucontrol)
{
	struct hda_codec *codec = snd_kcontrol_chip(kcontrol);
	struct conexant_spec *spec = codec->spec;
	ucontrol->value.enumerated.item[0] = spec->mic_boost;
	return 0;
}

static int cxt5066_mic_boost_mux_enum_put(struct snd_kcontrol *kcontrol,
					  struct snd_ctl_elem_value *ucontrol)
{
	struct hda_codec *codec = snd_kcontrol_chip(kcontrol);
	struct conexant_spec *spec = codec->spec;
	const struct hda_input_mux *imux = &cxt5066_analog_mic_boost;
	unsigned int idx;
	idx = ucontrol->value.enumerated.item[0];
	if (idx >= imux->num_items)
		idx = imux->num_items - 1;

	spec->mic_boost = idx;
	if (!spec->dc_enable)
		cxt5066_set_mic_boost(codec);
	return 1;
}

static void cxt5066_enable_dc(struct hda_codec *codec)
{
	const struct hda_verb enable_dc_mode[] = {
		/* disable gain */
		{0x17, AC_VERB_SET_AMP_GAIN_MUTE, AMP_OUT_UNMUTE},

		/* switch to DC input */
		{0x17, AC_VERB_SET_CONNECT_SEL, 3},
		{}
	};

	/* configure as input source */
	snd_hda_sequence_write(codec, enable_dc_mode);
	cxt5066_olpc_select_mic(codec); /* also sets configured bias */
}

static void cxt5066_disable_dc(struct hda_codec *codec)
{
	/* reconfigure input source */
	cxt5066_set_mic_boost(codec);
	/* automic also selects the right mic if we're recording */
	cxt5066_olpc_automic(codec);
}

static int cxt5066_olpc_dc_get(struct snd_kcontrol *kcontrol,
			     struct snd_ctl_elem_value *ucontrol)
{
	struct hda_codec *codec = snd_kcontrol_chip(kcontrol);
	struct conexant_spec *spec = codec->spec;
	ucontrol->value.integer.value[0] = spec->dc_enable;
	return 0;
}

static int cxt5066_olpc_dc_put(struct snd_kcontrol *kcontrol,
			     struct snd_ctl_elem_value *ucontrol)
{
	struct hda_codec *codec = snd_kcontrol_chip(kcontrol);
	struct conexant_spec *spec = codec->spec;
	int dc_enable = !!ucontrol->value.integer.value[0];

	if (dc_enable == spec->dc_enable)
		return 0;

	spec->dc_enable = dc_enable;
	if (dc_enable)
		cxt5066_enable_dc(codec);
	else
		cxt5066_disable_dc(codec);

	return 1;
}

static int cxt5066_olpc_dc_bias_enum_info(struct snd_kcontrol *kcontrol,
					   struct snd_ctl_elem_info *uinfo)
{
	return snd_hda_input_mux_info(&cxt5066_olpc_dc_bias, uinfo);
}

static int cxt5066_olpc_dc_bias_enum_get(struct snd_kcontrol *kcontrol,
					  struct snd_ctl_elem_value *ucontrol)
{
	struct hda_codec *codec = snd_kcontrol_chip(kcontrol);
	struct conexant_spec *spec = codec->spec;
	ucontrol->value.enumerated.item[0] = spec->dc_input_bias;
	return 0;
}

static int cxt5066_olpc_dc_bias_enum_put(struct snd_kcontrol *kcontrol,
					  struct snd_ctl_elem_value *ucontrol)
{
	struct hda_codec *codec = snd_kcontrol_chip(kcontrol);
	struct conexant_spec *spec = codec->spec;
	const struct hda_input_mux *imux = &cxt5066_analog_mic_boost;
	unsigned int idx;

	idx = ucontrol->value.enumerated.item[0];
	if (idx >= imux->num_items)
		idx = imux->num_items - 1;

	spec->dc_input_bias = idx;
	if (spec->dc_enable)
		cxt5066_set_olpc_dc_bias(codec);
	return 1;
}

static void cxt5066_olpc_capture_prepare(struct hda_codec *codec)
{
	struct conexant_spec *spec = codec->spec;
	/* mark as recording and configure the microphone widget so that the
	 * recording LED comes on. */
	spec->recording = 1;
	cxt5066_olpc_select_mic(codec);
}

static void cxt5066_olpc_capture_cleanup(struct hda_codec *codec)
{
	struct conexant_spec *spec = codec->spec;
	const struct hda_verb disable_mics[] = {
		/* disable external mic, port B */
		{0x1a, AC_VERB_SET_PIN_WIDGET_CONTROL, 0},

		/* disble internal mic, port C */
		{0x1b, AC_VERB_SET_PIN_WIDGET_CONTROL, 0},

		/* disable DC capture, port F */
		{0x1e, AC_VERB_SET_PIN_WIDGET_CONTROL, 0},
		{},
	};

	snd_hda_sequence_write(codec, disable_mics);
	spec->recording = 0;
}

static void conexant_check_dig_outs(struct hda_codec *codec,
				    const hda_nid_t *dig_pins,
				    int num_pins)
{
	struct conexant_spec *spec = codec->spec;
	hda_nid_t *nid_loc = &spec->multiout.dig_out_nid;
	int i;

	for (i = 0; i < num_pins; i++, dig_pins++) {
		unsigned int cfg = snd_hda_codec_get_pincfg(codec, *dig_pins);
		if (get_defcfg_connect(cfg) == AC_JACK_PORT_NONE)
			continue;
		if (snd_hda_get_connections(codec, *dig_pins, nid_loc, 1) != 1)
			continue;
		if (spec->slave_dig_outs[0])
			nid_loc++;
		else
			nid_loc = spec->slave_dig_outs;
	}
}

static const struct hda_input_mux cxt5066_capture_source = {
	.num_items = 4,
	.items = {
		{ "Mic B", 0 },
		{ "Mic C", 1 },
		{ "Mic E", 2 },
		{ "Mic F", 3 },
	},
};

static const struct hda_bind_ctls cxt5066_bind_capture_vol_others = {
	.ops = &snd_hda_bind_vol,
	.values = {
		HDA_COMPOSE_AMP_VAL(0x14, 3, 0, HDA_INPUT),
		HDA_COMPOSE_AMP_VAL(0x14, 3, 2, HDA_INPUT),
		0
	},
};

static const struct hda_bind_ctls cxt5066_bind_capture_sw_others = {
	.ops = &snd_hda_bind_sw,
	.values = {
		HDA_COMPOSE_AMP_VAL(0x14, 3, 0, HDA_INPUT),
		HDA_COMPOSE_AMP_VAL(0x14, 3, 2, HDA_INPUT),
		0
	},
};

static const struct snd_kcontrol_new cxt5066_mixer_master[] = {
	HDA_CODEC_VOLUME("Master Playback Volume", 0x10, 0x00, HDA_OUTPUT),
	{}
};

static const struct snd_kcontrol_new cxt5066_mixer_master_olpc[] = {
	{
		.iface = SNDRV_CTL_ELEM_IFACE_MIXER,
		.name = "Master Playback Volume",
		.access = SNDRV_CTL_ELEM_ACCESS_READWRITE |
				  SNDRV_CTL_ELEM_ACCESS_TLV_READ |
				  SNDRV_CTL_ELEM_ACCESS_TLV_CALLBACK,
		.subdevice = HDA_SUBDEV_AMP_FLAG,
		.info = snd_hda_mixer_amp_volume_info,
		.get = snd_hda_mixer_amp_volume_get,
		.put = snd_hda_mixer_amp_volume_put,
		.tlv = { .c = snd_hda_mixer_amp_tlv },
		/* offset by 28 volume steps to limit minimum gain to -46dB */
		.private_value =
			HDA_COMPOSE_AMP_VAL_OFS(0x10, 3, 0, HDA_OUTPUT, 28),
	},
	{}
};

static const struct snd_kcontrol_new cxt5066_mixer_olpc_dc[] = {
	{
		.iface = SNDRV_CTL_ELEM_IFACE_MIXER,
		.name = "DC Mode Enable Switch",
		.info = snd_ctl_boolean_mono_info,
		.get = cxt5066_olpc_dc_get,
		.put = cxt5066_olpc_dc_put,
	},
	{
		.iface = SNDRV_CTL_ELEM_IFACE_MIXER,
		.name = "DC Input Bias Enum",
		.info = cxt5066_olpc_dc_bias_enum_info,
		.get = cxt5066_olpc_dc_bias_enum_get,
		.put = cxt5066_olpc_dc_bias_enum_put,
	},
	{}
};

static const struct snd_kcontrol_new cxt5066_mixers[] = {
	{
		.iface = SNDRV_CTL_ELEM_IFACE_MIXER,
		.name = "Master Playback Switch",
		.info = cxt_eapd_info,
		.get = cxt_eapd_get,
		.put = cxt5066_hp_master_sw_put,
		.private_value = 0x1d,
	},

	{
		.iface = SNDRV_CTL_ELEM_IFACE_MIXER,
		.name = "Analog Mic Boost Capture Enum",
		.info = cxt5066_mic_boost_mux_enum_info,
		.get = cxt5066_mic_boost_mux_enum_get,
		.put = cxt5066_mic_boost_mux_enum_put,
	},

	HDA_BIND_VOL("Capture Volume", &cxt5066_bind_capture_vol_others),
	HDA_BIND_SW("Capture Switch", &cxt5066_bind_capture_sw_others),
	{}
};

static const struct snd_kcontrol_new cxt5066_vostro_mixers[] = {
	{
		.iface = SNDRV_CTL_ELEM_IFACE_MIXER,
		.name = "Internal Mic Boost Capture Enum",
		.info = cxt5066_mic_boost_mux_enum_info,
		.get = cxt5066_mic_boost_mux_enum_get,
		.put = cxt5066_mic_boost_mux_enum_put,
		.private_value = 0x23 | 0x100,
	},
	{}
};

static const struct hda_verb cxt5066_init_verbs[] = {
	{0x1a, AC_VERB_SET_PIN_WIDGET_CONTROL, PIN_VREF80}, /* Port B */
	{0x1b, AC_VERB_SET_PIN_WIDGET_CONTROL, PIN_VREF80}, /* Port C */
	{0x1e, AC_VERB_SET_PIN_WIDGET_CONTROL, PIN_IN}, /* Port F */
	{0x1d, AC_VERB_SET_PIN_WIDGET_CONTROL, PIN_IN}, /* Port E */

	/* Speakers  */
	{0x1f, AC_VERB_SET_PIN_WIDGET_CONTROL, PIN_OUT},
	{0x1f, AC_VERB_SET_CONNECT_SEL, 0x00}, /* DAC1 */

	/* HP, Amp  */
	{0x19, AC_VERB_SET_PIN_WIDGET_CONTROL, PIN_HP},
	{0x19, AC_VERB_SET_CONNECT_SEL, 0x00}, /* DAC1 */

	{0x1c, AC_VERB_SET_PIN_WIDGET_CONTROL, PIN_HP},
	{0x1c, AC_VERB_SET_CONNECT_SEL, 0x00}, /* DAC1 */

	/* DAC1 */
	{0x10, AC_VERB_SET_AMP_GAIN_MUTE, AMP_OUT_UNMUTE},

	/* Node 14 connections: 0x17 0x18 0x23 0x24 0x27 */
	{0x14, AC_VERB_SET_AMP_GAIN_MUTE, AMP_IN_UNMUTE(0) | 0x50},
	{0x14, AC_VERB_SET_AMP_GAIN_MUTE, AMP_IN_MUTE(1)},
	{0x14, AC_VERB_SET_AMP_GAIN_MUTE, AMP_IN_UNMUTE(2) | 0x50},
	{0x14, AC_VERB_SET_AMP_GAIN_MUTE, AMP_IN_MUTE(3)},
	{0x14, AC_VERB_SET_AMP_GAIN_MUTE, AMP_IN_MUTE(4)},

	/* no digital microphone support yet */
	{0x23, AC_VERB_SET_PIN_WIDGET_CONTROL, 0},

	/* Audio input selector */
	{0x17, AC_VERB_SET_AMP_GAIN_MUTE, AMP_OUT_UNMUTE | 0x3},

	/* SPDIF route: PCM */
	{0x20, AC_VERB_SET_CONNECT_SEL, 0x0},
	{0x22, AC_VERB_SET_CONNECT_SEL, 0x0},

	{0x20, AC_VERB_SET_PIN_WIDGET_CONTROL, PIN_OUT},
	{0x22, AC_VERB_SET_PIN_WIDGET_CONTROL, PIN_OUT},

	/* EAPD */
	{0x1d, AC_VERB_SET_EAPD_BTLENABLE, 0x2}, /* default on */

	/* not handling these yet */
	{0x19, AC_VERB_SET_UNSOLICITED_ENABLE, 0},
	{0x1a, AC_VERB_SET_UNSOLICITED_ENABLE, 0},
	{0x1b, AC_VERB_SET_UNSOLICITED_ENABLE, 0},
	{0x1c, AC_VERB_SET_UNSOLICITED_ENABLE, 0},
	{0x1d, AC_VERB_SET_UNSOLICITED_ENABLE, 0},
	{0x1e, AC_VERB_SET_UNSOLICITED_ENABLE, 0},
	{0x20, AC_VERB_SET_UNSOLICITED_ENABLE, 0},
	{0x22, AC_VERB_SET_UNSOLICITED_ENABLE, 0},
	{ } /* end */
};

static const struct hda_verb cxt5066_init_verbs_olpc[] = {
	/* Port A: headphones */
	{0x19, AC_VERB_SET_PIN_WIDGET_CONTROL, PIN_HP},
	{0x19, AC_VERB_SET_CONNECT_SEL, 0x00}, /* DAC1 */

	/* Port B: external microphone */
	{0x1a, AC_VERB_SET_PIN_WIDGET_CONTROL, 0},

	/* Port C: internal microphone */
	{0x1b, AC_VERB_SET_PIN_WIDGET_CONTROL, 0},

	/* Port D: unused */
	{0x1c, AC_VERB_SET_PIN_WIDGET_CONTROL, 0},

	/* Port E: unused, but has primary EAPD */
	{0x1d, AC_VERB_SET_PIN_WIDGET_CONTROL, 0},
	{0x1d, AC_VERB_SET_EAPD_BTLENABLE, 0x2}, /* default on */

	/* Port F: external DC input through microphone port */
	{0x1e, AC_VERB_SET_PIN_WIDGET_CONTROL, 0},

	/* Port G: internal speakers */
	{0x1f, AC_VERB_SET_PIN_WIDGET_CONTROL, PIN_OUT},
	{0x1f, AC_VERB_SET_CONNECT_SEL, 0x00}, /* DAC1 */

	/* DAC1 */
	{0x10, AC_VERB_SET_AMP_GAIN_MUTE, AMP_OUT_UNMUTE},

	/* DAC2: unused */
	{0x11, AC_VERB_SET_AMP_GAIN_MUTE, AMP_OUT_MUTE},

	{0x14, AC_VERB_SET_AMP_GAIN_MUTE, AMP_IN_UNMUTE(0) | 0x50},
	{0x14, AC_VERB_SET_AMP_GAIN_MUTE, AMP_IN_MUTE(1)},
	{0x14, AC_VERB_SET_AMP_GAIN_MUTE, AMP_IN_MUTE(2)},
	{0x14, AC_VERB_SET_AMP_GAIN_MUTE, AMP_IN_MUTE(3)},
	{0x15, AC_VERB_SET_AMP_GAIN_MUTE, AMP_IN_MUTE(0)},
	{0x15, AC_VERB_SET_AMP_GAIN_MUTE, AMP_IN_MUTE(1)},
	{0x15, AC_VERB_SET_AMP_GAIN_MUTE, AMP_IN_MUTE(2)},
	{0x15, AC_VERB_SET_AMP_GAIN_MUTE, AMP_IN_MUTE(3)},
	{0x16, AC_VERB_SET_AMP_GAIN_MUTE, AMP_IN_MUTE(0)},
	{0x16, AC_VERB_SET_AMP_GAIN_MUTE, AMP_IN_MUTE(1)},
	{0x16, AC_VERB_SET_AMP_GAIN_MUTE, AMP_IN_MUTE(2)},
	{0x16, AC_VERB_SET_AMP_GAIN_MUTE, AMP_IN_MUTE(3)},

	/* Disable digital microphone port */
	{0x23, AC_VERB_SET_PIN_WIDGET_CONTROL, 0},

	/* Audio input selectors */
	{0x17, AC_VERB_SET_AMP_GAIN_MUTE, AMP_OUT_UNMUTE | 0x3},
	{0x18, AC_VERB_SET_AMP_GAIN_MUTE, AMP_OUT_MUTE },

	/* Disable SPDIF */
	{0x20, AC_VERB_SET_PIN_WIDGET_CONTROL, 0},
	{0x22, AC_VERB_SET_PIN_WIDGET_CONTROL, 0},

	/* enable unsolicited events for Port A and B */
	{0x19, AC_VERB_SET_UNSOLICITED_ENABLE, AC_USRSP_EN | CONEXANT_HP_EVENT},
	{0x1a, AC_VERB_SET_UNSOLICITED_ENABLE, AC_USRSP_EN | CONEXANT_MIC_EVENT},
	{ } /* end */
};

static const struct hda_verb cxt5066_init_verbs_vostro[] = {
	/* Port A: headphones */
	{0x19, AC_VERB_SET_PIN_WIDGET_CONTROL, 0},
	{0x19, AC_VERB_SET_CONNECT_SEL, 0x00}, /* DAC1 */

	/* Port B: external microphone */
	{0x1a, AC_VERB_SET_PIN_WIDGET_CONTROL, 0},

	/* Port C: unused */
	{0x1b, AC_VERB_SET_PIN_WIDGET_CONTROL, 0},

	/* Port D: unused */
	{0x1c, AC_VERB_SET_PIN_WIDGET_CONTROL, 0},

	/* Port E: unused, but has primary EAPD */
	{0x1d, AC_VERB_SET_PIN_WIDGET_CONTROL, 0},
	{0x1d, AC_VERB_SET_EAPD_BTLENABLE, 0x2}, /* default on */

	/* Port F: unused */
	{0x1e, AC_VERB_SET_PIN_WIDGET_CONTROL, 0},

	/* Port G: internal speakers */
	{0x1f, AC_VERB_SET_PIN_WIDGET_CONTROL, PIN_OUT},
	{0x1f, AC_VERB_SET_CONNECT_SEL, 0x00}, /* DAC1 */

	/* DAC1 */
	{0x10, AC_VERB_SET_AMP_GAIN_MUTE, AMP_OUT_UNMUTE},

	/* DAC2: unused */
	{0x11, AC_VERB_SET_AMP_GAIN_MUTE, AMP_OUT_MUTE},

	{0x14, AC_VERB_SET_AMP_GAIN_MUTE, AMP_IN_MUTE(0)},
	{0x14, AC_VERB_SET_AMP_GAIN_MUTE, AMP_IN_MUTE(1)},
	{0x14, AC_VERB_SET_AMP_GAIN_MUTE, AMP_IN_MUTE(2)},
	{0x14, AC_VERB_SET_AMP_GAIN_MUTE, AMP_IN_MUTE(3)},
	{0x15, AC_VERB_SET_AMP_GAIN_MUTE, AMP_IN_MUTE(0)},
	{0x15, AC_VERB_SET_AMP_GAIN_MUTE, AMP_IN_MUTE(1)},
	{0x15, AC_VERB_SET_AMP_GAIN_MUTE, AMP_IN_MUTE(2)},
	{0x15, AC_VERB_SET_AMP_GAIN_MUTE, AMP_IN_MUTE(3)},
	{0x16, AC_VERB_SET_AMP_GAIN_MUTE, AMP_IN_MUTE(0)},
	{0x16, AC_VERB_SET_AMP_GAIN_MUTE, AMP_IN_MUTE(1)},
	{0x16, AC_VERB_SET_AMP_GAIN_MUTE, AMP_IN_MUTE(2)},
	{0x16, AC_VERB_SET_AMP_GAIN_MUTE, AMP_IN_MUTE(3)},

	/* Digital microphone port */
	{0x23, AC_VERB_SET_PIN_WIDGET_CONTROL, PIN_IN},

	/* Audio input selectors */
	{0x17, AC_VERB_SET_AMP_GAIN_MUTE, AMP_OUT_UNMUTE | 0x3},
	{0x18, AC_VERB_SET_AMP_GAIN_MUTE, AMP_OUT_MUTE },

	/* Disable SPDIF */
	{0x20, AC_VERB_SET_PIN_WIDGET_CONTROL, 0},
	{0x22, AC_VERB_SET_PIN_WIDGET_CONTROL, 0},

	/* enable unsolicited events for Port A and B */
	{0x19, AC_VERB_SET_UNSOLICITED_ENABLE, AC_USRSP_EN | CONEXANT_HP_EVENT},
	{0x1a, AC_VERB_SET_UNSOLICITED_ENABLE, AC_USRSP_EN | CONEXANT_MIC_EVENT},
	{ } /* end */
};

static const struct hda_verb cxt5066_init_verbs_ideapad[] = {
	{0x1a, AC_VERB_SET_PIN_WIDGET_CONTROL, PIN_VREF80}, /* Port B */
	{0x1b, AC_VERB_SET_PIN_WIDGET_CONTROL, PIN_VREF80}, /* Port C */
	{0x1e, AC_VERB_SET_PIN_WIDGET_CONTROL, PIN_IN}, /* Port F */
	{0x1d, AC_VERB_SET_PIN_WIDGET_CONTROL, PIN_IN}, /* Port E */

	/* Speakers  */
	{0x1f, AC_VERB_SET_PIN_WIDGET_CONTROL, PIN_OUT},
	{0x1f, AC_VERB_SET_CONNECT_SEL, 0x00}, /* DAC1 */

	/* HP, Amp  */
	{0x19, AC_VERB_SET_PIN_WIDGET_CONTROL, PIN_HP},
	{0x19, AC_VERB_SET_CONNECT_SEL, 0x00}, /* DAC1 */

	{0x1c, AC_VERB_SET_PIN_WIDGET_CONTROL, PIN_HP},
	{0x1c, AC_VERB_SET_CONNECT_SEL, 0x00}, /* DAC1 */

	/* DAC1 */
	{0x10, AC_VERB_SET_AMP_GAIN_MUTE, AMP_OUT_UNMUTE},

	/* Node 14 connections: 0x17 0x18 0x23 0x24 0x27 */
	{0x14, AC_VERB_SET_AMP_GAIN_MUTE, AMP_IN_UNMUTE(0) | 0x50},
	{0x14, AC_VERB_SET_AMP_GAIN_MUTE, AMP_IN_MUTE(1)},
	{0x14, AC_VERB_SET_AMP_GAIN_MUTE, AMP_IN_UNMUTE(2) | 0x50},
	{0x14, AC_VERB_SET_AMP_GAIN_MUTE, AMP_IN_MUTE(3)},
	{0x14, AC_VERB_SET_AMP_GAIN_MUTE, AMP_IN_MUTE(4)},
	{0x14, AC_VERB_SET_CONNECT_SEL, 2},	/* default to internal mic */

	/* Audio input selector */
	{0x17, AC_VERB_SET_AMP_GAIN_MUTE, AMP_OUT_UNMUTE | 0x2},
	{0x17, AC_VERB_SET_CONNECT_SEL, 1},	/* route ext mic */

	/* SPDIF route: PCM */
	{0x20, AC_VERB_SET_CONNECT_SEL, 0x0},
	{0x22, AC_VERB_SET_CONNECT_SEL, 0x0},

	{0x20, AC_VERB_SET_PIN_WIDGET_CONTROL, PIN_OUT},
	{0x22, AC_VERB_SET_PIN_WIDGET_CONTROL, PIN_OUT},

	/* internal microphone */
	{0x23, AC_VERB_SET_PIN_WIDGET_CONTROL, PIN_IN}, /* enable internal mic */

	/* EAPD */
	{0x1d, AC_VERB_SET_EAPD_BTLENABLE, 0x2}, /* default on */

	{0x19, AC_VERB_SET_UNSOLICITED_ENABLE, AC_USRSP_EN | CONEXANT_HP_EVENT},
	{0x1b, AC_VERB_SET_UNSOLICITED_ENABLE, AC_USRSP_EN | CONEXANT_MIC_EVENT},
	{ } /* end */
};

static const struct hda_verb cxt5066_init_verbs_thinkpad[] = {
	{0x1e, AC_VERB_SET_PIN_WIDGET_CONTROL, PIN_IN}, /* Port F */
	{0x1d, AC_VERB_SET_PIN_WIDGET_CONTROL, PIN_IN}, /* Port E */

	/* Port G: internal speakers  */
	{0x1f, AC_VERB_SET_PIN_WIDGET_CONTROL, PIN_OUT},
	{0x1f, AC_VERB_SET_CONNECT_SEL, 0x00}, /* DAC1 */

	/* Port A: HP, Amp  */
	{0x19, AC_VERB_SET_PIN_WIDGET_CONTROL, 0},
	{0x19, AC_VERB_SET_CONNECT_SEL, 0x00}, /* DAC1 */

	/* Port B: Mic Dock */
	{0x1a, AC_VERB_SET_PIN_WIDGET_CONTROL, 0},

	/* Port C: Mic */
	{0x1b, AC_VERB_SET_PIN_WIDGET_CONTROL, 0},

	/* Port D: HP Dock, Amp */
	{0x1c, AC_VERB_SET_PIN_WIDGET_CONTROL, 0},
	{0x1c, AC_VERB_SET_CONNECT_SEL, 0x00}, /* DAC1 */

	/* DAC1 */
	{0x10, AC_VERB_SET_AMP_GAIN_MUTE, AMP_OUT_UNMUTE},

	/* Node 14 connections: 0x17 0x18 0x23 0x24 0x27 */
	{0x14, AC_VERB_SET_AMP_GAIN_MUTE, AMP_IN_UNMUTE(0) | 0x50},
	{0x14, AC_VERB_SET_AMP_GAIN_MUTE, AMP_IN_MUTE(1)},
	{0x14, AC_VERB_SET_AMP_GAIN_MUTE, AMP_IN_UNMUTE(2) | 0x50},
	{0x14, AC_VERB_SET_AMP_GAIN_MUTE, AMP_IN_MUTE(3)},
	{0x14, AC_VERB_SET_AMP_GAIN_MUTE, AMP_IN_MUTE(4)},
	{0x14, AC_VERB_SET_CONNECT_SEL, 2},	/* default to internal mic */

	/* Audio input selector */
	{0x17, AC_VERB_SET_AMP_GAIN_MUTE, AMP_OUT_UNMUTE | 0x2},
	{0x17, AC_VERB_SET_CONNECT_SEL, 1},	/* route ext mic */

	/* SPDIF route: PCM */
	{0x20, AC_VERB_SET_CONNECT_SEL, 0x0},
	{0x22, AC_VERB_SET_CONNECT_SEL, 0x0},

	{0x20, AC_VERB_SET_PIN_WIDGET_CONTROL, PIN_OUT},
	{0x22, AC_VERB_SET_PIN_WIDGET_CONTROL, PIN_OUT},

	/* internal microphone */
	{0x23, AC_VERB_SET_PIN_WIDGET_CONTROL, PIN_IN}, /* enable internal mic */

	/* EAPD */
	{0x1d, AC_VERB_SET_EAPD_BTLENABLE, 0x2}, /* default on */

	/* enable unsolicited events for Port A, B, C and D */
	{0x19, AC_VERB_SET_UNSOLICITED_ENABLE, AC_USRSP_EN | CONEXANT_HP_EVENT},
	{0x1c, AC_VERB_SET_UNSOLICITED_ENABLE, AC_USRSP_EN | CONEXANT_HP_EVENT},
	{0x1a, AC_VERB_SET_UNSOLICITED_ENABLE, AC_USRSP_EN | CONEXANT_MIC_EVENT},
	{0x1b, AC_VERB_SET_UNSOLICITED_ENABLE, AC_USRSP_EN | CONEXANT_MIC_EVENT},
	{ } /* end */
};

static const struct hda_verb cxt5066_init_verbs_portd_lo[] = {
	{0x1c, AC_VERB_SET_PIN_WIDGET_CONTROL, PIN_OUT},
	{ } /* end */
};


static const struct hda_verb cxt5066_init_verbs_hp_laptop[] = {
	{0x14, AC_VERB_SET_CONNECT_SEL, 0x0},
	{0x19, AC_VERB_SET_UNSOLICITED_ENABLE, AC_USRSP_EN | CONEXANT_HP_EVENT},
	{0x1b, AC_VERB_SET_UNSOLICITED_ENABLE, AC_USRSP_EN | CONEXANT_MIC_EVENT},
	{ } /* end */
};

/* initialize jack-sensing, too */
static int cxt5066_init(struct hda_codec *codec)
{
	snd_printdd("CXT5066: init\n");
	conexant_init(codec);
	if (codec->patch_ops.unsol_event) {
		cxt5066_hp_automute(codec);
		cxt5066_automic(codec);
	}
	cxt5066_set_mic_boost(codec);
	return 0;
}

static int cxt5066_olpc_init(struct hda_codec *codec)
{
	struct conexant_spec *spec = codec->spec;
	snd_printdd("CXT5066: init\n");
	conexant_init(codec);
	cxt5066_hp_automute(codec);
	if (!spec->dc_enable) {
		cxt5066_set_mic_boost(codec);
		cxt5066_olpc_automic(codec);
	} else {
		cxt5066_enable_dc(codec);
	}
	return 0;
}

enum {
	CXT5066_LAPTOP,		/* Laptops w/ EAPD support */
	CXT5066_DELL_LAPTOP,	/* Dell Laptop */
	CXT5066_OLPC_XO_1_5,	/* OLPC XO 1.5 */
	CXT5066_DELL_VOSTRO,	/* Dell Vostro 1015i */
	CXT5066_IDEAPAD,	/* Lenovo IdeaPad U150 */
	CXT5066_THINKPAD,	/* Lenovo ThinkPad T410s, others? */
	CXT5066_ASUS,		/* Asus K52JU, Lenovo G560 - Int mic at 0x1a and Ext mic at 0x1b */
	CXT5066_HP_LAPTOP,      /* HP Laptop */
	CXT5066_AUTO,		/* BIOS auto-parser */
	CXT5066_MODELS
};

static const char * const cxt5066_models[CXT5066_MODELS] = {
	[CXT5066_LAPTOP]	= "laptop",
	[CXT5066_DELL_LAPTOP]	= "dell-laptop",
	[CXT5066_OLPC_XO_1_5]	= "olpc-xo-1_5",
	[CXT5066_DELL_VOSTRO]	= "dell-vostro",
	[CXT5066_IDEAPAD]	= "ideapad",
	[CXT5066_THINKPAD]	= "thinkpad",
	[CXT5066_ASUS]		= "asus",
	[CXT5066_HP_LAPTOP]	= "hp-laptop",
	[CXT5066_AUTO]		= "auto",
};

static const struct snd_pci_quirk cxt5066_cfg_tbl[] = {
	SND_PCI_QUIRK(0x1025, 0x054c, "Acer Aspire 3830TG", CXT5066_AUTO),
	SND_PCI_QUIRK_MASK(0x1025, 0xff00, 0x0400, "Acer", CXT5066_IDEAPAD),
	SND_PCI_QUIRK(0x1028, 0x02d8, "Dell Vostro", CXT5066_DELL_VOSTRO),
	SND_PCI_QUIRK(0x1028, 0x02f5, "Dell Vostro 320", CXT5066_IDEAPAD),
	SND_PCI_QUIRK(0x1028, 0x0401, "Dell Vostro 1014", CXT5066_DELL_VOSTRO),
	SND_PCI_QUIRK(0x1028, 0x0402, "Dell Vostro", CXT5066_DELL_VOSTRO),
	SND_PCI_QUIRK(0x1028, 0x0408, "Dell Inspiron One 19T", CXT5066_IDEAPAD),
	SND_PCI_QUIRK(0x1028, 0x050f, "Dell Inspiron", CXT5066_IDEAPAD),
	SND_PCI_QUIRK(0x1028, 0x0510, "Dell Vostro", CXT5066_IDEAPAD),
	SND_PCI_QUIRK(0x103c, 0x360b, "HP G60", CXT5066_HP_LAPTOP),
	SND_PCI_QUIRK(0x1043, 0x13f3, "Asus A52J", CXT5066_ASUS),
	SND_PCI_QUIRK(0x1043, 0x1643, "Asus K52JU", CXT5066_ASUS),
	SND_PCI_QUIRK(0x1043, 0x1993, "Asus U50F", CXT5066_ASUS),
	SND_PCI_QUIRK(0x1179, 0xff1e, "Toshiba Satellite C650D", CXT5066_IDEAPAD),
	SND_PCI_QUIRK(0x1179, 0xff50, "Toshiba Satellite P500-PSPGSC-01800T", CXT5066_OLPC_XO_1_5),
	SND_PCI_QUIRK(0x14f1, 0x0101, "Conexant Reference board",
		      CXT5066_LAPTOP),
	SND_PCI_QUIRK(0x152d, 0x0833, "OLPC XO-1.5", CXT5066_OLPC_XO_1_5),
	SND_PCI_QUIRK(0x17aa, 0x20f2, "Lenovo T400s", CXT5066_THINKPAD),
	SND_PCI_QUIRK(0x17aa, 0x21c5, "Thinkpad Edge 13", CXT5066_THINKPAD),
	SND_PCI_QUIRK(0x17aa, 0x21c6, "Thinkpad Edge 13", CXT5066_ASUS),
	SND_PCI_QUIRK(0x17aa, 0x215e, "Lenovo T510", CXT5066_AUTO),
	SND_PCI_QUIRK(0x17aa, 0x21cf, "Lenovo T520 & W520", CXT5066_AUTO),
	SND_PCI_QUIRK(0x17aa, 0x21da, "Lenovo X220", CXT5066_THINKPAD),
	SND_PCI_QUIRK(0x17aa, 0x21db, "Lenovo X220-tablet", CXT5066_THINKPAD),
	SND_PCI_QUIRK(0x17aa, 0x3a0d, "Lenovo U350", CXT5066_ASUS),
	SND_PCI_QUIRK(0x17aa, 0x38af, "Lenovo G560", CXT5066_ASUS),
	SND_PCI_QUIRK(0x17aa, 0x3938, "Lenovo G565", CXT5066_AUTO),
	SND_PCI_QUIRK(0x1b0a, 0x2092, "CyberpowerPC Gamer Xplorer N57001", CXT5066_AUTO),
	{}
};

static int patch_cxt5066(struct hda_codec *codec)
{
	struct conexant_spec *spec;
	int board_config;

	board_config = snd_hda_check_board_config(codec, CXT5066_MODELS,
						  cxt5066_models, cxt5066_cfg_tbl);
	if (board_config < 0)
		board_config = CXT5066_AUTO; /* model=auto as default */
	if (board_config == CXT5066_AUTO)
		return patch_conexant_auto(codec);

	spec = kzalloc(sizeof(*spec), GFP_KERNEL);
	if (!spec)
		return -ENOMEM;
	codec->spec = spec;

	codec->patch_ops = conexant_patch_ops;
	codec->patch_ops.init = conexant_init;

	spec->dell_automute = 0;
	spec->multiout.max_channels = 2;
	spec->multiout.num_dacs = ARRAY_SIZE(cxt5066_dac_nids);
	spec->multiout.dac_nids = cxt5066_dac_nids;
	conexant_check_dig_outs(codec, cxt5066_digout_pin_nids,
	    ARRAY_SIZE(cxt5066_digout_pin_nids));
	spec->num_adc_nids = 1;
	spec->adc_nids = cxt5066_adc_nids;
	spec->capsrc_nids = cxt5066_capsrc_nids;
	spec->input_mux = &cxt5066_capture_source;

	spec->port_d_mode = PIN_HP;

	spec->num_init_verbs = 1;
	spec->init_verbs[0] = cxt5066_init_verbs;
	spec->num_channel_mode = ARRAY_SIZE(cxt5066_modes);
	spec->channel_mode = cxt5066_modes;
	spec->cur_adc = 0;
	spec->cur_adc_idx = 0;

	set_beep_amp(spec, 0x13, 0, HDA_OUTPUT);

	switch (board_config) {
	default:
	case CXT5066_LAPTOP:
		spec->mixers[spec->num_mixers++] = cxt5066_mixer_master;
		spec->mixers[spec->num_mixers++] = cxt5066_mixers;
		break;
	case CXT5066_DELL_LAPTOP:
		spec->mixers[spec->num_mixers++] = cxt5066_mixer_master;
		spec->mixers[spec->num_mixers++] = cxt5066_mixers;

		spec->port_d_mode = PIN_OUT;
		spec->init_verbs[spec->num_init_verbs] = cxt5066_init_verbs_portd_lo;
		spec->num_init_verbs++;
		spec->dell_automute = 1;
		break;
	case CXT5066_ASUS:
	case CXT5066_HP_LAPTOP:
		codec->patch_ops.init = cxt5066_init;
		codec->patch_ops.unsol_event = cxt5066_unsol_event;
		spec->init_verbs[spec->num_init_verbs] =
			cxt5066_init_verbs_hp_laptop;
		spec->num_init_verbs++;
		spec->hp_laptop = board_config == CXT5066_HP_LAPTOP;
		spec->asus = board_config == CXT5066_ASUS;
		spec->mixers[spec->num_mixers++] = cxt5066_mixer_master;
		spec->mixers[spec->num_mixers++] = cxt5066_mixers;
		/* no S/PDIF out */
		if (board_config == CXT5066_HP_LAPTOP)
			spec->multiout.dig_out_nid = 0;
		/* input source automatically selected */
		spec->input_mux = NULL;
		spec->port_d_mode = 0;
		spec->mic_boost = 3; /* default 30dB gain */
		break;

	case CXT5066_OLPC_XO_1_5:
		codec->patch_ops.init = cxt5066_olpc_init;
		codec->patch_ops.unsol_event = cxt5066_olpc_unsol_event;
		spec->init_verbs[0] = cxt5066_init_verbs_olpc;
		spec->mixers[spec->num_mixers++] = cxt5066_mixer_master_olpc;
		spec->mixers[spec->num_mixers++] = cxt5066_mixer_olpc_dc;
		spec->mixers[spec->num_mixers++] = cxt5066_mixers;
		spec->port_d_mode = 0;
		spec->mic_boost = 3; /* default 30dB gain */

		/* no S/PDIF out */
		spec->multiout.dig_out_nid = 0;

		/* input source automatically selected */
		spec->input_mux = NULL;

		/* our capture hooks which allow us to turn on the microphone LED
		 * at the right time */
		spec->capture_prepare = cxt5066_olpc_capture_prepare;
		spec->capture_cleanup = cxt5066_olpc_capture_cleanup;
		break;
	case CXT5066_DELL_VOSTRO:
		codec->patch_ops.init = cxt5066_init;
		codec->patch_ops.unsol_event = cxt5066_unsol_event;
		spec->init_verbs[0] = cxt5066_init_verbs_vostro;
		spec->mixers[spec->num_mixers++] = cxt5066_mixer_master_olpc;
		spec->mixers[spec->num_mixers++] = cxt5066_mixers;
		spec->mixers[spec->num_mixers++] = cxt5066_vostro_mixers;
		spec->port_d_mode = 0;
		spec->dell_vostro = 1;
		spec->mic_boost = 3; /* default 30dB gain */

		/* no S/PDIF out */
		spec->multiout.dig_out_nid = 0;

		/* input source automatically selected */
		spec->input_mux = NULL;
		break;
	case CXT5066_IDEAPAD:
		codec->patch_ops.init = cxt5066_init;
		codec->patch_ops.unsol_event = cxt5066_unsol_event;
		spec->mixers[spec->num_mixers++] = cxt5066_mixer_master;
		spec->mixers[spec->num_mixers++] = cxt5066_mixers;
		spec->init_verbs[0] = cxt5066_init_verbs_ideapad;
		spec->port_d_mode = 0;
		spec->ideapad = 1;
		spec->mic_boost = 2;	/* default 20dB gain */

		/* no S/PDIF out */
		spec->multiout.dig_out_nid = 0;

		/* input source automatically selected */
		spec->input_mux = NULL;
		break;
	case CXT5066_THINKPAD:
		codec->patch_ops.init = cxt5066_init;
		codec->patch_ops.unsol_event = cxt5066_unsol_event;
		spec->mixers[spec->num_mixers++] = cxt5066_mixer_master;
		spec->mixers[spec->num_mixers++] = cxt5066_mixers;
		spec->init_verbs[0] = cxt5066_init_verbs_thinkpad;
		spec->thinkpad = 1;
		spec->port_d_mode = PIN_OUT;
		spec->mic_boost = 2;	/* default 20dB gain */

		/* no S/PDIF out */
		spec->multiout.dig_out_nid = 0;

		/* input source automatically selected */
		spec->input_mux = NULL;
		break;
	}

	if (spec->beep_amp)
		snd_hda_attach_beep_device(codec, spec->beep_amp);

	return 0;
}

/*
 * Automatic parser for CX20641 & co
 */

static int cx_auto_capture_pcm_prepare(struct hda_pcm_stream *hinfo,
				       struct hda_codec *codec,
				       unsigned int stream_tag,
				       unsigned int format,
				       struct snd_pcm_substream *substream)
{
	struct conexant_spec *spec = codec->spec;
	hda_nid_t adc = spec->imux_info[spec->cur_mux[0]].adc;
	if (spec->adc_switching) {
		spec->cur_adc = adc;
		spec->cur_adc_stream_tag = stream_tag;
		spec->cur_adc_format = format;
	}
	snd_hda_codec_setup_stream(codec, adc, stream_tag, 0, format);
	return 0;
}

static int cx_auto_capture_pcm_cleanup(struct hda_pcm_stream *hinfo,
				       struct hda_codec *codec,
				       struct snd_pcm_substream *substream)
{
	struct conexant_spec *spec = codec->spec;
	snd_hda_codec_cleanup_stream(codec, spec->cur_adc);
	spec->cur_adc = 0;
	return 0;
}

static const struct hda_pcm_stream cx_auto_pcm_analog_capture = {
	.substreams = 1,
	.channels_min = 2,
	.channels_max = 2,
	.nid = 0, /* fill later */
	.ops = {
		.prepare = cx_auto_capture_pcm_prepare,
		.cleanup = cx_auto_capture_pcm_cleanup
	},
};

static const hda_nid_t cx_auto_adc_nids[] = { 0x14 };

#define get_connection_index(codec, mux, nid)\
	snd_hda_get_conn_index(codec, mux, nid, 0)

/* get an unassigned DAC from the given list.
 * Return the nid if found and reduce the DAC list, or return zero if
 * not found
 */
static hda_nid_t get_unassigned_dac(struct hda_codec *codec, hda_nid_t pin,
				    hda_nid_t *dacs, int *num_dacs)
{
	int i, nums = *num_dacs;
	hda_nid_t ret = 0;

	for (i = 0; i < nums; i++) {
		if (get_connection_index(codec, pin, dacs[i]) >= 0) {
			ret = dacs[i];
			break;
		}
	}
	if (!ret)
		return 0;
	if (--nums > 0)
		memmove(dacs, dacs + 1, nums * sizeof(hda_nid_t));
	*num_dacs = nums;
	return ret;
}

#define MAX_AUTO_DACS	5

#define DAC_SLAVE_FLAG	0x8000	/* filled dac is a slave */

/* fill analog DAC list from the widget tree */
static int fill_cx_auto_dacs(struct hda_codec *codec, hda_nid_t *dacs)
{
	hda_nid_t nid, end_nid;
	int nums = 0;

	end_nid = codec->start_nid + codec->num_nodes;
	for (nid = codec->start_nid; nid < end_nid; nid++) {
		unsigned int wcaps = get_wcaps(codec, nid);
		unsigned int type = get_wcaps_type(wcaps);
		if (type == AC_WID_AUD_OUT && !(wcaps & AC_WCAP_DIGITAL)) {
			dacs[nums++] = nid;
			if (nums >= MAX_AUTO_DACS)
				break;
		}
	}
	return nums;
}

/* fill pin_dac_pair list from the pin and dac list */
static int fill_dacs_for_pins(struct hda_codec *codec, hda_nid_t *pins,
			      int num_pins, hda_nid_t *dacs, int *rest,
			      struct pin_dac_pair *filled, int nums, 
			      int type)
{
	int i, start = nums;

	for (i = 0; i < num_pins; i++, nums++) {
		filled[nums].pin = pins[i];
		filled[nums].type = type;
		filled[nums].dac = get_unassigned_dac(codec, pins[i], dacs, rest);
		if (filled[nums].dac) 
			continue;
		if (filled[start].dac && get_connection_index(codec, pins[i], filled[start].dac) >= 0) {
			filled[nums].dac = filled[start].dac | DAC_SLAVE_FLAG;
			continue;
		}
		if (filled[0].dac && get_connection_index(codec, pins[i], filled[0].dac) >= 0) {
			filled[nums].dac = filled[0].dac | DAC_SLAVE_FLAG;
			continue;
		}
		snd_printdd("Failed to find a DAC for pin 0x%x", pins[i]);
	}
	return nums;
}

/* parse analog output paths */
static void cx_auto_parse_output(struct hda_codec *codec)
{
	struct conexant_spec *spec = codec->spec;
	struct auto_pin_cfg *cfg = &spec->autocfg;
	hda_nid_t dacs[MAX_AUTO_DACS];
	int i, j, nums, rest;

	rest = fill_cx_auto_dacs(codec, dacs);
	/* parse all analog output pins */
	nums = fill_dacs_for_pins(codec, cfg->line_out_pins, cfg->line_outs,
			  dacs, &rest, spec->dac_info, 0,
			  AUTO_PIN_LINE_OUT);
	nums = fill_dacs_for_pins(codec, cfg->hp_pins, cfg->hp_outs,
			  dacs, &rest, spec->dac_info, nums,
			  AUTO_PIN_HP_OUT);
	nums = fill_dacs_for_pins(codec, cfg->speaker_pins, cfg->speaker_outs,
			  dacs, &rest, spec->dac_info, nums,
			  AUTO_PIN_SPEAKER_OUT);
	spec->dac_info_filled = nums;
	/* fill multiout struct */
	for (i = 0; i < nums; i++) {
		hda_nid_t dac = spec->dac_info[i].dac;
		if (!dac || (dac & DAC_SLAVE_FLAG))
			continue;
		switch (spec->dac_info[i].type) {
		case AUTO_PIN_LINE_OUT:
			spec->private_dac_nids[spec->multiout.num_dacs] = dac;
			spec->multiout.num_dacs++;
			break;
		case AUTO_PIN_HP_OUT:
		case AUTO_PIN_SPEAKER_OUT:
			if (!spec->multiout.hp_nid) {
				spec->multiout.hp_nid = dac;
				break;
			}
			for (j = 0; j < ARRAY_SIZE(spec->multiout.extra_out_nid); j++)
				if (!spec->multiout.extra_out_nid[j]) {
					spec->multiout.extra_out_nid[j] = dac;
					break;
				}
			break;
		}
	}
	spec->multiout.dac_nids = spec->private_dac_nids;
	spec->multiout.max_channels = spec->multiout.num_dacs * 2;

	for (i = 0; i < cfg->hp_outs; i++) {
		if (is_jack_detectable(codec, cfg->hp_pins[i])) {
			spec->auto_mute = 1;
			break;
		}
	}
	if (spec->auto_mute &&
	    cfg->line_out_pins[0] &&
	    cfg->line_out_type != AUTO_PIN_SPEAKER_OUT &&
	    cfg->line_out_pins[0] != cfg->hp_pins[0] &&
	    cfg->line_out_pins[0] != cfg->speaker_pins[0]) {
		for (i = 0; i < cfg->line_outs; i++) {
			if (is_jack_detectable(codec, cfg->line_out_pins[i])) {
				spec->detect_line = 1;
				break;
			}
		}
		spec->automute_lines = spec->detect_line;
	}

	spec->vmaster_nid = spec->private_dac_nids[0];
}

static void cx_auto_turn_eapd(struct hda_codec *codec, int num_pins,
			      hda_nid_t *pins, bool on);

static void do_automute(struct hda_codec *codec, int num_pins,
			hda_nid_t *pins, bool on)
{
	struct conexant_spec *spec = codec->spec;
	int i;
	for (i = 0; i < num_pins; i++)
		snd_hda_codec_write(codec, pins[i], 0,
				    AC_VERB_SET_PIN_WIDGET_CONTROL,
				    on ? PIN_OUT : 0);
	if (spec->pin_eapd_ctrls)
		cx_auto_turn_eapd(codec, num_pins, pins, on);
}

static int detect_jacks(struct hda_codec *codec, int num_pins, hda_nid_t *pins)
{
	int i, present = 0;

	for (i = 0; i < num_pins; i++) {
		hda_nid_t nid = pins[i];
		if (!nid || !is_jack_detectable(codec, nid))
			break;
		present |= snd_hda_jack_detect(codec, nid);
	}
	return present;
}

/* auto-mute/unmute speaker and line outs according to headphone jack */
static void cx_auto_update_speakers(struct hda_codec *codec)
{
	struct conexant_spec *spec = codec->spec;
	struct auto_pin_cfg *cfg = &spec->autocfg;
	int on = 1;

	/* turn on HP EAPD when HP jacks are present */
	if (spec->pin_eapd_ctrls) {
		if (spec->auto_mute)
			on = spec->hp_present;
		cx_auto_turn_eapd(codec, cfg->hp_outs, cfg->hp_pins, on);
	}

	/* mute speakers in auto-mode if HP or LO jacks are plugged */
	if (spec->auto_mute)
		on = !(spec->hp_present ||
		       (spec->detect_line && spec->line_present));
	do_automute(codec, cfg->speaker_outs, cfg->speaker_pins, on);

	/* toggle line-out mutes if needed, too */
	/* if LO is a copy of either HP or Speaker, don't need to handle it */
	if (cfg->line_out_pins[0] == cfg->hp_pins[0] ||
	    cfg->line_out_pins[0] == cfg->speaker_pins[0])
		return;
	if (spec->auto_mute) {
		/* mute LO in auto-mode when HP jack is present */
		if (cfg->line_out_type == AUTO_PIN_SPEAKER_OUT ||
		    spec->automute_lines)
			on = !spec->hp_present;
		else
			on = 1;
	}
	do_automute(codec, cfg->line_outs, cfg->line_out_pins, on);
}

static void cx_auto_hp_automute(struct hda_codec *codec)
{
	struct conexant_spec *spec = codec->spec;
	struct auto_pin_cfg *cfg = &spec->autocfg;

	if (!spec->auto_mute)
		return;
	spec->hp_present = detect_jacks(codec, cfg->hp_outs, cfg->hp_pins);
	cx_auto_update_speakers(codec);
}

static void cx_auto_line_automute(struct hda_codec *codec)
{
	struct conexant_spec *spec = codec->spec;
	struct auto_pin_cfg *cfg = &spec->autocfg;

	if (!spec->auto_mute || !spec->detect_line)
		return;
	spec->line_present = detect_jacks(codec, cfg->line_outs,
					  cfg->line_out_pins);
	cx_auto_update_speakers(codec);
}

static int cx_automute_mode_info(struct snd_kcontrol *kcontrol,
				 struct snd_ctl_elem_info *uinfo)
{
	struct hda_codec *codec = snd_kcontrol_chip(kcontrol);
	struct conexant_spec *spec = codec->spec;
	static const char * const texts2[] = {
		"Disabled", "Enabled"
	};
	static const char * const texts3[] = {
		"Disabled", "Speaker Only", "Line Out+Speaker"
	};
	const char * const *texts;

	uinfo->type = SNDRV_CTL_ELEM_TYPE_ENUMERATED;
	uinfo->count = 1;
	if (spec->automute_hp_lo) {
		uinfo->value.enumerated.items = 3;
		texts = texts3;
	} else {
		uinfo->value.enumerated.items = 2;
		texts = texts2;
	}
	if (uinfo->value.enumerated.item >= uinfo->value.enumerated.items)
		uinfo->value.enumerated.item = uinfo->value.enumerated.items - 1;
	strcpy(uinfo->value.enumerated.name,
	       texts[uinfo->value.enumerated.item]);
	return 0;
}

static int cx_automute_mode_get(struct snd_kcontrol *kcontrol,
				struct snd_ctl_elem_value *ucontrol)
{
	struct hda_codec *codec = snd_kcontrol_chip(kcontrol);
	struct conexant_spec *spec = codec->spec;
	unsigned int val;
	if (!spec->auto_mute)
		val = 0;
	else if (!spec->automute_lines)
		val = 1;
	else
		val = 2;
	ucontrol->value.enumerated.item[0] = val;
	return 0;
}

static int cx_automute_mode_put(struct snd_kcontrol *kcontrol,
				struct snd_ctl_elem_value *ucontrol)
{
	struct hda_codec *codec = snd_kcontrol_chip(kcontrol);
	struct conexant_spec *spec = codec->spec;

	switch (ucontrol->value.enumerated.item[0]) {
	case 0:
		if (!spec->auto_mute)
			return 0;
		spec->auto_mute = 0;
		break;
	case 1:
		if (spec->auto_mute && !spec->automute_lines)
			return 0;
		spec->auto_mute = 1;
		spec->automute_lines = 0;
		break;
	case 2:
		if (!spec->automute_hp_lo)
			return -EINVAL;
		if (spec->auto_mute && spec->automute_lines)
			return 0;
		spec->auto_mute = 1;
		spec->automute_lines = 1;
		break;
	default:
		return -EINVAL;
	}
	cx_auto_update_speakers(codec);
	return 1;
}

static const struct snd_kcontrol_new cx_automute_mode_enum[] = {
	{
		.iface = SNDRV_CTL_ELEM_IFACE_MIXER,
		.name = "Auto-Mute Mode",
		.info = cx_automute_mode_info,
		.get = cx_automute_mode_get,
		.put = cx_automute_mode_put,
	},
	{ }
};

static int cx_auto_mux_enum_info(struct snd_kcontrol *kcontrol,
				 struct snd_ctl_elem_info *uinfo)
{
	struct hda_codec *codec = snd_kcontrol_chip(kcontrol);
	struct conexant_spec *spec = codec->spec;

	return snd_hda_input_mux_info(&spec->private_imux, uinfo);
}

static int cx_auto_mux_enum_get(struct snd_kcontrol *kcontrol,
				struct snd_ctl_elem_value *ucontrol)
{
	struct hda_codec *codec = snd_kcontrol_chip(kcontrol);
	struct conexant_spec *spec = codec->spec;

	ucontrol->value.enumerated.item[0] = spec->cur_mux[0];
	return 0;
}

/* look for the route the given pin from mux and return the index;
 * if do_select is set, actually select the route.
 */
static int __select_input_connection(struct hda_codec *codec, hda_nid_t mux,
				     hda_nid_t pin, hda_nid_t *srcp,
				     bool do_select, int depth)
{
	hda_nid_t conn[HDA_MAX_NUM_INPUTS];
	int i, nums;

	switch (get_wcaps_type(get_wcaps(codec, mux))) {
	case AC_WID_AUD_IN:
	case AC_WID_AUD_SEL:
	case AC_WID_AUD_MIX:
		break;
	default:
		return -1;
	}

	nums = snd_hda_get_connections(codec, mux, conn, ARRAY_SIZE(conn));
	for (i = 0; i < nums; i++)
		if (conn[i] == pin) {
			if (do_select)
				snd_hda_codec_write(codec, mux, 0,
						    AC_VERB_SET_CONNECT_SEL, i);
			if (srcp)
				*srcp = mux;
			return i;
		}
	depth++;
	if (depth == 2)
		return -1;
	for (i = 0; i < nums; i++) {
		int ret  = __select_input_connection(codec, conn[i], pin, srcp,
						     do_select, depth);
		if (ret >= 0) {
			if (do_select)
				snd_hda_codec_write(codec, mux, 0,
						    AC_VERB_SET_CONNECT_SEL, i);
			return i;
		}
	}
	return -1;
}

static void select_input_connection(struct hda_codec *codec, hda_nid_t mux,
				   hda_nid_t pin)
{
	__select_input_connection(codec, mux, pin, NULL, true, 0);
}

static int get_input_connection(struct hda_codec *codec, hda_nid_t mux,
				hda_nid_t pin)
{
	return __select_input_connection(codec, mux, pin, NULL, false, 0);
}

static int cx_auto_mux_enum_update(struct hda_codec *codec,
				   const struct hda_input_mux *imux,
				   unsigned int idx)
{
	struct conexant_spec *spec = codec->spec;
	hda_nid_t adc;
	int changed = 1;

	if (!imux->num_items)
		return 0;
	if (idx >= imux->num_items)
		idx = imux->num_items - 1;
	if (spec->cur_mux[0] == idx)
		changed = 0;
	adc = spec->imux_info[idx].adc;
	select_input_connection(codec, spec->imux_info[idx].adc,
				spec->imux_info[idx].pin);
	if (spec->cur_adc && spec->cur_adc != adc) {
		/* stream is running, let's swap the current ADC */
		__snd_hda_codec_cleanup_stream(codec, spec->cur_adc, 1);
		spec->cur_adc = adc;
		snd_hda_codec_setup_stream(codec, adc,
					   spec->cur_adc_stream_tag, 0,
					   spec->cur_adc_format);
	}
	spec->cur_mux[0] = idx;
	return changed;
}

static int cx_auto_mux_enum_put(struct snd_kcontrol *kcontrol,
				struct snd_ctl_elem_value *ucontrol)
{
	struct hda_codec *codec = snd_kcontrol_chip(kcontrol);
	struct conexant_spec *spec = codec->spec;

	return cx_auto_mux_enum_update(codec, &spec->private_imux,
				       ucontrol->value.enumerated.item[0]);
}

static const struct snd_kcontrol_new cx_auto_capture_mixers[] = {
	{
		.iface = SNDRV_CTL_ELEM_IFACE_MIXER,
		.name = "Capture Source",
		.info = cx_auto_mux_enum_info,
		.get = cx_auto_mux_enum_get,
		.put = cx_auto_mux_enum_put
	},
	{}
};

static bool select_automic(struct hda_codec *codec, int idx, bool detect)
{
	struct conexant_spec *spec = codec->spec;
	if (idx < 0)
		return false;
	if (detect && !snd_hda_jack_detect(codec, spec->imux_info[idx].pin))
		return false;
	cx_auto_mux_enum_update(codec, &spec->private_imux, idx);
	return true;
}

/* automatic switch internal and external mic */
static void cx_auto_automic(struct hda_codec *codec)
{
	struct conexant_spec *spec = codec->spec;

	if (!spec->auto_mic)
		return;
	if (!select_automic(codec, spec->auto_mic_ext, true))
		if (!select_automic(codec, spec->auto_mic_dock, true))
			select_automic(codec, spec->auto_mic_int, false);
}

static void cx_auto_unsol_event(struct hda_codec *codec, unsigned int res)
{
	switch (snd_hda_jack_get_action(codec, res >> 26)) {
	case CONEXANT_HP_EVENT:
		cx_auto_hp_automute(codec);
		break;
	case CONEXANT_LINE_EVENT:
		cx_auto_line_automute(codec);
		break;
	case CONEXANT_MIC_EVENT:
		cx_auto_automic(codec);
		break;
	}
	snd_hda_jack_report_sync(codec);
}

/* check whether the pin config is suitable for auto-mic switching;
 * auto-mic is enabled only when one int-mic and one ext- and/or
 * one dock-mic exist
 */
static void cx_auto_check_auto_mic(struct hda_codec *codec)
{
	struct conexant_spec *spec = codec->spec;
	int pset[INPUT_PIN_ATTR_NORMAL + 1];
	int i;

	for (i = 0; i < ARRAY_SIZE(pset); i++)
		pset[i] = -1;
	for (i = 0; i < spec->private_imux.num_items; i++) {
		hda_nid_t pin = spec->imux_info[i].pin;
		unsigned int def_conf = snd_hda_codec_get_pincfg(codec, pin);
		int type, attr;
		attr = snd_hda_get_input_pin_attr(def_conf);
		if (attr == INPUT_PIN_ATTR_UNUSED)
			return; /* invalid entry */
		if (attr > INPUT_PIN_ATTR_NORMAL)
			attr = INPUT_PIN_ATTR_NORMAL;
		if (attr != INPUT_PIN_ATTR_INT &&
		    !is_jack_detectable(codec, pin))
			return; /* non-detectable pin */
		type = get_defcfg_device(def_conf);
		if (type != AC_JACK_MIC_IN &&
		    (attr != INPUT_PIN_ATTR_DOCK || type != AC_JACK_LINE_IN))
			return; /* no valid input type */
		if (pset[attr] >= 0)
			return; /* already occupied */
		pset[attr] = i;
	}
	if (pset[INPUT_PIN_ATTR_INT] < 0 ||
	    (pset[INPUT_PIN_ATTR_NORMAL] < 0 && pset[INPUT_PIN_ATTR_DOCK]))
		return; /* no input to switch*/
	spec->auto_mic = 1;
	spec->auto_mic_ext = pset[INPUT_PIN_ATTR_NORMAL];
	spec->auto_mic_dock = pset[INPUT_PIN_ATTR_DOCK];
	spec->auto_mic_int = pset[INPUT_PIN_ATTR_INT];
}

static void cx_auto_parse_input(struct hda_codec *codec)
{
	struct conexant_spec *spec = codec->spec;
	struct auto_pin_cfg *cfg = &spec->autocfg;
	struct hda_input_mux *imux;
	int i, j;

	imux = &spec->private_imux;
	for (i = 0; i < cfg->num_inputs; i++) {
		for (j = 0; j < spec->num_adc_nids; j++) {
			hda_nid_t adc = spec->adc_nids[j];
			int idx = get_input_connection(codec, adc,
						       cfg->inputs[i].pin);
			if (idx >= 0) {
				const char *label;
				label = hda_get_autocfg_input_label(codec, cfg, i);
				spec->imux_info[imux->num_items].index = i;
				spec->imux_info[imux->num_items].boost = 0;
				spec->imux_info[imux->num_items].adc = adc;
				spec->imux_info[imux->num_items].pin =
					cfg->inputs[i].pin;
				snd_hda_add_imux_item(imux, label, idx, NULL);
				break;
			}
		}
	}
	if (imux->num_items >= 2 && cfg->num_inputs == imux->num_items)
		cx_auto_check_auto_mic(codec);
	if (imux->num_items > 1) {
		for (i = 1; i < imux->num_items; i++) {
			if (spec->imux_info[i].adc != spec->imux_info[0].adc) {
				spec->adc_switching = 1;
				break;
			}
		}
	}
}

/* get digital-input audio widget corresponding to the given pin */
static hda_nid_t cx_auto_get_dig_in(struct hda_codec *codec, hda_nid_t pin)
{
	hda_nid_t nid, end_nid;

	end_nid = codec->start_nid + codec->num_nodes;
	for (nid = codec->start_nid; nid < end_nid; nid++) {
		unsigned int wcaps = get_wcaps(codec, nid);
		unsigned int type = get_wcaps_type(wcaps);
		if (type == AC_WID_AUD_IN && (wcaps & AC_WCAP_DIGITAL)) {
			if (get_connection_index(codec, nid, pin) >= 0)
				return nid;
		}
	}
	return 0;
}

static void cx_auto_parse_digital(struct hda_codec *codec)
{
	struct conexant_spec *spec = codec->spec;
	struct auto_pin_cfg *cfg = &spec->autocfg;
	hda_nid_t nid;

	if (cfg->dig_outs &&
	    snd_hda_get_connections(codec, cfg->dig_out_pins[0], &nid, 1) == 1)
		spec->multiout.dig_out_nid = nid;
	if (cfg->dig_in_pin)
		spec->dig_in_nid = cx_auto_get_dig_in(codec, cfg->dig_in_pin);
}

#ifdef CONFIG_SND_HDA_INPUT_BEEP
static void cx_auto_parse_beep(struct hda_codec *codec)
{
	struct conexant_spec *spec = codec->spec;
	hda_nid_t nid, end_nid;

	end_nid = codec->start_nid + codec->num_nodes;
	for (nid = codec->start_nid; nid < end_nid; nid++)
		if (get_wcaps_type(get_wcaps(codec, nid)) == AC_WID_BEEP) {
			set_beep_amp(spec, nid, 0, HDA_OUTPUT);
			break;
		}
}
#else
#define cx_auto_parse_beep(codec)
#endif

/* parse EAPDs */
static void cx_auto_parse_eapd(struct hda_codec *codec)
{
	struct conexant_spec *spec = codec->spec;
	hda_nid_t nid, end_nid;

	end_nid = codec->start_nid + codec->num_nodes;
	for (nid = codec->start_nid; nid < end_nid; nid++) {
		if (get_wcaps_type(get_wcaps(codec, nid)) != AC_WID_PIN)
			continue;
		if (!(snd_hda_query_pin_caps(codec, nid) & AC_PINCAP_EAPD))
			continue;
		spec->eapds[spec->num_eapds++] = nid;
		if (spec->num_eapds >= ARRAY_SIZE(spec->eapds))
			break;
	}

	/* NOTE: below is a wild guess; if we have more than two EAPDs,
	 * it's a new chip, where EAPDs are supposed to be associated to
	 * pins, and we can control EAPD per pin.
	 * OTOH, if only one or two EAPDs are found, it's an old chip,
	 * thus it might control over all pins.
	 */
	spec->pin_eapd_ctrls = spec->num_eapds > 2;
}

static int cx_auto_parse_auto_config(struct hda_codec *codec)
{
	struct conexant_spec *spec = codec->spec;
	int err;

	err = snd_hda_parse_pin_def_config(codec, &spec->autocfg, NULL);
	if (err < 0)
		return err;

	cx_auto_parse_output(codec);
	cx_auto_parse_input(codec);
	cx_auto_parse_digital(codec);
	cx_auto_parse_beep(codec);
	cx_auto_parse_eapd(codec);
	return 0;
}

static void cx_auto_turn_eapd(struct hda_codec *codec, int num_pins,
			      hda_nid_t *pins, bool on)
{
	int i;
	for (i = 0; i < num_pins; i++) {
		if (snd_hda_query_pin_caps(codec, pins[i]) & AC_PINCAP_EAPD)
			snd_hda_codec_write(codec, pins[i], 0,
					    AC_VERB_SET_EAPD_BTLENABLE,
					    on ? 0x02 : 0);
	}
}

static void select_connection(struct hda_codec *codec, hda_nid_t pin,
			      hda_nid_t src)
{
	int idx = get_connection_index(codec, pin, src);
	if (idx >= 0)
		snd_hda_codec_write(codec, pin, 0,
				    AC_VERB_SET_CONNECT_SEL, idx);
}

static void mute_outputs(struct hda_codec *codec, int num_nids,
			 const hda_nid_t *nids)
{
	int i, val;

	for (i = 0; i < num_nids; i++) {
		hda_nid_t nid = nids[i];
		if (!(get_wcaps(codec, nid) & AC_WCAP_OUT_AMP))
			continue;
		if (query_amp_caps(codec, nid, HDA_OUTPUT) & AC_AMPCAP_MUTE)
			val = AMP_OUT_MUTE;
		else
			val = AMP_OUT_ZERO;
		snd_hda_codec_write(codec, nid, 0,
				    AC_VERB_SET_AMP_GAIN_MUTE, val);
	}
}

static void enable_unsol_pins(struct hda_codec *codec, int num_pins,
			      hda_nid_t *pins, unsigned int action)
{
	int i;
	for (i = 0; i < num_pins; i++)
		snd_hda_jack_detect_enable(codec, pins[i], action);
<<<<<<< HEAD
=======
}

static bool found_in_nid_list(hda_nid_t nid, const hda_nid_t *list, int nums)
{
	int i;
	for (i = 0; i < nums; i++)
		if (list[i] == nid)
			return true;
	return false;
}

/* is the given NID found in any of autocfg items? */
static bool found_in_autocfg(struct auto_pin_cfg *cfg, hda_nid_t nid)
{
	int i;

	if (found_in_nid_list(nid, cfg->line_out_pins, cfg->line_outs) ||
	    found_in_nid_list(nid, cfg->hp_pins, cfg->hp_outs) ||
	    found_in_nid_list(nid, cfg->speaker_pins, cfg->speaker_outs) ||
	    found_in_nid_list(nid, cfg->dig_out_pins, cfg->dig_outs))
		return true;
	for (i = 0; i < cfg->num_inputs; i++)
		if (cfg->inputs[i].pin == nid)
			return true;
	if (cfg->dig_in_pin == nid)
		return true;
	return false;
}

/* clear unsol-event tags on unused pins; Conexant codecs seem to leave
 * invalid unsol tags by some reason
 */
static void clear_unsol_on_unused_pins(struct hda_codec *codec)
{
	struct conexant_spec *spec = codec->spec;
	struct auto_pin_cfg *cfg = &spec->autocfg;
	int i;

	for (i = 0; i < codec->init_pins.used; i++) {
		struct hda_pincfg *pin = snd_array_elem(&codec->init_pins, i);
		if (!found_in_autocfg(cfg, pin->nid))
			snd_hda_codec_write(codec, pin->nid, 0,
					    AC_VERB_SET_UNSOLICITED_ENABLE, 0);
	}
}

/* turn on/off EAPD according to Master switch */
static void cx_auto_vmaster_hook(void *private_data, int enabled)
{
	struct hda_codec *codec = private_data;
	struct conexant_spec *spec = codec->spec;

	if (enabled && spec->pin_eapd_ctrls) {
		cx_auto_update_speakers(codec);
		return;
	}
	cx_auto_turn_eapd(codec, spec->num_eapds, spec->eapds, enabled);
>>>>>>> e816b57a
}

static void cx_auto_init_output(struct hda_codec *codec)
{
	struct conexant_spec *spec = codec->spec;
	struct auto_pin_cfg *cfg = &spec->autocfg;
	hda_nid_t nid;
	int i;

	mute_outputs(codec, spec->multiout.num_dacs, spec->multiout.dac_nids);
	for (i = 0; i < cfg->hp_outs; i++)
		snd_hda_codec_write(codec, cfg->hp_pins[i], 0,
				    AC_VERB_SET_PIN_WIDGET_CONTROL, PIN_HP);
	mute_outputs(codec, cfg->hp_outs, cfg->hp_pins);
	mute_outputs(codec, cfg->line_outs, cfg->line_out_pins);
	mute_outputs(codec, cfg->speaker_outs, cfg->speaker_pins);
	for (i = 0; i < spec->dac_info_filled; i++) {
		nid = spec->dac_info[i].dac;
		if (!nid)
			nid = spec->multiout.dac_nids[0];
		else if (nid & DAC_SLAVE_FLAG)
			nid &= ~DAC_SLAVE_FLAG;
		select_connection(codec, spec->dac_info[i].pin, nid);
	}
	if (spec->auto_mute) {
		enable_unsol_pins(codec, cfg->hp_outs, cfg->hp_pins,
				  CONEXANT_HP_EVENT);
		spec->hp_present = detect_jacks(codec, cfg->hp_outs,
						cfg->hp_pins);
		if (spec->detect_line) {
			enable_unsol_pins(codec, cfg->line_outs,
					  cfg->line_out_pins,
					  CONEXANT_LINE_EVENT);
			spec->line_present =
				detect_jacks(codec, cfg->line_outs,
					     cfg->line_out_pins);
		}
	}
	cx_auto_update_speakers(codec);
	/* turn on all EAPDs if no individual EAPD control is available */
	if (!spec->pin_eapd_ctrls)
		cx_auto_turn_eapd(codec, spec->num_eapds, spec->eapds, true);
	clear_unsol_on_unused_pins(codec);
}

static void cx_auto_init_input(struct hda_codec *codec)
{
	struct conexant_spec *spec = codec->spec;
	struct auto_pin_cfg *cfg = &spec->autocfg;
	int i, val;

	for (i = 0; i < spec->num_adc_nids; i++) {
		hda_nid_t nid = spec->adc_nids[i];
		if (!(get_wcaps(codec, nid) & AC_WCAP_IN_AMP))
			continue;
		if (query_amp_caps(codec, nid, HDA_INPUT) & AC_AMPCAP_MUTE)
			val = AMP_IN_MUTE(0);
		else
			val = AMP_IN_UNMUTE(0);
		snd_hda_codec_write(codec, nid, 0, AC_VERB_SET_AMP_GAIN_MUTE,
				    val);
	}

	for (i = 0; i < cfg->num_inputs; i++) {
		unsigned int type;
		if (cfg->inputs[i].type == AUTO_PIN_MIC)
			type = PIN_VREF80;
		else
			type = PIN_IN;
		snd_hda_codec_write(codec, cfg->inputs[i].pin, 0,
				    AC_VERB_SET_PIN_WIDGET_CONTROL, type);
	}

	if (spec->auto_mic) {
		if (spec->auto_mic_ext >= 0) {
			snd_hda_jack_detect_enable(codec,
				cfg->inputs[spec->auto_mic_ext].pin,
				CONEXANT_MIC_EVENT);
		}
		if (spec->auto_mic_dock >= 0) {
			snd_hda_jack_detect_enable(codec,
				cfg->inputs[spec->auto_mic_dock].pin,
				CONEXANT_MIC_EVENT);
		}
		cx_auto_automic(codec);
	} else {
		select_input_connection(codec, spec->imux_info[0].adc,
					spec->imux_info[0].pin);
	}
}

static void cx_auto_init_digital(struct hda_codec *codec)
{
	struct conexant_spec *spec = codec->spec;
	struct auto_pin_cfg *cfg = &spec->autocfg;

	if (spec->multiout.dig_out_nid)
		snd_hda_codec_write(codec, cfg->dig_out_pins[0], 0,
				    AC_VERB_SET_PIN_WIDGET_CONTROL, PIN_OUT);
	if (spec->dig_in_nid)
		snd_hda_codec_write(codec, cfg->dig_in_pin, 0,
				    AC_VERB_SET_PIN_WIDGET_CONTROL, PIN_IN);
}

static int cx_auto_init(struct hda_codec *codec)
{
	struct conexant_spec *spec = codec->spec;
	/*snd_hda_sequence_write(codec, cx_auto_init_verbs);*/
	cx_auto_init_output(codec);
	cx_auto_init_input(codec);
	cx_auto_init_digital(codec);
	snd_hda_jack_report_sync(codec);
<<<<<<< HEAD
=======
	snd_hda_sync_vmaster_hook(&spec->vmaster_mute);
>>>>>>> e816b57a
	return 0;
}

static int cx_auto_add_volume_idx(struct hda_codec *codec, const char *basename,
			      const char *dir, int cidx,
			      hda_nid_t nid, int hda_dir, int amp_idx)
{
	static char name[32];
	static struct snd_kcontrol_new knew[] = {
		HDA_CODEC_VOLUME(name, 0, 0, 0),
		HDA_CODEC_MUTE(name, 0, 0, 0),
	};
	static const char * const sfx[2] = { "Volume", "Switch" };
	int i, err;

	for (i = 0; i < 2; i++) {
		struct snd_kcontrol *kctl;
		knew[i].private_value = HDA_COMPOSE_AMP_VAL(nid, 3, amp_idx,
							    hda_dir);
		knew[i].subdevice = HDA_SUBDEV_AMP_FLAG;
		knew[i].index = cidx;
		snprintf(name, sizeof(name), "%s%s %s", basename, dir, sfx[i]);
		kctl = snd_ctl_new1(&knew[i], codec);
		if (!kctl)
			return -ENOMEM;
		err = snd_hda_ctl_add(codec, nid, kctl);
		if (err < 0)
			return err;
		if (!(query_amp_caps(codec, nid, hda_dir) &
		      (AC_AMPCAP_MUTE | AC_AMPCAP_MIN_MUTE)))
			break;
	}
	return 0;
}

#define cx_auto_add_volume(codec, str, dir, cidx, nid, hda_dir)		\
	cx_auto_add_volume_idx(codec, str, dir, cidx, nid, hda_dir, 0)

#define cx_auto_add_pb_volume(codec, nid, str, idx)			\
	cx_auto_add_volume(codec, str, " Playback", idx, nid, HDA_OUTPUT)

static int try_add_pb_volume(struct hda_codec *codec, hda_nid_t dac,
			     hda_nid_t pin, const char *name, int idx)
{
	unsigned int caps;
	if (dac && !(dac & DAC_SLAVE_FLAG)) {
		caps = query_amp_caps(codec, dac, HDA_OUTPUT);
		if (caps & AC_AMPCAP_NUM_STEPS)
			return cx_auto_add_pb_volume(codec, dac, name, idx);
	}
	caps = query_amp_caps(codec, pin, HDA_OUTPUT);
	if (caps & AC_AMPCAP_NUM_STEPS)
		return cx_auto_add_pb_volume(codec, pin, name, idx);
	return 0;
}

static int cx_auto_build_output_controls(struct hda_codec *codec)
{
	struct conexant_spec *spec = codec->spec;
	int i, err;
	int num_line = 0, num_hp = 0, num_spk = 0;
	static const char * const texts[3] = { "Front", "Surround", "CLFE" };

	if (spec->dac_info_filled == 1)
		return try_add_pb_volume(codec, spec->dac_info[0].dac,
					 spec->dac_info[0].pin,
					 "Master", 0);

	for (i = 0; i < spec->dac_info_filled; i++) {
		const char *label;
		int idx, type;
		hda_nid_t dac = spec->dac_info[i].dac;
		type = spec->dac_info[i].type;
		if (type == AUTO_PIN_LINE_OUT)
			type = spec->autocfg.line_out_type;
		switch (type) {
		case AUTO_PIN_LINE_OUT:
		default:
			label = texts[num_line++];
			idx = 0;
			break;
		case AUTO_PIN_HP_OUT:
			label = "Headphone";
			idx = num_hp++;
			break;
		case AUTO_PIN_SPEAKER_OUT:
			label = "Speaker";
			idx = num_spk++;
			break;
		}
		err = try_add_pb_volume(codec, dac,
					spec->dac_info[i].pin,
					label, idx);
		if (err < 0)
			return err;
	}

	if (spec->auto_mute) {
		err = snd_hda_add_new_ctls(codec, cx_automute_mode_enum);
		if (err < 0)
			return err;
	}
	
	return 0;
}

static int cx_auto_add_capture_volume(struct hda_codec *codec, hda_nid_t nid,
				      const char *label, const char *pfx,
				      int cidx)
{
	struct conexant_spec *spec = codec->spec;
	int i;

	for (i = 0; i < spec->num_adc_nids; i++) {
		hda_nid_t adc_nid = spec->adc_nids[i];
		int idx = get_input_connection(codec, adc_nid, nid);
		if (idx < 0)
			continue;
		if (codec->single_adc_amp)
			idx = 0;
		return cx_auto_add_volume_idx(codec, label, pfx,
					      cidx, adc_nid, HDA_INPUT, idx);
	}
	return 0;
}

static int cx_auto_add_boost_volume(struct hda_codec *codec, int idx,
				    const char *label, int cidx)
{
	struct conexant_spec *spec = codec->spec;
	hda_nid_t mux, nid;
	int i, con;

	nid = spec->imux_info[idx].pin;
	if (get_wcaps(codec, nid) & AC_WCAP_IN_AMP)
		return cx_auto_add_volume(codec, label, " Boost", cidx,
					  nid, HDA_INPUT);
	con = __select_input_connection(codec, spec->imux_info[idx].adc, nid,
					&mux, false, 0);
	if (con < 0)
		return 0;
	for (i = 0; i < idx; i++) {
		if (spec->imux_info[i].boost == mux)
			return 0; /* already present */
	}

	if (get_wcaps(codec, mux) & AC_WCAP_OUT_AMP) {
		spec->imux_info[idx].boost = mux;
		return cx_auto_add_volume(codec, label, " Boost", 0,
					  mux, HDA_OUTPUT);
	}
	return 0;
}

static int cx_auto_build_input_controls(struct hda_codec *codec)
{
	struct conexant_spec *spec = codec->spec;
	struct hda_input_mux *imux = &spec->private_imux;
	const char *prev_label;
	int input_conn[HDA_MAX_NUM_INPUTS];
	int i, j, err, cidx;
	int multi_connection;

	if (!imux->num_items)
		return 0;

	multi_connection = 0;
	for (i = 0; i < imux->num_items; i++) {
		cidx = get_input_connection(codec, spec->imux_info[i].adc,
					    spec->imux_info[i].pin);
		if (cidx < 0)
			continue;
		input_conn[i] = spec->imux_info[i].adc;
		if (!codec->single_adc_amp)
			input_conn[i] |= cidx << 8;
		if (i > 0 && input_conn[i] != input_conn[0])
			multi_connection = 1;
	}

	prev_label = NULL;
	cidx = 0;
	for (i = 0; i < imux->num_items; i++) {
		hda_nid_t nid = spec->imux_info[i].pin;
		const char *label;

		label = hda_get_autocfg_input_label(codec, &spec->autocfg,
						    spec->imux_info[i].index);
		if (label == prev_label)
			cidx++;
		else
			cidx = 0;
		prev_label = label;

		err = cx_auto_add_boost_volume(codec, i, label, cidx);
		if (err < 0)
			return err;

		if (!multi_connection) {
			if (i > 0)
				continue;
			err = cx_auto_add_capture_volume(codec, nid,
							 "Capture", "", cidx);
		} else {
			bool dup_found = false;
			for (j = 0; j < i; j++) {
				if (input_conn[j] == input_conn[i]) {
					dup_found = true;
					break;
				}
			}
			if (dup_found)
				continue;
			err = cx_auto_add_capture_volume(codec, nid,
							 label, " Capture", cidx);
		}
		if (err < 0)
			return err;
	}

	if (spec->private_imux.num_items > 1 && !spec->auto_mic) {
		err = snd_hda_add_new_ctls(codec, cx_auto_capture_mixers);
		if (err < 0)
			return err;
	}

	return 0;
}

static int cx_auto_build_controls(struct hda_codec *codec)
{
	struct conexant_spec *spec = codec->spec;
	int err;

	err = cx_auto_build_output_controls(codec);
	if (err < 0)
		return err;
	err = cx_auto_build_input_controls(codec);
	if (err < 0)
		return err;
	err = conexant_build_controls(codec);
	if (err < 0)
		return err;
	err = snd_hda_jack_add_kctls(codec, &spec->autocfg);
	if (err < 0)
		return err;
<<<<<<< HEAD
=======
	if (spec->vmaster_mute.sw_kctl) {
		spec->vmaster_mute.hook = cx_auto_vmaster_hook;
		err = snd_hda_add_vmaster_hook(codec, &spec->vmaster_mute,
					       spec->vmaster_mute_led);
		if (err < 0)
			return err;
	}
>>>>>>> e816b57a
	return 0;
}

static int cx_auto_search_adcs(struct hda_codec *codec)
{
	struct conexant_spec *spec = codec->spec;
	hda_nid_t nid, end_nid;

	end_nid = codec->start_nid + codec->num_nodes;
	for (nid = codec->start_nid; nid < end_nid; nid++) {
		unsigned int caps = get_wcaps(codec, nid);
		if (get_wcaps_type(caps) != AC_WID_AUD_IN)
			continue;
		if (caps & AC_WCAP_DIGITAL)
			continue;
		if (snd_BUG_ON(spec->num_adc_nids >=
			       ARRAY_SIZE(spec->private_adc_nids)))
			break;
		spec->private_adc_nids[spec->num_adc_nids++] = nid;
	}
	spec->adc_nids = spec->private_adc_nids;
	return 0;
}

static const struct hda_codec_ops cx_auto_patch_ops = {
	.build_controls = cx_auto_build_controls,
	.build_pcms = conexant_build_pcms,
	.init = cx_auto_init,
	.free = conexant_free,
	.unsol_event = cx_auto_unsol_event,
#ifdef CONFIG_SND_HDA_POWER_SAVE
	.suspend = conexant_suspend,
#endif
	.reboot_notify = snd_hda_shutup_pins,
};

/*
 * pin fix-up
 */
struct cxt_pincfg {
	hda_nid_t nid;
	u32 val;
};

static void apply_pincfg(struct hda_codec *codec, const struct cxt_pincfg *cfg)
{
	for (; cfg->nid; cfg++)
		snd_hda_codec_set_pincfg(codec, cfg->nid, cfg->val);

}

static void apply_pin_fixup(struct hda_codec *codec,
			    const struct snd_pci_quirk *quirk,
			    const struct cxt_pincfg **table)
{
	quirk = snd_pci_quirk_lookup(codec->bus->pci, quirk);
	if (quirk) {
		snd_printdd(KERN_INFO "hda_codec: applying pincfg for %s\n",
			    quirk->name);
		apply_pincfg(codec, table[quirk->value]);
	}
}

enum {
	CXT_PINCFG_LENOVO_X200,
};

static const struct cxt_pincfg cxt_pincfg_lenovo_x200[] = {
	{ 0x16, 0x042140ff }, /* HP (seq# overridden) */
	{ 0x17, 0x21a11000 }, /* dock-mic */
	{ 0x19, 0x2121103f }, /* dock-HP */
	{ 0x1c, 0x21440100 }, /* dock SPDIF out */
	{}
};

static const struct cxt_pincfg *cxt_pincfg_tbl[] = {
	[CXT_PINCFG_LENOVO_X200] = cxt_pincfg_lenovo_x200,
};

static const struct snd_pci_quirk cxt_fixups[] = {
	SND_PCI_QUIRK(0x17aa, 0x20f2, "Lenovo X200", CXT_PINCFG_LENOVO_X200),
	{}
};

/* add "fake" mute amp-caps to DACs on cx5051 so that mixer mute switches
 * can be created (bko#42825)
 */
static void add_cx5051_fake_mutes(struct hda_codec *codec)
{
	static hda_nid_t out_nids[] = {
		0x10, 0x11, 0
	};
	hda_nid_t *p;

	for (p = out_nids; *p; p++)
		snd_hda_override_amp_caps(codec, *p, HDA_OUTPUT,
					  AC_AMPCAP_MIN_MUTE |
					  query_amp_caps(codec, *p, HDA_OUTPUT));
}

static int patch_conexant_auto(struct hda_codec *codec)
{
	struct conexant_spec *spec;
	int err;

	printk(KERN_INFO "hda_codec: %s: BIOS auto-probing.\n",
	       codec->chip_name);

	spec = kzalloc(sizeof(*spec), GFP_KERNEL);
	if (!spec)
		return -ENOMEM;
	codec->spec = spec;

	switch (codec->vendor_id) {
	case 0x14f15045:
		codec->single_adc_amp = 1;
		break;
	case 0x14f15051:
		add_cx5051_fake_mutes(codec);
<<<<<<< HEAD
		break;
=======
		codec->pin_amp_workaround = 1;
		break;
	default:
		codec->pin_amp_workaround = 1;
>>>>>>> e816b57a
	}

	apply_pin_fixup(codec, cxt_fixups, cxt_pincfg_tbl);

	/* Show mute-led control only on HP laptops
	 * This is a sort of white-list: on HP laptops, EAPD corresponds
	 * only to the mute-LED without actualy amp function.  Meanwhile,
	 * others may use EAPD really as an amp switch, so it might be
	 * not good to expose it blindly.
	 */
	switch (codec->subsystem_id >> 16) {
	case 0x103c:
		spec->vmaster_mute_led = 1;
		break;
	}

	err = cx_auto_search_adcs(codec);
	if (err < 0)
		return err;
	err = cx_auto_parse_auto_config(codec);
	if (err < 0) {
		kfree(codec->spec);
		codec->spec = NULL;
		return err;
	}
	spec->capture_stream = &cx_auto_pcm_analog_capture;
	codec->patch_ops = cx_auto_patch_ops;
	if (spec->beep_amp)
		snd_hda_attach_beep_device(codec, spec->beep_amp);

	/* Some laptops with Conexant chips show stalls in S3 resume,
	 * which falls into the single-cmd mode.
	 * Better to make reset, then.
	 */
	if (!codec->bus->sync_write) {
		snd_printd("hda_codec: "
			   "Enable sync_write for stable communication\n");
		codec->bus->sync_write = 1;
		codec->bus->allow_bus_reset = 1;
	}

	return 0;
}

/*
 */

static const struct hda_codec_preset snd_hda_preset_conexant[] = {
	{ .id = 0x14f15045, .name = "CX20549 (Venice)",
	  .patch = patch_cxt5045 },
	{ .id = 0x14f15047, .name = "CX20551 (Waikiki)",
	  .patch = patch_cxt5047 },
	{ .id = 0x14f15051, .name = "CX20561 (Hermosa)",
	  .patch = patch_cxt5051 },
	{ .id = 0x14f15066, .name = "CX20582 (Pebble)",
	  .patch = patch_cxt5066 },
	{ .id = 0x14f15067, .name = "CX20583 (Pebble HSF)",
	  .patch = patch_cxt5066 },
	{ .id = 0x14f15068, .name = "CX20584",
	  .patch = patch_cxt5066 },
	{ .id = 0x14f15069, .name = "CX20585",
	  .patch = patch_cxt5066 },
	{ .id = 0x14f1506c, .name = "CX20588",
	  .patch = patch_cxt5066 },
	{ .id = 0x14f1506e, .name = "CX20590",
	  .patch = patch_cxt5066 },
	{ .id = 0x14f15097, .name = "CX20631",
	  .patch = patch_conexant_auto },
	{ .id = 0x14f15098, .name = "CX20632",
	  .patch = patch_conexant_auto },
	{ .id = 0x14f150a1, .name = "CX20641",
	  .patch = patch_conexant_auto },
	{ .id = 0x14f150a2, .name = "CX20642",
	  .patch = patch_conexant_auto },
	{ .id = 0x14f150ab, .name = "CX20651",
	  .patch = patch_conexant_auto },
	{ .id = 0x14f150ac, .name = "CX20652",
	  .patch = patch_conexant_auto },
	{ .id = 0x14f150b8, .name = "CX20664",
	  .patch = patch_conexant_auto },
	{ .id = 0x14f150b9, .name = "CX20665",
	  .patch = patch_conexant_auto },
	{} /* terminator */
};

MODULE_ALIAS("snd-hda-codec-id:14f15045");
MODULE_ALIAS("snd-hda-codec-id:14f15047");
MODULE_ALIAS("snd-hda-codec-id:14f15051");
MODULE_ALIAS("snd-hda-codec-id:14f15066");
MODULE_ALIAS("snd-hda-codec-id:14f15067");
MODULE_ALIAS("snd-hda-codec-id:14f15068");
MODULE_ALIAS("snd-hda-codec-id:14f15069");
MODULE_ALIAS("snd-hda-codec-id:14f1506c");
MODULE_ALIAS("snd-hda-codec-id:14f1506e");
MODULE_ALIAS("snd-hda-codec-id:14f15097");
MODULE_ALIAS("snd-hda-codec-id:14f15098");
MODULE_ALIAS("snd-hda-codec-id:14f150a1");
MODULE_ALIAS("snd-hda-codec-id:14f150a2");
MODULE_ALIAS("snd-hda-codec-id:14f150ab");
MODULE_ALIAS("snd-hda-codec-id:14f150ac");
MODULE_ALIAS("snd-hda-codec-id:14f150b8");
MODULE_ALIAS("snd-hda-codec-id:14f150b9");

MODULE_LICENSE("GPL");
MODULE_DESCRIPTION("Conexant HD-audio codec");

static struct hda_codec_preset_list conexant_list = {
	.preset = snd_hda_preset_conexant,
	.owner = THIS_MODULE,
};

static int __init patch_conexant_init(void)
{
	return snd_hda_add_codec_preset(&conexant_list);
}

static void __exit patch_conexant_exit(void)
{
	snd_hda_delete_codec_preset(&conexant_list);
}

module_init(patch_conexant_init)
module_exit(patch_conexant_exit)<|MERGE_RESOLUTION|>--- conflicted
+++ resolved
@@ -3904,8 +3904,6 @@
 	int i;
 	for (i = 0; i < num_pins; i++)
 		snd_hda_jack_detect_enable(codec, pins[i], action);
-<<<<<<< HEAD
-=======
 }
 
 static bool found_in_nid_list(hda_nid_t nid, const hda_nid_t *list, int nums)
@@ -3963,7 +3961,6 @@
 		return;
 	}
 	cx_auto_turn_eapd(codec, spec->num_eapds, spec->eapds, enabled);
->>>>>>> e816b57a
 }
 
 static void cx_auto_init_output(struct hda_codec *codec)
@@ -4076,10 +4073,7 @@
 	cx_auto_init_input(codec);
 	cx_auto_init_digital(codec);
 	snd_hda_jack_report_sync(codec);
-<<<<<<< HEAD
-=======
 	snd_hda_sync_vmaster_hook(&spec->vmaster_mute);
->>>>>>> e816b57a
 	return 0;
 }
 
@@ -4325,8 +4319,6 @@
 	err = snd_hda_jack_add_kctls(codec, &spec->autocfg);
 	if (err < 0)
 		return err;
-<<<<<<< HEAD
-=======
 	if (spec->vmaster_mute.sw_kctl) {
 		spec->vmaster_mute.hook = cx_auto_vmaster_hook;
 		err = snd_hda_add_vmaster_hook(codec, &spec->vmaster_mute,
@@ -4334,7 +4326,6 @@
 		if (err < 0)
 			return err;
 	}
->>>>>>> e816b57a
 	return 0;
 }
 
@@ -4454,14 +4445,10 @@
 		break;
 	case 0x14f15051:
 		add_cx5051_fake_mutes(codec);
-<<<<<<< HEAD
-		break;
-=======
 		codec->pin_amp_workaround = 1;
 		break;
 	default:
 		codec->pin_amp_workaround = 1;
->>>>>>> e816b57a
 	}
 
 	apply_pin_fixup(codec, cxt_fixups, cxt_pincfg_tbl);
