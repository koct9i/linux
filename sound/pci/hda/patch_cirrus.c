/*
 * HD audio interface patch for Cirrus Logic CS420x chip
 *
 * Copyright (c) 2009 Takashi Iwai <tiwai@suse.de>
 *
 *  This driver is free software; you can redistribute it and/or modify
 *  it under the terms of the GNU General Public License as published by
 *  the Free Software Foundation; either version 2 of the License, or
 *  (at your option) any later version.
 *
 *  This driver is distributed in the hope that it will be useful,
 *  but WITHOUT ANY WARRANTY; without even the implied warranty of
 *  MERCHANTABILITY or FITNESS FOR A PARTICULAR PURPOSE.  See the
 *  GNU General Public License for more details.
 *
 *  You should have received a copy of the GNU General Public License
 *  along with this program; if not, write to the Free Software
 *  Foundation, Inc., 59 Temple Place, Suite 330, Boston, MA  02111-1307 USA
 */

#include <linux/init.h>
#include <linux/delay.h>
#include <linux/slab.h>
#include <linux/pci.h>
#include <linux/module.h>
#include <sound/core.h>
#include "hda_codec.h"
#include "hda_local.h"
#include "hda_jack.h"
#include <sound/tlv.h>

/*
 */

struct cs_spec {
	int board_config;
	struct auto_pin_cfg autocfg;
	struct hda_multi_out multiout;
	struct snd_kcontrol *vmaster_sw;
	struct snd_kcontrol *vmaster_vol;

	hda_nid_t dac_nid[AUTO_CFG_MAX_OUTS];
	hda_nid_t slave_dig_outs[2];

	unsigned int input_idx[AUTO_PIN_LAST];
	unsigned int capsrc_idx[AUTO_PIN_LAST];
	hda_nid_t adc_nid[AUTO_PIN_LAST];
	unsigned int adc_idx[AUTO_PIN_LAST];
	unsigned int num_inputs;
	unsigned int cur_input;
	unsigned int automic_idx;
	hda_nid_t cur_adc;
	unsigned int cur_adc_stream_tag;
	unsigned int cur_adc_format;
	hda_nid_t dig_in;

	const struct hda_bind_ctls *capture_bind[2];

	unsigned int gpio_mask;
	unsigned int gpio_dir;
	unsigned int gpio_data;
	unsigned int gpio_eapd_hp; /* EAPD GPIO bit for headphones */
	unsigned int gpio_eapd_speaker; /* EAPD GPIO bit for speakers */

	struct hda_pcm pcm_rec[2];	/* PCM information */

	unsigned int hp_detect:1;
	unsigned int mic_detect:1;
	/* CS421x */
	unsigned int spdif_detect:1;
	unsigned int sense_b:1;
	hda_nid_t vendor_nid;
	struct hda_input_mux input_mux;
	unsigned int last_input;
};

/* available models with CS420x */
enum {
	CS420X_MBP53,
	CS420X_MBP55,
	CS420X_IMAC27,
<<<<<<< HEAD
=======
	CS420X_IMAC27_122,
>>>>>>> dcd6c922
	CS420X_APPLE,
	CS420X_AUTO,
	CS420X_MODELS
};

/* CS421x boards */
enum {
	CS421X_CDB4210,
	CS421X_MODELS
};

/* Vendor-specific processing widget */
#define CS420X_VENDOR_NID	0x11
#define CS_DIG_OUT1_PIN_NID	0x10
#define CS_DIG_OUT2_PIN_NID	0x15
#define CS_DMIC1_PIN_NID	0x12
#define CS_DMIC2_PIN_NID	0x0e

/* coef indices */
#define IDX_SPDIF_STAT		0x0000
#define IDX_SPDIF_CTL		0x0001
#define IDX_ADC_CFG		0x0002
/* SZC bitmask, 4 modes below:
 * 0 = immediate,
 * 1 = digital immediate, analog zero-cross
 * 2 = digtail & analog soft-ramp
 * 3 = digital soft-ramp, analog zero-cross
 */
#define   CS_COEF_ADC_SZC_MASK		(3 << 0)
#define   CS_COEF_ADC_MIC_SZC_MODE	(3 << 0) /* SZC setup for mic */
#define   CS_COEF_ADC_LI_SZC_MODE	(3 << 0) /* SZC setup for line-in */
/* PGA mode: 0 = differential, 1 = signle-ended */
#define   CS_COEF_ADC_MIC_PGA_MODE	(1 << 5) /* PGA setup for mic */
#define   CS_COEF_ADC_LI_PGA_MODE	(1 << 6) /* PGA setup for line-in */
#define IDX_DAC_CFG		0x0003
/* SZC bitmask, 4 modes below:
 * 0 = Immediate
 * 1 = zero-cross
 * 2 = soft-ramp
 * 3 = soft-ramp on zero-cross
 */
#define   CS_COEF_DAC_HP_SZC_MODE	(3 << 0) /* nid 0x02 */
#define   CS_COEF_DAC_LO_SZC_MODE	(3 << 2) /* nid 0x03 */
#define   CS_COEF_DAC_SPK_SZC_MODE	(3 << 4) /* nid 0x04 */

#define IDX_BEEP_CFG		0x0004
/* 0x0008 - test reg key */
/* 0x0009 - 0x0014 -> 12 test regs */
/* 0x0015 - visibility reg */

/*
 * Cirrus Logic CS4210
 *
 * 1 DAC => HP(sense) / Speakers,
 * 1 ADC <= LineIn(sense) / MicIn / DMicIn,
 * 1 SPDIF OUT => SPDIF Trasmitter(sense)
*/
#define CS4210_DAC_NID		0x02
#define CS4210_ADC_NID		0x03
#define CS4210_VENDOR_NID	0x0B
#define CS421X_DMIC_PIN_NID	0x09 /* Port E */
#define CS421X_SPDIF_PIN_NID	0x0A /* Port H */

#define CS421X_IDX_DEV_CFG	0x01
#define CS421X_IDX_ADC_CFG	0x02
#define CS421X_IDX_DAC_CFG	0x03
#define CS421X_IDX_SPK_CTL	0x04

#define SPDIF_EVENT		0x04

/* Cirrus Logic CS4213 is like CS4210 but does not have SPDIF input/output */
#define CS4213_VENDOR_NID	0x09


static inline int cs_vendor_coef_get(struct hda_codec *codec, unsigned int idx)
{
	struct cs_spec *spec = codec->spec;
	snd_hda_codec_write(codec, spec->vendor_nid, 0,
			    AC_VERB_SET_COEF_INDEX, idx);
	return snd_hda_codec_read(codec, spec->vendor_nid, 0,
				  AC_VERB_GET_PROC_COEF, 0);
}

static inline void cs_vendor_coef_set(struct hda_codec *codec, unsigned int idx,
				      unsigned int coef)
{
	struct cs_spec *spec = codec->spec;
	snd_hda_codec_write(codec, spec->vendor_nid, 0,
			    AC_VERB_SET_COEF_INDEX, idx);
	snd_hda_codec_write(codec, spec->vendor_nid, 0,
			    AC_VERB_SET_PROC_COEF, coef);
}


#define HP_EVENT	1
#define MIC_EVENT	2

/*
 * PCM callbacks
 */
static int cs_playback_pcm_open(struct hda_pcm_stream *hinfo,
				struct hda_codec *codec,
				struct snd_pcm_substream *substream)
{
	struct cs_spec *spec = codec->spec;
	return snd_hda_multi_out_analog_open(codec, &spec->multiout, substream,
					     hinfo);
}

static int cs_playback_pcm_prepare(struct hda_pcm_stream *hinfo,
				   struct hda_codec *codec,
				   unsigned int stream_tag,
				   unsigned int format,
				   struct snd_pcm_substream *substream)
{
	struct cs_spec *spec = codec->spec;
	return snd_hda_multi_out_analog_prepare(codec, &spec->multiout,
						stream_tag, format, substream);
}

static int cs_playback_pcm_cleanup(struct hda_pcm_stream *hinfo,
				   struct hda_codec *codec,
				   struct snd_pcm_substream *substream)
{
	struct cs_spec *spec = codec->spec;
	return snd_hda_multi_out_analog_cleanup(codec, &spec->multiout);
}

/*
 * Digital out
 */
static int cs_dig_playback_pcm_open(struct hda_pcm_stream *hinfo,
				    struct hda_codec *codec,
				    struct snd_pcm_substream *substream)
{
	struct cs_spec *spec = codec->spec;
	return snd_hda_multi_out_dig_open(codec, &spec->multiout);
}

static int cs_dig_playback_pcm_close(struct hda_pcm_stream *hinfo,
				     struct hda_codec *codec,
				     struct snd_pcm_substream *substream)
{
	struct cs_spec *spec = codec->spec;
	return snd_hda_multi_out_dig_close(codec, &spec->multiout);
}

static int cs_dig_playback_pcm_prepare(struct hda_pcm_stream *hinfo,
				       struct hda_codec *codec,
				       unsigned int stream_tag,
				       unsigned int format,
				       struct snd_pcm_substream *substream)
{
	struct cs_spec *spec = codec->spec;
	return snd_hda_multi_out_dig_prepare(codec, &spec->multiout, stream_tag,
					     format, substream);
}

static int cs_dig_playback_pcm_cleanup(struct hda_pcm_stream *hinfo,
				       struct hda_codec *codec,
				       struct snd_pcm_substream *substream)
{
	struct cs_spec *spec = codec->spec;
	return snd_hda_multi_out_dig_cleanup(codec, &spec->multiout);
}

static void cs_update_input_select(struct hda_codec *codec)
{
	struct cs_spec *spec = codec->spec;
	if (spec->cur_adc)
		snd_hda_codec_write(codec, spec->cur_adc, 0,
				    AC_VERB_SET_CONNECT_SEL,
				    spec->adc_idx[spec->cur_input]);
}

/*
 * Analog capture
 */
static int cs_capture_pcm_prepare(struct hda_pcm_stream *hinfo,
				  struct hda_codec *codec,
				  unsigned int stream_tag,
				  unsigned int format,
				  struct snd_pcm_substream *substream)
{
	struct cs_spec *spec = codec->spec;
	spec->cur_adc = spec->adc_nid[spec->cur_input];
	spec->cur_adc_stream_tag = stream_tag;
	spec->cur_adc_format = format;
	cs_update_input_select(codec);
	snd_hda_codec_setup_stream(codec, spec->cur_adc, stream_tag, 0, format);
	return 0;
}

static int cs_capture_pcm_cleanup(struct hda_pcm_stream *hinfo,
				  struct hda_codec *codec,
				  struct snd_pcm_substream *substream)
{
	struct cs_spec *spec = codec->spec;
	snd_hda_codec_cleanup_stream(codec, spec->cur_adc);
	spec->cur_adc = 0;
	return 0;
}

/*
 */
static const struct hda_pcm_stream cs_pcm_analog_playback = {
	.substreams = 1,
	.channels_min = 2,
	.channels_max = 2,
	.ops = {
		.open = cs_playback_pcm_open,
		.prepare = cs_playback_pcm_prepare,
		.cleanup = cs_playback_pcm_cleanup
	},
};

static const struct hda_pcm_stream cs_pcm_analog_capture = {
	.substreams = 1,
	.channels_min = 2,
	.channels_max = 2,
	.ops = {
		.prepare = cs_capture_pcm_prepare,
		.cleanup = cs_capture_pcm_cleanup
	},
};

static const struct hda_pcm_stream cs_pcm_digital_playback = {
	.substreams = 1,
	.channels_min = 2,
	.channels_max = 2,
	.ops = {
		.open = cs_dig_playback_pcm_open,
		.close = cs_dig_playback_pcm_close,
		.prepare = cs_dig_playback_pcm_prepare,
		.cleanup = cs_dig_playback_pcm_cleanup
	},
};

static const struct hda_pcm_stream cs_pcm_digital_capture = {
	.substreams = 1,
	.channels_min = 2,
	.channels_max = 2,
};

static int cs_build_pcms(struct hda_codec *codec)
{
	struct cs_spec *spec = codec->spec;
	struct hda_pcm *info = spec->pcm_rec;

	codec->pcm_info = info;
	codec->num_pcms = 0;

	info->name = "Cirrus Analog";
	info->stream[SNDRV_PCM_STREAM_PLAYBACK] = cs_pcm_analog_playback;
	info->stream[SNDRV_PCM_STREAM_PLAYBACK].nid = spec->dac_nid[0];
	info->stream[SNDRV_PCM_STREAM_PLAYBACK].channels_max =
		spec->multiout.max_channels;
	info->stream[SNDRV_PCM_STREAM_CAPTURE] = cs_pcm_analog_capture;
	info->stream[SNDRV_PCM_STREAM_CAPTURE].nid =
		spec->adc_nid[spec->cur_input];
	codec->num_pcms++;

	if (!spec->multiout.dig_out_nid && !spec->dig_in)
		return 0;

	info++;
	info->name = "Cirrus Digital";
	info->pcm_type = spec->autocfg.dig_out_type[0];
	if (!info->pcm_type)
		info->pcm_type = HDA_PCM_TYPE_SPDIF;
	if (spec->multiout.dig_out_nid) {
		info->stream[SNDRV_PCM_STREAM_PLAYBACK] =
			cs_pcm_digital_playback;
		info->stream[SNDRV_PCM_STREAM_PLAYBACK].nid =
			spec->multiout.dig_out_nid;
	}
	if (spec->dig_in) {
		info->stream[SNDRV_PCM_STREAM_CAPTURE] =
			cs_pcm_digital_capture;
		info->stream[SNDRV_PCM_STREAM_CAPTURE].nid = spec->dig_in;
	}
	codec->num_pcms++;

	return 0;
}

/*
 * parse codec topology
 */

static hda_nid_t get_dac(struct hda_codec *codec, hda_nid_t pin)
{
	hda_nid_t dac;
	if (!pin)
		return 0;
	if (snd_hda_get_connections(codec, pin, &dac, 1) != 1)
		return 0;
	return dac;
}

static int is_ext_mic(struct hda_codec *codec, unsigned int idx)
{
	struct cs_spec *spec = codec->spec;
	struct auto_pin_cfg *cfg = &spec->autocfg;
	hda_nid_t pin = cfg->inputs[idx].pin;
	unsigned int val;
	if (!is_jack_detectable(codec, pin))
		return 0;
	val = snd_hda_codec_get_pincfg(codec, pin);
	return (snd_hda_get_input_pin_attr(val) != INPUT_PIN_ATTR_INT);
}

static hda_nid_t get_adc(struct hda_codec *codec, hda_nid_t pin,
			 unsigned int *idxp)
{
	int i, idx;
	hda_nid_t nid;

	nid = codec->start_nid;
	for (i = 0; i < codec->num_nodes; i++, nid++) {
		unsigned int type;
		type = get_wcaps_type(get_wcaps(codec, nid));
		if (type != AC_WID_AUD_IN)
			continue;
		idx = snd_hda_get_conn_index(codec, nid, pin, false);
		if (idx >= 0) {
			*idxp = idx;
			return nid;
		}
	}
	return 0;
}

static int is_active_pin(struct hda_codec *codec, hda_nid_t nid)
{
	unsigned int val;
	val = snd_hda_codec_get_pincfg(codec, nid);
	return (get_defcfg_connect(val) != AC_JACK_PORT_NONE);
}

static int parse_output(struct hda_codec *codec)
{
	struct cs_spec *spec = codec->spec;
	struct auto_pin_cfg *cfg = &spec->autocfg;
	int i, extra_nids;
	hda_nid_t dac;

	for (i = 0; i < cfg->line_outs; i++) {
		dac = get_dac(codec, cfg->line_out_pins[i]);
		if (!dac)
			break;
		spec->dac_nid[i] = dac;
	}
	spec->multiout.num_dacs = i;
	spec->multiout.dac_nids = spec->dac_nid;
	spec->multiout.max_channels = i * 2;

	/* add HP and speakers */
	extra_nids = 0;
	for (i = 0; i < cfg->hp_outs; i++) {
		dac = get_dac(codec, cfg->hp_pins[i]);
		if (!dac)
			break;
		if (!i)
			spec->multiout.hp_nid = dac;
		else
			spec->multiout.extra_out_nid[extra_nids++] = dac;
	}
	for (i = 0; i < cfg->speaker_outs; i++) {
		dac = get_dac(codec, cfg->speaker_pins[i]);
		if (!dac)
			break;
		spec->multiout.extra_out_nid[extra_nids++] = dac;
	}

	if (cfg->line_out_type == AUTO_PIN_SPEAKER_OUT) {
		cfg->speaker_outs = cfg->line_outs;
		memcpy(cfg->speaker_pins, cfg->line_out_pins,
		       sizeof(cfg->speaker_pins));
		cfg->line_outs = 0;
	}

	return 0;
}

static int parse_input(struct hda_codec *codec)
{
	struct cs_spec *spec = codec->spec;
	struct auto_pin_cfg *cfg = &spec->autocfg;
	int i;

	for (i = 0; i < cfg->num_inputs; i++) {
		hda_nid_t pin = cfg->inputs[i].pin;
		spec->input_idx[spec->num_inputs] = i;
		spec->capsrc_idx[i] = spec->num_inputs++;
		spec->cur_input = i;
		spec->adc_nid[i] = get_adc(codec, pin, &spec->adc_idx[i]);
	}
	if (!spec->num_inputs)
		return 0;

	/* check whether the automatic mic switch is available */
	if (spec->num_inputs == 2 &&
	    cfg->inputs[0].type == AUTO_PIN_MIC &&
	    cfg->inputs[1].type == AUTO_PIN_MIC) {
		if (is_ext_mic(codec, cfg->inputs[0].pin)) {
			if (!is_ext_mic(codec, cfg->inputs[1].pin)) {
				spec->mic_detect = 1;
				spec->automic_idx = 0;
			}
		} else {
			if (is_ext_mic(codec, cfg->inputs[1].pin)) {
				spec->mic_detect = 1;
				spec->automic_idx = 1;
			}
		}
	}
	return 0;
}


static int parse_digital_output(struct hda_codec *codec)
{
	struct cs_spec *spec = codec->spec;
	struct auto_pin_cfg *cfg = &spec->autocfg;
	hda_nid_t nid;

	if (!cfg->dig_outs)
		return 0;
	if (snd_hda_get_connections(codec, cfg->dig_out_pins[0], &nid, 1) < 1)
		return 0;
	spec->multiout.dig_out_nid = nid;
	spec->multiout.share_spdif = 1;
	if (cfg->dig_outs > 1 &&
	    snd_hda_get_connections(codec, cfg->dig_out_pins[1], &nid, 1) > 0) {
		spec->slave_dig_outs[0] = nid;
		codec->slave_dig_outs = spec->slave_dig_outs;
	}
	return 0;
}

static int parse_digital_input(struct hda_codec *codec)
{
	struct cs_spec *spec = codec->spec;
	struct auto_pin_cfg *cfg = &spec->autocfg;
	int idx;

	if (cfg->dig_in_pin)
		spec->dig_in = get_adc(codec, cfg->dig_in_pin, &idx);
	return 0;
}

/*
 * create mixer controls
 */

static const char * const dir_sfx[2] = { "Playback", "Capture" };

static int add_mute(struct hda_codec *codec, const char *name, int index,
		    unsigned int pval, int dir, struct snd_kcontrol **kctlp)
{
	char tmp[44];
	struct snd_kcontrol_new knew =
		HDA_CODEC_MUTE_IDX(tmp, index, 0, 0, HDA_OUTPUT);
	knew.private_value = pval;
	snprintf(tmp, sizeof(tmp), "%s %s Switch", name, dir_sfx[dir]);
	*kctlp = snd_ctl_new1(&knew, codec);
	(*kctlp)->id.subdevice = HDA_SUBDEV_AMP_FLAG;
	return snd_hda_ctl_add(codec, 0, *kctlp);
}

static int add_volume(struct hda_codec *codec, const char *name,
		      int index, unsigned int pval, int dir,
		      struct snd_kcontrol **kctlp)
{
	char tmp[44];
	struct snd_kcontrol_new knew =
		HDA_CODEC_VOLUME_IDX(tmp, index, 0, 0, HDA_OUTPUT);
	knew.private_value = pval;
	snprintf(tmp, sizeof(tmp), "%s %s Volume", name, dir_sfx[dir]);
	*kctlp = snd_ctl_new1(&knew, codec);
	(*kctlp)->id.subdevice = HDA_SUBDEV_AMP_FLAG;
	return snd_hda_ctl_add(codec, 0, *kctlp);
}

static void fix_volume_caps(struct hda_codec *codec, hda_nid_t dac)
{
	unsigned int caps;

	/* set the upper-limit for mixer amp to 0dB */
	caps = query_amp_caps(codec, dac, HDA_OUTPUT);
	caps &= ~(0x7f << AC_AMPCAP_NUM_STEPS_SHIFT);
	caps |= ((caps >> AC_AMPCAP_OFFSET_SHIFT) & 0x7f)
		<< AC_AMPCAP_NUM_STEPS_SHIFT;
	snd_hda_override_amp_caps(codec, dac, HDA_OUTPUT, caps);
}

static int add_vmaster(struct hda_codec *codec, hda_nid_t dac)
{
	struct cs_spec *spec = codec->spec;
	unsigned int tlv[4];
	int err;

	spec->vmaster_sw =
		snd_ctl_make_virtual_master("Master Playback Switch", NULL);
	err = snd_hda_ctl_add(codec, dac, spec->vmaster_sw);
	if (err < 0)
		return err;

	snd_hda_set_vmaster_tlv(codec, dac, HDA_OUTPUT, tlv);
	spec->vmaster_vol =
		snd_ctl_make_virtual_master("Master Playback Volume", tlv);
	err = snd_hda_ctl_add(codec, dac, spec->vmaster_vol);
	if (err < 0)
		return err;
	return 0;
}

static int add_output(struct hda_codec *codec, hda_nid_t dac, int idx,
		      int num_ctls, int type)
{
	struct cs_spec *spec = codec->spec;
	const char *name;
	int err, index;
	struct snd_kcontrol *kctl;
	static const char * const speakers[] = {
		"Front Speaker", "Surround Speaker", "Bass Speaker"
	};
	static const char * const line_outs[] = {
		"Front Line-Out", "Surround Line-Out", "Bass Line-Out"
	};

	fix_volume_caps(codec, dac);
	if (!spec->vmaster_sw) {
		err = add_vmaster(codec, dac);
		if (err < 0)
			return err;
	}

	index = 0;
	switch (type) {
	case AUTO_PIN_HP_OUT:
		name = "Headphone";
		index = idx;
		break;
	case AUTO_PIN_SPEAKER_OUT:
		if (num_ctls > 1)
			name = speakers[idx];
		else
			name = "Speaker";
		break;
	default:
		if (num_ctls > 1)
			name = line_outs[idx];
		else
			name = "Line-Out";
		break;
	}

	err = add_mute(codec, name, index,
		       HDA_COMPOSE_AMP_VAL(dac, 3, 0, HDA_OUTPUT), 0, &kctl);
	if (err < 0)
		return err;
	err = snd_ctl_add_slave(spec->vmaster_sw, kctl);
	if (err < 0)
		return err;

	err = add_volume(codec, name, index,
			 HDA_COMPOSE_AMP_VAL(dac, 3, 0, HDA_OUTPUT), 0, &kctl);
	if (err < 0)
		return err;
	err = snd_ctl_add_slave(spec->vmaster_vol, kctl);
	if (err < 0)
		return err;

	return 0;
}		

static int build_output(struct hda_codec *codec)
{
	struct cs_spec *spec = codec->spec;
	struct auto_pin_cfg *cfg = &spec->autocfg;
	int i, err;

	for (i = 0; i < cfg->line_outs; i++) {
		err = add_output(codec, get_dac(codec, cfg->line_out_pins[i]),
				 i, cfg->line_outs, cfg->line_out_type);
		if (err < 0)
			return err;
	}
	for (i = 0; i < cfg->hp_outs; i++) {
		err = add_output(codec, get_dac(codec, cfg->hp_pins[i]),
				 i, cfg->hp_outs, AUTO_PIN_HP_OUT);
		if (err < 0)
			return err;
	}
	for (i = 0; i < cfg->speaker_outs; i++) {
		err = add_output(codec, get_dac(codec, cfg->speaker_pins[i]),
				 i, cfg->speaker_outs, AUTO_PIN_SPEAKER_OUT);
		if (err < 0)
			return err;
	}
	return 0;
}

/*
 */

static const struct snd_kcontrol_new cs_capture_ctls[] = {
	HDA_BIND_SW("Capture Switch", 0),
	HDA_BIND_VOL("Capture Volume", 0),
};

static int change_cur_input(struct hda_codec *codec, unsigned int idx,
			    int force)
{
	struct cs_spec *spec = codec->spec;
	
	if (spec->cur_input == idx && !force)
		return 0;
	if (spec->cur_adc && spec->cur_adc != spec->adc_nid[idx]) {
		/* stream is running, let's swap the current ADC */
		__snd_hda_codec_cleanup_stream(codec, spec->cur_adc, 1);
		spec->cur_adc = spec->adc_nid[idx];
		snd_hda_codec_setup_stream(codec, spec->cur_adc,
					   spec->cur_adc_stream_tag, 0,
					   spec->cur_adc_format);
	}
	spec->cur_input = idx;
	cs_update_input_select(codec);
	return 1;
}

static int cs_capture_source_info(struct snd_kcontrol *kcontrol,
				  struct snd_ctl_elem_info *uinfo)
{
	struct hda_codec *codec = snd_kcontrol_chip(kcontrol);
	struct cs_spec *spec = codec->spec;
	struct auto_pin_cfg *cfg = &spec->autocfg;
	unsigned int idx;

	uinfo->type = SNDRV_CTL_ELEM_TYPE_ENUMERATED;
	uinfo->count = 1;
	uinfo->value.enumerated.items = spec->num_inputs;
	if (uinfo->value.enumerated.item >= spec->num_inputs)
		uinfo->value.enumerated.item = spec->num_inputs - 1;
	idx = spec->input_idx[uinfo->value.enumerated.item];
	snd_hda_get_pin_label(codec, cfg->inputs[idx].pin, cfg,
			      uinfo->value.enumerated.name,
			      sizeof(uinfo->value.enumerated.name), NULL);
	return 0;
}

static int cs_capture_source_get(struct snd_kcontrol *kcontrol,
				 struct snd_ctl_elem_value *ucontrol)
{
	struct hda_codec *codec = snd_kcontrol_chip(kcontrol);
	struct cs_spec *spec = codec->spec;
	ucontrol->value.enumerated.item[0] = spec->capsrc_idx[spec->cur_input];
	return 0;
}

static int cs_capture_source_put(struct snd_kcontrol *kcontrol,
				 struct snd_ctl_elem_value *ucontrol)
{
	struct hda_codec *codec = snd_kcontrol_chip(kcontrol);
	struct cs_spec *spec = codec->spec;
	unsigned int idx = ucontrol->value.enumerated.item[0];

	if (idx >= spec->num_inputs)
		return -EINVAL;
	idx = spec->input_idx[idx];
	return change_cur_input(codec, idx, 0);
}

static const struct snd_kcontrol_new cs_capture_source = {
	.iface = SNDRV_CTL_ELEM_IFACE_MIXER,
	.name = "Capture Source",
	.access = SNDRV_CTL_ELEM_ACCESS_READWRITE,
	.info = cs_capture_source_info,
	.get = cs_capture_source_get,
	.put = cs_capture_source_put,
};

static const struct hda_bind_ctls *make_bind_capture(struct hda_codec *codec,
					       struct hda_ctl_ops *ops)
{
	struct cs_spec *spec = codec->spec;
	struct hda_bind_ctls *bind;
	int i, n;

	bind = kzalloc(sizeof(*bind) + sizeof(long) * (spec->num_inputs + 1),
		       GFP_KERNEL);
	if (!bind)
		return NULL;
	bind->ops = ops;
	n = 0;
	for (i = 0; i < AUTO_PIN_LAST; i++) {
		if (!spec->adc_nid[i])
			continue;
		bind->values[n++] =
			HDA_COMPOSE_AMP_VAL(spec->adc_nid[i], 3,
					    spec->adc_idx[i], HDA_INPUT);
	}
	return bind;
}

/* add a (input-boost) volume control to the given input pin */
static int add_input_volume_control(struct hda_codec *codec,
				    struct auto_pin_cfg *cfg,
				    int item)
{
	hda_nid_t pin = cfg->inputs[item].pin;
	u32 caps;
	const char *label;
	struct snd_kcontrol *kctl;
		
	if (!(get_wcaps(codec, pin) & AC_WCAP_IN_AMP))
		return 0;
	caps = query_amp_caps(codec, pin, HDA_INPUT);
	caps = (caps & AC_AMPCAP_NUM_STEPS) >> AC_AMPCAP_NUM_STEPS_SHIFT;
	if (caps <= 1)
		return 0;
	label = hda_get_autocfg_input_label(codec, cfg, item);
	return add_volume(codec, label, 0,
			  HDA_COMPOSE_AMP_VAL(pin, 3, 0, HDA_INPUT), 1, &kctl);
}

static int build_input(struct hda_codec *codec)
{
	struct cs_spec *spec = codec->spec;
	int i, err;

	if (!spec->num_inputs)
		return 0;

	/* make bind-capture */
	spec->capture_bind[0] = make_bind_capture(codec, &snd_hda_bind_sw);
	spec->capture_bind[1] = make_bind_capture(codec, &snd_hda_bind_vol);
	for (i = 0; i < 2; i++) {
		struct snd_kcontrol *kctl;
		int n;
		if (!spec->capture_bind[i])
			return -ENOMEM;
		kctl = snd_ctl_new1(&cs_capture_ctls[i], codec);
		if (!kctl)
			return -ENOMEM;
		kctl->private_value = (long)spec->capture_bind[i];
		err = snd_hda_ctl_add(codec, 0, kctl);
		if (err < 0)
			return err;
		for (n = 0; n < AUTO_PIN_LAST; n++) {
			if (!spec->adc_nid[n])
				continue;
			err = snd_hda_add_nid(codec, kctl, 0, spec->adc_nid[n]);
			if (err < 0)
				return err;
		}
	}
	
	if (spec->num_inputs > 1 && !spec->mic_detect) {
		err = snd_hda_ctl_add(codec, 0,
				      snd_ctl_new1(&cs_capture_source, codec));
		if (err < 0)
			return err;
	}

	for (i = 0; i < spec->num_inputs; i++) {
		err = add_input_volume_control(codec, &spec->autocfg, i);
		if (err < 0)
			return err;
	}

	return 0;
}

/*
 */

static int build_digital_output(struct hda_codec *codec)
{
	struct cs_spec *spec = codec->spec;
	int err;

	if (!spec->multiout.dig_out_nid)
		return 0;

	err = snd_hda_create_spdif_out_ctls(codec, spec->multiout.dig_out_nid,
					    spec->multiout.dig_out_nid);
	if (err < 0)
		return err;
	err = snd_hda_create_spdif_share_sw(codec, &spec->multiout);
	if (err < 0)
		return err;
	return 0;
}

static int build_digital_input(struct hda_codec *codec)
{
	struct cs_spec *spec = codec->spec;
	if (spec->dig_in)
		return snd_hda_create_spdif_in_ctls(codec, spec->dig_in);
	return 0;
}

/*
 * auto-mute and auto-mic switching
 * CS421x auto-output redirecting
 * HP/SPK/SPDIF
 */

static void cs_automute(struct hda_codec *codec)
{
	struct cs_spec *spec = codec->spec;
	struct auto_pin_cfg *cfg = &spec->autocfg;
	unsigned int hp_present;
	unsigned int spdif_present;
	hda_nid_t nid;
	int i;

	spdif_present = 0;
	if (cfg->dig_outs) {
		nid = cfg->dig_out_pins[0];
		if (is_jack_detectable(codec, nid)) {
			/*
			TODO: SPDIF output redirect when SENSE_B is enabled.
			Shared (SENSE_A) jack (e.g HP/mini-TOSLINK)
			assumed.
			*/
			if (snd_hda_jack_detect(codec, nid)
				/* && spec->sense_b */)
				spdif_present = 1;
		}
	}

	hp_present = 0;
	for (i = 0; i < cfg->hp_outs; i++) {
		nid = cfg->hp_pins[i];
		if (!is_jack_detectable(codec, nid))
			continue;
		hp_present = snd_hda_jack_detect(codec, nid);
		if (hp_present)
			break;
	}

	/* mute speakers if spdif or hp jack is plugged in */
	for (i = 0; i < cfg->speaker_outs; i++) {
		int pin_ctl = hp_present ? 0 : PIN_OUT;
		/* detect on spdif is specific to CS4210 */
		if (spdif_present && (spec->vendor_nid == CS4210_VENDOR_NID))
			pin_ctl = 0;

		nid = cfg->speaker_pins[i];
		snd_hda_codec_write(codec, nid, 0,
				    AC_VERB_SET_PIN_WIDGET_CONTROL, pin_ctl);
	}
	if (spec->gpio_eapd_hp) {
		unsigned int gpio = hp_present ?
			spec->gpio_eapd_hp : spec->gpio_eapd_speaker;
		snd_hda_codec_write(codec, 0x01, 0,
				    AC_VERB_SET_GPIO_DATA, gpio);
	}

	/* specific to CS4210 */
	if (spec->vendor_nid == CS4210_VENDOR_NID) {
		/* mute HPs if spdif jack (SENSE_B) is present */
		for (i = 0; i < cfg->hp_outs; i++) {
			nid = cfg->hp_pins[i];
			snd_hda_codec_write(codec, nid, 0,
				AC_VERB_SET_PIN_WIDGET_CONTROL,
				(spdif_present && spec->sense_b) ? 0 : PIN_HP);
		}

		/* SPDIF TX on/off */
		if (cfg->dig_outs) {
			nid = cfg->dig_out_pins[0];
			snd_hda_codec_write(codec, nid, 0,
				AC_VERB_SET_PIN_WIDGET_CONTROL,
				spdif_present ? PIN_OUT : 0);

		}
		/* Update board GPIOs if neccessary ... */
	}
}

/*
 * Auto-input redirect for CS421x
 * Switch max 3 inputs of a single ADC (nid 3)
*/

static void cs_automic(struct hda_codec *codec)
{
	struct cs_spec *spec = codec->spec;
	struct auto_pin_cfg *cfg = &spec->autocfg;
	hda_nid_t nid;
	unsigned int present;

	nid = cfg->inputs[spec->automic_idx].pin;
	present = snd_hda_jack_detect(codec, nid);

	/* specific to CS421x, single ADC */
	if (spec->vendor_nid == CS420X_VENDOR_NID) {
		if (present)
			change_cur_input(codec, spec->automic_idx, 0);
		else
			change_cur_input(codec, !spec->automic_idx, 0);
	} else {
		if (present) {
			spec->last_input = spec->cur_input;
			spec->cur_input = spec->automic_idx;
		} else  {
			spec->cur_input = spec->last_input;
		}
		cs_update_input_select(codec);
	}
}

/*
 */

static void init_output(struct hda_codec *codec)
{
	struct cs_spec *spec = codec->spec;
	struct auto_pin_cfg *cfg = &spec->autocfg;
	int i;

	/* mute first */
	for (i = 0; i < spec->multiout.num_dacs; i++)
		snd_hda_codec_write(codec, spec->multiout.dac_nids[i], 0,
				    AC_VERB_SET_AMP_GAIN_MUTE, AMP_OUT_MUTE);
	if (spec->multiout.hp_nid)
		snd_hda_codec_write(codec, spec->multiout.hp_nid, 0,
				    AC_VERB_SET_AMP_GAIN_MUTE, AMP_OUT_MUTE);
	for (i = 0; i < ARRAY_SIZE(spec->multiout.extra_out_nid); i++) {
		if (!spec->multiout.extra_out_nid[i])
			break;
		snd_hda_codec_write(codec, spec->multiout.extra_out_nid[i], 0,
				    AC_VERB_SET_AMP_GAIN_MUTE, AMP_OUT_MUTE);
	}

	/* set appropriate pin controls */
	for (i = 0; i < cfg->line_outs; i++)
		snd_hda_codec_write(codec, cfg->line_out_pins[i], 0,
				    AC_VERB_SET_PIN_WIDGET_CONTROL, PIN_OUT);
	/* HP */
	for (i = 0; i < cfg->hp_outs; i++) {
		hda_nid_t nid = cfg->hp_pins[i];
		snd_hda_codec_write(codec, nid, 0,
				    AC_VERB_SET_PIN_WIDGET_CONTROL, PIN_HP);
		if (!cfg->speaker_outs)
			continue;
		if (get_wcaps(codec, nid) & AC_WCAP_UNSOL_CAP) {
			snd_hda_jack_detect_enable(codec, nid, HP_EVENT);
			spec->hp_detect = 1;
		}
	}

	/* Speaker */
	for (i = 0; i < cfg->speaker_outs; i++)
		snd_hda_codec_write(codec, cfg->speaker_pins[i], 0,
				    AC_VERB_SET_PIN_WIDGET_CONTROL, PIN_OUT);

	/* SPDIF is enabled on presence detect for CS421x */
	if (spec->hp_detect || spec->spdif_detect)
		cs_automute(codec);
}

static void init_input(struct hda_codec *codec)
{
	struct cs_spec *spec = codec->spec;
	struct auto_pin_cfg *cfg = &spec->autocfg;
	unsigned int coef;
	int i;

	for (i = 0; i < cfg->num_inputs; i++) {
		unsigned int ctl;
		hda_nid_t pin = cfg->inputs[i].pin;
		if (!spec->adc_nid[i])
			continue;
		/* set appropriate pin control and mute first */
		ctl = PIN_IN;
		if (cfg->inputs[i].type == AUTO_PIN_MIC) {
			unsigned int caps = snd_hda_query_pin_caps(codec, pin);
			caps >>= AC_PINCAP_VREF_SHIFT;
			if (caps & AC_PINCAP_VREF_80)
				ctl = PIN_VREF80;
		}
		snd_hda_codec_write(codec, pin, 0,
				    AC_VERB_SET_PIN_WIDGET_CONTROL, ctl);
		snd_hda_codec_write(codec, spec->adc_nid[i], 0,
				    AC_VERB_SET_AMP_GAIN_MUTE,
				    AMP_IN_MUTE(spec->adc_idx[i]));
		if (spec->mic_detect && spec->automic_idx == i)
			snd_hda_jack_detect_enable(codec, pin, MIC_EVENT);
	}
	/* CS420x has multiple ADC, CS421x has single ADC */
	if (spec->vendor_nid == CS420X_VENDOR_NID) {
		change_cur_input(codec, spec->cur_input, 1);
		if (spec->mic_detect)
			cs_automic(codec);

		coef = 0x000a; /* ADC1/2 - Digital and Analog Soft Ramp */
		if (is_active_pin(codec, CS_DMIC2_PIN_NID))
			coef |= 0x0500; /* DMIC2 2 chan on, GPIO1 off */
		if (is_active_pin(codec, CS_DMIC1_PIN_NID))
			coef |= 0x1800; /* DMIC1 2 chan on, GPIO0 off
					 * No effect if SPDIF_OUT2 is
					 * selected in IDX_SPDIF_CTL.
					*/
		cs_vendor_coef_set(codec, IDX_ADC_CFG, coef);
	} else {
		if (spec->mic_detect)
			cs_automic(codec);
		else  {
			spec->cur_adc = spec->adc_nid[spec->cur_input];
			cs_update_input_select(codec);
		}
	}
}

static const struct hda_verb cs_coef_init_verbs[] = {
	{0x11, AC_VERB_SET_PROC_STATE, 1},
	{0x11, AC_VERB_SET_COEF_INDEX, IDX_DAC_CFG},
	{0x11, AC_VERB_SET_PROC_COEF,
	 (0x002a /* DAC1/2/3 SZCMode Soft Ramp */
	  | 0x0040 /* Mute DACs on FIFO error */
	  | 0x1000 /* Enable DACs High Pass Filter */
	  | 0x0400 /* Disable Coefficient Auto increment */
	  )},
	/* Beep */
	{0x11, AC_VERB_SET_COEF_INDEX, IDX_DAC_CFG},
	{0x11, AC_VERB_SET_PROC_COEF, 0x0007}, /* Enable Beep thru DAC1/2/3 */

	{} /* terminator */
};

/* Errata: CS4207 rev C0/C1/C2 Silicon
 *
 * http://www.cirrus.com/en/pubs/errata/ER880C3.pdf
 *
 * 6. At high temperature (TA > +85°C), the digital supply current (IVD)
 * may be excessive (up to an additional 200 μA), which is most easily
 * observed while the part is being held in reset (RESET# active low).
 *
 * Root Cause: At initial powerup of the device, the logic that drives
 * the clock and write enable to the S/PDIF SRC RAMs is not properly
 * initialized.
 * Certain random patterns will cause a steady leakage current in those
 * RAM cells. The issue will resolve once the SRCs are used (turned on).
 *
 * Workaround: The following verb sequence briefly turns on the S/PDIF SRC
 * blocks, which will alleviate the issue.
 */

static const struct hda_verb cs_errata_init_verbs[] = {
	{0x01, AC_VERB_SET_POWER_STATE, 0x00}, /* AFG: D0 */
	{0x11, AC_VERB_SET_PROC_STATE, 0x01},  /* VPW: processing on */

	{0x11, AC_VERB_SET_COEF_INDEX, 0x0008},
	{0x11, AC_VERB_SET_PROC_COEF, 0x9999},
	{0x11, AC_VERB_SET_COEF_INDEX, 0x0017},
	{0x11, AC_VERB_SET_PROC_COEF, 0xa412},
	{0x11, AC_VERB_SET_COEF_INDEX, 0x0001},
	{0x11, AC_VERB_SET_PROC_COEF, 0x0009},

	{0x07, AC_VERB_SET_POWER_STATE, 0x00}, /* S/PDIF Rx: D0 */
	{0x08, AC_VERB_SET_POWER_STATE, 0x00}, /* S/PDIF Tx: D0 */

	{0x11, AC_VERB_SET_COEF_INDEX, 0x0017},
	{0x11, AC_VERB_SET_PROC_COEF, 0x2412},
	{0x11, AC_VERB_SET_COEF_INDEX, 0x0008},
	{0x11, AC_VERB_SET_PROC_COEF, 0x0000},
	{0x11, AC_VERB_SET_COEF_INDEX, 0x0001},
	{0x11, AC_VERB_SET_PROC_COEF, 0x0008},
	{0x11, AC_VERB_SET_PROC_STATE, 0x00},

#if 0 /* Don't to set to D3 as we are in power-up sequence */
	{0x07, AC_VERB_SET_POWER_STATE, 0x03}, /* S/PDIF Rx: D3 */
	{0x08, AC_VERB_SET_POWER_STATE, 0x03}, /* S/PDIF Tx: D3 */
	/*{0x01, AC_VERB_SET_POWER_STATE, 0x03},*/ /* AFG: D3 This is already handled */
#endif

	{} /* terminator */
};

/* SPDIF setup */
static void init_digital(struct hda_codec *codec)
{
	unsigned int coef;

	coef = 0x0002; /* SRC_MUTE soft-mute on SPDIF (if no lock) */
	coef |= 0x0008; /* Replace with mute on error */
	if (is_active_pin(codec, CS_DIG_OUT2_PIN_NID))
		coef |= 0x4000; /* RX to TX1 or TX2 Loopthru / SPDIF2
				 * SPDIF_OUT2 is shared with GPIO1 and
				 * DMIC_SDA2.
				 */
	cs_vendor_coef_set(codec, IDX_SPDIF_CTL, coef);
}

static int cs_init(struct hda_codec *codec)
{
	struct cs_spec *spec = codec->spec;

	/* init_verb sequence for C0/C1/C2 errata*/
	snd_hda_sequence_write(codec, cs_errata_init_verbs);

	snd_hda_sequence_write(codec, cs_coef_init_verbs);

	if (spec->gpio_mask) {
		snd_hda_codec_write(codec, 0x01, 0, AC_VERB_SET_GPIO_MASK,
				    spec->gpio_mask);
		snd_hda_codec_write(codec, 0x01, 0, AC_VERB_SET_GPIO_DIRECTION,
				    spec->gpio_dir);
		snd_hda_codec_write(codec, 0x01, 0, AC_VERB_SET_GPIO_DATA,
				    spec->gpio_data);
	}

	init_output(codec);
	init_input(codec);
	init_digital(codec);
	snd_hda_jack_report_sync(codec);

	return 0;
}

static int cs_build_controls(struct hda_codec *codec)
{
	struct cs_spec *spec = codec->spec;
	int err;

	err = build_output(codec);
	if (err < 0)
		return err;
	err = build_input(codec);
	if (err < 0)
		return err;
	err = build_digital_output(codec);
	if (err < 0)
		return err;
	err = build_digital_input(codec);
	if (err < 0)
		return err;
	err = cs_init(codec);
	if (err < 0)
		return err;

	err = snd_hda_jack_add_kctls(codec, &spec->autocfg);
	if (err < 0)
		return err;

	return 0;
}

static void cs_free(struct hda_codec *codec)
{
	struct cs_spec *spec = codec->spec;
	kfree(spec->capture_bind[0]);
	kfree(spec->capture_bind[1]);
	kfree(codec->spec);
}

static void cs_unsol_event(struct hda_codec *codec, unsigned int res)
{
	switch (snd_hda_jack_get_action(codec, res >> 26)) {
	case HP_EVENT:
		cs_automute(codec);
		break;
	case MIC_EVENT:
		cs_automic(codec);
		break;
	}
	snd_hda_jack_report_sync(codec);
}

static const struct hda_codec_ops cs_patch_ops = {
	.build_controls = cs_build_controls,
	.build_pcms = cs_build_pcms,
	.init = cs_init,
	.free = cs_free,
	.unsol_event = cs_unsol_event,
};

static int cs_parse_auto_config(struct hda_codec *codec)
{
	struct cs_spec *spec = codec->spec;
	int err;

	err = snd_hda_parse_pin_def_config(codec, &spec->autocfg, NULL);
	if (err < 0)
		return err;

	err = parse_output(codec);
	if (err < 0)
		return err;
	err = parse_input(codec);
	if (err < 0)
		return err;
	err = parse_digital_output(codec);
	if (err < 0)
		return err;
	err = parse_digital_input(codec);
	if (err < 0)
		return err;
	return 0;
}

static const char * const cs420x_models[CS420X_MODELS] = {
	[CS420X_MBP53] = "mbp53",
	[CS420X_MBP55] = "mbp55",
	[CS420X_IMAC27] = "imac27",
<<<<<<< HEAD
=======
	[CS420X_IMAC27_122] = "imac27_122",
>>>>>>> dcd6c922
	[CS420X_APPLE] = "apple",
	[CS420X_AUTO] = "auto",
};


static const struct snd_pci_quirk cs420x_cfg_tbl[] = {
	SND_PCI_QUIRK(0x10de, 0x0ac0, "MacBookPro 5,3", CS420X_MBP53),
	SND_PCI_QUIRK(0x10de, 0x0d94, "MacBookAir 3,1(2)", CS420X_MBP55),
	SND_PCI_QUIRK(0x10de, 0xcb79, "MacBookPro 5,5", CS420X_MBP55),
	SND_PCI_QUIRK(0x10de, 0xcb89, "MacBookPro 7,1", CS420X_MBP55),
	/* this conflicts with too many other models */
	/*SND_PCI_QUIRK(0x8086, 0x7270, "IMac 27 Inch", CS420X_IMAC27),*/
	{} /* terminator */
};

static const struct snd_pci_quirk cs420x_codec_cfg_tbl[] = {
<<<<<<< HEAD
=======
	SND_PCI_QUIRK(0x106b, 0x2000, "iMac 12,2", CS420X_IMAC27_122),
>>>>>>> dcd6c922
	SND_PCI_QUIRK_VENDOR(0x106b, "Apple", CS420X_APPLE),
	{} /* terminator */
};

struct cs_pincfg {
	hda_nid_t nid;
	u32 val;
};

static const struct cs_pincfg mbp53_pincfgs[] = {
	{ 0x09, 0x012b4050 },
	{ 0x0a, 0x90100141 },
	{ 0x0b, 0x90100140 },
	{ 0x0c, 0x018b3020 },
	{ 0x0d, 0x90a00110 },
	{ 0x0e, 0x400000f0 },
	{ 0x0f, 0x01cbe030 },
	{ 0x10, 0x014be060 },
	{ 0x12, 0x400000f0 },
	{ 0x15, 0x400000f0 },
	{} /* terminator */
};

static const struct cs_pincfg mbp55_pincfgs[] = {
	{ 0x09, 0x012b4030 },
	{ 0x0a, 0x90100121 },
	{ 0x0b, 0x90100120 },
	{ 0x0c, 0x400000f0 },
	{ 0x0d, 0x90a00110 },
	{ 0x0e, 0x400000f0 },
	{ 0x0f, 0x400000f0 },
	{ 0x10, 0x014be040 },
	{ 0x12, 0x400000f0 },
	{ 0x15, 0x400000f0 },
	{} /* terminator */
};

static const struct cs_pincfg imac27_pincfgs[] = {
	{ 0x09, 0x012b4050 },
	{ 0x0a, 0x90100140 },
	{ 0x0b, 0x90100142 },
	{ 0x0c, 0x018b3020 },
	{ 0x0d, 0x90a00110 },
	{ 0x0e, 0x400000f0 },
	{ 0x0f, 0x01cbe030 },
	{ 0x10, 0x014be060 },
	{ 0x12, 0x01ab9070 },
	{ 0x15, 0x400000f0 },
	{} /* terminator */
};

static const struct cs_pincfg *cs_pincfgs[CS420X_MODELS] = {
	[CS420X_MBP53] = mbp53_pincfgs,
	[CS420X_MBP55] = mbp55_pincfgs,
	[CS420X_IMAC27] = imac27_pincfgs,
};

static void fix_pincfg(struct hda_codec *codec, int model,
		       const struct cs_pincfg **pin_configs)
{
	const struct cs_pincfg *cfg = pin_configs[model];
	if (!cfg)
		return;
	for (; cfg->nid; cfg++)
		snd_hda_codec_set_pincfg(codec, cfg->nid, cfg->val);
}

static int patch_cs420x(struct hda_codec *codec)
{
	struct cs_spec *spec;
	int err;

	spec = kzalloc(sizeof(*spec), GFP_KERNEL);
	if (!spec)
		return -ENOMEM;
	codec->spec = spec;

	spec->vendor_nid = CS420X_VENDOR_NID;

	spec->board_config =
		snd_hda_check_board_config(codec, CS420X_MODELS,
					   cs420x_models, cs420x_cfg_tbl);
	if (spec->board_config < 0)
		spec->board_config =
			snd_hda_check_board_codec_sid_config(codec,
				CS420X_MODELS, NULL, cs420x_codec_cfg_tbl);
	if (spec->board_config >= 0)
		fix_pincfg(codec, spec->board_config, cs_pincfgs);

	switch (spec->board_config) {
	case CS420X_IMAC27:
	case CS420X_MBP53:
	case CS420X_MBP55:
	case CS420X_APPLE:
		spec->gpio_eapd_hp = 2; /* GPIO1 = headphones */
		spec->gpio_eapd_speaker = 8; /* GPIO3 = speakers */
		spec->gpio_mask = spec->gpio_dir =
			spec->gpio_eapd_hp | spec->gpio_eapd_speaker;
<<<<<<< HEAD
=======
		break;
	case CS420X_IMAC27_122:
		spec->gpio_eapd_hp = 4; /* GPIO2 = headphones */
		spec->gpio_eapd_speaker = 8; /* GPIO3 = speakers */
		spec->gpio_mask = spec->gpio_dir =
			spec->gpio_eapd_hp | spec->gpio_eapd_speaker;
>>>>>>> dcd6c922
		break;
	}

	err = cs_parse_auto_config(codec);
	if (err < 0)
		goto error;

	codec->patch_ops = cs_patch_ops;

	return 0;

 error:
	kfree(codec->spec);
	codec->spec = NULL;
	return err;
}

/*
 * Cirrus Logic CS4210
 *
 * 1 DAC => HP(sense) / Speakers,
 * 1 ADC <= LineIn(sense) / MicIn / DMicIn,
 * 1 SPDIF OUT => SPDIF Trasmitter(sense)
*/

/* CS4210 board names */
static const char *cs421x_models[CS421X_MODELS] = {
	[CS421X_CDB4210] = "cdb4210",
};

static const struct snd_pci_quirk cs421x_cfg_tbl[] = {
	/* Test Intel board + CDB2410  */
	SND_PCI_QUIRK(0x8086, 0x5001, "DP45SG/CDB4210", CS421X_CDB4210),
	{} /* terminator */
};

/* CS4210 board pinconfigs */
/* Default CS4210 (CDB4210)*/
static const struct cs_pincfg cdb4210_pincfgs[] = {
	{ 0x05, 0x0321401f },
	{ 0x06, 0x90170010 },
	{ 0x07, 0x03813031 },
	{ 0x08, 0xb7a70037 },
	{ 0x09, 0xb7a6003e },
	{ 0x0a, 0x034510f0 },
	{} /* terminator */
};

static const struct cs_pincfg *cs421x_pincfgs[CS421X_MODELS] = {
	[CS421X_CDB4210] = cdb4210_pincfgs,
};

static const struct hda_verb cs421x_coef_init_verbs[] = {
	{0x0B, AC_VERB_SET_PROC_STATE, 1},
	{0x0B, AC_VERB_SET_COEF_INDEX, CS421X_IDX_DEV_CFG},
	/*
	    Disable Coefficient Index Auto-Increment(DAI)=1,
	    PDREF=0
	*/
	{0x0B, AC_VERB_SET_PROC_COEF, 0x0001 },

	{0x0B, AC_VERB_SET_COEF_INDEX, CS421X_IDX_ADC_CFG},
	/* ADC SZCMode = Digital Soft Ramp */
	{0x0B, AC_VERB_SET_PROC_COEF, 0x0002 },

	{0x0B, AC_VERB_SET_COEF_INDEX, CS421X_IDX_DAC_CFG},
	{0x0B, AC_VERB_SET_PROC_COEF,
	 (0x0002 /* DAC SZCMode = Digital Soft Ramp */
	  | 0x0004 /* Mute DAC on FIFO error */
	  | 0x0008 /* Enable DAC High Pass Filter */
	  )},
	{} /* terminator */
};

/* Errata: CS4210 rev A1 Silicon
 *
 * http://www.cirrus.com/en/pubs/errata/
 *
 * Description:
 * 1. Performance degredation is present in the ADC.
 * 2. Speaker output is not completely muted upon HP detect.
 * 3. Noise is present when clipping occurs on the amplified
 *    speaker outputs.
 *
 * Workaround:
 * The following verb sequence written to the registers during
 * initialization will correct the issues listed above.
 */

static const struct hda_verb cs421x_coef_init_verbs_A1_silicon_fixes[] = {
	{0x0B, AC_VERB_SET_PROC_STATE, 0x01},  /* VPW: processing on */

	{0x0B, AC_VERB_SET_COEF_INDEX, 0x0006},
	{0x0B, AC_VERB_SET_PROC_COEF, 0x9999}, /* Test mode: on */

	{0x0B, AC_VERB_SET_COEF_INDEX, 0x000A},
	{0x0B, AC_VERB_SET_PROC_COEF, 0x14CB}, /* Chop double */

	{0x0B, AC_VERB_SET_COEF_INDEX, 0x0011},
	{0x0B, AC_VERB_SET_PROC_COEF, 0xA2D0}, /* Increase ADC current */

	{0x0B, AC_VERB_SET_COEF_INDEX, 0x001A},
	{0x0B, AC_VERB_SET_PROC_COEF, 0x02A9}, /* Mute speaker */

	{0x0B, AC_VERB_SET_COEF_INDEX, 0x001B},
	{0x0B, AC_VERB_SET_PROC_COEF, 0X1006}, /* Remove noise */

	{} /* terminator */
};

/* Speaker Amp Gain is controlled by the vendor widget's coef 4 */
static const DECLARE_TLV_DB_SCALE(cs421x_speaker_boost_db_scale, 900, 300, 0);

static int cs421x_boost_vol_info(struct snd_kcontrol *kcontrol,
				struct snd_ctl_elem_info *uinfo)
{
	uinfo->type = SNDRV_CTL_ELEM_TYPE_INTEGER;
	uinfo->count = 1;
	uinfo->value.integer.min = 0;
	uinfo->value.integer.max = 3;
	return 0;
}

static int cs421x_boost_vol_get(struct snd_kcontrol *kcontrol,
				struct snd_ctl_elem_value *ucontrol)
{
	struct hda_codec *codec = snd_kcontrol_chip(kcontrol);

	ucontrol->value.integer.value[0] =
		cs_vendor_coef_get(codec, CS421X_IDX_SPK_CTL) & 0x0003;
	return 0;
}

static int cs421x_boost_vol_put(struct snd_kcontrol *kcontrol,
				struct snd_ctl_elem_value *ucontrol)
{
	struct hda_codec *codec = snd_kcontrol_chip(kcontrol);

	unsigned int vol = ucontrol->value.integer.value[0];
	unsigned int coef =
		cs_vendor_coef_get(codec, CS421X_IDX_SPK_CTL);
	unsigned int original_coef = coef;

	coef &= ~0x0003;
	coef |= (vol & 0x0003);
	if (original_coef == coef)
		return 0;
	else {
		cs_vendor_coef_set(codec, CS421X_IDX_SPK_CTL, coef);
		return 1;
	}
}

static const struct snd_kcontrol_new cs421x_speaker_bost_ctl = {

	.iface = SNDRV_CTL_ELEM_IFACE_MIXER,
	.access = (SNDRV_CTL_ELEM_ACCESS_READWRITE |
			SNDRV_CTL_ELEM_ACCESS_TLV_READ),
	.name = "Speaker Boost Playback Volume",
	.info = cs421x_boost_vol_info,
	.get = cs421x_boost_vol_get,
	.put = cs421x_boost_vol_put,
	.tlv = { .p = cs421x_speaker_boost_db_scale },
};

static void cs4210_pinmux_init(struct hda_codec *codec)
{
	struct cs_spec *spec = codec->spec;
	unsigned int def_conf, coef;

	/* GPIO, DMIC_SCL, DMIC_SDA and SENSE_B are multiplexed */
	coef = cs_vendor_coef_get(codec, CS421X_IDX_DEV_CFG);

	if (spec->gpio_mask)
		coef |= 0x0008; /* B1,B2 are GPIOs */
	else
		coef &= ~0x0008;

	if (spec->sense_b)
		coef |= 0x0010; /* B2 is SENSE_B, not inverted  */
	else
		coef &= ~0x0010;

	cs_vendor_coef_set(codec, CS421X_IDX_DEV_CFG, coef);

	if ((spec->gpio_mask || spec->sense_b) &&
	    is_active_pin(codec, CS421X_DMIC_PIN_NID)) {

		/*
		    GPIO or SENSE_B forced - disconnect the DMIC pin.
		*/
		def_conf = snd_hda_codec_get_pincfg(codec, CS421X_DMIC_PIN_NID);
		def_conf &= ~AC_DEFCFG_PORT_CONN;
		def_conf |= (AC_JACK_PORT_NONE << AC_DEFCFG_PORT_CONN_SHIFT);
		snd_hda_codec_set_pincfg(codec, CS421X_DMIC_PIN_NID, def_conf);
	}
}

static void init_cs421x_digital(struct hda_codec *codec)
{
	struct cs_spec *spec = codec->spec;
	struct auto_pin_cfg *cfg = &spec->autocfg;
	int i;


	for (i = 0; i < cfg->dig_outs; i++) {
		hda_nid_t nid = cfg->dig_out_pins[i];
		if (!cfg->speaker_outs)
			continue;
		if (get_wcaps(codec, nid) & AC_WCAP_UNSOL_CAP) {
			snd_hda_jack_detect_enable(codec, nid, SPDIF_EVENT);
			spec->spdif_detect = 1;
		}
	}
}

static int cs421x_init(struct hda_codec *codec)
{
	struct cs_spec *spec = codec->spec;

	if (spec->vendor_nid == CS4210_VENDOR_NID) {
		snd_hda_sequence_write(codec, cs421x_coef_init_verbs);
		snd_hda_sequence_write(codec, cs421x_coef_init_verbs_A1_silicon_fixes);
		cs4210_pinmux_init(codec);
	}

	if (spec->gpio_mask) {
		snd_hda_codec_write(codec, 0x01, 0, AC_VERB_SET_GPIO_MASK,
				    spec->gpio_mask);
		snd_hda_codec_write(codec, 0x01, 0, AC_VERB_SET_GPIO_DIRECTION,
				    spec->gpio_dir);
		snd_hda_codec_write(codec, 0x01, 0, AC_VERB_SET_GPIO_DATA,
				    spec->gpio_data);
	}

	init_output(codec);
	init_input(codec);
	init_cs421x_digital(codec);
	snd_hda_jack_report_sync(codec);

	return 0;
}

/*
 * CS4210 Input MUX (1 ADC)
 */
static int cs421x_mux_enum_info(struct snd_kcontrol *kcontrol,
					struct snd_ctl_elem_info *uinfo)
{
	struct hda_codec *codec = snd_kcontrol_chip(kcontrol);
	struct cs_spec *spec = codec->spec;

	return snd_hda_input_mux_info(&spec->input_mux, uinfo);
}

static int cs421x_mux_enum_get(struct snd_kcontrol *kcontrol,
					struct snd_ctl_elem_value *ucontrol)
{
	struct hda_codec *codec = snd_kcontrol_chip(kcontrol);
	struct cs_spec *spec = codec->spec;

	ucontrol->value.enumerated.item[0] = spec->cur_input;
	return 0;
}

static int cs421x_mux_enum_put(struct snd_kcontrol *kcontrol,
					struct snd_ctl_elem_value *ucontrol)
{
	struct hda_codec *codec = snd_kcontrol_chip(kcontrol);
	struct cs_spec *spec = codec->spec;

	return snd_hda_input_mux_put(codec, &spec->input_mux, ucontrol,
				spec->adc_nid[0], &spec->cur_input);

}

static struct snd_kcontrol_new cs421x_capture_source = {

	.iface = SNDRV_CTL_ELEM_IFACE_MIXER,
	.name = "Capture Source",
	.access = SNDRV_CTL_ELEM_ACCESS_READWRITE,
	.info = cs421x_mux_enum_info,
	.get = cs421x_mux_enum_get,
	.put = cs421x_mux_enum_put,
};

static int cs421x_add_input_volume_control(struct hda_codec *codec, int item)
{
	struct cs_spec *spec = codec->spec;
	struct auto_pin_cfg *cfg = &spec->autocfg;
	const struct hda_input_mux *imux = &spec->input_mux;
	hda_nid_t pin = cfg->inputs[item].pin;
	struct snd_kcontrol *kctl;
	u32 caps;

	if (!(get_wcaps(codec, pin) & AC_WCAP_IN_AMP))
		return 0;

	caps = query_amp_caps(codec, pin, HDA_INPUT);
	caps = (caps & AC_AMPCAP_NUM_STEPS) >> AC_AMPCAP_NUM_STEPS_SHIFT;
	if (caps <= 1)
		return 0;

	return add_volume(codec,  imux->items[item].label, 0,
			  HDA_COMPOSE_AMP_VAL(pin, 3, 0, HDA_INPUT), 1, &kctl);
}

/* add a (input-boost) volume control to the given input pin */
static int build_cs421x_input(struct hda_codec *codec)
{
	struct cs_spec *spec = codec->spec;
	struct auto_pin_cfg *cfg = &spec->autocfg;
	struct hda_input_mux *imux = &spec->input_mux;
	int i, err, type_idx;
	const char *label;

	if (!spec->num_inputs)
		return 0;

	/* make bind-capture */
	spec->capture_bind[0] = make_bind_capture(codec, &snd_hda_bind_sw);
	spec->capture_bind[1] = make_bind_capture(codec, &snd_hda_bind_vol);
	for (i = 0; i < 2; i++) {
		struct snd_kcontrol *kctl;
		int n;
		if (!spec->capture_bind[i])
			return -ENOMEM;
		kctl = snd_ctl_new1(&cs_capture_ctls[i], codec);
		if (!kctl)
			return -ENOMEM;
		kctl->private_value = (long)spec->capture_bind[i];
		err = snd_hda_ctl_add(codec, 0, kctl);
		if (err < 0)
			return err;
		for (n = 0; n < AUTO_PIN_LAST; n++) {
			if (!spec->adc_nid[n])
				continue;
			err = snd_hda_add_nid(codec, kctl, 0, spec->adc_nid[n]);
			if (err < 0)
				return err;
		}
	}

	/* Add Input MUX Items + Capture Volume/Switch */
	for (i = 0; i < spec->num_inputs; i++) {
		label = hda_get_autocfg_input_label(codec, cfg, i);
		snd_hda_add_imux_item(imux, label, spec->adc_idx[i], &type_idx);

		err = cs421x_add_input_volume_control(codec, i);
		if (err < 0)
			return err;
	}

	/*
	    Add 'Capture Source' Switch if
		* 2 inputs and no mic detec
		* 3 inputs
	*/
	if ((spec->num_inputs == 2 && !spec->mic_detect) ||
	    (spec->num_inputs == 3)) {

		err = snd_hda_ctl_add(codec, spec->adc_nid[0],
			      snd_ctl_new1(&cs421x_capture_source, codec));
		if (err < 0)
			return err;
	}

	return 0;
}

/* Single DAC (Mute/Gain) */
static int build_cs421x_output(struct hda_codec *codec)
{
	hda_nid_t dac = CS4210_DAC_NID;
	struct cs_spec *spec = codec->spec;
	struct auto_pin_cfg *cfg = &spec->autocfg;
	struct snd_kcontrol *kctl;
	int err;
	char *name = "Master";

	fix_volume_caps(codec, dac);

	err = add_mute(codec, name, 0,
			HDA_COMPOSE_AMP_VAL(dac, 3, 0, HDA_OUTPUT), 0, &kctl);
	if (err < 0)
		return err;

	err = add_volume(codec, name, 0,
			HDA_COMPOSE_AMP_VAL(dac, 3, 0, HDA_OUTPUT), 0, &kctl);
	if (err < 0)
		return err;

	if (cfg->speaker_outs && (spec->vendor_nid == CS4210_VENDOR_NID)) {
		err = snd_hda_ctl_add(codec, 0,
			snd_ctl_new1(&cs421x_speaker_bost_ctl, codec));
		if (err < 0)
			return err;
	}
	return err;
}

static int cs421x_build_controls(struct hda_codec *codec)
{
	struct cs_spec *spec = codec->spec;
	int err;

	err = build_cs421x_output(codec);
	if (err < 0)
		return err;
	err = build_cs421x_input(codec);
	if (err < 0)
		return err;
	err = build_digital_output(codec);
	if (err < 0)
		return err;
	err =  cs421x_init(codec);
	if (err < 0)
		return err;

	err = snd_hda_jack_add_kctls(codec, &spec->autocfg);
	if (err < 0)
		return err;

	return 0;
}

static void cs421x_unsol_event(struct hda_codec *codec, unsigned int res)
{
	switch (snd_hda_jack_get_action(codec, res >> 26)) {
	case HP_EVENT:
	case SPDIF_EVENT:
		cs_automute(codec);
		break;

	case MIC_EVENT:
		cs_automic(codec);
		break;
	}
	snd_hda_jack_report_sync(codec);
}

static int parse_cs421x_input(struct hda_codec *codec)
{
	struct cs_spec *spec = codec->spec;
	struct auto_pin_cfg *cfg = &spec->autocfg;
	int i;

	for (i = 0; i < cfg->num_inputs; i++) {
		hda_nid_t pin = cfg->inputs[i].pin;
		spec->adc_nid[i] = get_adc(codec, pin, &spec->adc_idx[i]);
		spec->cur_input = spec->last_input = i;
		spec->num_inputs++;

		/* check whether the automatic mic switch is available */
		if (is_ext_mic(codec, i) && cfg->num_inputs >= 2) {
			spec->mic_detect = 1;
			spec->automic_idx = i;
		}
	}
	return 0;
}

static int cs421x_parse_auto_config(struct hda_codec *codec)
{
	struct cs_spec *spec = codec->spec;
	int err;

	err = snd_hda_parse_pin_def_config(codec, &spec->autocfg, NULL);
	if (err < 0)
		return err;
	err = parse_output(codec);
	if (err < 0)
		return err;
	err = parse_cs421x_input(codec);
	if (err < 0)
		return err;
	err = parse_digital_output(codec);
	if (err < 0)
		return err;
	return 0;
}

#ifdef CONFIG_PM
/*
	Manage PDREF, when transitioning to D3hot
	(DAC,ADC) -> D3, PDREF=1, AFG->D3
*/
static int cs421x_suspend(struct hda_codec *codec, pm_message_t state)
{
	struct cs_spec *spec = codec->spec;
	unsigned int coef;

	snd_hda_shutup_pins(codec);

	snd_hda_codec_write(codec, CS4210_DAC_NID, 0,
			    AC_VERB_SET_POWER_STATE,  AC_PWRST_D3);
	snd_hda_codec_write(codec, CS4210_ADC_NID, 0,
			    AC_VERB_SET_POWER_STATE,  AC_PWRST_D3);

	if (spec->vendor_nid == CS4210_VENDOR_NID) {
		coef = cs_vendor_coef_get(codec, CS421X_IDX_DEV_CFG);
		coef |= 0x0004; /* PDREF */
		cs_vendor_coef_set(codec, CS421X_IDX_DEV_CFG, coef);
	}

	return 0;
}
#endif

static struct hda_codec_ops cs421x_patch_ops = {
	.build_controls = cs421x_build_controls,
	.build_pcms = cs_build_pcms,
	.init = cs421x_init,
	.free = cs_free,
	.unsol_event = cs421x_unsol_event,
#ifdef CONFIG_PM
	.suspend = cs421x_suspend,
#endif
};

static int patch_cs4210(struct hda_codec *codec)
{
	struct cs_spec *spec;
	int err;

	spec = kzalloc(sizeof(*spec), GFP_KERNEL);
	if (!spec)
		return -ENOMEM;
	codec->spec = spec;

	spec->vendor_nid = CS4210_VENDOR_NID;

	spec->board_config =
		snd_hda_check_board_config(codec, CS421X_MODELS,
					   cs421x_models, cs421x_cfg_tbl);
	if (spec->board_config >= 0)
		fix_pincfg(codec, spec->board_config, cs421x_pincfgs);
	/*
	    Setup GPIO/SENSE for each board (if used)
	*/
	switch (spec->board_config) {
	case CS421X_CDB4210:
		snd_printd("CS4210 board: %s\n",
			cs421x_models[spec->board_config]);
/*		spec->gpio_mask = 3;
		spec->gpio_dir = 3;
		spec->gpio_data = 3;
*/
		spec->sense_b = 1;

		break;
	}

	/*
	    Update the GPIO/DMIC/SENSE_B pinmux before the configuration
	    is auto-parsed. If GPIO or SENSE_B is forced, DMIC input
	    is disabled.
	*/
	cs4210_pinmux_init(codec);

	err = cs421x_parse_auto_config(codec);
	if (err < 0)
		goto error;

	codec->patch_ops = cs421x_patch_ops;

	return 0;

 error:
	kfree(codec->spec);
	codec->spec = NULL;
	return err;
}

static int patch_cs4213(struct hda_codec *codec)
{
	struct cs_spec *spec;
	int err;

	spec = kzalloc(sizeof(*spec), GFP_KERNEL);
	if (!spec)
		return -ENOMEM;
	codec->spec = spec;

	spec->vendor_nid = CS4213_VENDOR_NID;

	err = cs421x_parse_auto_config(codec);
	if (err < 0)
		goto error;

	codec->patch_ops = cs421x_patch_ops;
	return 0;

 error:
	kfree(codec->spec);
	codec->spec = NULL;
	return err;
}


/*
 * patch entries
 */
static const struct hda_codec_preset snd_hda_preset_cirrus[] = {
	{ .id = 0x10134206, .name = "CS4206", .patch = patch_cs420x },
	{ .id = 0x10134207, .name = "CS4207", .patch = patch_cs420x },
	{ .id = 0x10134210, .name = "CS4210", .patch = patch_cs4210 },
	{ .id = 0x10134213, .name = "CS4213", .patch = patch_cs4213 },
	{} /* terminator */
};

MODULE_ALIAS("snd-hda-codec-id:10134206");
MODULE_ALIAS("snd-hda-codec-id:10134207");
MODULE_ALIAS("snd-hda-codec-id:10134210");
MODULE_ALIAS("snd-hda-codec-id:10134213");

MODULE_LICENSE("GPL");
MODULE_DESCRIPTION("Cirrus Logic HD-audio codec");

static struct hda_codec_preset_list cirrus_list = {
	.preset = snd_hda_preset_cirrus,
	.owner = THIS_MODULE,
};

static int __init patch_cirrus_init(void)
{
	return snd_hda_add_codec_preset(&cirrus_list);
}

static void __exit patch_cirrus_exit(void)
{
	snd_hda_delete_codec_preset(&cirrus_list);
}

module_init(patch_cirrus_init)
module_exit(patch_cirrus_exit)<|MERGE_RESOLUTION|>--- conflicted
+++ resolved
@@ -79,10 +79,7 @@
 	CS420X_MBP53,
 	CS420X_MBP55,
 	CS420X_IMAC27,
-<<<<<<< HEAD
-=======
 	CS420X_IMAC27_122,
->>>>>>> dcd6c922
 	CS420X_APPLE,
 	CS420X_AUTO,
 	CS420X_MODELS
@@ -1294,10 +1291,7 @@
 	[CS420X_MBP53] = "mbp53",
 	[CS420X_MBP55] = "mbp55",
 	[CS420X_IMAC27] = "imac27",
-<<<<<<< HEAD
-=======
 	[CS420X_IMAC27_122] = "imac27_122",
->>>>>>> dcd6c922
 	[CS420X_APPLE] = "apple",
 	[CS420X_AUTO] = "auto",
 };
@@ -1314,10 +1308,7 @@
 };
 
 static const struct snd_pci_quirk cs420x_codec_cfg_tbl[] = {
-<<<<<<< HEAD
-=======
 	SND_PCI_QUIRK(0x106b, 0x2000, "iMac 12,2", CS420X_IMAC27_122),
->>>>>>> dcd6c922
 	SND_PCI_QUIRK_VENDOR(0x106b, "Apple", CS420X_APPLE),
 	{} /* terminator */
 };
@@ -1416,15 +1407,12 @@
 		spec->gpio_eapd_speaker = 8; /* GPIO3 = speakers */
 		spec->gpio_mask = spec->gpio_dir =
 			spec->gpio_eapd_hp | spec->gpio_eapd_speaker;
-<<<<<<< HEAD
-=======
 		break;
 	case CS420X_IMAC27_122:
 		spec->gpio_eapd_hp = 4; /* GPIO2 = headphones */
 		spec->gpio_eapd_speaker = 8; /* GPIO3 = speakers */
 		spec->gpio_mask = spec->gpio_dir =
 			spec->gpio_eapd_hp | spec->gpio_eapd_speaker;
->>>>>>> dcd6c922
 		break;
 	}
 
