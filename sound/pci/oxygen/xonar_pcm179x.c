/*
 * card driver for models with PCM1796 DACs (Xonar D2/D2X/HDAV1.3/ST/STX)
 *
 * Copyright (c) Clemens Ladisch <clemens@ladisch.de>
 *
 *
 *  This driver is free software; you can redistribute it and/or modify
 *  it under the terms of the GNU General Public License, version 2.
 *
 *  This driver is distributed in the hope that it will be useful,
 *  but WITHOUT ANY WARRANTY; without even the implied warranty of
 *  MERCHANTABILITY or FITNESS FOR A PARTICULAR PURPOSE.  See the
 *  GNU General Public License for more details.
 *
 *  You should have received a copy of the GNU General Public License
 *  along with this driver; if not, see <http://www.gnu.org/licenses/>.
 */

/*
 * Xonar D2/D2X
 * ------------
 *
 * CMI8788:
 *
 *   SPI 0 -> 1st PCM1796 (front)
 *   SPI 1 -> 2nd PCM1796 (surround)
 *   SPI 2 -> 3rd PCM1796 (center/LFE)
 *   SPI 4 -> 4th PCM1796 (back)
 *
 *   GPIO 2 -> M0 of CS5381
 *   GPIO 3 -> M1 of CS5381
 *   GPIO 5 <- external power present (D2X only)
 *   GPIO 7 -> ALT
 *   GPIO 8 -> enable output to speakers
 *
 * CM9780:
 *
 *   LINE_OUT -> input of ADC
 *
 *   AUX_IN   <- aux
 *   VIDEO_IN <- CD
 *   FMIC_IN  <- mic
 *
 *   GPO 0 -> route line-in (0) or AC97 output (1) to CS5381 input
 */

/*
 * Xonar HDAV1.3 (Deluxe)
 * ----------------------
 *
 * CMI8788:
 *
 *   I²C <-> PCM1796 (addr 1001100) (front)
 *
 *   GPI 0 <- external power present
 *
 *   GPIO 0 -> enable HDMI (0) or speaker (1) output
 *   GPIO 2 -> M0 of CS5381
 *   GPIO 3 -> M1 of CS5381
 *   GPIO 4 <- daughterboard detection
 *   GPIO 5 <- daughterboard detection
 *   GPIO 6 -> ?
 *   GPIO 7 -> ?
 *   GPIO 8 -> route input jack to line-in (0) or mic-in (1)
 *
 *   UART <-> HDMI controller
 *
 * CM9780:
 *
 *   LINE_OUT -> input of ADC
 *
 *   AUX_IN <- aux
 *   CD_IN  <- CD
 *   MIC_IN <- mic
 *
 *   GPO 0 -> route line-in (0) or AC97 output (1) to CS5381 input
 *
 * no daughterboard
 * ----------------
 *
 *   GPIO 4 <- 1
 *
 * H6 daughterboard
 * ----------------
 *
 *   GPIO 4 <- 0
 *   GPIO 5 <- 0
 *
 *   I²C <-> PCM1796 (addr 1001101) (surround)
 *       <-> PCM1796 (addr 1001110) (center/LFE)
 *       <-> PCM1796 (addr 1001111) (back)
 *
 * unknown daughterboard
 * ---------------------
 *
 *   GPIO 4 <- 0
 *   GPIO 5 <- 1
 *
 *   I²C <-> CS4362A (addr 0011000) (surround, center/LFE, back)
 */

/*
 * Xonar Essence ST (Deluxe)/STX
 * -----------------------------
 *
 * CMI8788:
 *
 *   I²C <-> PCM1792A (addr 1001100)
 *       <-> CS2000 (addr 1001110) (ST only)
 *
 *   ADC1 MCLK -> REF_CLK of CS2000 (ST only)
 *
 *   GPI 0 <- external power present (STX only)
 *
 *   GPIO 0 -> enable output to speakers
 *   GPIO 1 -> route HP to front panel (0) or rear jack (1)
 *   GPIO 2 -> M0 of CS5381
 *   GPIO 3 -> M1 of CS5381
 *   GPIO 4 <- daughterboard detection
 *   GPIO 5 <- daughterboard detection
 *   GPIO 6 -> ?
 *   GPIO 7 -> route output to speaker jacks (0) or HP (1)
 *   GPIO 8 -> route input jack to line-in (0) or mic-in (1)
 *
 * PCM1792A:
 *
 *   SCK <- CLK_OUT of CS2000 (ST only)
 *
 * CM9780:
 *
 *   LINE_OUT -> input of ADC
 *
 *   AUX_IN <- aux
 *   MIC_IN <- mic
 *
 *   GPO 0 -> route line-in (0) or AC97 output (1) to CS5381 input
 *
 * H6 daughterboard
 * ----------------
 *
 * GPIO 4 <- 0
 * GPIO 5 <- 0
 */

/*
<<<<<<< HEAD
 * Xonar HDAV1.3 Slim
 * ------------------
 *
 * CMI8788:
 *
 * GPIO 1 -> enable output
 *
 * TXD -> HDMI controller
 * RXD <- HDMI controller
=======
 * Xonar Xense
 * -----------
 *
 * CMI8788:
 *
 *   I²C <-> PCM1796 (addr 1001100) (front)
 *       <-> CS4362A (addr 0011000) (surround, center/LFE, back)
 *       <-> CS2000 (addr 1001110)
 *
 *   ADC1 MCLK -> REF_CLK of CS2000
 *
 *   GPI 0 <- external power present
 *
 *   GPIO 0 -> enable output
 *   GPIO 1 -> route HP to front panel (0) or rear jack (1)
 *   GPIO 2 -> M0 of CS5381
 *   GPIO 3 -> M1 of CS5381
 *   GPIO 4 -> enable output
 *   GPIO 5 -> enable output
 *   GPIO 6 -> ?
 *   GPIO 7 -> route output to HP (0) or speaker (1)
 *   GPIO 8 -> route input jack to mic-in (0) or line-in (1)
 *
 * CM9780:
 *
 *   LINE_OUT -> input of ADC
 *
 *   AUX_IN   <- aux
 *   VIDEO_IN <- ?
 *   FMIC_IN  <- mic
 *
 *   GPO 0 -> route line-in (0) or AC97 output (1) to CS5381 input
 *   GPO 1 -> route mic-in from input jack (0) or front panel header (1)
>>>>>>> 3cbea436
 */

#include <linux/pci.h>
#include <linux/delay.h>
#include <linux/mutex.h>
#include <sound/ac97_codec.h>
#include <sound/control.h>
#include <sound/core.h>
#include <sound/info.h>
#include <sound/pcm.h>
#include <sound/pcm_params.h>
#include <sound/tlv.h>
#include "xonar.h"
#include "cm9780.h"
#include "pcm1796.h"
#include "cs2000.h"


#define GPIO_D2X_EXT_POWER	0x0020
#define GPIO_D2_ALT		0x0080
#define GPIO_D2_OUTPUT_ENABLE	0x0100

#define GPI_EXT_POWER		0x01
#define GPIO_INPUT_ROUTE	0x0100

#define GPIO_HDAV_OUTPUT_ENABLE	0x0001
#define GPIO_HDAV_MAGIC		0x00c0

#define GPIO_DB_MASK		0x0030
#define GPIO_DB_H6		0x0000

#define GPIO_ST_OUTPUT_ENABLE	0x0001
#define GPIO_ST_HP_REAR		0x0002
#define GPIO_ST_MAGIC		0x0040
#define GPIO_ST_HP		0x0080

#define I2C_DEVICE_PCM1796(i)	(0x98 + ((i) << 1))	/* 10011, ii, /W=0 */
#define I2C_DEVICE_CS2000	0x9c			/* 100111, 0, /W=0 */

#define PCM1796_REG_BASE	16


struct xonar_pcm179x {
	struct xonar_generic generic;
	unsigned int dacs;
	u8 pcm1796_regs[4][5];
	unsigned int current_rate;
	bool h6;
	bool hp_active;
	s8 hp_gain_offset;
	bool has_cs2000;
	u8 cs2000_regs[0x1f];
	bool broken_i2c;
};

struct xonar_hdav {
	struct xonar_pcm179x pcm179x;
	struct xonar_hdmi hdmi;
};


static inline void pcm1796_write_spi(struct oxygen *chip, unsigned int codec,
				     u8 reg, u8 value)
{
	/* maps ALSA channel pair number to SPI output */
	static const u8 codec_map[4] = {
		0, 1, 2, 4
	};
	oxygen_write_spi(chip, OXYGEN_SPI_TRIGGER  |
			 OXYGEN_SPI_DATA_LENGTH_2 |
			 OXYGEN_SPI_CLOCK_160 |
			 (codec_map[codec] << OXYGEN_SPI_CODEC_SHIFT) |
			 OXYGEN_SPI_CEN_LATCH_CLOCK_HI,
			 (reg << 8) | value);
}

static inline void pcm1796_write_i2c(struct oxygen *chip, unsigned int codec,
				     u8 reg, u8 value)
{
	oxygen_write_i2c(chip, I2C_DEVICE_PCM1796(codec), reg, value);
}

static void pcm1796_write(struct oxygen *chip, unsigned int codec,
			  u8 reg, u8 value)
{
	struct xonar_pcm179x *data = chip->model_data;

	if ((chip->model.function_flags & OXYGEN_FUNCTION_2WIRE_SPI_MASK) ==
	    OXYGEN_FUNCTION_SPI)
		pcm1796_write_spi(chip, codec, reg, value);
	else
		pcm1796_write_i2c(chip, codec, reg, value);
	if ((unsigned int)(reg - PCM1796_REG_BASE)
	    < ARRAY_SIZE(data->pcm1796_regs[codec]))
		data->pcm1796_regs[codec][reg - PCM1796_REG_BASE] = value;
}

static void pcm1796_write_cached(struct oxygen *chip, unsigned int codec,
				 u8 reg, u8 value)
{
	struct xonar_pcm179x *data = chip->model_data;

	if (value != data->pcm1796_regs[codec][reg - PCM1796_REG_BASE])
		pcm1796_write(chip, codec, reg, value);
}

static void cs2000_write(struct oxygen *chip, u8 reg, u8 value)
{
	struct xonar_pcm179x *data = chip->model_data;

	oxygen_write_i2c(chip, I2C_DEVICE_CS2000, reg, value);
	data->cs2000_regs[reg] = value;
}

static void cs2000_write_cached(struct oxygen *chip, u8 reg, u8 value)
{
	struct xonar_pcm179x *data = chip->model_data;

	if (value != data->cs2000_regs[reg])
		cs2000_write(chip, reg, value);
}

static void pcm1796_registers_init(struct oxygen *chip)
{
	struct xonar_pcm179x *data = chip->model_data;
	unsigned int i;
	s8 gain_offset;

	msleep(1);
	gain_offset = data->hp_active ? data->hp_gain_offset : 0;
	for (i = 0; i < data->dacs; ++i) {
		/* set ATLD before ATL/ATR */
		pcm1796_write(chip, i, 18,
			      data->pcm1796_regs[0][18 - PCM1796_REG_BASE]);
		pcm1796_write(chip, i, 16, chip->dac_volume[i * 2]
			      + gain_offset);
		pcm1796_write(chip, i, 17, chip->dac_volume[i * 2 + 1]
			      + gain_offset);
		pcm1796_write(chip, i, 19,
			      data->pcm1796_regs[0][19 - PCM1796_REG_BASE]);
		pcm1796_write(chip, i, 20,
			      data->pcm1796_regs[0][20 - PCM1796_REG_BASE]);
		pcm1796_write(chip, i, 21, 0);
		gain_offset = 0;
	}
}

static void pcm1796_init(struct oxygen *chip)
{
	struct xonar_pcm179x *data = chip->model_data;

	data->pcm1796_regs[0][18 - PCM1796_REG_BASE] = PCM1796_MUTE |
		PCM1796_DMF_DISABLED | PCM1796_FMT_24_I2S | PCM1796_ATLD;
	data->pcm1796_regs[0][19 - PCM1796_REG_BASE] =
		PCM1796_FLT_SHARP | PCM1796_ATS_1;
	data->pcm1796_regs[0][20 - PCM1796_REG_BASE] =
		data->h6 ? PCM1796_OS_64 : PCM1796_OS_128;
	pcm1796_registers_init(chip);
	data->current_rate = 48000;
}

static void xonar_d2_init(struct oxygen *chip)
{
	struct xonar_pcm179x *data = chip->model_data;

	data->generic.anti_pop_delay = 300;
	data->generic.output_enable_bit = GPIO_D2_OUTPUT_ENABLE;
	data->dacs = 4;

	pcm1796_init(chip);

	oxygen_set_bits16(chip, OXYGEN_GPIO_CONTROL, GPIO_D2_ALT);
	oxygen_clear_bits16(chip, OXYGEN_GPIO_DATA, GPIO_D2_ALT);

	oxygen_ac97_set_bits(chip, 0, CM9780_JACK, CM9780_FMIC2MIC);

	xonar_init_cs53x1(chip);
	xonar_enable_output(chip);

	snd_component_add(chip->card, "PCM1796");
	snd_component_add(chip->card, "CS5381");
}

static void xonar_d2x_init(struct oxygen *chip)
{
	struct xonar_pcm179x *data = chip->model_data;

	data->generic.ext_power_reg = OXYGEN_GPIO_DATA;
	data->generic.ext_power_int_reg = OXYGEN_GPIO_INTERRUPT_MASK;
	data->generic.ext_power_bit = GPIO_D2X_EXT_POWER;
	oxygen_clear_bits16(chip, OXYGEN_GPIO_CONTROL, GPIO_D2X_EXT_POWER);
	xonar_init_ext_power(chip);
	xonar_d2_init(chip);
}

static void xonar_hdav_init(struct oxygen *chip)
{
	struct xonar_hdav *data = chip->model_data;

	oxygen_write16(chip, OXYGEN_2WIRE_BUS_STATUS,
		       OXYGEN_2WIRE_LENGTH_8 |
		       OXYGEN_2WIRE_INTERRUPT_MASK |
		       OXYGEN_2WIRE_SPEED_STANDARD);

	data->pcm179x.generic.anti_pop_delay = 100;
	data->pcm179x.generic.output_enable_bit = GPIO_HDAV_OUTPUT_ENABLE;
	data->pcm179x.generic.ext_power_reg = OXYGEN_GPI_DATA;
	data->pcm179x.generic.ext_power_int_reg = OXYGEN_GPI_INTERRUPT_MASK;
	data->pcm179x.generic.ext_power_bit = GPI_EXT_POWER;
	data->pcm179x.dacs = chip->model.dac_channels_mixer / 2;
	data->pcm179x.h6 = chip->model.dac_channels_mixer > 2;

	pcm1796_init(chip);

	oxygen_set_bits16(chip, OXYGEN_GPIO_CONTROL,
			  GPIO_HDAV_MAGIC | GPIO_INPUT_ROUTE);
	oxygen_clear_bits16(chip, OXYGEN_GPIO_DATA, GPIO_INPUT_ROUTE);

	xonar_init_cs53x1(chip);
	xonar_init_ext_power(chip);
	xonar_hdmi_init(chip, &data->hdmi);
	xonar_enable_output(chip);

	snd_component_add(chip->card, "PCM1796");
	snd_component_add(chip->card, "CS5381");
}

static void xonar_st_init_i2c(struct oxygen *chip)
{
	oxygen_write16(chip, OXYGEN_2WIRE_BUS_STATUS,
		       OXYGEN_2WIRE_LENGTH_8 |
		       OXYGEN_2WIRE_INTERRUPT_MASK |
		       OXYGEN_2WIRE_SPEED_STANDARD);
}

static void xonar_st_init_common(struct oxygen *chip)
{
	struct xonar_pcm179x *data = chip->model_data;

	data->generic.output_enable_bit = GPIO_ST_OUTPUT_ENABLE;
	data->dacs = chip->model.dac_channels_mixer / 2;
	data->hp_gain_offset = 2*-18;

	pcm1796_init(chip);

	oxygen_set_bits16(chip, OXYGEN_GPIO_CONTROL,
			  GPIO_INPUT_ROUTE | GPIO_ST_HP_REAR |
			  GPIO_ST_MAGIC | GPIO_ST_HP);
	oxygen_clear_bits16(chip, OXYGEN_GPIO_DATA,
			    GPIO_INPUT_ROUTE | GPIO_ST_HP_REAR | GPIO_ST_HP);

	xonar_init_cs53x1(chip);
	xonar_enable_output(chip);

	snd_component_add(chip->card, "PCM1792A");
	snd_component_add(chip->card, "CS5381");
}

static void cs2000_registers_init(struct oxygen *chip)
{
	struct xonar_pcm179x *data = chip->model_data;

	cs2000_write(chip, CS2000_GLOBAL_CFG, CS2000_FREEZE);
	cs2000_write(chip, CS2000_DEV_CTRL, 0);
	cs2000_write(chip, CS2000_DEV_CFG_1,
		     CS2000_R_MOD_SEL_1 |
		     (0 << CS2000_R_SEL_SHIFT) |
		     CS2000_AUX_OUT_SRC_REF_CLK |
		     CS2000_EN_DEV_CFG_1);
	cs2000_write(chip, CS2000_DEV_CFG_2,
		     (0 << CS2000_LOCK_CLK_SHIFT) |
		     CS2000_FRAC_N_SRC_STATIC);
	cs2000_write(chip, CS2000_RATIO_0 + 0, 0x00); /* 1.0 */
	cs2000_write(chip, CS2000_RATIO_0 + 1, 0x10);
	cs2000_write(chip, CS2000_RATIO_0 + 2, 0x00);
	cs2000_write(chip, CS2000_RATIO_0 + 3, 0x00);
	cs2000_write(chip, CS2000_FUN_CFG_1,
		     data->cs2000_regs[CS2000_FUN_CFG_1]);
	cs2000_write(chip, CS2000_FUN_CFG_2, 0);
	cs2000_write(chip, CS2000_GLOBAL_CFG, CS2000_EN_DEV_CFG_2);
	msleep(3); /* PLL lock delay */
}

static void xonar_st_init(struct oxygen *chip)
{
	struct xonar_pcm179x *data = chip->model_data;

	data->generic.anti_pop_delay = 100;
<<<<<<< HEAD
=======
	data->h6 = chip->model.dac_channels_mixer > 2;
>>>>>>> 3cbea436
	data->has_cs2000 = 1;
	data->cs2000_regs[CS2000_FUN_CFG_1] = CS2000_REF_CLK_DIV_1;
	data->broken_i2c = true;

	oxygen_write16(chip, OXYGEN_I2S_A_FORMAT,
		       OXYGEN_RATE_48000 |
		       OXYGEN_I2S_FORMAT_I2S |
		       OXYGEN_I2S_MCLK(data->h6 ? MCLK_256 : MCLK_512) |
		       OXYGEN_I2S_BITS_16 |
		       OXYGEN_I2S_MASTER |
		       OXYGEN_I2S_BCLK_64);

	xonar_st_init_i2c(chip);
	cs2000_registers_init(chip);
	xonar_st_init_common(chip);

	snd_component_add(chip->card, "CS2000");
}

static void xonar_stx_init(struct oxygen *chip)
{
	struct xonar_pcm179x *data = chip->model_data;

	xonar_st_init_i2c(chip);
	data->generic.anti_pop_delay = 800;
	data->generic.ext_power_reg = OXYGEN_GPI_DATA;
	data->generic.ext_power_int_reg = OXYGEN_GPI_INTERRUPT_MASK;
	data->generic.ext_power_bit = GPI_EXT_POWER;
	xonar_init_ext_power(chip);
	xonar_st_init_common(chip);
}

static void xonar_d2_cleanup(struct oxygen *chip)
{
	xonar_disable_output(chip);
}

static void xonar_hdav_cleanup(struct oxygen *chip)
{
	xonar_hdmi_cleanup(chip);
	xonar_disable_output(chip);
	msleep(2);
}

static void xonar_st_cleanup(struct oxygen *chip)
{
	xonar_disable_output(chip);
}

static void xonar_d2_suspend(struct oxygen *chip)
{
	xonar_d2_cleanup(chip);
}

static void xonar_hdav_suspend(struct oxygen *chip)
{
	xonar_hdav_cleanup(chip);
}

static void xonar_st_suspend(struct oxygen *chip)
{
	xonar_st_cleanup(chip);
}

static void xonar_d2_resume(struct oxygen *chip)
{
	pcm1796_registers_init(chip);
	xonar_enable_output(chip);
}

static void xonar_hdav_resume(struct oxygen *chip)
{
	struct xonar_hdav *data = chip->model_data;

	pcm1796_registers_init(chip);
	xonar_hdmi_resume(chip, &data->hdmi);
	xonar_enable_output(chip);
}

static void xonar_stx_resume(struct oxygen *chip)
{
	pcm1796_registers_init(chip);
	xonar_enable_output(chip);
}

static void xonar_st_resume(struct oxygen *chip)
{
	cs2000_registers_init(chip);
	xonar_stx_resume(chip);
}

static void update_pcm1796_oversampling(struct oxygen *chip)
{
	struct xonar_pcm179x *data = chip->model_data;
	unsigned int i;
	u8 reg;

	if (data->current_rate <= 48000 && !data->h6)
		reg = PCM1796_OS_128;
	else
		reg = PCM1796_OS_64;
	for (i = 0; i < data->dacs; ++i)
		pcm1796_write_cached(chip, i, 20, reg);
}

static void set_pcm1796_params(struct oxygen *chip,
			       struct snd_pcm_hw_params *params)
{
	struct xonar_pcm179x *data = chip->model_data;

	msleep(1);
	data->current_rate = params_rate(params);
	update_pcm1796_oversampling(chip);
}

static void update_pcm1796_volume(struct oxygen *chip)
{
	struct xonar_pcm179x *data = chip->model_data;
	unsigned int i;
	s8 gain_offset;

	gain_offset = data->hp_active ? data->hp_gain_offset : 0;
	for (i = 0; i < data->dacs; ++i) {
		pcm1796_write_cached(chip, i, 16, chip->dac_volume[i * 2]
				     + gain_offset);
		pcm1796_write_cached(chip, i, 17, chip->dac_volume[i * 2 + 1]
				     + gain_offset);
		gain_offset = 0;
	}
}

static void update_pcm1796_mute(struct oxygen *chip)
{
	struct xonar_pcm179x *data = chip->model_data;
	unsigned int i;
	u8 value;

	value = PCM1796_DMF_DISABLED | PCM1796_FMT_24_I2S | PCM1796_ATLD;
	if (chip->dac_mute)
		value |= PCM1796_MUTE;
	for (i = 0; i < data->dacs; ++i)
		pcm1796_write_cached(chip, i, 18, value);
}

static void update_cs2000_rate(struct oxygen *chip, unsigned int rate)
{
	struct xonar_pcm179x *data = chip->model_data;
	u8 rate_mclk, reg;

	switch (rate) {
	case 32000:
	case 64000:
		rate_mclk = OXYGEN_RATE_32000;
		break;
	case 44100:
	case 88200:
	case 176400:
		rate_mclk = OXYGEN_RATE_44100;
		break;
	default:
	case 48000:
	case 96000:
	case 192000:
		rate_mclk = OXYGEN_RATE_48000;
		break;
	}

	if (rate <= 96000 && (rate > 48000 || data->h6)) {
		rate_mclk |= OXYGEN_I2S_MCLK(MCLK_256);
		reg = CS2000_REF_CLK_DIV_1;
	} else {
		rate_mclk |= OXYGEN_I2S_MCLK(MCLK_512);
		reg = CS2000_REF_CLK_DIV_2;
	}

	oxygen_write16_masked(chip, OXYGEN_I2S_A_FORMAT, rate_mclk,
			      OXYGEN_I2S_RATE_MASK | OXYGEN_I2S_MCLK_MASK);
	cs2000_write_cached(chip, CS2000_FUN_CFG_1, reg);
	msleep(3); /* PLL lock delay */
}

static void set_st_params(struct oxygen *chip,
			  struct snd_pcm_hw_params *params)
{
	update_cs2000_rate(chip, params_rate(params));
	set_pcm1796_params(chip, params);
}

static void set_hdav_params(struct oxygen *chip,
			    struct snd_pcm_hw_params *params)
{
	struct xonar_hdav *data = chip->model_data;

	set_pcm1796_params(chip, params);
	xonar_set_hdmi_params(chip, &data->hdmi, params);
}

static const struct snd_kcontrol_new alt_switch = {
	.iface = SNDRV_CTL_ELEM_IFACE_MIXER,
	.name = "Analog Loopback Switch",
	.info = snd_ctl_boolean_mono_info,
	.get = xonar_gpio_bit_switch_get,
	.put = xonar_gpio_bit_switch_put,
	.private_value = GPIO_D2_ALT,
};

static int rolloff_info(struct snd_kcontrol *ctl,
			struct snd_ctl_elem_info *info)
{
	static const char *const names[2] = {
		"Sharp Roll-off", "Slow Roll-off"
	};

	return snd_ctl_enum_info(info, 1, 2, names);
}

static int rolloff_get(struct snd_kcontrol *ctl,
		       struct snd_ctl_elem_value *value)
{
	struct oxygen *chip = ctl->private_data;
	struct xonar_pcm179x *data = chip->model_data;

	value->value.enumerated.item[0] =
		(data->pcm1796_regs[0][19 - PCM1796_REG_BASE] &
		 PCM1796_FLT_MASK) != PCM1796_FLT_SHARP;
	return 0;
}

static int rolloff_put(struct snd_kcontrol *ctl,
		       struct snd_ctl_elem_value *value)
{
	struct oxygen *chip = ctl->private_data;
	struct xonar_pcm179x *data = chip->model_data;
	unsigned int i;
	int changed;
	u8 reg;

	mutex_lock(&chip->mutex);
	reg = data->pcm1796_regs[0][19 - PCM1796_REG_BASE];
	reg &= ~PCM1796_FLT_MASK;
	if (!value->value.enumerated.item[0])
		reg |= PCM1796_FLT_SHARP;
	else
		reg |= PCM1796_FLT_SLOW;
	changed = reg != data->pcm1796_regs[0][19 - PCM1796_REG_BASE];
	if (changed) {
		for (i = 0; i < data->dacs; ++i)
			pcm1796_write(chip, i, 19, reg);
	}
	mutex_unlock(&chip->mutex);
	return changed;
}

static const struct snd_kcontrol_new rolloff_control = {
	.iface = SNDRV_CTL_ELEM_IFACE_MIXER,
	.name = "DAC Filter Playback Enum",
	.info = rolloff_info,
	.get = rolloff_get,
	.put = rolloff_put,
};

static const struct snd_kcontrol_new hdav_hdmi_control = {
	.iface = SNDRV_CTL_ELEM_IFACE_MIXER,
	.name = "HDMI Playback Switch",
	.info = snd_ctl_boolean_mono_info,
	.get = xonar_gpio_bit_switch_get,
	.put = xonar_gpio_bit_switch_put,
	.private_value = GPIO_HDAV_OUTPUT_ENABLE | XONAR_GPIO_BIT_INVERT,
};

static int st_output_switch_info(struct snd_kcontrol *ctl,
				 struct snd_ctl_elem_info *info)
{
	static const char *const names[3] = {
		"Speakers", "Headphones", "FP Headphones"
	};

	return snd_ctl_enum_info(info, 1, 3, names);
}

static int st_output_switch_get(struct snd_kcontrol *ctl,
				struct snd_ctl_elem_value *value)
{
	struct oxygen *chip = ctl->private_data;
	u16 gpio;

	gpio = oxygen_read16(chip, OXYGEN_GPIO_DATA);
	if (!(gpio & GPIO_ST_HP))
		value->value.enumerated.item[0] = 0;
	else if (gpio & GPIO_ST_HP_REAR)
		value->value.enumerated.item[0] = 1;
	else
		value->value.enumerated.item[0] = 2;
	return 0;
}


static int st_output_switch_put(struct snd_kcontrol *ctl,
				struct snd_ctl_elem_value *value)
{
	struct oxygen *chip = ctl->private_data;
	struct xonar_pcm179x *data = chip->model_data;
	u16 gpio_old, gpio;

	mutex_lock(&chip->mutex);
	gpio_old = oxygen_read16(chip, OXYGEN_GPIO_DATA);
	gpio = gpio_old;
	switch (value->value.enumerated.item[0]) {
	case 0:
		gpio &= ~(GPIO_ST_HP | GPIO_ST_HP_REAR);
		break;
	case 1:
		gpio |= GPIO_ST_HP | GPIO_ST_HP_REAR;
		break;
	case 2:
		gpio = (gpio | GPIO_ST_HP) & ~GPIO_ST_HP_REAR;
		break;
	}
	oxygen_write16(chip, OXYGEN_GPIO_DATA, gpio);
	data->hp_active = gpio & GPIO_ST_HP;
	update_pcm1796_volume(chip);
	mutex_unlock(&chip->mutex);
	return gpio != gpio_old;
}

static int st_hp_volume_offset_info(struct snd_kcontrol *ctl,
				    struct snd_ctl_elem_info *info)
{
	static const char *const names[3] = {
		"< 64 ohms", "64-300 ohms", "300-600 ohms"
	};

	return snd_ctl_enum_info(info, 1, 3, names);
}

static int st_hp_volume_offset_get(struct snd_kcontrol *ctl,
				   struct snd_ctl_elem_value *value)
{
	struct oxygen *chip = ctl->private_data;
	struct xonar_pcm179x *data = chip->model_data;

	mutex_lock(&chip->mutex);
	if (data->hp_gain_offset < 2*-6)
		value->value.enumerated.item[0] = 0;
	else if (data->hp_gain_offset < 0)
		value->value.enumerated.item[0] = 1;
	else
		value->value.enumerated.item[0] = 2;
	mutex_unlock(&chip->mutex);
	return 0;
}


static int st_hp_volume_offset_put(struct snd_kcontrol *ctl,
				   struct snd_ctl_elem_value *value)
{
	static const s8 offsets[] = { 2*-18, 2*-6, 0 };
	struct oxygen *chip = ctl->private_data;
	struct xonar_pcm179x *data = chip->model_data;
	s8 offset;
	int changed;

	if (value->value.enumerated.item[0] > 2)
		return -EINVAL;
	offset = offsets[value->value.enumerated.item[0]];
	mutex_lock(&chip->mutex);
	changed = offset != data->hp_gain_offset;
	if (changed) {
		data->hp_gain_offset = offset;
		update_pcm1796_volume(chip);
	}
	mutex_unlock(&chip->mutex);
	return changed;
}

static const struct snd_kcontrol_new st_controls[] = {
	{
		.iface = SNDRV_CTL_ELEM_IFACE_MIXER,
		.name = "Analog Output",
		.info = st_output_switch_info,
		.get = st_output_switch_get,
		.put = st_output_switch_put,
	},
	{
		.iface = SNDRV_CTL_ELEM_IFACE_MIXER,
		.name = "Headphones Impedance Playback Enum",
		.info = st_hp_volume_offset_info,
		.get = st_hp_volume_offset_get,
		.put = st_hp_volume_offset_put,
	},
};

static void xonar_line_mic_ac97_switch(struct oxygen *chip,
				       unsigned int reg, unsigned int mute)
{
	if (reg == AC97_LINE) {
		spin_lock_irq(&chip->reg_lock);
		oxygen_write16_masked(chip, OXYGEN_GPIO_DATA,
				      mute ? GPIO_INPUT_ROUTE : 0,
				      GPIO_INPUT_ROUTE);
		spin_unlock_irq(&chip->reg_lock);
	}
}

static const DECLARE_TLV_DB_SCALE(pcm1796_db_scale, -6000, 50, 0);

static int xonar_d2_control_filter(struct snd_kcontrol_new *template)
{
	if (!strncmp(template->name, "CD Capture ", 11))
		/* CD in is actually connected to the video in pin */
		template->private_value ^= AC97_CD ^ AC97_VIDEO;
	return 0;
}

<<<<<<< HEAD
=======
static int xonar_st_h6_control_filter(struct snd_kcontrol_new *template)
{
	if (!strncmp(template->name, "Master Playback ", 16))
		/* no volume/mute, as I²C to the third DAC does not work */
		return 1;
	return 0;
}

>>>>>>> 3cbea436
static int add_pcm1796_controls(struct oxygen *chip)
{
	struct xonar_pcm179x *data = chip->model_data;
	int err;

	if (!data->broken_i2c) {
		err = snd_ctl_add(chip->card,
				  snd_ctl_new1(&rolloff_control, chip));
		if (err < 0)
			return err;
	}
	return 0;
}

static int xonar_d2_mixer_init(struct oxygen *chip)
{
	int err;

	err = snd_ctl_add(chip->card, snd_ctl_new1(&alt_switch, chip));
	if (err < 0)
		return err;
	err = add_pcm1796_controls(chip);
	if (err < 0)
		return err;
	return 0;
}

static int xonar_hdav_mixer_init(struct oxygen *chip)
{
	int err;

	err = snd_ctl_add(chip->card, snd_ctl_new1(&hdav_hdmi_control, chip));
	if (err < 0)
		return err;
	err = add_pcm1796_controls(chip);
	if (err < 0)
		return err;
	return 0;
}

static int xonar_st_mixer_init(struct oxygen *chip)
{
	unsigned int i;
	int err;

	for (i = 0; i < ARRAY_SIZE(st_controls); ++i) {
		err = snd_ctl_add(chip->card,
				  snd_ctl_new1(&st_controls[i], chip));
		if (err < 0)
			return err;
	}
	err = add_pcm1796_controls(chip);
	if (err < 0)
		return err;
	return 0;
}

static void dump_pcm1796_registers(struct oxygen *chip,
				   struct snd_info_buffer *buffer)
{
	struct xonar_pcm179x *data = chip->model_data;
	unsigned int dac, i;

	for (dac = 0; dac < data->dacs; ++dac) {
		snd_iprintf(buffer, "\nPCM1796 %u:", dac + 1);
		for (i = 0; i < 5; ++i)
			snd_iprintf(buffer, " %02x",
				    data->pcm1796_regs[dac][i]);
	}
	snd_iprintf(buffer, "\n");
}

static void dump_cs2000_registers(struct oxygen *chip,
				  struct snd_info_buffer *buffer)
{
	struct xonar_pcm179x *data = chip->model_data;
	unsigned int i;

	if (data->has_cs2000) {
		snd_iprintf(buffer, "\nCS2000:\n00:   ");
		for (i = 1; i < 0x10; ++i)
			snd_iprintf(buffer, " %02x", data->cs2000_regs[i]);
		snd_iprintf(buffer, "\n10:");
		for (i = 0x10; i < 0x1f; ++i)
			snd_iprintf(buffer, " %02x", data->cs2000_regs[i]);
		snd_iprintf(buffer, "\n");
	}
}

static void dump_st_registers(struct oxygen *chip,
			      struct snd_info_buffer *buffer)
{
	dump_pcm1796_registers(chip, buffer);
	dump_cs2000_registers(chip, buffer);
}

static const struct oxygen_model model_xonar_d2 = {
	.longname = "Asus Virtuoso 200",
	.chip = "AV200",
	.init = xonar_d2_init,
	.control_filter = xonar_d2_control_filter,
	.mixer_init = xonar_d2_mixer_init,
	.cleanup = xonar_d2_cleanup,
	.suspend = xonar_d2_suspend,
	.resume = xonar_d2_resume,
	.set_dac_params = set_pcm1796_params,
	.set_adc_params = xonar_set_cs53x1_params,
	.update_dac_volume = update_pcm1796_volume,
	.update_dac_mute = update_pcm1796_mute,
	.dump_registers = dump_pcm1796_registers,
	.dac_tlv = pcm1796_db_scale,
	.model_data_size = sizeof(struct xonar_pcm179x),
	.device_config = PLAYBACK_0_TO_I2S |
			 PLAYBACK_1_TO_SPDIF |
			 CAPTURE_0_FROM_I2S_2 |
			 CAPTURE_1_FROM_SPDIF |
			 MIDI_OUTPUT |
			 MIDI_INPUT |
			 AC97_CD_INPUT,
<<<<<<< HEAD
	.dac_channels = 8,
=======
	.dac_channels_pcm = 8,
	.dac_channels_mixer = 8,
>>>>>>> 3cbea436
	.dac_volume_min = 255 - 2*60,
	.dac_volume_max = 255,
	.misc_flags = OXYGEN_MISC_MIDI,
	.function_flags = OXYGEN_FUNCTION_SPI |
			  OXYGEN_FUNCTION_ENABLE_SPI_4_5,
	.dac_mclks = OXYGEN_MCLKS(512, 128, 128),
	.adc_mclks = OXYGEN_MCLKS(256, 128, 128),
	.dac_i2s_format = OXYGEN_I2S_FORMAT_I2S,
	.adc_i2s_format = OXYGEN_I2S_FORMAT_LJUST,
};

static const struct oxygen_model model_xonar_hdav = {
	.longname = "Asus Virtuoso 200",
	.chip = "AV200",
	.init = xonar_hdav_init,
	.mixer_init = xonar_hdav_mixer_init,
	.cleanup = xonar_hdav_cleanup,
	.suspend = xonar_hdav_suspend,
	.resume = xonar_hdav_resume,
	.pcm_hardware_filter = xonar_hdmi_pcm_hardware_filter,
	.set_dac_params = set_hdav_params,
	.set_adc_params = xonar_set_cs53x1_params,
	.update_dac_volume = update_pcm1796_volume,
	.update_dac_mute = update_pcm1796_mute,
	.uart_input = xonar_hdmi_uart_input,
	.ac97_switch = xonar_line_mic_ac97_switch,
	.dump_registers = dump_pcm1796_registers,
	.dac_tlv = pcm1796_db_scale,
	.model_data_size = sizeof(struct xonar_hdav),
	.device_config = PLAYBACK_0_TO_I2S |
			 PLAYBACK_1_TO_SPDIF |
			 CAPTURE_0_FROM_I2S_2 |
			 CAPTURE_1_FROM_SPDIF,
	.dac_channels_pcm = 8,
	.dac_channels_mixer = 2,
	.dac_volume_min = 255 - 2*60,
	.dac_volume_max = 255,
	.misc_flags = OXYGEN_MISC_MIDI,
	.function_flags = OXYGEN_FUNCTION_2WIRE,
	.dac_mclks = OXYGEN_MCLKS(512, 128, 128),
	.adc_mclks = OXYGEN_MCLKS(256, 128, 128),
	.dac_i2s_format = OXYGEN_I2S_FORMAT_I2S,
	.adc_i2s_format = OXYGEN_I2S_FORMAT_LJUST,
};

static const struct oxygen_model model_xonar_st = {
	.longname = "Asus Virtuoso 100",
	.chip = "AV200",
	.init = xonar_st_init,
	.mixer_init = xonar_st_mixer_init,
	.cleanup = xonar_st_cleanup,
	.suspend = xonar_st_suspend,
	.resume = xonar_st_resume,
	.set_dac_params = set_st_params,
	.set_adc_params = xonar_set_cs53x1_params,
	.update_dac_volume = update_pcm1796_volume,
	.update_dac_mute = update_pcm1796_mute,
	.ac97_switch = xonar_line_mic_ac97_switch,
	.dump_registers = dump_st_registers,
	.dac_tlv = pcm1796_db_scale,
	.model_data_size = sizeof(struct xonar_pcm179x),
	.device_config = PLAYBACK_0_TO_I2S |
			 PLAYBACK_1_TO_SPDIF |
			 CAPTURE_0_FROM_I2S_2 |
			 AC97_FMIC_SWITCH,
	.dac_channels_pcm = 2,
	.dac_channels_mixer = 2,
	.dac_volume_min = 255 - 2*60,
	.dac_volume_max = 255,
	.function_flags = OXYGEN_FUNCTION_2WIRE,
	.dac_mclks = OXYGEN_MCLKS(512, 128, 128),
	.adc_mclks = OXYGEN_MCLKS(256, 128, 128),
	.dac_i2s_format = OXYGEN_I2S_FORMAT_I2S,
	.adc_i2s_format = OXYGEN_I2S_FORMAT_LJUST,
};

int __devinit get_xonar_pcm179x_model(struct oxygen *chip,
				      const struct pci_device_id *id)
{
	switch (id->subdevice) {
	case 0x8269:
		chip->model = model_xonar_d2;
		chip->model.shortname = "Xonar D2";
		break;
	case 0x82b7:
		chip->model = model_xonar_d2;
		chip->model.shortname = "Xonar D2X";
		chip->model.init = xonar_d2x_init;
		break;
	case 0x8314:
		chip->model = model_xonar_hdav;
		oxygen_clear_bits16(chip, OXYGEN_GPIO_CONTROL, GPIO_DB_MASK);
		switch (oxygen_read16(chip, OXYGEN_GPIO_DATA) & GPIO_DB_MASK) {
		default:
			chip->model.shortname = "Xonar HDAV1.3";
			break;
		case GPIO_DB_H6:
			chip->model.shortname = "Xonar HDAV1.3+H6";
			chip->model.dac_channels_mixer = 8;
			chip->model.dac_mclks = OXYGEN_MCLKS(256, 128, 128);
			break;
		}
		break;
	case 0x835d:
		chip->model = model_xonar_st;
		oxygen_clear_bits16(chip, OXYGEN_GPIO_CONTROL, GPIO_DB_MASK);
		switch (oxygen_read16(chip, OXYGEN_GPIO_DATA) & GPIO_DB_MASK) {
		default:
			chip->model.shortname = "Xonar ST";
			break;
		case GPIO_DB_H6:
			chip->model.shortname = "Xonar ST+H6";
			chip->model.control_filter = xonar_st_h6_control_filter;
			chip->model.dac_channels_pcm = 8;
			chip->model.dac_channels_mixer = 8;
			chip->model.dac_mclks = OXYGEN_MCLKS(256, 128, 128);
			break;
		}
		break;
	case 0x835c:
		chip->model = model_xonar_st;
		chip->model.shortname = "Xonar STX";
		chip->model.init = xonar_stx_init;
		chip->model.resume = xonar_stx_resume;
		chip->model.set_dac_params = set_pcm1796_params;
		break;
	case 0x835e:
		snd_printk(KERN_ERR "the HDAV1.3 Slim is not supported\n");
		return -ENODEV;
	default:
		return -EINVAL;
	}
	return 0;
}<|MERGE_RESOLUTION|>--- conflicted
+++ resolved
@@ -143,17 +143,6 @@
  */
 
 /*
-<<<<<<< HEAD
- * Xonar HDAV1.3 Slim
- * ------------------
- *
- * CMI8788:
- *
- * GPIO 1 -> enable output
- *
- * TXD -> HDMI controller
- * RXD <- HDMI controller
-=======
  * Xonar Xense
  * -----------
  *
@@ -187,7 +176,6 @@
  *
  *   GPO 0 -> route line-in (0) or AC97 output (1) to CS5381 input
  *   GPO 1 -> route mic-in from input jack (0) or front panel header (1)
->>>>>>> 3cbea436
  */
 
 #include <linux/pci.h>
@@ -476,10 +464,7 @@
 	struct xonar_pcm179x *data = chip->model_data;
 
 	data->generic.anti_pop_delay = 100;
-<<<<<<< HEAD
-=======
 	data->h6 = chip->model.dac_channels_mixer > 2;
->>>>>>> 3cbea436
 	data->has_cs2000 = 1;
 	data->cs2000_regs[CS2000_FUN_CFG_1] = CS2000_REF_CLK_DIV_1;
 	data->broken_i2c = true;
@@ -894,8 +879,6 @@
 	return 0;
 }
 
-<<<<<<< HEAD
-=======
 static int xonar_st_h6_control_filter(struct snd_kcontrol_new *template)
 {
 	if (!strncmp(template->name, "Master Playback ", 16))
@@ -904,7 +887,6 @@
 	return 0;
 }
 
->>>>>>> 3cbea436
 static int add_pcm1796_controls(struct oxygen *chip)
 {
 	struct xonar_pcm179x *data = chip->model_data;
@@ -1024,12 +1006,8 @@
 			 MIDI_OUTPUT |
 			 MIDI_INPUT |
 			 AC97_CD_INPUT,
-<<<<<<< HEAD
-	.dac_channels = 8,
-=======
 	.dac_channels_pcm = 8,
 	.dac_channels_mixer = 8,
->>>>>>> 3cbea436
 	.dac_volume_min = 255 - 2*60,
 	.dac_volume_max = 255,
 	.misc_flags = OXYGEN_MISC_MIDI,
@@ -1156,9 +1134,6 @@
 		chip->model.resume = xonar_stx_resume;
 		chip->model.set_dac_params = set_pcm1796_params;
 		break;
-	case 0x835e:
-		snd_printk(KERN_ERR "the HDAV1.3 Slim is not supported\n");
-		return -ENODEV;
 	default:
 		return -EINVAL;
 	}
