--- conflicted
+++ resolved
@@ -318,34 +318,7 @@
 
 	return tx;
 }
-<<<<<<< HEAD
-EXPORT_SYMBOL_GPL(async_xor_zero_sum);
-
-static int __init async_xor_init(void)
-{
-	#ifdef CONFIG_ASYNC_TX_DMA
-	/* To conserve stack space the input src_list (array of page pointers)
-	 * is reused to hold the array of dma addresses passed to the driver.
-	 * This conversion is only possible when dma_addr_t is less than the
-	 * the size of a pointer.  HIGHMEM64G is known to violate this
-	 * assumption.
-	 */
-	BUILD_BUG_ON(sizeof(dma_addr_t) > sizeof(struct page *));
-	#endif
-
-	return 0;
-}
-
-static void __exit async_xor_exit(void)
-{
-	do { } while (0);
-}
-
-module_init(async_xor_init);
-module_exit(async_xor_exit);
-=======
 EXPORT_SYMBOL_GPL(async_xor_val);
->>>>>>> 71623855
 
 MODULE_AUTHOR("Intel Corporation");
 MODULE_DESCRIPTION("asynchronous xor/xor-zero-sum api");
