--- conflicted
+++ resolved
@@ -120,13 +120,6 @@
 	struct drm_mode_modeinfo mode;
 };
 
-<<<<<<< HEAD
-#define DRM_MODE_ENCODER_NONE	 0
-#define DRM_MODE_ENCODER_DAC	 1
-#define DRM_MODE_ENCODER_TMDS	 2
-#define DRM_MODE_ENCODER_LVDS	 3
-#define DRM_MODE_ENCODER_TVDAC	 4
-=======
 #define DRM_MODE_PRESENT_TOP_FIELD	(1<<0)
 #define DRM_MODE_PRESENT_BOTTOM_FIELD	(1<<1)
 
@@ -169,7 +162,6 @@
 #define DRM_MODE_ENCODER_TMDS	2
 #define DRM_MODE_ENCODER_LVDS	3
 #define DRM_MODE_ENCODER_TVDAC	4
->>>>>>> dcd6c922
 #define DRM_MODE_ENCODER_VIRTUAL 5
 
 struct drm_mode_get_encoder {
