--- conflicted
+++ resolved
@@ -555,15 +555,9 @@
 #define KVM_CAP_PPC_SMT 64
 #define KVM_CAP_PPC_RMA	65
 #define KVM_CAP_MAX_VCPUS 66       /* returns max vcpus per vm */
-<<<<<<< HEAD
-#define KVM_CAP_PPC_HIOR 67
-#define KVM_CAP_PPC_PAPR 68
-#define KVM_CAP_S390_GMAP 71
-=======
 #define KVM_CAP_PPC_PAPR 68
 #define KVM_CAP_S390_GMAP 71
 #define KVM_CAP_TSC_DEADLINE_TIMER 72
->>>>>>> dcd6c922
 
 #ifdef KVM_CAP_IRQ_ROUTING
 
