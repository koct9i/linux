--- conflicted
+++ resolved
@@ -6,16 +6,11 @@
 #include <linux/workqueue.h>
 
 enum {
-<<<<<<< HEAD
-	ICQ_IOPRIO_CHANGED,
-	ICQ_CGROUP_CHANGED,
-=======
 	ICQ_IOPRIO_CHANGED	= 1 << 0,
 	ICQ_CGROUP_CHANGED	= 1 << 1,
 	ICQ_EXITED		= 1 << 2,
 
 	ICQ_CHANGED_MASK	= ICQ_IOPRIO_CHANGED | ICQ_CGROUP_CHANGED,
->>>>>>> e816b57a
 };
 
 /*
@@ -96,11 +91,7 @@
 		struct rcu_head		__rcu_head;
 	};
 
-<<<<<<< HEAD
-	unsigned long		changed;
-=======
 	unsigned int		flags;
->>>>>>> e816b57a
 };
 
 /*
@@ -151,10 +142,7 @@
 				       gfp_t gfp_flags, int node);
 void ioc_ioprio_changed(struct io_context *ioc, int ioprio);
 void ioc_cgroup_changed(struct io_context *ioc);
-<<<<<<< HEAD
-=======
 unsigned int icq_get_changed(struct io_cq *icq);
->>>>>>> e816b57a
 #else
 struct io_context;
 static inline void put_io_context(struct io_context *ioc) { }
