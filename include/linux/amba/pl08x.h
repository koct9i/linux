/*
 * linux/amba/pl08x.h - ARM PrimeCell DMA Controller driver
 *
 * Copyright (C) 2005 ARM Ltd
 * Copyright (C) 2010 ST-Ericsson SA
 *
 * This program is free software; you can redistribute it and/or modify
 * it under the terms of the GNU General Public License version 2 as
 * published by the Free Software Foundation.
 *
 * pl08x information required by platform code
 *
 * Please credit ARM.com
 * Documentation: ARM DDI 0196D
 */

#ifndef AMBA_PL08X_H
#define AMBA_PL08X_H

/* We need sizes of structs from this header */
#include <linux/dmaengine.h>
#include <linux/interrupt.h>

struct pl08x_lli;
struct pl08x_driver_data;

/* Bitmasks for selecting AHB ports for DMA transfers */
enum {
	PL08X_AHB1 = (1 << 0),
	PL08X_AHB2 = (1 << 1)
};

/**
 * struct pl08x_channel_data - data structure to pass info between
 * platform and PL08x driver regarding channel configuration
 * @bus_id: name of this device channel, not just a device name since
 * devices may have more than one channel e.g. "foo_tx"
 * @min_signal: the minimum DMA signal number to be muxed in for this
 * channel (for platforms supporting muxed signals). If you have
 * static assignments, make sure this is set to the assigned signal
 * number, PL08x have 16 possible signals in number 0 thru 15 so
 * when these are not enough they often get muxed (in hardware)
 * disabling simultaneous use of the same channel for two devices.
 * @max_signal: the maximum DMA signal number to be muxed in for
 * the channel. Set to the same as min_signal for
 * devices with static assignments
 * @muxval: a number usually used to poke into some mux regiser to
 * mux in the signal to this channel
 * @cctl_opt: default options for the channel control register
 * @addr: source/target address in physical memory for this DMA channel,
 * can be the address of a FIFO register for burst requests for example.
 * This can be left undefined if the PrimeCell API is used for configuring
 * this.
 * @circular_buffer: whether the buffer passed in is circular and
 * shall simply be looped round round (like a record baby round
 * round round round)
 * @single: the device connected to this channel will request single DMA
 * transfers, not bursts. (Bursts are default.)
 * @periph_buses: the device connected to this channel is accessible via
 * these buses (use PL08X_AHB1 | PL08X_AHB2).
 */
struct pl08x_channel_data {
	char *bus_id;
	int min_signal;
	int max_signal;
	u32 muxval;
	u32 cctl;
	dma_addr_t addr;
	bool circular_buffer;
	bool single;
	u8 periph_buses;
};

/**
 * Struct pl08x_bus_data - information of source or destination
 * busses for a transfer
 * @addr: current address
 * @maxwidth: the maximum width of a transfer on this bus
 * @buswidth: the width of this bus in bytes: 1, 2 or 4
 */
struct pl08x_bus_data {
	dma_addr_t addr;
	u8 maxwidth;
	u8 buswidth;
};

/**
 * struct pl08x_phy_chan - holder for the physical channels
 * @id: physical index to this channel
 * @lock: a lock to use when altering an instance of this struct
 * @signal: the physical signal (aka channel) serving this physical channel
 * right now
 * @serving: the virtual channel currently being served by this physical
 * channel
 */
struct pl08x_phy_chan {
	unsigned int id;
	void __iomem *base;
	spinlock_t lock;
	int signal;
	struct pl08x_dma_chan *serving;
};

/**
 * struct pl08x_sg - structure containing data per sg
 * @src_addr: src address of sg
 * @dst_addr: dst address of sg
 * @len: transfer len in bytes
 * @node: node for txd's dsg_list
 */
struct pl08x_sg {
	dma_addr_t src_addr;
	dma_addr_t dst_addr;
	size_t len;
	struct list_head node;
};

/**
 * struct pl08x_txd - wrapper for struct dma_async_tx_descriptor
 * @tx: async tx descriptor
 * @node: node for txd list for channels
 * @dsg_list: list of children sg's
 * @direction: direction of transfer
 * @llis_bus: DMA memory address (physical) start for the LLIs
 * @llis_va: virtual memory address start for the LLIs
 * @cctl: control reg values for current txd
 * @ccfg: config reg values for current txd
 */
struct pl08x_txd {
	struct dma_async_tx_descriptor tx;
	struct list_head node;
	struct list_head dsg_list;
	enum dma_transfer_direction direction;
	dma_addr_t llis_bus;
	struct pl08x_lli *llis_va;
	/* Default cctl value for LLIs */
	u32 cctl;
	/*
	 * Settings to be put into the physical channel when we
	 * trigger this txd.  Other registers are in llis_va[0].
	 */
	u32 ccfg;
};

/**
 * struct pl08x_dma_chan_state - holds the PL08x specific virtual channel
 * states
 * @PL08X_CHAN_IDLE: the channel is idle
 * @PL08X_CHAN_RUNNING: the channel has allocated a physical transport
 * channel and is running a transfer on it
 * @PL08X_CHAN_PAUSED: the channel has allocated a physical transport
 * channel, but the transfer is currently paused
 * @PL08X_CHAN_WAITING: the channel is waiting for a physical transport
 * channel to become available (only pertains to memcpy channels)
 */
enum pl08x_dma_chan_state {
	PL08X_CHAN_IDLE,
	PL08X_CHAN_RUNNING,
	PL08X_CHAN_PAUSED,
	PL08X_CHAN_WAITING,
};

/**
 * struct pl08x_dma_chan - this structure wraps a DMA ENGINE channel
 * @chan: wrappped abstract channel
 * @phychan: the physical channel utilized by this channel, if there is one
 * @phychan_hold: if non-zero, hold on to the physical channel even if we
 * have no pending entries
 * @tasklet: tasklet scheduled by the IRQ to handle actual work etc
 * @name: name of channel
 * @cd: channel platform data
 * @runtime_addr: address for RX/TX according to the runtime config
 * @runtime_direction: current direction of this channel according to
 * runtime config
 * @pend_list: queued transactions pending on this channel
 * @at: active transaction on this channel
 * @lock: a lock for this channel data
 * @host: a pointer to the host (internal use)
 * @state: whether the channel is idle, paused, running etc
 * @slave: whether this channel is a device (slave) or for memcpy
 * @device_fc: Flow Controller Settings for ccfg register. Only valid for slave
 * channels. Fill with 'true' if peripheral should be flow controller. Direction
 * will be selected at Runtime.
 * @waiting: a TX descriptor on this channel which is waiting for a physical
 * channel to become available
 */
struct pl08x_dma_chan {
	struct dma_chan chan;
	struct pl08x_phy_chan *phychan;
	int phychan_hold;
	struct tasklet_struct tasklet;
	char *name;
	const struct pl08x_channel_data *cd;
	dma_addr_t src_addr;
	dma_addr_t dst_addr;
	u32 src_cctl;
	u32 dst_cctl;
	enum dma_transfer_direction runtime_direction;
<<<<<<< HEAD
	dma_cookie_t lc;
=======
>>>>>>> e816b57a
	struct list_head pend_list;
	struct pl08x_txd *at;
	spinlock_t lock;
	struct pl08x_driver_data *host;
	enum pl08x_dma_chan_state state;
	bool slave;
	bool device_fc;
	struct pl08x_txd *waiting;
};

/**
 * struct pl08x_platform_data - the platform configuration for the PL08x
 * PrimeCells.
 * @slave_channels: the channels defined for the different devices on the
 * platform, all inclusive, including multiplexed channels. The available
 * physical channels will be multiplexed around these signals as they are
 * requested, just enumerate all possible channels.
 * @get_signal: request a physical signal to be used for a DMA transfer
 * immediately: if there is some multiplexing or similar blocking the use
 * of the channel the transfer can be denied by returning less than zero,
 * else it returns the allocated signal number
 * @put_signal: indicate to the platform that this physical signal is not
 * running any DMA transfer and multiplexing can be recycled
 * @lli_buses: buses which LLIs can be fetched from: PL08X_AHB1 | PL08X_AHB2
 * @mem_buses: buses which memory can be accessed from: PL08X_AHB1 | PL08X_AHB2
 */
struct pl08x_platform_data {
	const struct pl08x_channel_data *slave_channels;
	unsigned int num_slave_channels;
	struct pl08x_channel_data memcpy_channel;
	int (*get_signal)(struct pl08x_dma_chan *);
	void (*put_signal)(struct pl08x_dma_chan *);
	u8 lli_buses;
	u8 mem_buses;
};

#ifdef CONFIG_AMBA_PL08X
bool pl08x_filter_id(struct dma_chan *chan, void *chan_id);
#else
static inline bool pl08x_filter_id(struct dma_chan *chan, void *chan_id)
{
	return false;
}
#endif

#endif	/* AMBA_PL08X_H */<|MERGE_RESOLUTION|>--- conflicted
+++ resolved
@@ -196,10 +196,6 @@
 	u32 src_cctl;
 	u32 dst_cctl;
 	enum dma_transfer_direction runtime_direction;
-<<<<<<< HEAD
-	dma_cookie_t lc;
-=======
->>>>>>> e816b57a
 	struct list_head pend_list;
 	struct pl08x_txd *at;
 	spinlock_t lock;
