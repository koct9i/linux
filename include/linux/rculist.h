--- conflicted
+++ resolved
@@ -241,14 +241,6 @@
 #define list_first_entry_rcu(ptr, type, member) \
 	list_entry_rcu((ptr)->next, type, member)
 
-<<<<<<< HEAD
-#define __list_for_each_rcu(pos, head) \
-	for (pos = rcu_dereference_raw(list_next_rcu(head)); \
-		pos != (head); \
-		pos = rcu_dereference_raw(list_next_rcu((pos)))
-
-=======
->>>>>>> 3cbea436
 /**
  * list_for_each_entry_rcu	-	iterate over rcu list of given type
  * @pos:	the type * to use as a loop cursor.
@@ -451,7 +443,6 @@
  */
 #define hlist_for_each_entry_rcu(tpos, pos, head, member)		\
 	for (pos = rcu_dereference_raw(hlist_first_rcu(head));		\
-<<<<<<< HEAD
 		pos && ({ prefetch(pos->next); 1; }) &&			 \
 		({ tpos = hlist_entry(pos, typeof(*tpos), member); 1; }); \
 		pos = rcu_dereference_raw(hlist_next_rcu(pos)))
@@ -471,27 +462,6 @@
 	for (pos = rcu_dereference_bh((head)->first);			 \
 		pos && ({ prefetch(pos->next); 1; }) &&			 \
 		({ tpos = hlist_entry(pos, typeof(*tpos), member); 1; }); \
-=======
-		pos && ({ prefetch(pos->next); 1; }) &&			 \
-		({ tpos = hlist_entry(pos, typeof(*tpos), member); 1; }); \
-		pos = rcu_dereference_raw(hlist_next_rcu(pos)))
-
-/**
- * hlist_for_each_entry_rcu_bh - iterate over rcu list of given type
- * @tpos:	the type * to use as a loop cursor.
- * @pos:	the &struct hlist_node to use as a loop cursor.
- * @head:	the head for your list.
- * @member:	the name of the hlist_node within the struct.
- *
- * This list-traversal primitive may safely run concurrently with
- * the _rcu list-mutation primitives such as hlist_add_head_rcu()
- * as long as the traversal is guarded by rcu_read_lock().
- */
-#define hlist_for_each_entry_rcu_bh(tpos, pos, head, member)		 \
-	for (pos = rcu_dereference_bh((head)->first);			 \
-		pos && ({ prefetch(pos->next); 1; }) &&			 \
-		({ tpos = hlist_entry(pos, typeof(*tpos), member); 1; }); \
->>>>>>> 3cbea436
 		pos = rcu_dereference_bh(pos->next))
 
 /**
