--- conflicted
+++ resolved
@@ -24,10 +24,6 @@
 #define _DVBVERSION_H_
 
 #define DVB_API_VERSION 5
-<<<<<<< HEAD
-#define DVB_API_VERSION_MINOR 4
-=======
 #define DVB_API_VERSION_MINOR 5
->>>>>>> dcd6c922
 
 #endif /*_DVBVERSION_H_*/