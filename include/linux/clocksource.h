--- conflicted
+++ resolved
@@ -156,11 +156,7 @@
  * @mult:		cycle to nanosecond multiplier
  * @shift:		cycle to nanosecond divisor (power of two)
  * @max_idle_ns:	max idle time permitted by the clocksource (nsecs)
-<<<<<<< HEAD
- * @maxadj		maximum adjustment value to mult (~11%)
-=======
  * @maxadj:		maximum adjustment value to mult (~11%)
->>>>>>> dcd6c922
  * @flags:		flags describing special properties
  * @archdata:		arch-specific data
  * @suspend:		suspend function for the clocksource, if necessary
