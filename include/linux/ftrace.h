/*
 * Ftrace header.  For implementation details beyond the random comments
 * scattered below, see: Documentation/trace/ftrace-design.txt
 */

#ifndef _LINUX_FTRACE_H
#define _LINUX_FTRACE_H

#include <linux/trace_clock.h>
#include <linux/kallsyms.h>
#include <linux/linkage.h>
#include <linux/bitops.h>
#include <linux/ktime.h>
#include <linux/sched.h>
#include <linux/types.h>
#include <linux/init.h>
#include <linux/fs.h>

#include <asm/ftrace.h>

struct module;
struct ftrace_hash;

#ifdef CONFIG_FUNCTION_TRACER

extern int ftrace_enabled;
extern int
ftrace_enable_sysctl(struct ctl_table *table, int write,
		     void __user *buffer, size_t *lenp,
		     loff_t *ppos);

typedef void (*ftrace_func_t)(unsigned long ip, unsigned long parent_ip);

/*
 * FTRACE_OPS_FL_* bits denote the state of ftrace_ops struct and are
 * set in the flags member.
 *
 * ENABLED - set/unset when ftrace_ops is registered/unregistered
 * GLOBAL  - set manualy by ftrace_ops user to denote the ftrace_ops
 *           is part of the global tracers sharing the same filter
 *           via set_ftrace_* debugfs files.
 * DYNAMIC - set when ftrace_ops is registered to denote dynamically
 *           allocated ftrace_ops which need special care
 * CONTROL - set manualy by ftrace_ops user to denote the ftrace_ops
 *           could be controled by following calls:
 *             ftrace_function_local_enable
 *             ftrace_function_local_disable
 */
enum {
	FTRACE_OPS_FL_ENABLED		= 1 << 0,
	FTRACE_OPS_FL_GLOBAL		= 1 << 1,
	FTRACE_OPS_FL_DYNAMIC		= 1 << 2,
	FTRACE_OPS_FL_CONTROL		= 1 << 3,
};

struct ftrace_ops {
	ftrace_func_t			func;
	struct ftrace_ops		*next;
	unsigned long			flags;
	int __percpu			*disabled;
#ifdef CONFIG_DYNAMIC_FTRACE
	struct ftrace_hash		*notrace_hash;
	struct ftrace_hash		*filter_hash;
#endif
};

extern int function_trace_stop;

/*
 * Type of the current tracing.
 */
enum ftrace_tracing_type_t {
	FTRACE_TYPE_ENTER = 0, /* Hook the call of the function */
	FTRACE_TYPE_RETURN,	/* Hook the return of the function */
};

/* Current tracing type, default is FTRACE_TYPE_ENTER */
extern enum ftrace_tracing_type_t ftrace_tracing_type;

/**
 * ftrace_stop - stop function tracer.
 *
 * A quick way to stop the function tracer. Note this an on off switch,
 * it is not something that is recursive like preempt_disable.
 * This does not disable the calling of mcount, it only stops the
 * calling of functions from mcount.
 */
static inline void ftrace_stop(void)
{
	function_trace_stop = 1;
}

/**
 * ftrace_start - start the function tracer.
 *
 * This function is the inverse of ftrace_stop. This does not enable
 * the function tracing if the function tracer is disabled. This only
 * sets the function tracer flag to continue calling the functions
 * from mcount.
 */
static inline void ftrace_start(void)
{
	function_trace_stop = 0;
}

/*
 * The ftrace_ops must be a static and should also
 * be read_mostly.  These functions do modify read_mostly variables
 * so use them sparely. Never free an ftrace_op or modify the
 * next pointer after it has been registered. Even after unregistering
 * it, the next pointer may still be used internally.
 */
int register_ftrace_function(struct ftrace_ops *ops);
int unregister_ftrace_function(struct ftrace_ops *ops);
void clear_ftrace_function(void);

/**
 * ftrace_function_local_enable - enable controlled ftrace_ops on current cpu
 *
 * This function enables tracing on current cpu by decreasing
 * the per cpu control variable.
 * It must be called with preemption disabled and only on ftrace_ops
 * registered with FTRACE_OPS_FL_CONTROL. If called without preemption
 * disabled, this_cpu_ptr will complain when CONFIG_DEBUG_PREEMPT is enabled.
 */
static inline void ftrace_function_local_enable(struct ftrace_ops *ops)
{
	if (WARN_ON_ONCE(!(ops->flags & FTRACE_OPS_FL_CONTROL)))
		return;

	(*this_cpu_ptr(ops->disabled))--;
}

/**
 * ftrace_function_local_disable - enable controlled ftrace_ops on current cpu
 *
 * This function enables tracing on current cpu by decreasing
 * the per cpu control variable.
 * It must be called with preemption disabled and only on ftrace_ops
 * registered with FTRACE_OPS_FL_CONTROL. If called without preemption
 * disabled, this_cpu_ptr will complain when CONFIG_DEBUG_PREEMPT is enabled.
 */
static inline void ftrace_function_local_disable(struct ftrace_ops *ops)
{
	if (WARN_ON_ONCE(!(ops->flags & FTRACE_OPS_FL_CONTROL)))
		return;

	(*this_cpu_ptr(ops->disabled))++;
}

/**
 * ftrace_function_local_disabled - returns ftrace_ops disabled value
 *                                  on current cpu
 *
 * This function returns value of ftrace_ops::disabled on current cpu.
 * It must be called with preemption disabled and only on ftrace_ops
 * registered with FTRACE_OPS_FL_CONTROL. If called without preemption
 * disabled, this_cpu_ptr will complain when CONFIG_DEBUG_PREEMPT is enabled.
 */
static inline int ftrace_function_local_disabled(struct ftrace_ops *ops)
{
	WARN_ON_ONCE(!(ops->flags & FTRACE_OPS_FL_CONTROL));
	return *this_cpu_ptr(ops->disabled);
}

extern void ftrace_stub(unsigned long a0, unsigned long a1);

#else /* !CONFIG_FUNCTION_TRACER */
/*
 * (un)register_ftrace_function must be a macro since the ops parameter
 * must not be evaluated.
 */
#define register_ftrace_function(ops) ({ 0; })
#define unregister_ftrace_function(ops) ({ 0; })
static inline void clear_ftrace_function(void) { }
static inline void ftrace_kill(void) { }
static inline void ftrace_stop(void) { }
static inline void ftrace_start(void) { }
#endif /* CONFIG_FUNCTION_TRACER */

#ifdef CONFIG_STACK_TRACER
extern int stack_tracer_enabled;
int
stack_trace_sysctl(struct ctl_table *table, int write,
		   void __user *buffer, size_t *lenp,
		   loff_t *ppos);
#endif

struct ftrace_func_command {
	struct list_head	list;
	char			*name;
	int			(*func)(struct ftrace_hash *hash,
					char *func, char *cmd,
					char *params, int enable);
};

#ifdef CONFIG_DYNAMIC_FTRACE

int ftrace_arch_code_modify_prepare(void);
int ftrace_arch_code_modify_post_process(void);

void ftrace_bug(int err, unsigned long ip);

struct seq_file;

struct ftrace_probe_ops {
	void			(*func)(unsigned long ip,
					unsigned long parent_ip,
					void **data);
	int			(*callback)(unsigned long ip, void **data);
	void			(*free)(void **data);
	int			(*print)(struct seq_file *m,
					 unsigned long ip,
					 struct ftrace_probe_ops *ops,
					 void *data);
};

extern int
register_ftrace_function_probe(char *glob, struct ftrace_probe_ops *ops,
			      void *data);
extern void
unregister_ftrace_function_probe(char *glob, struct ftrace_probe_ops *ops,
				void *data);
extern void
unregister_ftrace_function_probe_func(char *glob, struct ftrace_probe_ops *ops);
extern void unregister_ftrace_function_probe_all(char *glob);

extern int ftrace_text_reserved(void *start, void *end);

enum {
	FTRACE_FL_ENABLED	= (1 << 30),
};

#define FTRACE_FL_MASK		(0x3UL << 30)
#define FTRACE_REF_MAX		((1 << 30) - 1)

struct dyn_ftrace {
	union {
		unsigned long		ip; /* address of mcount call-site */
		struct dyn_ftrace	*freelist;
	};
	unsigned long		flags;
	struct dyn_arch_ftrace		arch;
};

int ftrace_force_update(void);
int ftrace_set_filter(struct ftrace_ops *ops, unsigned char *buf,
		       int len, int reset);
int ftrace_set_notrace(struct ftrace_ops *ops, unsigned char *buf,
			int len, int reset);
void ftrace_set_global_filter(unsigned char *buf, int len, int reset);
void ftrace_set_global_notrace(unsigned char *buf, int len, int reset);
void ftrace_free_filter(struct ftrace_ops *ops);

int register_ftrace_command(struct ftrace_func_command *cmd);
int unregister_ftrace_command(struct ftrace_func_command *cmd);

enum {
	FTRACE_UPDATE_CALLS		= (1 << 0),
	FTRACE_DISABLE_CALLS		= (1 << 1),
	FTRACE_UPDATE_TRACE_FUNC	= (1 << 2),
	FTRACE_START_FUNC_RET		= (1 << 3),
	FTRACE_STOP_FUNC_RET		= (1 << 4),
};

enum {
	FTRACE_UPDATE_IGNORE,
	FTRACE_UPDATE_MAKE_CALL,
	FTRACE_UPDATE_MAKE_NOP,
};

enum {
	FTRACE_ITER_FILTER	= (1 << 0),
	FTRACE_ITER_NOTRACE	= (1 << 1),
	FTRACE_ITER_PRINTALL	= (1 << 2),
	FTRACE_ITER_DO_HASH	= (1 << 3),
	FTRACE_ITER_HASH	= (1 << 4),
	FTRACE_ITER_ENABLED	= (1 << 5),
};

void arch_ftrace_update_code(int command);

struct ftrace_rec_iter;

struct ftrace_rec_iter *ftrace_rec_iter_start(void);
struct ftrace_rec_iter *ftrace_rec_iter_next(struct ftrace_rec_iter *iter);
struct dyn_ftrace *ftrace_rec_iter_record(struct ftrace_rec_iter *iter);

int ftrace_update_record(struct dyn_ftrace *rec, int enable);
int ftrace_test_record(struct dyn_ftrace *rec, int enable);
void ftrace_run_stop_machine(int command);
int ftrace_location(unsigned long ip);

extern ftrace_func_t ftrace_trace_function;

int ftrace_regex_open(struct ftrace_ops *ops, int flag,
		  struct inode *inode, struct file *file);
ssize_t ftrace_filter_write(struct file *file, const char __user *ubuf,
			    size_t cnt, loff_t *ppos);
ssize_t ftrace_notrace_write(struct file *file, const char __user *ubuf,
			     size_t cnt, loff_t *ppos);
loff_t ftrace_regex_lseek(struct file *file, loff_t offset, int origin);
int ftrace_regex_release(struct inode *inode, struct file *file);

void __init
ftrace_set_early_filter(struct ftrace_ops *ops, char *buf, int enable);

/* defined in arch */
extern int ftrace_ip_converted(unsigned long ip);
extern int ftrace_dyn_arch_init(void *data);
extern int ftrace_update_ftrace_func(ftrace_func_t func);
extern void ftrace_caller(void);
extern void ftrace_call(void);
extern void mcount_call(void);

#ifndef FTRACE_ADDR
#define FTRACE_ADDR ((unsigned long)ftrace_caller)
#endif
#ifdef CONFIG_FUNCTION_GRAPH_TRACER
extern void ftrace_graph_caller(void);
extern int ftrace_enable_ftrace_graph_caller(void);
extern int ftrace_disable_ftrace_graph_caller(void);
#else
static inline int ftrace_enable_ftrace_graph_caller(void) { return 0; }
static inline int ftrace_disable_ftrace_graph_caller(void) { return 0; }
#endif

/**
 * ftrace_make_nop - convert code into nop
 * @mod: module structure if called by module load initialization
 * @rec: the mcount call site record
 * @addr: the address that the call site should be calling
 *
 * This is a very sensitive operation and great care needs
 * to be taken by the arch.  The operation should carefully
 * read the location, check to see if what is read is indeed
 * what we expect it to be, and then on success of the compare,
 * it should write to the location.
 *
 * The code segment at @rec->ip should be a caller to @addr
 *
 * Return must be:
 *  0 on success
 *  -EFAULT on error reading the location
 *  -EINVAL on a failed compare of the contents
 *  -EPERM  on error writing to the location
 * Any other value will be considered a failure.
 */
extern int ftrace_make_nop(struct module *mod,
			   struct dyn_ftrace *rec, unsigned long addr);

/**
 * ftrace_make_call - convert a nop call site into a call to addr
 * @rec: the mcount call site record
 * @addr: the address that the call site should call
 *
 * This is a very sensitive operation and great care needs
 * to be taken by the arch.  The operation should carefully
 * read the location, check to see if what is read is indeed
 * what we expect it to be, and then on success of the compare,
 * it should write to the location.
 *
 * The code segment at @rec->ip should be a nop
 *
 * Return must be:
 *  0 on success
 *  -EFAULT on error reading the location
 *  -EINVAL on a failed compare of the contents
 *  -EPERM  on error writing to the location
 * Any other value will be considered a failure.
 */
extern int ftrace_make_call(struct dyn_ftrace *rec, unsigned long addr);

/* May be defined in arch */
extern int ftrace_arch_read_dyn_info(char *buf, int size);

extern int skip_trace(unsigned long ip);

extern void ftrace_disable_daemon(void);
extern void ftrace_enable_daemon(void);
#else
static inline int skip_trace(unsigned long ip) { return 0; }
static inline int ftrace_force_update(void) { return 0; }
static inline void ftrace_disable_daemon(void) { }
static inline void ftrace_enable_daemon(void) { }
static inline void ftrace_release_mod(struct module *mod) {}
static inline int register_ftrace_command(struct ftrace_func_command *cmd)
{
	return -EINVAL;
}
static inline int unregister_ftrace_command(char *cmd_name)
{
	return -EINVAL;
}
static inline int ftrace_text_reserved(void *start, void *end)
{
	return 0;
}

/*
 * Again users of functions that have ftrace_ops may not
 * have them defined when ftrace is not enabled, but these
 * functions may still be called. Use a macro instead of inline.
 */
#define ftrace_regex_open(ops, flag, inod, file) ({ -ENODEV; })
#define ftrace_set_early_filter(ops, buf, enable) do { } while (0)
<<<<<<< HEAD
=======
#define ftrace_set_filter(ops, buf, len, reset) ({ -ENODEV; })
#define ftrace_set_notrace(ops, buf, len, reset) ({ -ENODEV; })
#define ftrace_free_filter(ops) do { } while (0)
>>>>>>> e816b57a

static inline ssize_t ftrace_filter_write(struct file *file, const char __user *ubuf,
			    size_t cnt, loff_t *ppos) { return -ENODEV; }
static inline ssize_t ftrace_notrace_write(struct file *file, const char __user *ubuf,
			     size_t cnt, loff_t *ppos) { return -ENODEV; }
static inline loff_t ftrace_regex_lseek(struct file *file, loff_t offset, int origin)
{
	return -ENODEV;
}
static inline int
ftrace_regex_release(struct inode *inode, struct file *file) { return -ENODEV; }
#endif /* CONFIG_DYNAMIC_FTRACE */

/* totally disable ftrace - can not re-enable after this */
void ftrace_kill(void);

static inline void tracer_disable(void)
{
#ifdef CONFIG_FUNCTION_TRACER
	ftrace_enabled = 0;
#endif
}

/*
 * Ftrace disable/restore without lock. Some synchronization mechanism
 * must be used to prevent ftrace_enabled to be changed between
 * disable/restore.
 */
static inline int __ftrace_enabled_save(void)
{
#ifdef CONFIG_FUNCTION_TRACER
	int saved_ftrace_enabled = ftrace_enabled;
	ftrace_enabled = 0;
	return saved_ftrace_enabled;
#else
	return 0;
#endif
}

static inline void __ftrace_enabled_restore(int enabled)
{
#ifdef CONFIG_FUNCTION_TRACER
	ftrace_enabled = enabled;
#endif
}

#ifndef HAVE_ARCH_CALLER_ADDR
# ifdef CONFIG_FRAME_POINTER
#  define CALLER_ADDR0 ((unsigned long)__builtin_return_address(0))
#  define CALLER_ADDR1 ((unsigned long)__builtin_return_address(1))
#  define CALLER_ADDR2 ((unsigned long)__builtin_return_address(2))
#  define CALLER_ADDR3 ((unsigned long)__builtin_return_address(3))
#  define CALLER_ADDR4 ((unsigned long)__builtin_return_address(4))
#  define CALLER_ADDR5 ((unsigned long)__builtin_return_address(5))
#  define CALLER_ADDR6 ((unsigned long)__builtin_return_address(6))
# else
#  define CALLER_ADDR0 ((unsigned long)__builtin_return_address(0))
#  define CALLER_ADDR1 0UL
#  define CALLER_ADDR2 0UL
#  define CALLER_ADDR3 0UL
#  define CALLER_ADDR4 0UL
#  define CALLER_ADDR5 0UL
#  define CALLER_ADDR6 0UL
# endif
#endif /* ifndef HAVE_ARCH_CALLER_ADDR */

#ifdef CONFIG_IRQSOFF_TRACER
  extern void time_hardirqs_on(unsigned long a0, unsigned long a1);
  extern void time_hardirqs_off(unsigned long a0, unsigned long a1);
#else
  static inline void time_hardirqs_on(unsigned long a0, unsigned long a1) { }
  static inline void time_hardirqs_off(unsigned long a0, unsigned long a1) { }
#endif

#ifdef CONFIG_PREEMPT_TRACER
  extern void trace_preempt_on(unsigned long a0, unsigned long a1);
  extern void trace_preempt_off(unsigned long a0, unsigned long a1);
#else
  static inline void trace_preempt_on(unsigned long a0, unsigned long a1) { }
  static inline void trace_preempt_off(unsigned long a0, unsigned long a1) { }
#endif

#ifdef CONFIG_FTRACE_MCOUNT_RECORD
extern void ftrace_init(void);
#else
static inline void ftrace_init(void) { }
#endif

/*
 * Structure that defines an entry function trace.
 */
struct ftrace_graph_ent {
	unsigned long func; /* Current function */
	int depth;
};

/*
 * Structure that defines a return function trace.
 */
struct ftrace_graph_ret {
	unsigned long func; /* Current function */
	unsigned long long calltime;
	unsigned long long rettime;
	/* Number of functions that overran the depth limit for current task */
	unsigned long overrun;
	int depth;
};

/* Type of the callback handlers for tracing function graph*/
typedef void (*trace_func_graph_ret_t)(struct ftrace_graph_ret *); /* return */
typedef int (*trace_func_graph_ent_t)(struct ftrace_graph_ent *); /* entry */

#ifdef CONFIG_FUNCTION_GRAPH_TRACER

/* for init task */
#define INIT_FTRACE_GRAPH		.ret_stack = NULL,

/*
 * Stack of return addresses for functions
 * of a thread.
 * Used in struct thread_info
 */
struct ftrace_ret_stack {
	unsigned long ret;
	unsigned long func;
	unsigned long long calltime;
	unsigned long long subtime;
	unsigned long fp;
};

/*
 * Primary handler of a function return.
 * It relays on ftrace_return_to_handler.
 * Defined in entry_32/64.S
 */
extern void return_to_handler(void);

extern int
ftrace_push_return_trace(unsigned long ret, unsigned long func, int *depth,
			 unsigned long frame_pointer);

/*
 * Sometimes we don't want to trace a function with the function
 * graph tracer but we want them to keep traced by the usual function
 * tracer if the function graph tracer is not configured.
 */
#define __notrace_funcgraph		notrace

/*
 * We want to which function is an entrypoint of a hardirq.
 * That will help us to put a signal on output.
 */
#define __irq_entry		 __attribute__((__section__(".irqentry.text")))

/* Limits of hardirq entrypoints */
extern char __irqentry_text_start[];
extern char __irqentry_text_end[];

#define FTRACE_RETFUNC_DEPTH 50
#define FTRACE_RETSTACK_ALLOC_SIZE 32
extern int register_ftrace_graph(trace_func_graph_ret_t retfunc,
				trace_func_graph_ent_t entryfunc);

extern void ftrace_graph_stop(void);

/* The current handlers in use */
extern trace_func_graph_ret_t ftrace_graph_return;
extern trace_func_graph_ent_t ftrace_graph_entry;

extern void unregister_ftrace_graph(void);

extern void ftrace_graph_init_task(struct task_struct *t);
extern void ftrace_graph_exit_task(struct task_struct *t);
extern void ftrace_graph_init_idle_task(struct task_struct *t, int cpu);

static inline int task_curr_ret_stack(struct task_struct *t)
{
	return t->curr_ret_stack;
}

static inline void pause_graph_tracing(void)
{
	atomic_inc(&current->tracing_graph_pause);
}

static inline void unpause_graph_tracing(void)
{
	atomic_dec(&current->tracing_graph_pause);
}
#else /* !CONFIG_FUNCTION_GRAPH_TRACER */

#define __notrace_funcgraph
#define __irq_entry
#define INIT_FTRACE_GRAPH

static inline void ftrace_graph_init_task(struct task_struct *t) { }
static inline void ftrace_graph_exit_task(struct task_struct *t) { }
static inline void ftrace_graph_init_idle_task(struct task_struct *t, int cpu) { }

static inline int register_ftrace_graph(trace_func_graph_ret_t retfunc,
			  trace_func_graph_ent_t entryfunc)
{
	return -1;
}
static inline void unregister_ftrace_graph(void) { }

static inline int task_curr_ret_stack(struct task_struct *tsk)
{
	return -1;
}

static inline void pause_graph_tracing(void) { }
static inline void unpause_graph_tracing(void) { }
#endif /* CONFIG_FUNCTION_GRAPH_TRACER */

#ifdef CONFIG_TRACING

/* flags for current->trace */
enum {
	TSK_TRACE_FL_TRACE_BIT	= 0,
	TSK_TRACE_FL_GRAPH_BIT	= 1,
};
enum {
	TSK_TRACE_FL_TRACE	= 1 << TSK_TRACE_FL_TRACE_BIT,
	TSK_TRACE_FL_GRAPH	= 1 << TSK_TRACE_FL_GRAPH_BIT,
};

static inline void set_tsk_trace_trace(struct task_struct *tsk)
{
	set_bit(TSK_TRACE_FL_TRACE_BIT, &tsk->trace);
}

static inline void clear_tsk_trace_trace(struct task_struct *tsk)
{
	clear_bit(TSK_TRACE_FL_TRACE_BIT, &tsk->trace);
}

static inline int test_tsk_trace_trace(struct task_struct *tsk)
{
	return tsk->trace & TSK_TRACE_FL_TRACE;
}

static inline void set_tsk_trace_graph(struct task_struct *tsk)
{
	set_bit(TSK_TRACE_FL_GRAPH_BIT, &tsk->trace);
}

static inline void clear_tsk_trace_graph(struct task_struct *tsk)
{
	clear_bit(TSK_TRACE_FL_GRAPH_BIT, &tsk->trace);
}

static inline int test_tsk_trace_graph(struct task_struct *tsk)
{
	return tsk->trace & TSK_TRACE_FL_GRAPH;
}

enum ftrace_dump_mode;

extern enum ftrace_dump_mode ftrace_dump_on_oops;

#ifdef CONFIG_PREEMPT
#define INIT_TRACE_RECURSION		.trace_recursion = 0,
#endif

#endif /* CONFIG_TRACING */

#ifndef INIT_TRACE_RECURSION
#define INIT_TRACE_RECURSION
#endif

#ifdef CONFIG_FTRACE_SYSCALLS

unsigned long arch_syscall_addr(int nr);

#endif /* CONFIG_FTRACE_SYSCALLS */

#endif /* _LINUX_FTRACE_H */<|MERGE_RESOLUTION|>--- conflicted
+++ resolved
@@ -404,12 +404,9 @@
  */
 #define ftrace_regex_open(ops, flag, inod, file) ({ -ENODEV; })
 #define ftrace_set_early_filter(ops, buf, enable) do { } while (0)
-<<<<<<< HEAD
-=======
 #define ftrace_set_filter(ops, buf, len, reset) ({ -ENODEV; })
 #define ftrace_set_notrace(ops, buf, len, reset) ({ -ENODEV; })
 #define ftrace_free_filter(ops) do { } while (0)
->>>>>>> e816b57a
 
 static inline ssize_t ftrace_filter_write(struct file *file, const char __user *ubuf,
 			    size_t cnt, loff_t *ppos) { return -ENODEV; }
