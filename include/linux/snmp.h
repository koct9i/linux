--- conflicted
+++ resolved
@@ -230,10 +230,7 @@
 	LINUX_MIB_TCPMINTTLDROP, /* RFC 5082 */
 	LINUX_MIB_TCPDEFERACCEPTDROP,
 	LINUX_MIB_IPRPFILTER, /* IP Reverse Path Filter (rp_filter) */
-<<<<<<< HEAD
-=======
 	LINUX_MIB_TCPTIMEWAITOVERFLOW,		/* TCPTimeWaitOverflow */
->>>>>>> 3cbea436
 	__LINUX_MIB_MAX
 };
 
