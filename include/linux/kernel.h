#ifndef _LINUX_KERNEL_H
#define _LINUX_KERNEL_H

/*
 * 'kernel.h' contains some often-used function prototypes etc
 */
#define __ALIGN_KERNEL(x, a)		__ALIGN_KERNEL_MASK(x, (typeof(x))(a) - 1)
#define __ALIGN_KERNEL_MASK(x, mask)	(((x) + (mask)) & ~(mask))

#ifdef __KERNEL__

#include <stdarg.h>
#include <linux/linkage.h>
#include <linux/stddef.h>
#include <linux/types.h>
#include <linux/compiler.h>
#include <linux/bitops.h>
#include <linux/log2.h>
#include <linux/typecheck.h>
#include <linux/printk.h>
#include <linux/dynamic_debug.h>
#include <asm/byteorder.h>
#include <asm/bug.h>

#define USHRT_MAX	((u16)(~0U))
#define SHRT_MAX	((s16)(USHRT_MAX>>1))
#define SHRT_MIN	((s16)(-SHRT_MAX - 1))
#define INT_MAX		((int)(~0U>>1))
#define INT_MIN		(-INT_MAX - 1)
#define UINT_MAX	(~0U)
#define LONG_MAX	((long)(~0UL>>1))
#define LONG_MIN	(-LONG_MAX - 1)
#define ULONG_MAX	(~0UL)
#define LLONG_MAX	((long long)(~0ULL>>1))
#define LLONG_MIN	(-LLONG_MAX - 1)
#define ULLONG_MAX	(~0ULL)

#define STACK_MAGIC	0xdeadbeef

#define ALIGN(x, a)		__ALIGN_KERNEL((x), (a))
#define __ALIGN_MASK(x, mask)	__ALIGN_KERNEL_MASK((x), (mask))
#define PTR_ALIGN(p, a)		((typeof(p))ALIGN((unsigned long)(p), (a)))
#define IS_ALIGNED(x, a)		(((x) & ((typeof(x))(a) - 1)) == 0)

#define ARRAY_SIZE(arr) (sizeof(arr) / sizeof((arr)[0]) + __must_be_array(arr))

/*
 * This looks more complex than it should be. But we need to
 * get the type for the ~ right in round_down (it needs to be
 * as wide as the result!), and we want to evaluate the macro
 * arguments just once each.
 */
#define __round_mask(x, y) ((__typeof__(x))((y)-1))
#define round_up(x, y) ((((x)-1) | __round_mask(x, y))+1)
#define round_down(x, y) ((x) & ~__round_mask(x, y))

#define FIELD_SIZEOF(t, f) (sizeof(((t*)0)->f))
#define DIV_ROUND_UP(n,d) (((n) + (d) - 1) / (d))
<<<<<<< HEAD
=======

/* The `const' in roundup() prevents gcc-3.3 from calling __divdi3 */
>>>>>>> 3cbea436
#define roundup(x, y) (					\
{							\
	const typeof(y) __y = y;			\
	(((x) + (__y - 1)) / __y) * __y;		\
}							\
)
#define rounddown(x, y) (				\
{							\
	typeof(x) __x = (x);				\
	__x - (__x % (y));				\
}							\
)
#define DIV_ROUND_CLOSEST(x, divisor)(			\
{							\
	typeof(divisor) __divisor = divisor;		\
	(((x) + ((__divisor) / 2)) / (__divisor));	\
}							\
)

#define _RET_IP_		(unsigned long)__builtin_return_address(0)
#define _THIS_IP_  ({ __label__ __here; __here: (unsigned long)&&__here; })

#ifdef CONFIG_LBDAF
# include <asm/div64.h>
# define sector_div(a, b) do_div(a, b)
#else
# define sector_div(n, b)( \
{ \
	int _res; \
	_res = (n) % (b); \
	(n) /= (b); \
	_res; \
} \
)
#endif

/**
 * upper_32_bits - return bits 32-63 of a number
 * @n: the number we're accessing
 *
 * A basic shift-right of a 64- or 32-bit quantity.  Use this to suppress
 * the "right shift count >= width of type" warning when that quantity is
 * 32-bits.
 */
#define upper_32_bits(n) ((u32)(((n) >> 16) >> 16))

/**
 * lower_32_bits - return bits 0-31 of a number
 * @n: the number we're accessing
 */
#define lower_32_bits(n) ((u32)(n))

struct completion;
struct pt_regs;
struct user;

#ifdef CONFIG_PREEMPT_VOLUNTARY
extern int _cond_resched(void);
# define might_resched() _cond_resched()
#else
# define might_resched() do { } while (0)
#endif

#ifdef CONFIG_DEBUG_SPINLOCK_SLEEP
  void __might_sleep(const char *file, int line, int preempt_offset);
/**
 * might_sleep - annotation for functions that can sleep
 *
 * this macro will print a stack trace if it is executed in an atomic
 * context (spinlock, irq-handler, ...).
 *
 * This is a useful debugging help to be able to catch problems early and not
 * be bitten later when the calling function happens to sleep when it is not
 * supposed to.
 */
# define might_sleep() \
	do { __might_sleep(__FILE__, __LINE__, 0); might_resched(); } while (0)
#else
  static inline void __might_sleep(const char *file, int line,
				   int preempt_offset) { }
# define might_sleep() do { might_resched(); } while (0)
#endif

#define might_sleep_if(cond) do { if (cond) might_sleep(); } while (0)

/*
 * abs() handles unsigned and signed longs, ints, shorts and chars.  For all
 * input types abs() returns a signed long.
 * abs() should not be used for 64-bit types (s64, u64, long long) - use abs64()
 * for those.
 */
#define abs(x) ({						\
		long ret;					\
		if (sizeof(x) == sizeof(long)) {		\
			long __x = (x);				\
			ret = (__x < 0) ? -__x : __x;		\
		} else {					\
			int __x = (x);				\
			ret = (__x < 0) ? -__x : __x;		\
		}						\
		ret;						\
	})

#define abs64(x) ({				\
		s64 __x = (x);			\
		(__x < 0) ? -__x : __x;		\
	})

#define abs64(x) ({				\
		s64 __x = (x);			\
		(__x < 0) ? -__x : __x;		\
	})

#ifdef CONFIG_PROVE_LOCKING
void might_fault(void);
#else
static inline void might_fault(void)
{
	might_sleep();
}
#endif

extern struct atomic_notifier_head panic_notifier_list;
extern long (*panic_blink)(int state);
NORET_TYPE void panic(const char * fmt, ...)
	__attribute__ ((NORET_AND format (printf, 1, 2))) __cold;
extern void oops_enter(void);
extern void oops_exit(void);
void print_oops_end_marker(void);
extern int oops_may_print(void);
NORET_TYPE void do_exit(long error_code)
	ATTRIB_NORET;
NORET_TYPE void complete_and_exit(struct completion *, long)
	ATTRIB_NORET;
extern unsigned long simple_strtoul(const char *,char **,unsigned int);
extern long simple_strtol(const char *,char **,unsigned int);
extern unsigned long long simple_strtoull(const char *,char **,unsigned int);
extern long long simple_strtoll(const char *,char **,unsigned int);
extern int __must_check strict_strtoul(const char *, unsigned int, unsigned long *);
extern int __must_check strict_strtol(const char *, unsigned int, long *);
extern int __must_check strict_strtoull(const char *, unsigned int, unsigned long long *);
extern int __must_check strict_strtoll(const char *, unsigned int, long long *);
extern int sprintf(char * buf, const char * fmt, ...)
	__attribute__ ((format (printf, 2, 3)));
extern int vsprintf(char *buf, const char *, va_list)
	__attribute__ ((format (printf, 2, 0)));
extern int snprintf(char * buf, size_t size, const char * fmt, ...)
	__attribute__ ((format (printf, 3, 4)));
extern int vsnprintf(char *buf, size_t size, const char *fmt, va_list args)
	__attribute__ ((format (printf, 3, 0)));
extern int scnprintf(char * buf, size_t size, const char * fmt, ...)
	__attribute__ ((format (printf, 3, 4)));
extern int vscnprintf(char *buf, size_t size, const char *fmt, va_list args)
	__attribute__ ((format (printf, 3, 0)));
extern char *kasprintf(gfp_t gfp, const char *fmt, ...)
	__attribute__ ((format (printf, 2, 3)));
extern char *kvasprintf(gfp_t gfp, const char *fmt, va_list args);

extern int sscanf(const char *, const char *, ...)
	__attribute__ ((format (scanf, 2, 3)));
extern int vsscanf(const char *, const char *, va_list)
	__attribute__ ((format (scanf, 2, 0)));

extern int get_option(char **str, int *pint);
extern char *get_options(const char *str, int nints, int *ints);
extern unsigned long long memparse(const char *ptr, char **retptr);

extern int core_kernel_text(unsigned long addr);
extern int __kernel_text_address(unsigned long addr);
extern int kernel_text_address(unsigned long addr);
extern int func_ptr_is_kernel_text(void *ptr);

struct pid;
extern struct pid *session_of_pgrp(struct pid *pgrp);

unsigned long int_sqrt(unsigned long);

extern void bust_spinlocks(int yes);
extern void wake_up_klogd(void);
extern int oops_in_progress;		/* If set, an oops, panic(), BUG() or die() is in progress */
extern int panic_timeout;
extern int panic_on_oops;
extern int panic_on_unrecovered_nmi;
extern int panic_on_io_nmi;
extern const char *print_tainted(void);
extern void add_taint(unsigned flag);
extern int test_taint(unsigned flag);
extern unsigned long get_taint(void);
extern int root_mountflags;

/* Values used for system_state */
extern enum system_states {
	SYSTEM_BOOTING,
	SYSTEM_RUNNING,
	SYSTEM_HALT,
	SYSTEM_POWER_OFF,
	SYSTEM_RESTART,
	SYSTEM_SUSPEND_DISK,
} system_state;

#define TAINT_PROPRIETARY_MODULE	0
#define TAINT_FORCED_MODULE		1
#define TAINT_UNSAFE_SMP		2
#define TAINT_FORCED_RMMOD		3
#define TAINT_MACHINE_CHECK		4
#define TAINT_BAD_PAGE			5
#define TAINT_USER			6
#define TAINT_DIE			7
#define TAINT_OVERRIDDEN_ACPI_TABLE	8
#define TAINT_WARN			9
#define TAINT_CRAP			10
#define TAINT_FIRMWARE_WORKAROUND	11

extern const char hex_asc[];
#define hex_asc_lo(x)	hex_asc[((x) & 0x0f)]
#define hex_asc_hi(x)	hex_asc[((x) & 0xf0) >> 4]

static inline char *pack_hex_byte(char *buf, u8 byte)
{
	*buf++ = hex_asc_hi(byte);
	*buf++ = hex_asc_lo(byte);
	return buf;
}

extern int hex_to_bin(char ch);
<<<<<<< HEAD
=======
extern void hex2bin(u8 *dst, const char *src, size_t count);
>>>>>>> 3cbea436

/*
 * General tracing related utility functions - trace_printk(),
 * tracing_on/tracing_off and tracing_start()/tracing_stop
 *
 * Use tracing_on/tracing_off when you want to quickly turn on or off
 * tracing. It simply enables or disables the recording of the trace events.
 * This also corresponds to the user space /sys/kernel/debug/tracing/tracing_on
 * file, which gives a means for the kernel and userspace to interact.
 * Place a tracing_off() in the kernel where you want tracing to end.
 * From user space, examine the trace, and then echo 1 > tracing_on
 * to continue tracing.
 *
 * tracing_stop/tracing_start has slightly more overhead. It is used
 * by things like suspend to ram where disabling the recording of the
 * trace is not enough, but tracing must actually stop because things
 * like calling smp_processor_id() may crash the system.
 *
 * Most likely, you want to use tracing_on/tracing_off.
 */
#ifdef CONFIG_RING_BUFFER
void tracing_on(void);
void tracing_off(void);
/* trace_off_permanent stops recording with no way to bring it back */
void tracing_off_permanent(void);
int tracing_is_on(void);
#else
static inline void tracing_on(void) { }
static inline void tracing_off(void) { }
static inline void tracing_off_permanent(void) { }
static inline int tracing_is_on(void) { return 0; }
#endif

enum ftrace_dump_mode {
	DUMP_NONE,
	DUMP_ALL,
	DUMP_ORIG,
};

#ifdef CONFIG_TRACING
extern void tracing_start(void);
extern void tracing_stop(void);
extern void ftrace_off_permanent(void);

static inline void __attribute__ ((format (printf, 1, 2)))
____trace_printk_check_format(const char *fmt, ...)
{
}
#define __trace_printk_check_format(fmt, args...)			\
do {									\
	if (0)								\
		____trace_printk_check_format(fmt, ##args);		\
} while (0)

/**
 * trace_printk - printf formatting in the ftrace buffer
 * @fmt: the printf format for printing
 *
 * Note: __trace_printk is an internal function for trace_printk and
 *       the @ip is passed in via the trace_printk macro.
 *
 * This function allows a kernel developer to debug fast path sections
 * that printk is not appropriate for. By scattering in various
 * printk like tracing in the code, a developer can quickly see
 * where problems are occurring.
 *
 * This is intended as a debugging tool for the developer only.
 * Please refrain from leaving trace_printks scattered around in
 * your code.
 */

#define trace_printk(fmt, args...)					\
do {									\
	__trace_printk_check_format(fmt, ##args);			\
	if (__builtin_constant_p(fmt)) {				\
		static const char *trace_printk_fmt			\
		  __attribute__((section("__trace_printk_fmt"))) =	\
			__builtin_constant_p(fmt) ? fmt : NULL;		\
									\
		__trace_bprintk(_THIS_IP_, trace_printk_fmt, ##args);	\
	} else								\
		__trace_printk(_THIS_IP_, fmt, ##args);		\
} while (0)

extern int
__trace_bprintk(unsigned long ip, const char *fmt, ...)
	__attribute__ ((format (printf, 2, 3)));

extern int
__trace_printk(unsigned long ip, const char *fmt, ...)
	__attribute__ ((format (printf, 2, 3)));

extern void trace_dump_stack(void);

/*
 * The double __builtin_constant_p is because gcc will give us an error
 * if we try to allocate the static variable to fmt if it is not a
 * constant. Even with the outer if statement.
 */
#define ftrace_vprintk(fmt, vargs)					\
do {									\
	if (__builtin_constant_p(fmt)) {				\
		static const char *trace_printk_fmt			\
		  __attribute__((section("__trace_printk_fmt"))) =	\
			__builtin_constant_p(fmt) ? fmt : NULL;		\
									\
		__ftrace_vbprintk(_THIS_IP_, trace_printk_fmt, vargs);	\
	} else								\
		__ftrace_vprintk(_THIS_IP_, fmt, vargs);		\
} while (0)

extern int
__ftrace_vbprintk(unsigned long ip, const char *fmt, va_list ap);

extern int
__ftrace_vprintk(unsigned long ip, const char *fmt, va_list ap);

extern void ftrace_dump(enum ftrace_dump_mode oops_dump_mode);
#else
static inline int
trace_printk(const char *fmt, ...) __attribute__ ((format (printf, 1, 2)));

static inline void tracing_start(void) { }
static inline void tracing_stop(void) { }
static inline void ftrace_off_permanent(void) { }
static inline void trace_dump_stack(void) { }
static inline int
trace_printk(const char *fmt, ...)
{
	return 0;
}
static inline int
ftrace_vprintk(const char *fmt, va_list ap)
{
	return 0;
}
static inline void ftrace_dump(enum ftrace_dump_mode oops_dump_mode) { }
#endif /* CONFIG_TRACING */

/*
 * min()/max()/clamp() macros that also do
 * strict type-checking.. See the
 * "unnecessary" pointer comparison.
 */
#define min(x, y) ({				\
	typeof(x) _min1 = (x);			\
	typeof(y) _min2 = (y);			\
	(void) (&_min1 == &_min2);		\
	_min1 < _min2 ? _min1 : _min2; })

#define max(x, y) ({				\
	typeof(x) _max1 = (x);			\
	typeof(y) _max2 = (y);			\
	(void) (&_max1 == &_max2);		\
	_max1 > _max2 ? _max1 : _max2; })

#define min3(x, y, z) ({			\
	typeof(x) _min1 = (x);			\
	typeof(y) _min2 = (y);			\
	typeof(z) _min3 = (z);			\
	(void) (&_min1 == &_min2);		\
	(void) (&_min1 == &_min3);		\
	_min1 < _min2 ? (_min1 < _min3 ? _min1 : _min3) : \
		(_min2 < _min3 ? _min2 : _min3); })

#define max3(x, y, z) ({			\
	typeof(x) _max1 = (x);			\
	typeof(y) _max2 = (y);			\
	typeof(z) _max3 = (z);			\
	(void) (&_max1 == &_max2);		\
	(void) (&_max1 == &_max3);		\
	_max1 > _max2 ? (_max1 > _max3 ? _max1 : _max3) : \
		(_max2 > _max3 ? _max2 : _max3); })

/**
 * min_not_zero - return the minimum that is _not_ zero, unless both are zero
 * @x: value1
 * @y: value2
 */
#define min_not_zero(x, y) ({			\
	typeof(x) __x = (x);			\
	typeof(y) __y = (y);			\
	__x == 0 ? __y : ((__y == 0) ? __x : min(__x, __y)); })

/**
 * clamp - return a value clamped to a given range with strict typechecking
 * @val: current value
 * @min: minimum allowable value
 * @max: maximum allowable value
 *
 * This macro does strict typechecking of min/max to make sure they are of the
 * same type as val.  See the unnecessary pointer comparisons.
 */
#define clamp(val, min, max) ({			\
	typeof(val) __val = (val);		\
	typeof(min) __min = (min);		\
	typeof(max) __max = (max);		\
	(void) (&__val == &__min);		\
	(void) (&__val == &__max);		\
	__val = __val < __min ? __min: __val;	\
	__val > __max ? __max: __val; })

/*
 * ..and if you can't take the strict
 * types, you can specify one yourself.
 *
 * Or not use min/max/clamp at all, of course.
 */
#define min_t(type, x, y) ({			\
	type __min1 = (x);			\
	type __min2 = (y);			\
	__min1 < __min2 ? __min1: __min2; })

#define max_t(type, x, y) ({			\
	type __max1 = (x);			\
	type __max2 = (y);			\
	__max1 > __max2 ? __max1: __max2; })

/**
 * clamp_t - return a value clamped to a given range using a given type
 * @type: the type of variable to use
 * @val: current value
 * @min: minimum allowable value
 * @max: maximum allowable value
 *
 * This macro does no typechecking and uses temporary variables of type
 * 'type' to make all the comparisons.
 */
#define clamp_t(type, val, min, max) ({		\
	type __val = (val);			\
	type __min = (min);			\
	type __max = (max);			\
	__val = __val < __min ? __min: __val;	\
	__val > __max ? __max: __val; })

/**
 * clamp_val - return a value clamped to a given range using val's type
 * @val: current value
 * @min: minimum allowable value
 * @max: maximum allowable value
 *
 * This macro does no typechecking and uses temporary variables of whatever
 * type the input argument 'val' is.  This is useful when val is an unsigned
 * type and min and max are literals that will otherwise be assigned a signed
 * integer type.
 */
#define clamp_val(val, min, max) ({		\
	typeof(val) __val = (val);		\
	typeof(val) __min = (min);		\
	typeof(val) __max = (max);		\
	__val = __val < __min ? __min: __val;	\
	__val > __max ? __max: __val; })


/*
 * swap - swap value of @a and @b
 */
#define swap(a, b) \
	do { typeof(a) __tmp = (a); (a) = (b); (b) = __tmp; } while (0)

/**
 * container_of - cast a member of a structure out to the containing structure
 * @ptr:	the pointer to the member.
 * @type:	the type of the container struct this is embedded in.
 * @member:	the name of the member within the struct.
 *
 */
#define container_of(ptr, type, member) ({			\
	const typeof( ((type *)0)->member ) *__mptr = (ptr);	\
	(type *)( (char *)__mptr - offsetof(type,member) );})

struct sysinfo;
extern int do_sysinfo(struct sysinfo *info);

#endif /* __KERNEL__ */

#define SI_LOAD_SHIFT	16
struct sysinfo {
	long uptime;			/* Seconds since boot */
	unsigned long loads[3];		/* 1, 5, and 15 minute load averages */
	unsigned long totalram;		/* Total usable main memory size */
	unsigned long freeram;		/* Available memory size */
	unsigned long sharedram;	/* Amount of shared memory */
	unsigned long bufferram;	/* Memory used by buffers */
	unsigned long totalswap;	/* Total swap space size */
	unsigned long freeswap;		/* swap space still available */
	unsigned short procs;		/* Number of current processes */
	unsigned short pad;		/* explicit padding for m68k */
	unsigned long totalhigh;	/* Total high memory size */
	unsigned long freehigh;		/* Available high memory size */
	unsigned int mem_unit;		/* Memory unit size in bytes */
	char _f[20-2*sizeof(long)-sizeof(int)];	/* Padding: libc5 uses this.. */
};

/* Force a compilation error if condition is true */
#define BUILD_BUG_ON(condition) ((void)BUILD_BUG_ON_ZERO(condition))

/* Force a compilation error if condition is constant and true */
#define MAYBE_BUILD_BUG_ON(cond) ((void)sizeof(char[1 - 2 * !!(cond)]))

/* Force a compilation error if a constant expression is not a power of 2 */
#define BUILD_BUG_ON_NOT_POWER_OF_2(n)			\
	BUILD_BUG_ON((n) == 0 || (((n) & ((n) - 1)) != 0))

/* Force a compilation error if condition is true, but also produce a
   result (of value 0 and type size_t), so the expression can be used
   e.g. in a structure initializer (or where-ever else comma expressions
   aren't permitted). */
#define BUILD_BUG_ON_ZERO(e) (sizeof(struct { int:-!!(e); }))
#define BUILD_BUG_ON_NULL(e) ((void *)sizeof(struct { int:-!!(e); }))

/* Trap pasters of __FUNCTION__ at compile-time */
#define __FUNCTION__ (__func__)

/* This helps us to avoid #ifdef CONFIG_NUMA */
#ifdef CONFIG_NUMA
#define NUMA_BUILD 1
#else
#define NUMA_BUILD 0
#endif

/* This helps us avoid #ifdef CONFIG_COMPACTION */
#ifdef CONFIG_COMPACTION
#define COMPACTION_BUILD 1
#else
#define COMPACTION_BUILD 0
#endif

/* Rebuild everything on CONFIG_FTRACE_MCOUNT_RECORD */
#ifdef CONFIG_FTRACE_MCOUNT_RECORD
# define REBUILD_DUE_TO_FTRACE_MCOUNT_RECORD
#endif

#endif<|MERGE_RESOLUTION|>--- conflicted
+++ resolved
@@ -56,11 +56,8 @@
 
 #define FIELD_SIZEOF(t, f) (sizeof(((t*)0)->f))
 #define DIV_ROUND_UP(n,d) (((n) + (d) - 1) / (d))
-<<<<<<< HEAD
-=======
 
 /* The `const' in roundup() prevents gcc-3.3 from calling __divdi3 */
->>>>>>> 3cbea436
 #define roundup(x, y) (					\
 {							\
 	const typeof(y) __y = y;			\
@@ -162,11 +159,6 @@
 			ret = (__x < 0) ? -__x : __x;		\
 		}						\
 		ret;						\
-	})
-
-#define abs64(x) ({				\
-		s64 __x = (x);			\
-		(__x < 0) ? -__x : __x;		\
 	})
 
 #define abs64(x) ({				\
@@ -286,10 +278,7 @@
 }
 
 extern int hex_to_bin(char ch);
-<<<<<<< HEAD
-=======
 extern void hex2bin(u8 *dst, const char *src, size_t count);
->>>>>>> 3cbea436
 
 /*
  * General tracing related utility functions - trace_printk(),
