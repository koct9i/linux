/*
 * acpi.h - ACPI Interface
 *
 * Copyright (C) 2001 Paul Diefenbaugh <paul.s.diefenbaugh@intel.com>
 *
 * ~~~~~~~~~~~~~~~~~~~~~~~~~~~~~~~~~~~~~~~~~~~~~~~~~~~~~~~~~~~~~~~~~~~~~~~~~~
 *
 * This program is free software; you can redistribute it and/or modify
 * it under the terms of the GNU General Public License as published by
 * the Free Software Foundation; either version 2 of the License, or
 * (at your option) any later version.
 *
 * This program is distributed in the hope that it will be useful,
 * but WITHOUT ANY WARRANTY; without even the implied warranty of
 * MERCHANTABILITY or FITNESS FOR A PARTICULAR PURPOSE.  See the
 * GNU General Public License for more details.
 *
 * You should have received a copy of the GNU General Public License
 * along with this program; if not, write to the Free Software
 * Foundation, Inc., 59 Temple Place, Suite 330, Boston, MA  02111-1307  USA
 *
 * ~~~~~~~~~~~~~~~~~~~~~~~~~~~~~~~~~~~~~~~~~~~~~~~~~~~~~~~~~~~~~~~~~~~~~~~~~~
 */

#ifndef _LINUX_ACPI_H
#define _LINUX_ACPI_H

#include <linux/ioport.h>	/* for struct resource */

#ifdef	CONFIG_ACPI

#ifndef _LINUX
#define _LINUX
#endif

#include <linux/list.h>
#include <linux/mod_devicetable.h>

#include <acpi/acpi.h>
#include <acpi/acpi_bus.h>
#include <acpi/acpi_drivers.h>
#include <acpi/acpi_numa.h>
#include <asm/acpi.h>

enum acpi_irq_model_id {
	ACPI_IRQ_MODEL_PIC = 0,
	ACPI_IRQ_MODEL_IOAPIC,
	ACPI_IRQ_MODEL_IOSAPIC,
	ACPI_IRQ_MODEL_PLATFORM,
	ACPI_IRQ_MODEL_COUNT
};

extern enum acpi_irq_model_id	acpi_irq_model;

enum acpi_interrupt_id {
	ACPI_INTERRUPT_PMI	= 1,
	ACPI_INTERRUPT_INIT,
	ACPI_INTERRUPT_CPEI,
	ACPI_INTERRUPT_COUNT
};

#define	ACPI_SPACE_MEM		0

enum acpi_address_range_id {
	ACPI_ADDRESS_RANGE_MEMORY = 1,
	ACPI_ADDRESS_RANGE_RESERVED = 2,
	ACPI_ADDRESS_RANGE_ACPI = 3,
	ACPI_ADDRESS_RANGE_NVS	= 4,
	ACPI_ADDRESS_RANGE_COUNT
};


/* Table Handlers */

typedef int (*acpi_table_handler) (struct acpi_table_header *table);

typedef int (*acpi_table_entry_handler) (struct acpi_subtable_header *header, const unsigned long end);

char * __acpi_map_table (unsigned long phys_addr, unsigned long size);
void __acpi_unmap_table(char *map, unsigned long size);
int early_acpi_boot_init(void);
int acpi_boot_init (void);
void acpi_boot_table_init (void);
int acpi_mps_check (void);
int acpi_numa_init (void);

int acpi_table_init (void);
int acpi_table_parse (char *id, acpi_table_handler handler);
int __init acpi_table_parse_entries(char *id, unsigned long table_size,
	int entry_id, acpi_table_entry_handler handler, unsigned int max_entries);
int acpi_table_parse_madt (enum acpi_madt_type id, acpi_table_entry_handler handler, unsigned int max_entries);
int acpi_parse_mcfg (struct acpi_table_header *header);
void acpi_table_print_madt_entry (struct acpi_subtable_header *madt);

/* the following four functions are architecture-dependent */
void acpi_numa_slit_init (struct acpi_table_slit *slit);
void acpi_numa_processor_affinity_init (struct acpi_srat_cpu_affinity *pa);
void acpi_numa_x2apic_affinity_init(struct acpi_srat_x2apic_cpu_affinity *pa);
void acpi_numa_memory_affinity_init (struct acpi_srat_mem_affinity *ma);
void acpi_numa_arch_fixup(void);

#ifdef CONFIG_ACPI_HOTPLUG_CPU
/* Arch dependent functions for cpu hotplug support */
int acpi_map_lsapic(acpi_handle handle, int *pcpu);
int acpi_unmap_lsapic(int cpu);
#endif /* CONFIG_ACPI_HOTPLUG_CPU */

int acpi_register_ioapic(acpi_handle handle, u64 phys_addr, u32 gsi_base);
int acpi_unregister_ioapic(acpi_handle handle, u32 gsi_base);
void acpi_irq_stats_init(void);
extern u32 acpi_irq_handled;
extern u32 acpi_irq_not_handled;

extern int sbf_port;
extern unsigned long acpi_realmode_flags;

int acpi_register_gsi (struct device *dev, u32 gsi, int triggering, int polarity);
int acpi_gsi_to_irq (u32 gsi, unsigned int *irq);
int acpi_isa_irq_to_gsi (unsigned isa_irq, u32 *gsi);

#ifdef CONFIG_X86_IO_APIC
extern int acpi_get_override_irq(u32 gsi, int *trigger, int *polarity);
#else
#define acpi_get_override_irq(gsi, trigger, polarity) (-1)
#endif
/*
 * This function undoes the effect of one call to acpi_register_gsi().
 * If this matches the last registration, any IRQ resources for gsi
 * are freed.
 */
void acpi_unregister_gsi (u32 gsi);

struct pci_dev;

int acpi_pci_irq_enable (struct pci_dev *dev);
void acpi_penalize_isa_irq(int irq, int active);

void acpi_pci_irq_disable (struct pci_dev *dev);

struct acpi_pci_driver {
	struct acpi_pci_driver *next;
	int (*add)(acpi_handle handle);
	void (*remove)(acpi_handle handle);
};

int acpi_pci_register_driver(struct acpi_pci_driver *driver);
void acpi_pci_unregister_driver(struct acpi_pci_driver *driver);

extern int ec_read(u8 addr, u8 *val);
extern int ec_write(u8 addr, u8 val);
extern int ec_transaction(u8 command,
                          const u8 *wdata, unsigned wdata_len,
                          u8 *rdata, unsigned rdata_len);
extern acpi_handle ec_get_handle(void);

#if defined(CONFIG_ACPI_WMI) || defined(CONFIG_ACPI_WMI_MODULE)

typedef void (*wmi_notify_handler) (u32 value, void *context);

extern acpi_status wmi_evaluate_method(const char *guid, u8 instance,
					u32 method_id,
					const struct acpi_buffer *in,
					struct acpi_buffer *out);
extern acpi_status wmi_query_block(const char *guid, u8 instance,
					struct acpi_buffer *out);
extern acpi_status wmi_set_block(const char *guid, u8 instance,
					const struct acpi_buffer *in);
extern acpi_status wmi_install_notify_handler(const char *guid,
					wmi_notify_handler handler, void *data);
extern acpi_status wmi_remove_notify_handler(const char *guid);
extern acpi_status wmi_get_event_data(u32 event, struct acpi_buffer *out);
extern bool wmi_has_guid(const char *guid);

#endif	/* CONFIG_ACPI_WMI */

#define ACPI_VIDEO_OUTPUT_SWITCHING			0x0001
#define ACPI_VIDEO_DEVICE_POSTING			0x0002
#define ACPI_VIDEO_ROM_AVAILABLE			0x0004
#define ACPI_VIDEO_BACKLIGHT				0x0008
#define ACPI_VIDEO_BACKLIGHT_FORCE_VENDOR		0x0010
#define ACPI_VIDEO_BACKLIGHT_FORCE_VIDEO		0x0020
#define ACPI_VIDEO_OUTPUT_SWITCHING_FORCE_VENDOR	0x0040
#define ACPI_VIDEO_OUTPUT_SWITCHING_FORCE_VIDEO		0x0080
#define ACPI_VIDEO_BACKLIGHT_DMI_VENDOR			0x0100
#define ACPI_VIDEO_BACKLIGHT_DMI_VIDEO			0x0200
#define ACPI_VIDEO_OUTPUT_SWITCHING_DMI_VENDOR		0x0400
#define ACPI_VIDEO_OUTPUT_SWITCHING_DMI_VIDEO		0x0800

#if defined(CONFIG_ACPI_VIDEO) || defined(CONFIG_ACPI_VIDEO_MODULE)

extern long acpi_video_get_capabilities(acpi_handle graphics_dev_handle);
extern long acpi_is_video_device(struct acpi_device *device);
extern int acpi_video_backlight_support(void);
extern int acpi_video_display_switch_support(void);

#else

static inline long acpi_video_get_capabilities(acpi_handle graphics_dev_handle)
{
	return 0;
}

static inline long acpi_is_video_device(struct acpi_device *device)
{
	return 0;
}

static inline int acpi_video_backlight_support(void)
{
	return 0;
}

static inline int acpi_video_display_switch_support(void)
{
	return 0;
}

#endif /* defined(CONFIG_ACPI_VIDEO) || defined(CONFIG_ACPI_VIDEO_MODULE) */

extern int acpi_blacklisted(void);
extern void acpi_dmi_osi_linux(int enable, const struct dmi_system_id *d);
extern void acpi_osi_setup(char *str);

#ifdef CONFIG_ACPI_NUMA
int acpi_get_pxm(acpi_handle handle);
int acpi_get_node(acpi_handle *handle);
#else
static inline int acpi_get_pxm(acpi_handle handle)
{
	return 0;
}
static inline int acpi_get_node(acpi_handle *handle)
{
	return 0;
}
#endif
extern int acpi_paddr_to_node(u64 start_addr, u64 size);

extern int pnpacpi_disabled;

#define PXM_INVAL	(-1)

int acpi_check_resource_conflict(const struct resource *res);

int acpi_check_region(resource_size_t start, resource_size_t n,
		      const char *name);

int acpi_resources_are_enforced(void);

#ifdef CONFIG_PM_SLEEP
void __init acpi_no_s4_hw_signature(void);
void __init acpi_old_suspend_ordering(void);
void __init acpi_nvs_nosave(void);
#endif /* CONFIG_PM_SLEEP */

struct acpi_osc_context {
	char *uuid_str; /* uuid string */
	int rev;
	struct acpi_buffer cap; /* arg2/arg3 */
	struct acpi_buffer ret; /* free by caller if success */
};

#define OSC_QUERY_TYPE			0
#define OSC_SUPPORT_TYPE 		1
#define OSC_CONTROL_TYPE		2

/* _OSC DW0 Definition */
#define OSC_QUERY_ENABLE		1
#define OSC_REQUEST_ERROR		2
#define OSC_INVALID_UUID_ERROR		4
#define OSC_INVALID_REVISION_ERROR	8
#define OSC_CAPABILITIES_MASK_ERROR	16

acpi_status acpi_run_osc(acpi_handle handle, struct acpi_osc_context *context);

/* platform-wide _OSC bits */
#define OSC_SB_PAD_SUPPORT		1
#define OSC_SB_PPC_OST_SUPPORT		2
#define OSC_SB_PR3_SUPPORT		4
#define OSC_SB_CPUHP_OST_SUPPORT	8
#define OSC_SB_APEI_SUPPORT		16

extern bool osc_sb_apei_support_acked;

/* PCI defined _OSC bits */
/* _OSC DW1 Definition (OS Support Fields) */
#define OSC_EXT_PCI_CONFIG_SUPPORT		1
#define OSC_ACTIVE_STATE_PWR_SUPPORT 		2
#define OSC_CLOCK_PWR_CAPABILITY_SUPPORT	4
#define OSC_PCI_SEGMENT_GROUPS_SUPPORT		8
#define OSC_MSI_SUPPORT				16
#define OSC_PCI_SUPPORT_MASKS			0x1f

/* _OSC DW1 Definition (OS Control Fields) */
#define OSC_PCI_EXPRESS_NATIVE_HP_CONTROL	1
#define OSC_SHPC_NATIVE_HP_CONTROL 		2
#define OSC_PCI_EXPRESS_PME_CONTROL		4
#define OSC_PCI_EXPRESS_AER_CONTROL		8
#define OSC_PCI_EXPRESS_CAP_STRUCTURE_CONTROL	16

#define OSC_PCI_CONTROL_MASKS 	(OSC_PCI_EXPRESS_NATIVE_HP_CONTROL | 	\
				OSC_SHPC_NATIVE_HP_CONTROL | 		\
				OSC_PCI_EXPRESS_PME_CONTROL |		\
				OSC_PCI_EXPRESS_AER_CONTROL |		\
				OSC_PCI_EXPRESS_CAP_STRUCTURE_CONTROL)

#define OSC_PCI_NATIVE_HOTPLUG	(OSC_PCI_EXPRESS_NATIVE_HP_CONTROL |	\
				OSC_SHPC_NATIVE_HP_CONTROL)

extern acpi_status acpi_pci_osc_control_set(acpi_handle handle,
					     u32 *mask, u32 req);
extern void acpi_early_init(void);

extern int acpi_nvs_register(__u64 start, __u64 size);

extern int acpi_nvs_for_each_region(int (*func)(__u64, __u64, void *),
				    void *data);

#else	/* !CONFIG_ACPI */

#define acpi_disabled 1

static inline void acpi_early_init(void) { }

static inline int early_acpi_boot_init(void)
{
	return 0;
}
static inline int acpi_boot_init(void)
{
	return 0;
}

static inline void acpi_boot_table_init(void)
{
	return;
}

static inline int acpi_mps_check(void)
{
	return 0;
}

static inline int acpi_check_resource_conflict(struct resource *res)
{
	return 0;
}

static inline int acpi_check_region(resource_size_t start, resource_size_t n,
				    const char *name)
{
	return 0;
}

struct acpi_table_header;
static inline int acpi_table_parse(char *id,
				int (*handler)(struct acpi_table_header *))
{
	return -1;
}

static inline int acpi_nvs_register(__u64 start, __u64 size)
{
	return 0;
}

static inline int acpi_nvs_for_each_region(int (*func)(__u64, __u64, void *),
					   void *data)
{
	return 0;
}

#endif	/* !CONFIG_ACPI */
<<<<<<< HEAD
=======

#ifdef CONFIG_ACPI
void acpi_os_set_prepare_sleep(int (*func)(u8 sleep_state,
			       u32 pm1a_ctrl,  u32 pm1b_ctrl));

acpi_status acpi_os_prepare_sleep(u8 sleep_state,
				  u32 pm1a_control, u32 pm1b_control);
#else
#define acpi_os_set_prepare_sleep(func, pm1a_ctrl, pm1b_ctrl) do { } while (0)
#endif
>>>>>>> e816b57a

#endif	/*_LINUX_ACPI_H*/<|MERGE_RESOLUTION|>--- conflicted
+++ resolved
@@ -371,8 +371,6 @@
 }
 
 #endif	/* !CONFIG_ACPI */
-<<<<<<< HEAD
-=======
 
 #ifdef CONFIG_ACPI
 void acpi_os_set_prepare_sleep(int (*func)(u8 sleep_state,
@@ -383,6 +381,5 @@
 #else
 #define acpi_os_set_prepare_sleep(func, pm1a_ctrl, pm1b_ctrl) do { } while (0)
 #endif
->>>>>>> e816b57a
 
 #endif	/*_LINUX_ACPI_H*/