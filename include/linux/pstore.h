--- conflicted
+++ resolved
@@ -42,15 +42,10 @@
 	int		(*open)(struct pstore_info *psi);
 	int		(*close)(struct pstore_info *psi);
 	ssize_t		(*read)(u64 *id, enum pstore_type_id *type,
-<<<<<<< HEAD
-			struct timespec *time, struct pstore_info *psi);
-	int		(*write)(enum pstore_type_id type, u64 *id,
-=======
 			struct timespec *time, char **buf,
 			struct pstore_info *psi);
 	int		(*write)(enum pstore_type_id type,
 			enum kmsg_dump_reason reason, u64 *id,
->>>>>>> dcd6c922
 			unsigned int part, size_t size, struct pstore_info *psi);
 	int		(*erase)(enum pstore_type_id type, u64 id,
 			struct pstore_info *psi);
