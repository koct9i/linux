--- conflicted
+++ resolved
@@ -24,14 +24,6 @@
  */
 #define DIRTY_SCOPE		8
 #define DIRTY_FULL_SCOPE	(DIRTY_SCOPE / 2)
-<<<<<<< HEAD
-
-/*
- * 4MB minimal write chunk size
- */
-#define MIN_WRITEBACK_PAGES	(4096UL >> (PAGE_CACHE_SHIFT - 10))
-=======
->>>>>>> dcd6c922
 
 struct backing_dev_info;
 
