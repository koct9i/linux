#ifndef _LINUX_MMZONE_H
#define _LINUX_MMZONE_H

#ifndef __ASSEMBLY__
#ifndef __GENERATING_BOUNDS_H

#include <linux/spinlock.h>
#include <linux/list.h>
#include <linux/wait.h>
#include <linux/bitops.h>
#include <linux/cache.h>
#include <linux/threads.h>
#include <linux/numa.h>
#include <linux/init.h>
#include <linux/seqlock.h>
#include <linux/nodemask.h>
#include <linux/pageblock-flags.h>
#include <generated/bounds.h>
#include <linux/atomic.h>
#include <asm/page.h>

/* Free memory management - zoned buddy allocator.  */
#ifndef CONFIG_FORCE_MAX_ZONEORDER
#define MAX_ORDER 11
#else
#define MAX_ORDER CONFIG_FORCE_MAX_ZONEORDER
#endif
#define MAX_ORDER_NR_PAGES (1 << (MAX_ORDER - 1))

/*
 * PAGE_ALLOC_COSTLY_ORDER is the order at which allocations are deemed
 * costly to service.  That is between allocation orders which should
 * coelesce naturally under reasonable reclaim pressure and those which
 * will not.
 */
#define PAGE_ALLOC_COSTLY_ORDER 3

#define MIGRATE_UNMOVABLE     0
#define MIGRATE_RECLAIMABLE   1
#define MIGRATE_MOVABLE       2
#define MIGRATE_PCPTYPES      3 /* the number of types on the pcp lists */
#define MIGRATE_RESERVE       3
#define MIGRATE_ISOLATE       4 /* can't allocate from here */
#define MIGRATE_TYPES         5

#define for_each_migratetype_order(order, type) \
	for (order = 0; order < MAX_ORDER; order++) \
		for (type = 0; type < MIGRATE_TYPES; type++)

extern int page_group_by_mobility_disabled;

static inline int get_pageblock_migratetype(struct page *page)
{
	return get_pageblock_flags_group(page, PB_migrate, PB_migrate_end);
}

struct free_area {
	struct list_head	free_list[MIGRATE_TYPES];
	unsigned long		nr_free;
};

struct pglist_data;

/*
 * zone->lock and zone->lru_lock are two of the hottest locks in the kernel.
 * So add a wild amount of padding here to ensure that they fall into separate
 * cachelines.  There are very few zone structures in the machine, so space
 * consumption is not a concern here.
 */
#if defined(CONFIG_SMP)
struct zone_padding {
	char x[0];
} ____cacheline_internodealigned_in_smp;
#define ZONE_PADDING(name)	struct zone_padding name;
#else
#define ZONE_PADDING(name)
#endif

enum zone_stat_item {
	/* First 128 byte cacheline (assuming 64 bit words) */
	NR_FREE_PAGES,
	NR_LRU_BASE,
	NR_INACTIVE_ANON = NR_LRU_BASE, /* must match order of LRU_[IN]ACTIVE */
	NR_ACTIVE_ANON,		/*  "     "     "   "       "         */
	NR_INACTIVE_FILE,	/*  "     "     "   "       "         */
	NR_ACTIVE_FILE,		/*  "     "     "   "       "         */
	NR_UNEVICTABLE,		/*  "     "     "   "       "         */
	NR_MLOCK,		/* mlock()ed pages found and moved off LRU */
	NR_ANON_PAGES,	/* Mapped anonymous pages */
	NR_FILE_MAPPED,	/* pagecache pages mapped into pagetables.
			   only modified from process context */
	NR_FILE_PAGES,
	NR_FILE_DIRTY,
	NR_WRITEBACK,
	NR_SLAB_RECLAIMABLE,
	NR_SLAB_UNRECLAIMABLE,
	NR_PAGETABLE,		/* used for pagetables */
	NR_KERNEL_STACK,
	/* Second 128 byte cacheline */
	NR_UNSTABLE_NFS,	/* NFS unstable pages */
	NR_BOUNCE,
	NR_VMSCAN_WRITE,
	NR_VMSCAN_IMMEDIATE,	/* Prioritise for reclaim when writeback ends */
	NR_WRITEBACK_TEMP,	/* Writeback using temporary buffers */
	NR_ISOLATED_ANON,	/* Temporary isolated pages from anon lru */
	NR_ISOLATED_FILE,	/* Temporary isolated pages from file lru */
	NR_SHMEM,		/* shmem pages (included tmpfs/GEM pages) */
	NR_DIRTIED,		/* page dirtyings since bootup */
	NR_WRITTEN,		/* page writings since bootup */
#ifdef CONFIG_NUMA
	NUMA_HIT,		/* allocated in intended node */
	NUMA_MISS,		/* allocated in non intended node */
	NUMA_FOREIGN,		/* was intended here, hit elsewhere */
	NUMA_INTERLEAVE_HIT,	/* interleaver preferred this zone */
	NUMA_LOCAL,		/* allocation from local node */
	NUMA_OTHER,		/* allocation from other node */
#endif
	NR_ANON_TRANSPARENT_HUGEPAGES,
	NR_VM_ZONE_STAT_ITEMS };

/*
 * We do arithmetic on the LRU lists in various places in the code,
 * so it is important to keep the active lists LRU_ACTIVE higher in
 * the array than the corresponding inactive lists, and to keep
 * the *_FILE lists LRU_FILE higher than the corresponding _ANON lists.
 *
 * This has to be kept in sync with the statistics in zone_stat_item
 * above and the descriptions in vmstat_text in mm/vmstat.c
 */
#define LRU_BASE 0
#define LRU_ACTIVE 1
#define LRU_FILE 2

enum lru_list {
	LRU_INACTIVE_ANON = LRU_BASE,
	LRU_ACTIVE_ANON = LRU_BASE + LRU_ACTIVE,
	LRU_INACTIVE_FILE = LRU_BASE + LRU_FILE,
	LRU_ACTIVE_FILE = LRU_BASE + LRU_FILE + LRU_ACTIVE,
	LRU_UNEVICTABLE,
	NR_LRU_LISTS
};

#define for_each_lru(lru) for (lru = 0; lru < NR_LRU_LISTS; lru++)

#define for_each_evictable_lru(lru) for (lru = 0; lru <= LRU_ACTIVE_FILE; lru++)

static inline int is_file_lru(enum lru_list lru)
{
	return (lru == LRU_INACTIVE_FILE || lru == LRU_ACTIVE_FILE);
}

static inline int is_active_lru(enum lru_list lru)
{
	return (lru == LRU_ACTIVE_ANON || lru == LRU_ACTIVE_FILE);
}

static inline int is_unevictable_lru(enum lru_list lru)
{
	return (lru == LRU_UNEVICTABLE);
}

struct lruvec {
	struct list_head lists[NR_LRU_LISTS];
};

/* Mask used at gathering information at once (see memcontrol.c) */
#define LRU_ALL_FILE (BIT(LRU_INACTIVE_FILE) | BIT(LRU_ACTIVE_FILE))
#define LRU_ALL_ANON (BIT(LRU_INACTIVE_ANON) | BIT(LRU_ACTIVE_ANON))
#define LRU_ALL_EVICTABLE (LRU_ALL_FILE | LRU_ALL_ANON)
#define LRU_ALL	     ((1 << NR_LRU_LISTS) - 1)

/* Isolate inactive pages */
#define ISOLATE_INACTIVE	((__force isolate_mode_t)0x1)
/* Isolate active pages */
#define ISOLATE_ACTIVE		((__force isolate_mode_t)0x2)
/* Isolate clean file */
#define ISOLATE_CLEAN		((__force isolate_mode_t)0x4)
/* Isolate unmapped file */
#define ISOLATE_UNMAPPED	((__force isolate_mode_t)0x8)
<<<<<<< HEAD
=======
/* Isolate for asynchronous migration */
#define ISOLATE_ASYNC_MIGRATE	((__force isolate_mode_t)0x10)
>>>>>>> dcd6c922

/* LRU Isolation modes. */
typedef unsigned __bitwise__ isolate_mode_t;

enum zone_watermarks {
	WMARK_MIN,
	WMARK_LOW,
	WMARK_HIGH,
	NR_WMARK
};

#define min_wmark_pages(z) (z->watermark[WMARK_MIN])
#define low_wmark_pages(z) (z->watermark[WMARK_LOW])
#define high_wmark_pages(z) (z->watermark[WMARK_HIGH])

struct per_cpu_pages {
	int count;		/* number of pages in the list */
	int high;		/* high watermark, emptying needed */
	int batch;		/* chunk size for buddy add/remove */

	/* Lists of pages, one per migrate type stored on the pcp-lists */
	struct list_head lists[MIGRATE_PCPTYPES];
};

struct per_cpu_pageset {
	struct per_cpu_pages pcp;
#ifdef CONFIG_NUMA
	s8 expire;
#endif
#ifdef CONFIG_SMP
	s8 stat_threshold;
	s8 vm_stat_diff[NR_VM_ZONE_STAT_ITEMS];
#endif
};

#endif /* !__GENERATING_BOUNDS.H */

enum zone_type {
#ifdef CONFIG_ZONE_DMA
	/*
	 * ZONE_DMA is used when there are devices that are not able
	 * to do DMA to all of addressable memory (ZONE_NORMAL). Then we
	 * carve out the portion of memory that is needed for these devices.
	 * The range is arch specific.
	 *
	 * Some examples
	 *
	 * Architecture		Limit
	 * ---------------------------
	 * parisc, ia64, sparc	<4G
	 * s390			<2G
	 * arm			Various
	 * alpha		Unlimited or 0-16MB.
	 *
	 * i386, x86_64 and multiple other arches
	 * 			<16M.
	 */
	ZONE_DMA,
#endif
#ifdef CONFIG_ZONE_DMA32
	/*
	 * x86_64 needs two ZONE_DMAs because it supports devices that are
	 * only able to do DMA to the lower 16M but also 32 bit devices that
	 * can only do DMA areas below 4G.
	 */
	ZONE_DMA32,
#endif
	/*
	 * Normal addressable memory is in ZONE_NORMAL. DMA operations can be
	 * performed on pages in ZONE_NORMAL if the DMA devices support
	 * transfers to all addressable memory.
	 */
	ZONE_NORMAL,
#ifdef CONFIG_HIGHMEM
	/*
	 * A memory area that is only addressable by the kernel through
	 * mapping portions into its own address space. This is for example
	 * used by i386 to allow the kernel to address the memory beyond
	 * 900MB. The kernel will set up special mappings (page
	 * table entries on i386) for each page that the kernel needs to
	 * access.
	 */
	ZONE_HIGHMEM,
#endif
	ZONE_MOVABLE,
	__MAX_NR_ZONES
};

#ifndef __GENERATING_BOUNDS_H

/*
 * When a memory allocation must conform to specific limitations (such
 * as being suitable for DMA) the caller will pass in hints to the
 * allocator in the gfp_mask, in the zone modifier bits.  These bits
 * are used to select a priority ordered list of memory zones which
 * match the requested limits. See gfp_zone() in include/linux/gfp.h
 */

#if MAX_NR_ZONES < 2
#define ZONES_SHIFT 0
#elif MAX_NR_ZONES <= 2
#define ZONES_SHIFT 1
#elif MAX_NR_ZONES <= 4
#define ZONES_SHIFT 2
#else
#error ZONES_SHIFT -- too many zones configured adjust calculation
#endif

struct zone_reclaim_stat {
	/*
	 * The pageout code in vmscan.c keeps track of how many of the
	 * mem/swap backed and file backed pages are refeferenced.
	 * The higher the rotated/scanned ratio, the more valuable
	 * that cache is.
	 *
	 * The anon LRU stats live in [0], file LRU stats in [1]
	 */
	unsigned long		recent_rotated[2];
	unsigned long		recent_scanned[2];
};

struct zone {
	/* Fields commonly accessed by the page allocator */

	/* zone watermarks, access with *_wmark_pages(zone) macros */
	unsigned long watermark[NR_WMARK];

	/*
	 * When free pages are below this point, additional steps are taken
	 * when reading the number of free pages to avoid per-cpu counter
	 * drift allowing watermarks to be breached
	 */
	unsigned long percpu_drift_mark;

	/*
	 * We don't know if the memory that we're going to allocate will be freeable
	 * or/and it will be released eventually, so to avoid totally wasting several
	 * GB of ram we must reserve some of the lower zone memory (otherwise we risk
	 * to run OOM on the lower zones despite there's tons of freeable ram
	 * on the higher zones). This array is recalculated at runtime if the
	 * sysctl_lowmem_reserve_ratio sysctl changes.
	 */
	unsigned long		lowmem_reserve[MAX_NR_ZONES];

	/*
	 * This is a per-zone reserve of pages that should not be
	 * considered dirtyable memory.
	 */
	unsigned long		dirty_balance_reserve;

#ifdef CONFIG_NUMA
	int node;
	/*
	 * zone reclaim becomes active if more unmapped pages exist.
	 */
	unsigned long		min_unmapped_pages;
	unsigned long		min_slab_pages;
#endif
	struct per_cpu_pageset __percpu *pageset;
	/*
	 * free areas of different sizes
	 */
	spinlock_t		lock;
	int                     all_unreclaimable; /* All pages pinned */
#ifdef CONFIG_MEMORY_HOTPLUG
	/* see spanned/present_pages for more description */
	seqlock_t		span_seqlock;
#endif
	struct free_area	free_area[MAX_ORDER];

#ifndef CONFIG_SPARSEMEM
	/*
	 * Flags for a pageblock_nr_pages block. See pageblock-flags.h.
	 * In SPARSEMEM, this map is stored in struct mem_section
	 */
	unsigned long		*pageblock_flags;
#endif /* CONFIG_SPARSEMEM */

#ifdef CONFIG_COMPACTION
	/*
	 * On compaction failure, 1<<compact_defer_shift compactions
	 * are skipped before trying again. The number attempted since
	 * last failure is tracked with compact_considered.
	 */
	unsigned int		compact_considered;
	unsigned int		compact_defer_shift;
#endif

	ZONE_PADDING(_pad1_)

	/* Fields commonly accessed by the page reclaim scanner */
	spinlock_t		lru_lock;
	struct lruvec		lruvec;

	struct zone_reclaim_stat reclaim_stat;

	unsigned long		pages_scanned;	   /* since last reclaim */
	unsigned long		flags;		   /* zone flags, see below */

	/* Zone statistics */
	atomic_long_t		vm_stat[NR_VM_ZONE_STAT_ITEMS];

	/*
	 * The target ratio of ACTIVE_ANON to INACTIVE_ANON pages on
	 * this zone's LRU.  Maintained by the pageout code.
	 */
	unsigned int inactive_ratio;


	ZONE_PADDING(_pad2_)
	/* Rarely used or read-mostly fields */

	/*
	 * wait_table		-- the array holding the hash table
	 * wait_table_hash_nr_entries	-- the size of the hash table array
	 * wait_table_bits	-- wait_table_size == (1 << wait_table_bits)
	 *
	 * The purpose of all these is to keep track of the people
	 * waiting for a page to become available and make them
	 * runnable again when possible. The trouble is that this
	 * consumes a lot of space, especially when so few things
	 * wait on pages at a given time. So instead of using
	 * per-page waitqueues, we use a waitqueue hash table.
	 *
	 * The bucket discipline is to sleep on the same queue when
	 * colliding and wake all in that wait queue when removing.
	 * When something wakes, it must check to be sure its page is
	 * truly available, a la thundering herd. The cost of a
	 * collision is great, but given the expected load of the
	 * table, they should be so rare as to be outweighed by the
	 * benefits from the saved space.
	 *
	 * __wait_on_page_locked() and unlock_page() in mm/filemap.c, are the
	 * primary users of these fields, and in mm/page_alloc.c
	 * free_area_init_core() performs the initialization of them.
	 */
	wait_queue_head_t	* wait_table;
	unsigned long		wait_table_hash_nr_entries;
	unsigned long		wait_table_bits;

	/*
	 * Discontig memory support fields.
	 */
	struct pglist_data	*zone_pgdat;
	/* zone_start_pfn == zone_start_paddr >> PAGE_SHIFT */
	unsigned long		zone_start_pfn;

	/*
	 * zone_start_pfn, spanned_pages and present_pages are all
	 * protected by span_seqlock.  It is a seqlock because it has
	 * to be read outside of zone->lock, and it is done in the main
	 * allocator path.  But, it is written quite infrequently.
	 *
	 * The lock is declared along with zone->lock because it is
	 * frequently read in proximity to zone->lock.  It's good to
	 * give them a chance of being in the same cacheline.
	 */
	unsigned long		spanned_pages;	/* total size, including holes */
	unsigned long		present_pages;	/* amount of memory (excluding holes) */

	/*
	 * rarely used fields:
	 */
	const char		*name;
} ____cacheline_internodealigned_in_smp;

typedef enum {
	ZONE_RECLAIM_LOCKED,		/* prevents concurrent reclaim */
	ZONE_OOM_LOCKED,		/* zone is in OOM killer zonelist */
	ZONE_CONGESTED,			/* zone has many dirty pages backed by
					 * a congested BDI
					 */
} zone_flags_t;

static inline void zone_set_flag(struct zone *zone, zone_flags_t flag)
{
	set_bit(flag, &zone->flags);
}

static inline int zone_test_and_set_flag(struct zone *zone, zone_flags_t flag)
{
	return test_and_set_bit(flag, &zone->flags);
}

static inline void zone_clear_flag(struct zone *zone, zone_flags_t flag)
{
	clear_bit(flag, &zone->flags);
}

static inline int zone_is_reclaim_congested(const struct zone *zone)
{
	return test_bit(ZONE_CONGESTED, &zone->flags);
}

static inline int zone_is_reclaim_locked(const struct zone *zone)
{
	return test_bit(ZONE_RECLAIM_LOCKED, &zone->flags);
}

static inline int zone_is_oom_locked(const struct zone *zone)
{
	return test_bit(ZONE_OOM_LOCKED, &zone->flags);
}

/*
 * The "priority" of VM scanning is how much of the queues we will scan in one
 * go. A value of 12 for DEF_PRIORITY implies that we will scan 1/4096th of the
 * queues ("queue_length >> 12") during an aging round.
 */
#define DEF_PRIORITY 12

/* Maximum number of zones on a zonelist */
#define MAX_ZONES_PER_ZONELIST (MAX_NUMNODES * MAX_NR_ZONES)

#ifdef CONFIG_NUMA

/*
 * The NUMA zonelists are doubled because we need zonelists that restrict the
 * allocations to a single node for GFP_THISNODE.
 *
 * [0]	: Zonelist with fallback
 * [1]	: No fallback (GFP_THISNODE)
 */
#define MAX_ZONELISTS 2


/*
 * We cache key information from each zonelist for smaller cache
 * footprint when scanning for free pages in get_page_from_freelist().
 *
 * 1) The BITMAP fullzones tracks which zones in a zonelist have come
 *    up short of free memory since the last time (last_fullzone_zap)
 *    we zero'd fullzones.
 * 2) The array z_to_n[] maps each zone in the zonelist to its node
 *    id, so that we can efficiently evaluate whether that node is
 *    set in the current tasks mems_allowed.
 *
 * Both fullzones and z_to_n[] are one-to-one with the zonelist,
 * indexed by a zones offset in the zonelist zones[] array.
 *
 * The get_page_from_freelist() routine does two scans.  During the
 * first scan, we skip zones whose corresponding bit in 'fullzones'
 * is set or whose corresponding node in current->mems_allowed (which
 * comes from cpusets) is not set.  During the second scan, we bypass
 * this zonelist_cache, to ensure we look methodically at each zone.
 *
 * Once per second, we zero out (zap) fullzones, forcing us to
 * reconsider nodes that might have regained more free memory.
 * The field last_full_zap is the time we last zapped fullzones.
 *
 * This mechanism reduces the amount of time we waste repeatedly
 * reexaming zones for free memory when they just came up low on
 * memory momentarilly ago.
 *
 * The zonelist_cache struct members logically belong in struct
 * zonelist.  However, the mempolicy zonelists constructed for
 * MPOL_BIND are intentionally variable length (and usually much
 * shorter).  A general purpose mechanism for handling structs with
 * multiple variable length members is more mechanism than we want
 * here.  We resort to some special case hackery instead.
 *
 * The MPOL_BIND zonelists don't need this zonelist_cache (in good
 * part because they are shorter), so we put the fixed length stuff
 * at the front of the zonelist struct, ending in a variable length
 * zones[], as is needed by MPOL_BIND.
 *
 * Then we put the optional zonelist cache on the end of the zonelist
 * struct.  This optional stuff is found by a 'zlcache_ptr' pointer in
 * the fixed length portion at the front of the struct.  This pointer
 * both enables us to find the zonelist cache, and in the case of
 * MPOL_BIND zonelists, (which will just set the zlcache_ptr to NULL)
 * to know that the zonelist cache is not there.
 *
 * The end result is that struct zonelists come in two flavors:
 *  1) The full, fixed length version, shown below, and
 *  2) The custom zonelists for MPOL_BIND.
 * The custom MPOL_BIND zonelists have a NULL zlcache_ptr and no zlcache.
 *
 * Even though there may be multiple CPU cores on a node modifying
 * fullzones or last_full_zap in the same zonelist_cache at the same
 * time, we don't lock it.  This is just hint data - if it is wrong now
 * and then, the allocator will still function, perhaps a bit slower.
 */


struct zonelist_cache {
	unsigned short z_to_n[MAX_ZONES_PER_ZONELIST];		/* zone->nid */
	DECLARE_BITMAP(fullzones, MAX_ZONES_PER_ZONELIST);	/* zone full? */
	unsigned long last_full_zap;		/* when last zap'd (jiffies) */
};
#else
#define MAX_ZONELISTS 1
struct zonelist_cache;
#endif

/*
 * This struct contains information about a zone in a zonelist. It is stored
 * here to avoid dereferences into large structures and lookups of tables
 */
struct zoneref {
	struct zone *zone;	/* Pointer to actual zone */
	int zone_idx;		/* zone_idx(zoneref->zone) */
};

/*
 * One allocation request operates on a zonelist. A zonelist
 * is a list of zones, the first one is the 'goal' of the
 * allocation, the other zones are fallback zones, in decreasing
 * priority.
 *
 * If zlcache_ptr is not NULL, then it is just the address of zlcache,
 * as explained above.  If zlcache_ptr is NULL, there is no zlcache.
 * *
 * To speed the reading of the zonelist, the zonerefs contain the zone index
 * of the entry being read. Helper functions to access information given
 * a struct zoneref are
 *
 * zonelist_zone()	- Return the struct zone * for an entry in _zonerefs
 * zonelist_zone_idx()	- Return the index of the zone for an entry
 * zonelist_node_idx()	- Return the index of the node for an entry
 */
struct zonelist {
	struct zonelist_cache *zlcache_ptr;		     // NULL or &zlcache
	struct zoneref _zonerefs[MAX_ZONES_PER_ZONELIST + 1];
#ifdef CONFIG_NUMA
	struct zonelist_cache zlcache;			     // optional ...
#endif
};

#ifdef CONFIG_HAVE_MEMBLOCK_NODE_MAP
struct node_active_region {
	unsigned long start_pfn;
	unsigned long end_pfn;
	int nid;
};
#endif /* CONFIG_HAVE_MEMBLOCK_NODE_MAP */

#ifndef CONFIG_DISCONTIGMEM
/* The array of struct pages - for discontigmem use pgdat->lmem_map */
extern struct page *mem_map;
#endif

/*
 * The pg_data_t structure is used in machines with CONFIG_DISCONTIGMEM
 * (mostly NUMA machines?) to denote a higher-level memory zone than the
 * zone denotes.
 *
 * On NUMA machines, each NUMA node would have a pg_data_t to describe
 * it's memory layout.
 *
 * Memory statistics and page replacement data structures are maintained on a
 * per-zone basis.
 */
struct bootmem_data;
typedef struct pglist_data {
	struct zone node_zones[MAX_NR_ZONES];
	struct zonelist node_zonelists[MAX_ZONELISTS];
	int nr_zones;
#ifdef CONFIG_FLAT_NODE_MEM_MAP	/* means !SPARSEMEM */
	struct page *node_mem_map;
#ifdef CONFIG_CGROUP_MEM_RES_CTLR
	struct page_cgroup *node_page_cgroup;
#endif
#endif
#ifndef CONFIG_NO_BOOTMEM
	struct bootmem_data *bdata;
#endif
#ifdef CONFIG_MEMORY_HOTPLUG
	/*
	 * Must be held any time you expect node_start_pfn, node_present_pages
	 * or node_spanned_pages stay constant.  Holding this will also
	 * guarantee that any pfn_valid() stays that way.
	 *
	 * Nests above zone->lock and zone->size_seqlock.
	 */
	spinlock_t node_size_lock;
#endif
	unsigned long node_start_pfn;
	unsigned long node_present_pages; /* total number of physical pages */
	unsigned long node_spanned_pages; /* total size of physical page
					     range, including holes */
	int node_id;
	wait_queue_head_t kswapd_wait;
	struct task_struct *kswapd;
	int kswapd_max_order;
	enum zone_type classzone_idx;
} pg_data_t;

#define node_present_pages(nid)	(NODE_DATA(nid)->node_present_pages)
#define node_spanned_pages(nid)	(NODE_DATA(nid)->node_spanned_pages)
#ifdef CONFIG_FLAT_NODE_MEM_MAP
#define pgdat_page_nr(pgdat, pagenr)	((pgdat)->node_mem_map + (pagenr))
#else
#define pgdat_page_nr(pgdat, pagenr)	pfn_to_page((pgdat)->node_start_pfn + (pagenr))
#endif
#define nid_page_nr(nid, pagenr) 	pgdat_page_nr(NODE_DATA(nid),(pagenr))

#define node_start_pfn(nid)	(NODE_DATA(nid)->node_start_pfn)

#define node_end_pfn(nid) ({\
	pg_data_t *__pgdat = NODE_DATA(nid);\
	__pgdat->node_start_pfn + __pgdat->node_spanned_pages;\
})

#include <linux/memory_hotplug.h>

extern struct mutex zonelists_mutex;
void build_all_zonelists(void *data);
void wakeup_kswapd(struct zone *zone, int order, enum zone_type classzone_idx);
bool zone_watermark_ok(struct zone *z, int order, unsigned long mark,
		int classzone_idx, int alloc_flags);
bool zone_watermark_ok_safe(struct zone *z, int order, unsigned long mark,
		int classzone_idx, int alloc_flags);
enum memmap_context {
	MEMMAP_EARLY,
	MEMMAP_HOTPLUG,
};
extern int init_currently_empty_zone(struct zone *zone, unsigned long start_pfn,
				     unsigned long size,
				     enum memmap_context context);

#ifdef CONFIG_HAVE_MEMORY_PRESENT
void memory_present(int nid, unsigned long start, unsigned long end);
#else
static inline void memory_present(int nid, unsigned long start, unsigned long end) {}
#endif

#ifdef CONFIG_HAVE_MEMORYLESS_NODES
int local_memory_node(int node_id);
#else
static inline int local_memory_node(int node_id) { return node_id; };
#endif

#ifdef CONFIG_NEED_NODE_MEMMAP_SIZE
unsigned long __init node_memmap_size_bytes(int, unsigned long, unsigned long);
#endif

/*
 * zone_idx() returns 0 for the ZONE_DMA zone, 1 for the ZONE_NORMAL zone, etc.
 */
#define zone_idx(zone)		((zone) - (zone)->zone_pgdat->node_zones)

static inline int populated_zone(struct zone *zone)
{
	return (!!zone->present_pages);
}

extern int movable_zone;

static inline int zone_movable_is_highmem(void)
{
#if defined(CONFIG_HIGHMEM) && defined(CONFIG_HAVE_MEMBLOCK_NODE)
	return movable_zone == ZONE_HIGHMEM;
#else
	return 0;
#endif
}

static inline int is_highmem_idx(enum zone_type idx)
{
#ifdef CONFIG_HIGHMEM
	return (idx == ZONE_HIGHMEM ||
		(idx == ZONE_MOVABLE && zone_movable_is_highmem()));
#else
	return 0;
#endif
}

static inline int is_normal_idx(enum zone_type idx)
{
	return (idx == ZONE_NORMAL);
}

/**
 * is_highmem - helper function to quickly check if a struct zone is a 
 *              highmem zone or not.  This is an attempt to keep references
 *              to ZONE_{DMA/NORMAL/HIGHMEM/etc} in general code to a minimum.
 * @zone - pointer to struct zone variable
 */
static inline int is_highmem(struct zone *zone)
{
#ifdef CONFIG_HIGHMEM
	int zone_off = (char *)zone - (char *)zone->zone_pgdat->node_zones;
	return zone_off == ZONE_HIGHMEM * sizeof(*zone) ||
	       (zone_off == ZONE_MOVABLE * sizeof(*zone) &&
		zone_movable_is_highmem());
#else
	return 0;
#endif
}

static inline int is_normal(struct zone *zone)
{
	return zone == zone->zone_pgdat->node_zones + ZONE_NORMAL;
}

static inline int is_dma32(struct zone *zone)
{
#ifdef CONFIG_ZONE_DMA32
	return zone == zone->zone_pgdat->node_zones + ZONE_DMA32;
#else
	return 0;
#endif
}

static inline int is_dma(struct zone *zone)
{
#ifdef CONFIG_ZONE_DMA
	return zone == zone->zone_pgdat->node_zones + ZONE_DMA;
#else
	return 0;
#endif
}

/* These two functions are used to setup the per zone pages min values */
struct ctl_table;
int min_free_kbytes_sysctl_handler(struct ctl_table *, int,
					void __user *, size_t *, loff_t *);
extern int sysctl_lowmem_reserve_ratio[MAX_NR_ZONES-1];
int lowmem_reserve_ratio_sysctl_handler(struct ctl_table *, int,
					void __user *, size_t *, loff_t *);
int percpu_pagelist_fraction_sysctl_handler(struct ctl_table *, int,
					void __user *, size_t *, loff_t *);
int sysctl_min_unmapped_ratio_sysctl_handler(struct ctl_table *, int,
			void __user *, size_t *, loff_t *);
int sysctl_min_slab_ratio_sysctl_handler(struct ctl_table *, int,
			void __user *, size_t *, loff_t *);

extern int numa_zonelist_order_handler(struct ctl_table *, int,
			void __user *, size_t *, loff_t *);
extern char numa_zonelist_order[];
#define NUMA_ZONELIST_ORDER_LEN 16	/* string buffer size */

#ifndef CONFIG_NEED_MULTIPLE_NODES

extern struct pglist_data contig_page_data;
#define NODE_DATA(nid)		(&contig_page_data)
#define NODE_MEM_MAP(nid)	mem_map

#else /* CONFIG_NEED_MULTIPLE_NODES */

#include <asm/mmzone.h>

#endif /* !CONFIG_NEED_MULTIPLE_NODES */

extern struct pglist_data *first_online_pgdat(void);
extern struct pglist_data *next_online_pgdat(struct pglist_data *pgdat);
extern struct zone *next_zone(struct zone *zone);

/**
 * for_each_online_pgdat - helper macro to iterate over all online nodes
 * @pgdat - pointer to a pg_data_t variable
 */
#define for_each_online_pgdat(pgdat)			\
	for (pgdat = first_online_pgdat();		\
	     pgdat;					\
	     pgdat = next_online_pgdat(pgdat))
/**
 * for_each_zone - helper macro to iterate over all memory zones
 * @zone - pointer to struct zone variable
 *
 * The user only needs to declare the zone variable, for_each_zone
 * fills it in.
 */
#define for_each_zone(zone)			        \
	for (zone = (first_online_pgdat())->node_zones; \
	     zone;					\
	     zone = next_zone(zone))

#define for_each_populated_zone(zone)		        \
	for (zone = (first_online_pgdat())->node_zones; \
	     zone;					\
	     zone = next_zone(zone))			\
		if (!populated_zone(zone))		\
			; /* do nothing */		\
		else

static inline struct zone *zonelist_zone(struct zoneref *zoneref)
{
	return zoneref->zone;
}

static inline int zonelist_zone_idx(struct zoneref *zoneref)
{
	return zoneref->zone_idx;
}

static inline int zonelist_node_idx(struct zoneref *zoneref)
{
#ifdef CONFIG_NUMA
	/* zone_to_nid not available in this context */
	return zoneref->zone->node;
#else
	return 0;
#endif /* CONFIG_NUMA */
}

/**
 * next_zones_zonelist - Returns the next zone at or below highest_zoneidx within the allowed nodemask using a cursor within a zonelist as a starting point
 * @z - The cursor used as a starting point for the search
 * @highest_zoneidx - The zone index of the highest zone to return
 * @nodes - An optional nodemask to filter the zonelist with
 * @zone - The first suitable zone found is returned via this parameter
 *
 * This function returns the next zone at or below a given zone index that is
 * within the allowed nodemask using a cursor as the starting point for the
 * search. The zoneref returned is a cursor that represents the current zone
 * being examined. It should be advanced by one before calling
 * next_zones_zonelist again.
 */
struct zoneref *next_zones_zonelist(struct zoneref *z,
					enum zone_type highest_zoneidx,
					nodemask_t *nodes,
					struct zone **zone);

/**
 * first_zones_zonelist - Returns the first zone at or below highest_zoneidx within the allowed nodemask in a zonelist
 * @zonelist - The zonelist to search for a suitable zone
 * @highest_zoneidx - The zone index of the highest zone to return
 * @nodes - An optional nodemask to filter the zonelist with
 * @zone - The first suitable zone found is returned via this parameter
 *
 * This function returns the first zone at or below a given zone index that is
 * within the allowed nodemask. The zoneref returned is a cursor that can be
 * used to iterate the zonelist with next_zones_zonelist by advancing it by
 * one before calling.
 */
static inline struct zoneref *first_zones_zonelist(struct zonelist *zonelist,
					enum zone_type highest_zoneidx,
					nodemask_t *nodes,
					struct zone **zone)
{
	return next_zones_zonelist(zonelist->_zonerefs, highest_zoneidx, nodes,
								zone);
}

/**
 * for_each_zone_zonelist_nodemask - helper macro to iterate over valid zones in a zonelist at or below a given zone index and within a nodemask
 * @zone - The current zone in the iterator
 * @z - The current pointer within zonelist->zones being iterated
 * @zlist - The zonelist being iterated
 * @highidx - The zone index of the highest zone to return
 * @nodemask - Nodemask allowed by the allocator
 *
 * This iterator iterates though all zones at or below a given zone index and
 * within a given nodemask
 */
#define for_each_zone_zonelist_nodemask(zone, z, zlist, highidx, nodemask) \
	for (z = first_zones_zonelist(zlist, highidx, nodemask, &zone);	\
		zone;							\
		z = next_zones_zonelist(++z, highidx, nodemask, &zone))	\

/**
 * for_each_zone_zonelist - helper macro to iterate over valid zones in a zonelist at or below a given zone index
 * @zone - The current zone in the iterator
 * @z - The current pointer within zonelist->zones being iterated
 * @zlist - The zonelist being iterated
 * @highidx - The zone index of the highest zone to return
 *
 * This iterator iterates though all zones at or below a given zone index.
 */
#define for_each_zone_zonelist(zone, z, zlist, highidx) \
	for_each_zone_zonelist_nodemask(zone, z, zlist, highidx, NULL)

#ifdef CONFIG_SPARSEMEM
#include <asm/sparsemem.h>
#endif

#if !defined(CONFIG_HAVE_ARCH_EARLY_PFN_TO_NID) && \
	!defined(CONFIG_HAVE_MEMBLOCK_NODE_MAP)
static inline unsigned long early_pfn_to_nid(unsigned long pfn)
{
	return 0;
}
#endif

#ifdef CONFIG_FLATMEM
#define pfn_to_nid(pfn)		(0)
#endif

#ifdef CONFIG_SPARSEMEM

/*
 * SECTION_SHIFT    		#bits space required to store a section #
 *
 * PA_SECTION_SHIFT		physical address to/from section number
 * PFN_SECTION_SHIFT		pfn to/from section number
 */
#define SECTIONS_SHIFT		(MAX_PHYSMEM_BITS - SECTION_SIZE_BITS)

#define PA_SECTION_SHIFT	(SECTION_SIZE_BITS)
#define PFN_SECTION_SHIFT	(SECTION_SIZE_BITS - PAGE_SHIFT)

#define NR_MEM_SECTIONS		(1UL << SECTIONS_SHIFT)

#define PAGES_PER_SECTION       (1UL << PFN_SECTION_SHIFT)
#define PAGE_SECTION_MASK	(~(PAGES_PER_SECTION-1))

#define SECTION_BLOCKFLAGS_BITS \
	((1UL << (PFN_SECTION_SHIFT - pageblock_order)) * NR_PAGEBLOCK_BITS)

#if (MAX_ORDER - 1 + PAGE_SHIFT) > SECTION_SIZE_BITS
#error Allocator MAX_ORDER exceeds SECTION_SIZE
#endif

#define pfn_to_section_nr(pfn) ((pfn) >> PFN_SECTION_SHIFT)
#define section_nr_to_pfn(sec) ((sec) << PFN_SECTION_SHIFT)

#define SECTION_ALIGN_UP(pfn)	(((pfn) + PAGES_PER_SECTION - 1) & PAGE_SECTION_MASK)
#define SECTION_ALIGN_DOWN(pfn)	((pfn) & PAGE_SECTION_MASK)

struct page;
struct page_cgroup;
struct mem_section {
	/*
	 * This is, logically, a pointer to an array of struct
	 * pages.  However, it is stored with some other magic.
	 * (see sparse.c::sparse_init_one_section())
	 *
	 * Additionally during early boot we encode node id of
	 * the location of the section here to guide allocation.
	 * (see sparse.c::memory_present())
	 *
	 * Making it a UL at least makes someone do a cast
	 * before using it wrong.
	 */
	unsigned long section_mem_map;

	/* See declaration of similar field in struct zone */
	unsigned long *pageblock_flags;
#ifdef CONFIG_CGROUP_MEM_RES_CTLR
	/*
	 * If !SPARSEMEM, pgdat doesn't have page_cgroup pointer. We use
	 * section. (see memcontrol.h/page_cgroup.h about this.)
	 */
	struct page_cgroup *page_cgroup;
	unsigned long pad;
#endif
};

#ifdef CONFIG_SPARSEMEM_EXTREME
#define SECTIONS_PER_ROOT       (PAGE_SIZE / sizeof (struct mem_section))
#else
#define SECTIONS_PER_ROOT	1
#endif

#define SECTION_NR_TO_ROOT(sec)	((sec) / SECTIONS_PER_ROOT)
#define NR_SECTION_ROOTS	DIV_ROUND_UP(NR_MEM_SECTIONS, SECTIONS_PER_ROOT)
#define SECTION_ROOT_MASK	(SECTIONS_PER_ROOT - 1)

#ifdef CONFIG_SPARSEMEM_EXTREME
extern struct mem_section *mem_section[NR_SECTION_ROOTS];
#else
extern struct mem_section mem_section[NR_SECTION_ROOTS][SECTIONS_PER_ROOT];
#endif

static inline struct mem_section *__nr_to_section(unsigned long nr)
{
	if (!mem_section[SECTION_NR_TO_ROOT(nr)])
		return NULL;
	return &mem_section[SECTION_NR_TO_ROOT(nr)][nr & SECTION_ROOT_MASK];
}
extern int __section_nr(struct mem_section* ms);
extern unsigned long usemap_size(void);

/*
 * We use the lower bits of the mem_map pointer to store
 * a little bit of information.  There should be at least
 * 3 bits here due to 32-bit alignment.
 */
#define	SECTION_MARKED_PRESENT	(1UL<<0)
#define SECTION_HAS_MEM_MAP	(1UL<<1)
#define SECTION_MAP_LAST_BIT	(1UL<<2)
#define SECTION_MAP_MASK	(~(SECTION_MAP_LAST_BIT-1))
#define SECTION_NID_SHIFT	2

static inline struct page *__section_mem_map_addr(struct mem_section *section)
{
	unsigned long map = section->section_mem_map;
	map &= SECTION_MAP_MASK;
	return (struct page *)map;
}

static inline int present_section(struct mem_section *section)
{
	return (section && (section->section_mem_map & SECTION_MARKED_PRESENT));
}

static inline int present_section_nr(unsigned long nr)
{
	return present_section(__nr_to_section(nr));
}

static inline int valid_section(struct mem_section *section)
{
	return (section && (section->section_mem_map & SECTION_HAS_MEM_MAP));
}

static inline int valid_section_nr(unsigned long nr)
{
	return valid_section(__nr_to_section(nr));
}

static inline struct mem_section *__pfn_to_section(unsigned long pfn)
{
	return __nr_to_section(pfn_to_section_nr(pfn));
}

#ifndef CONFIG_HAVE_ARCH_PFN_VALID
static inline int pfn_valid(unsigned long pfn)
{
	if (pfn_to_section_nr(pfn) >= NR_MEM_SECTIONS)
		return 0;
	return valid_section(__nr_to_section(pfn_to_section_nr(pfn)));
}
#endif

static inline int pfn_present(unsigned long pfn)
{
	if (pfn_to_section_nr(pfn) >= NR_MEM_SECTIONS)
		return 0;
	return present_section(__nr_to_section(pfn_to_section_nr(pfn)));
}

/*
 * These are _only_ used during initialisation, therefore they
 * can use __initdata ...  They could have names to indicate
 * this restriction.
 */
#ifdef CONFIG_NUMA
#define pfn_to_nid(pfn)							\
({									\
	unsigned long __pfn_to_nid_pfn = (pfn);				\
	page_to_nid(pfn_to_page(__pfn_to_nid_pfn));			\
})
#else
#define pfn_to_nid(pfn)		(0)
#endif

#define early_pfn_valid(pfn)	pfn_valid(pfn)
void sparse_init(void);
#else
#define sparse_init()	do {} while (0)
#define sparse_index_init(_sec, _nid)  do {} while (0)
#endif /* CONFIG_SPARSEMEM */

#ifdef CONFIG_NODES_SPAN_OTHER_NODES
bool early_pfn_in_nid(unsigned long pfn, int nid);
#else
#define early_pfn_in_nid(pfn, nid)	(1)
#endif

#ifndef early_pfn_valid
#define early_pfn_valid(pfn)	(1)
#endif

void memory_present(int nid, unsigned long start, unsigned long end);
unsigned long __init node_memmap_size_bytes(int, unsigned long, unsigned long);

/*
 * If it is possible to have holes within a MAX_ORDER_NR_PAGES, then we
 * need to check pfn validility within that MAX_ORDER_NR_PAGES block.
 * pfn_valid_within() should be used in this case; we optimise this away
 * when we have no holes within a MAX_ORDER_NR_PAGES block.
 */
#ifdef CONFIG_HOLES_IN_ZONE
#define pfn_valid_within(pfn) pfn_valid(pfn)
#else
#define pfn_valid_within(pfn) (1)
#endif

#ifdef CONFIG_ARCH_HAS_HOLES_MEMORYMODEL
/*
 * pfn_valid() is meant to be able to tell if a given PFN has valid memmap
 * associated with it or not. In FLATMEM, it is expected that holes always
 * have valid memmap as long as there is valid PFNs either side of the hole.
 * In SPARSEMEM, it is assumed that a valid section has a memmap for the
 * entire section.
 *
 * However, an ARM, and maybe other embedded architectures in the future
 * free memmap backing holes to save memory on the assumption the memmap is
 * never used. The page_zone linkages are then broken even though pfn_valid()
 * returns true. A walker of the full memmap must then do this additional
 * check to ensure the memmap they are looking at is sane by making sure
 * the zone and PFN linkages are still valid. This is expensive, but walkers
 * of the full memmap are extremely rare.
 */
int memmap_valid_within(unsigned long pfn,
					struct page *page, struct zone *zone);
#else
static inline int memmap_valid_within(unsigned long pfn,
					struct page *page, struct zone *zone)
{
	return 1;
}
#endif /* CONFIG_ARCH_HAS_HOLES_MEMORYMODEL */

#endif /* !__GENERATING_BOUNDS.H */
#endif /* !__ASSEMBLY__ */
#endif /* _LINUX_MMZONE_H */<|MERGE_RESOLUTION|>--- conflicted
+++ resolved
@@ -177,11 +177,8 @@
 #define ISOLATE_CLEAN		((__force isolate_mode_t)0x4)
 /* Isolate unmapped file */
 #define ISOLATE_UNMAPPED	((__force isolate_mode_t)0x8)
-<<<<<<< HEAD
-=======
 /* Isolate for asynchronous migration */
 #define ISOLATE_ASYNC_MIGRATE	((__force isolate_mode_t)0x10)
->>>>>>> dcd6c922
 
 /* LRU Isolation modes. */
 typedef unsigned __bitwise__ isolate_mode_t;
