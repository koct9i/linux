/*
    V4L2 device support header.

    Copyright (C) 2008  Hans Verkuil <hverkuil@xs4all.nl>

    This program is free software; you can redistribute it and/or modify
    it under the terms of the GNU General Public License as published by
    the Free Software Foundation; either version 2 of the License, or
    (at your option) any later version.

    This program is distributed in the hope that it will be useful,
    but WITHOUT ANY WARRANTY; without even the implied warranty of
    MERCHANTABILITY or FITNESS FOR A PARTICULAR PURPOSE.  See the
    GNU General Public License for more details.

    You should have received a copy of the GNU General Public License
    along with this program; if not, write to the Free Software
    Foundation, Inc., 59 Temple Place, Suite 330, Boston, MA  02111-1307  USA
 */

#ifndef _V4L2_DEVICE_H
#define _V4L2_DEVICE_H

#include <media/v4l2-subdev.h>

/* Each instance of a V4L2 device should create the v4l2_device struct,
   either stand-alone or embedded in a larger struct.

   It allows easy access to sub-devices (see v4l2-subdev.h) and provides
   basic V4L2 device-level support.
 */

#define V4L2_DEVICE_NAME_SIZE (20 + 16)

struct v4l2_ctrl_handler;

struct v4l2_device {
	/* dev->driver_data points to this struct.
	   Note: dev might be NULL if there is no parent device
	   as is the case with e.g. ISA devices. */
	struct device *dev;
	/* used to keep track of the registered subdevs */
	struct list_head subdevs;
	/* lock this struct; can be used by the driver as well if this
	   struct is embedded into a larger struct. */
	spinlock_t lock;
	/* unique device name, by default the driver name + bus ID */
	char name[V4L2_DEVICE_NAME_SIZE];
	/* notify callback called by some sub-devices. */
	void (*notify)(struct v4l2_subdev *sd,
			unsigned int notification, void *arg);
	/* The control handler. May be NULL. */
	struct v4l2_ctrl_handler *ctrl_handler;
<<<<<<< HEAD
=======
	/* BKL replacement mutex. Temporary solution only. */
	struct mutex ioctl_lock;
>>>>>>> 3cbea436
};

/* Initialize v4l2_dev and make dev->driver_data point to v4l2_dev.
   dev may be NULL in rare cases (ISA devices). In that case you
   must fill in the v4l2_dev->name field before calling this function. */
int __must_check v4l2_device_register(struct device *dev, struct v4l2_device *v4l2_dev);

/* Optional function to initialize the name field of struct v4l2_device using
   the driver name and a driver-global atomic_t instance.
   This function will increment the instance counter and returns the instance
   value used in the name.

   Example:

   static atomic_t drv_instance = ATOMIC_INIT(0);

   ...

   instance = v4l2_device_set_name(&v4l2_dev, "foo", &drv_instance);

   The first time this is called the name field will be set to foo0 and
   this function returns 0. If the name ends with a digit (e.g. cx18),
   then the name will be set to cx18-0 since cx180 looks really odd. */
int v4l2_device_set_name(struct v4l2_device *v4l2_dev, const char *basename,
						atomic_t *instance);

/* Set v4l2_dev->dev to NULL. Call when the USB parent disconnects.
   Since the parent disappears this ensures that v4l2_dev doesn't have an
   invalid parent pointer. */
void v4l2_device_disconnect(struct v4l2_device *v4l2_dev);

/* Unregister all sub-devices and any other resources related to v4l2_dev. */
void v4l2_device_unregister(struct v4l2_device *v4l2_dev);

/* Register a subdev with a v4l2 device. While registered the subdev module
   is marked as in-use. An error is returned if the module is no longer
   loaded when you attempt to register it. */
int __must_check v4l2_device_register_subdev(struct v4l2_device *v4l2_dev,
						struct v4l2_subdev *sd);
/* Unregister a subdev with a v4l2 device. Can also be called if the subdev
   wasn't registered. In that case it will do nothing. */
void v4l2_device_unregister_subdev(struct v4l2_subdev *sd);

/* Iterate over all subdevs. */
#define v4l2_device_for_each_subdev(sd, v4l2_dev)			\
	list_for_each_entry(sd, &(v4l2_dev)->subdevs, list)

/* Call the specified callback for all subdevs matching the condition.
   Ignore any errors. Note that you cannot add or delete a subdev
   while walking the subdevs list. */
#define __v4l2_device_call_subdevs_p(v4l2_dev, sd, cond, o, f, args...)	\
	do { 								\
		list_for_each_entry((sd), &(v4l2_dev)->subdevs, list)	\
			if ((cond) && (sd)->ops->o && (sd)->ops->o->f)	\
				(sd)->ops->o->f((sd) , ##args);		\
	} while (0)

#define __v4l2_device_call_subdevs(v4l2_dev, cond, o, f, args...)	\
	do {								\
		struct v4l2_subdev *__sd;				\
									\
		__v4l2_device_call_subdevs_p(v4l2_dev, __sd, cond, o,	\
						f , ##args);		\
	} while (0)

/* Call the specified callback for all subdevs matching the condition.
   If the callback returns an error other than 0 or -ENOIOCTLCMD, then
   return with that error code. Note that you cannot add or delete a
   subdev while walking the subdevs list. */
#define __v4l2_device_call_subdevs_until_err_p(v4l2_dev, sd, cond, o, f, args...) \
({ 									\
	long __err = 0;							\
									\
	list_for_each_entry((sd), &(v4l2_dev)->subdevs, list) {		\
		if ((cond) && (sd)->ops->o && (sd)->ops->o->f)		\
			__err = (sd)->ops->o->f((sd) , ##args);		\
		if (__err && __err != -ENOIOCTLCMD)			\
			break; 						\
	} 								\
	(__err == -ENOIOCTLCMD) ? 0 : __err;				\
})

#define __v4l2_device_call_subdevs_until_err(v4l2_dev, cond, o, f, args...) \
({									\
	struct v4l2_subdev *__sd;					\
	__v4l2_device_call_subdevs_until_err_p(v4l2_dev, __sd, cond, o,	\
						f, args...);		\
})

/* Call the specified callback for all subdevs matching grp_id (if 0, then
   match them all). Ignore any errors. Note that you cannot add or delete
   a subdev while walking the subdevs list. */
#define v4l2_device_call_all(v4l2_dev, grpid, o, f, args...)		\
	do {								\
		struct v4l2_subdev *__sd;				\
									\
		__v4l2_device_call_subdevs_p(v4l2_dev, __sd,		\
			!(grpid) || __sd->grp_id == (grpid), o, f ,	\
			##args);					\
	} while (0)

/* Call the specified callback for all subdevs matching grp_id (if 0, then
   match them all). If the callback returns an error other than 0 or
   -ENOIOCTLCMD, then return with that error code. Note that you cannot
   add or delete a subdev while walking the subdevs list. */
#define v4l2_device_call_until_err(v4l2_dev, grpid, o, f, args...) 	\
({									\
	struct v4l2_subdev *__sd;					\
	__v4l2_device_call_subdevs_until_err_p(v4l2_dev, __sd,		\
			!(grpid) || __sd->grp_id == (grpid), o, f ,	\
			##args);					\
})

#endif<|MERGE_RESOLUTION|>--- conflicted
+++ resolved
@@ -51,11 +51,8 @@
 			unsigned int notification, void *arg);
 	/* The control handler. May be NULL. */
 	struct v4l2_ctrl_handler *ctrl_handler;
-<<<<<<< HEAD
-=======
 	/* BKL replacement mutex. Temporary solution only. */
 	struct mutex ioctl_lock;
->>>>>>> 3cbea436
 };
 
 /* Initialize v4l2_dev and make dev->driver_data point to v4l2_dev.
