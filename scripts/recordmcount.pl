#!/usr/bin/perl -w
# (c) 2008, Steven Rostedt <srostedt@redhat.com>
# Licensed under the terms of the GNU GPL License version 2
#
# recordmcount.pl - makes a section called __mcount_loc that holds
#                   all the offsets to the calls to mcount.
#
#
# What we want to end up with this is that each object file will have a
# section called __mcount_loc that will hold the list of pointers to mcount
# callers. After final linking, the vmlinux will have within .init.data the
# list of all callers to mcount between __start_mcount_loc and __stop_mcount_loc.
# Later on boot up, the kernel will read this list, save the locations and turn
# them into nops. When tracing or profiling is later enabled, these locations
# will then be converted back to pointers to some function.
#
# This is no easy feat. This script is called just after the original
# object is compiled and before it is linked.
#
# When parse this object file using 'objdump', the references to the call
# sites are offsets from the section that the call site is in. Hence, all
# functions in a section that has a call site to mcount, will have the
# offset from the beginning of the section and not the beginning of the
# function.
#
# But where this section will reside finally in vmlinx is undetermined at
# this point. So we can't use this kind of offsets to record the final
# address of this call site.
#
# The trick is to change the call offset referring the start of a section to
# referring a function symbol in this section. During the link step, 'ld' will
# compute the final address according to the information we record.
#
# e.g.
#
#  .section ".sched.text", "ax"
#        [...]
#  func1:
#        [...]
#        call mcount  (offset: 0x10)
#        [...]
#        ret
#  .globl fun2
#  func2:             (offset: 0x20)
#        [...]
#        [...]
#        ret
#  func3:
#        [...]
#        call mcount (offset: 0x30)
#        [...]
#
# Both relocation offsets for the mcounts in the above example will be
# offset from .sched.text. If we choose global symbol func2 as a reference and
# make another file called tmp.s with the new offsets:
#
#  .section __mcount_loc
#  .quad  func2 - 0x10
#  .quad  func2 + 0x10
#
# We can then compile this tmp.s into tmp.o, and link it back to the original
# object.
#
# In our algorithm, we will choose the first global function we meet in this
# section as the reference. But this gets hard if there is no global functions
# in this section. In such a case we have to select a local one. E.g. func1:
#
#  .section ".sched.text", "ax"
#  func1:
#        [...]
#        call mcount  (offset: 0x10)
#        [...]
#        ret
#  func2:
#        [...]
#        call mcount (offset: 0x20)
#        [...]
#  .section "other.section"
#
# If we make the tmp.s the same as above, when we link together with
# the original object, we will end up with two symbols for func1:
# one local, one global.  After final compile, we will end up with
# an undefined reference to func1 or a wrong reference to another global
# func1 in other files.
#
# Since local objects can reference local variables, we need to find
# a way to make tmp.o reference the local objects of the original object
# file after it is linked together. To do this, we convert func1
# into a global symbol before linking tmp.o. Then after we link tmp.o
# we will only have a single symbol for func1 that is global.
# We can convert func1 back into a local symbol and we are done.
#
# Here are the steps we take:
#
# 1) Record all the local and weak symbols by using 'nm'
# 2) Use objdump to find all the call site offsets and sections for
#    mcount.
# 3) Compile the list into its own object.
# 4) Do we have to deal with local functions? If not, go to step 8.
# 5) Make an object that converts these local functions to global symbols
#    with objcopy.
# 6) Link together this new object with the list object.
# 7) Convert the local functions back to local symbols and rename
#    the result as the original object.
# 8) Link the object with the list object.
# 9) Move the result back to the original object.
#

use strict;

my $P = $0;
$P =~ s@.*/@@g;

my $V = '0.1';

if ($#ARGV != 11) {
	print "usage: $P arch endian bits objdump objcopy cc ld nm rm mv is_module inputfile\n";
	print "version: $V\n";
	exit(1);
}

my ($arch, $endian, $bits, $objdump, $objcopy, $cc,
    $ld, $nm, $rm, $mv, $is_module, $inputfile) = @ARGV;

# This file refers to mcount and shouldn't be ftraced, so lets' ignore it
if ($inputfile =~ m,kernel/trace/ftrace\.o$,) {
    exit(0);
}

# Acceptable sections to record.
my %text_sections = (
     ".text" => 1,
     ".sched.text" => 1,
     ".spinlock.text" => 1,
     ".irqentry.text" => 1,
     ".text.unlikely" => 1,
);

# Note: we are nice to C-programmers here, thus we skip the '||='-idiom.
$objdump = 'objdump' if (!$objdump);
$objcopy = 'objcopy' if (!$objcopy);
$cc = 'gcc' if (!$cc);
$ld = 'ld' if (!$ld);
$nm = 'nm' if (!$nm);
$rm = 'rm' if (!$rm);
$mv = 'mv' if (!$mv);

#print STDERR "running: $P '$arch' '$objdump' '$objcopy' '$cc' '$ld' " .
#    "'$nm' '$rm' '$mv' '$inputfile'\n";

my %locals;		# List of local (static) functions
my %weak;		# List of weak functions
my %convert;		# List of local functions used that needs conversion

my $type;
my $local_regex;	# Match a local function (return function)
my $weak_regex; 	# Match a weak function (return function)
my $section_regex;	# Find the start of a section
my $function_regex;	# Find the name of a function
			#    (return offset and func name)
my $mcount_regex;	# Find the call site to mcount (return offset)
my $mcount_adjust;	# Address adjustment to mcount offset
my $alignment;		# The .align value to use for $mcount_section
my $section_type;	# Section header plus possible alignment command
my $can_use_local = 0; 	# If we can use local function references

# Shut up recordmcount if user has older objcopy
my $quiet_recordmcount = ".tmp_quiet_recordmcount";
my $print_warning = 1;
$print_warning = 0 if ( -f $quiet_recordmcount);

##
# check_objcopy - whether objcopy supports --globalize-symbols
#
#  --globalize-symbols came out in 2.17, we must test the version
#  of objcopy, and if it is less than 2.17, then we can not
#  record local functions.
sub check_objcopy
{
    open (IN, "$objcopy --version |") or die "error running $objcopy";
    while (<IN>) {
	if (/objcopy.*\s(\d+)\.(\d+)/) {
	    $can_use_local = 1 if ($1 > 2 || ($1 == 2 && $2 >= 17));
	    last;
	}
    }
    close (IN);

    if (!$can_use_local && $print_warning) {
	print STDERR "WARNING: could not find objcopy version or version " .
	    "is less than 2.17.\n" .
	    "\tLocal function references are disabled.\n";
	open (QUIET, ">$quiet_recordmcount");
	printf QUIET "Disables the warning from recordmcount.pl\n";
	close QUIET;
    }
}

if ($arch =~ /(x86(_64)?)|(i386)/) {
    if ($bits == 64) {
	$arch = "x86_64";
    } else {
	$arch = "i386";
    }
}

#
# We base the defaults off of i386, the other archs may
# feel free to change them in the below if statements.
#
$local_regex = "^[0-9a-fA-F]+\\s+t\\s+(\\S+)";
$weak_regex = "^[0-9a-fA-F]+\\s+([wW])\\s+(\\S+)";
$section_regex = "Disassembly of section\\s+(\\S+):";
$function_regex = "^([0-9a-fA-F]+)\\s+<(.*?)>:";
$mcount_regex = "^\\s*([0-9a-fA-F]+):.*\\smcount\$";
$section_type = '@progbits';
$mcount_adjust = 0;
$type = ".long";

if ($arch eq "x86_64") {
    $mcount_regex = "^\\s*([0-9a-fA-F]+):.*\\smcount([+-]0x[0-9a-zA-Z]+)?\$";
    $type = ".quad";
    $alignment = 8;

    # force flags for this arch
    $ld .= " -m elf_x86_64";
    $objdump .= " -M x86-64";
    $objcopy .= " -O elf64-x86-64";
    $cc .= " -m64";

} elsif ($arch eq "i386") {
    $alignment = 4;

    # force flags for this arch
    $ld .= " -m elf_i386";
    $objdump .= " -M i386";
    $objcopy .= " -O elf32-i386";
    $cc .= " -m32";

} elsif ($arch eq "s390" && $bits == 32) {
    $mcount_regex = "^\\s*([0-9a-fA-F]+):\\s*R_390_32\\s+_mcount\$";
    $alignment = 4;
    $ld .= " -m elf_s390";
    $cc .= " -m31";

} elsif ($arch eq "s390" && $bits == 64) {
    $mcount_regex = "^\\s*([0-9a-fA-F]+):\\s*R_390_(PC|PLT)32DBL\\s+_mcount\\+0x2\$";
    $alignment = 8;
    $type = ".quad";
    $ld .= " -m elf64_s390";
    $cc .= " -m64";

} elsif ($arch eq "sh") {
    $alignment = 2;

    # force flags for this arch
    $ld .= " -m shlelf_linux";
    $objcopy .= " -O elf32-sh-linux";
    $cc .= " -m32";

} elsif ($arch eq "powerpc") {
    $local_regex = "^[0-9a-fA-F]+\\s+t\\s+(\\.?\\S+)";
    $function_regex = "^([0-9a-fA-F]+)\\s+<(\\.?.*?)>:";
    $mcount_regex = "^\\s*([0-9a-fA-F]+):.*\\s\\.?_mcount\$";

    if ($bits == 64) {
	$type = ".quad";
    }

} elsif ($arch eq "arm") {
    $alignment = 2;
    $section_type = '%progbits';

} elsif ($arch eq "ia64") {
    $mcount_regex = "^\\s*([0-9a-fA-F]+):.*\\s_mcount\$";
    $type = "data8";

    if ($is_module eq "0") {
        $cc .= " -mconstant-gp";
    }
} elsif ($arch eq "sparc64") {
    # In the objdump output there are giblets like:
    # 0000000000000000 <igmp_net_exit-0x18>:
    # As there's some data blobs that get emitted into the
    # text section before the first instructions and the first
    # real symbols.  We don't want to match that, so to combat
    # this we use '\w' so we'll match just plain symbol names,
    # and not those that also include hex offsets inside of the
    # '<>' brackets.  Actually the generic function_regex setting
    # could safely use this too.
    $function_regex = "^([0-9a-fA-F]+)\\s+<(\\w*?)>:";

    # Sparc64 calls '_mcount' instead of plain 'mcount'.
    $mcount_regex = "^\\s*([0-9a-fA-F]+):.*\\s_mcount\$";

    $alignment = 8;
    $type = ".xword";
    $ld .= " -m elf64_sparc";
    $cc .= " -m64";
    $objcopy .= " -O elf64-sparc";
} elsif ($arch eq "mips") {
    # To enable module support, we need to enable the -mlong-calls option
    # of gcc for module, after using this option, we can not get the real
    # offset of the calling to _mcount, but the offset of the lui
    # instruction or the addiu one. herein, we record the address of the
    # first one, and then we can replace this instruction by a branch
    # instruction to jump over the profiling function to filter the
    # indicated functions, or swith back to the lui instruction to trace
    # them, which means dynamic tracing.
    #
    #       c:	3c030000 	lui	v1,0x0
    #			c: R_MIPS_HI16	_mcount
    #			c: R_MIPS_NONE	*ABS*
    #			c: R_MIPS_NONE	*ABS*
    #      10:	64630000 	daddiu	v1,v1,0
    #			10: R_MIPS_LO16	_mcount
    #			10: R_MIPS_NONE	*ABS*
    #			10: R_MIPS_NONE	*ABS*
    #      14:	03e0082d 	move	at,ra
    #      18:	0060f809 	jalr	v1
    #
    # for the kernel:
    #
    #     10:   03e0082d        move    at,ra
    #	  14:   0c000000        jal     0 <loongson_halt>
    #                    14: R_MIPS_26   _mcount
    #                    14: R_MIPS_NONE *ABS*
    #                    14: R_MIPS_NONE *ABS*
    #	 18:   00020021        nop
    if ($is_module eq "0") {
	    $mcount_regex = "^\\s*([0-9a-fA-F]+): R_MIPS_26\\s+_mcount\$";
    } else {
	    $mcount_regex = "^\\s*([0-9a-fA-F]+): R_MIPS_HI16\\s+_mcount\$";
    }
    $objdump .= " -Melf-trad".$endian."mips ";

    if ($endian eq "big") {
	    $endian = " -EB ";
	    $ld .= " -melf".$bits."btsmip";
    } else {
	    $endian = " -EL ";
	    $ld .= " -melf".$bits."ltsmip";
    }

    $cc .= " -mno-abicalls -fno-pic -mabi=" . $bits . $endian;
    $ld .= $endian;

    if ($bits == 64) {
	    $function_regex =
		"^([0-9a-fA-F]+)\\s+<(.|[^\$]L.*?|\$[^L].*?|[^\$][^L].*?)>:";
	    $type = ".dword";
    }
} elsif ($arch eq "microblaze") {
    # Microblaze calls '_mcount' instead of plain 'mcount'.
    $mcount_regex = "^\\s*([0-9a-fA-F]+):.*\\s_mcount\$";
} elsif ($arch eq "blackfin") {
    $mcount_regex = "^\\s*([0-9a-fA-F]+):.*\\s__mcount\$";
    $mcount_adjust = -4;
} else {
    die "Arch $arch is not supported with CONFIG_FTRACE_MCOUNT_RECORD";
}

my $text_found = 0;
my $read_function = 0;
my $opened = 0;
my $mcount_section = "__mcount_loc";

my $dirname;
my $filename;
my $prefix;
my $ext;

if ($inputfile =~ m,^(.*)/([^/]*)$,) {
    $dirname = $1;
    $filename = $2;
} else {
    $dirname = ".";
    $filename = $inputfile;
}

if ($filename =~ m,^(.*)(\.\S),) {
    $prefix = $1;
    $ext = $2;
} else {
    $prefix = $filename;
    $ext = "";
}

my $mcount_s = $dirname . "/.tmp_mc_" . $prefix . ".s";
my $mcount_o = $dirname . "/.tmp_mc_" . $prefix . ".o";

check_objcopy();

#
# Step 1: find all the local (static functions) and weak symbols.
#         't' is local, 'w/W' is weak
#
open (IN, "$nm $inputfile|") || die "error running $nm";
while (<IN>) {
    if (/$local_regex/) {
	$locals{$1} = 1;
    } elsif (/$weak_regex/) {
	$weak{$2} = $1;
    }
}
close(IN);

my @offsets;		# Array of offsets of mcount callers
my $ref_func;		# reference function to use for offsets
my $offset = 0;		# offset of ref_func to section beginning

##
# update_funcs - print out the current mcount callers
#
#  Go through the list of offsets to callers and write them to
#  the output file in a format that can be read by an assembler.
#
sub update_funcs
{
    return unless ($ref_func and @offsets);

    # Sanity check on weak function. A weak function may be overwritten by
    # another function of the same name, making all these offsets incorrect.
    if (defined $weak{$ref_func}) {
	die "$inputfile: ERROR: referencing weak function" .
	    " $ref_func for mcount\n";
    }

    # is this function static? If so, note this fact.
    if (defined $locals{$ref_func}) {

	# only use locals if objcopy supports globalize-symbols
	if (!$can_use_local) {
	    return;
	}
	$convert{$ref_func} = 1;
    }

    # Loop through all the mcount caller offsets and print a reference
    # to the caller based from the ref_func.
    if (!$opened) {
	open(FILE, ">$mcount_s") || die "can't create $mcount_s\n";
	$opened = 1;
	print FILE "\t.section $mcount_section,\"a\",$section_type\n";
	print FILE "\t.align $alignment\n" if (defined($alignment));
    }
    foreach my $cur_offset (@offsets) {
	printf FILE "\t%s %s + %d\n", $type, $ref_func, $cur_offset - $offset;
    }
}

#
# Step 2: find the sections and mcount call sites
#
open(IN, "$objdump -hdr $inputfile|") || die "error running $objdump";

my $text;


# read headers first
my $read_headers = 1;

while (<IN>) {

    if ($read_headers && /$mcount_section/) {
	#
	# Somehow the make process can execute this script on an
	# object twice. If it does, we would duplicate the mcount
	# section and it will cause the function tracer self test
	# to fail. Check if the mcount section exists, and if it does,
	# warn and exit.
	#
	print STDERR "ERROR: $mcount_section already in $inputfile\n" .
	    "\tThis may be an indication that your build is corrupted.\n" .
	    "\tDelete $inputfile and try again. If the same object file\n" .
	    "\tstill causes an issue, then disable CONFIG_DYNAMIC_FTRACE.\n";
	exit(-1);
    }

    # is it a section?
    if (/$section_regex/) {
	$read_headers = 0;

	# Only record text sections that we know are safe
	$read_function = defined($text_sections{$1});
	# print out any recorded offsets
	update_funcs();

	# reset all markers and arrays
	$text_found = 0;
	undef($ref_func);
	undef(@offsets);

    # section found, now is this a start of a function?
    } elsif ($read_function && /$function_regex/) {
	$text_found = 1;
	$text = $2;

	# if this is either a local function or a weak function
	# keep looking for functions that are global that
	# we can use safely.
	if (!defined($locals{$text}) && !defined($weak{$text})) {
	    $ref_func = $text;
	    $read_function = 0;
	    $offset = hex $1;
	} else {
	    # if we already have a function, and this is weak, skip it
	    if (!defined($ref_func) && !defined($weak{$text}) &&
		 # PPC64 can have symbols that start with .L and
		 # gcc considers these special. Don't use them!
		 $text !~ /^\.L/) {
		$ref_func = $text;
		$offset = hex $1;
	    }
	}
    }
    # is this a call site to mcount? If so, record it to print later
    if ($text_found && /$mcount_regex/) {
<<<<<<< HEAD
	push(@offsets, hex $1);
=======
	push(@offsets, (hex $1) + $mcount_adjust);
>>>>>>> 062c1825
    }
}

# dump out anymore offsets that may have been found
update_funcs();

# If we did not find any mcount callers, we are done (do nothing).
if (!$opened) {
    exit(0);
}

close(FILE);

#
# Step 3: Compile the file that holds the list of call sites to mcount.
#
`$cc -o $mcount_o -c $mcount_s`;

my @converts = keys %convert;

#
# Step 4: Do we have sections that started with local functions?
#
if ($#converts >= 0) {
    my $globallist = "";
    my $locallist = "";

    foreach my $con (@converts) {
	$globallist .= " --globalize-symbol $con";
	$locallist .= " --localize-symbol $con";
    }

    my $globalobj = $dirname . "/.tmp_gl_" . $filename;
    my $globalmix = $dirname . "/.tmp_mx_" . $filename;

    #
    # Step 5: set up each local function as a global
    #
    `$objcopy $globallist $inputfile $globalobj`;

    #
    # Step 6: Link the global version to our list.
    #
    `$ld -r $globalobj $mcount_o -o $globalmix`;

    #
    # Step 7: Convert the local functions back into local symbols
    #
    `$objcopy $locallist $globalmix $inputfile`;

    # Remove the temp files
    `$rm $globalobj $globalmix`;

} else {

    my $mix = $dirname . "/.tmp_mx_" . $filename;

    #
    # Step 8: Link the object with our list of call sites object.
    #
    `$ld -r $inputfile $mcount_o -o $mix`;

    #
    # Step 9: Move the result back to the original object.
    #
    `$mv $mix $inputfile`;
}

# Clean up the temp files
`$rm $mcount_o $mcount_s`;

exit(0);<|MERGE_RESOLUTION|>--- conflicted
+++ resolved
@@ -516,11 +516,7 @@
     }
     # is this a call site to mcount? If so, record it to print later
     if ($text_found && /$mcount_regex/) {
-<<<<<<< HEAD
-	push(@offsets, hex $1);
-=======
 	push(@offsets, (hex $1) + $mcount_adjust);
->>>>>>> 062c1825
     }
 }
 
