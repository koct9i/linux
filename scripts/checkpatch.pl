#!/usr/bin/perl -w
# (c) 2001, Dave Jones. (the file handling bit)
# (c) 2005, Joel Schopp <jschopp@austin.ibm.com> (the ugly bit)
# (c) 2007,2008, Andy Whitcroft <apw@uk.ibm.com> (new conditions, test suite)
# (c) 2008-2010 Andy Whitcroft <apw@canonical.com>
# Licensed under the terms of the GNU GPL License version 2

use strict;

my $P = $0;
$P =~ s@.*/@@g;

my $V = '0.31';

use Getopt::Long qw(:config no_auto_abbrev);

my $quiet = 0;
my $tree = 1;
my $chk_signoff = 1;
my $chk_patch = 1;
my $tst_only;
my $emacs = 0;
my $terse = 0;
my $file = 0;
my $check = 0;
my $summary = 1;
my $mailback = 0;
my $summary_file = 0;
my $root;
my %debug;
my $help = 0;

sub help {
	my ($exitcode) = @_;

	print << "EOM";
Usage: $P [OPTION]... [FILE]...
Version: $V

Options:
  -q, --quiet                quiet
  --no-tree                  run without a kernel tree
  --no-signoff               do not check for 'Signed-off-by' line
  --patch                    treat FILE as patchfile (default)
  --emacs                    emacs compile window format
  --terse                    one line per report
  -f, --file                 treat FILE as regular source file
  --subjective, --strict     enable more subjective tests
  --root=PATH                PATH to the kernel tree root
  --no-summary               suppress the per-file summary
  --mailback                 only produce a report in case of warnings/errors
  --summary-file             include the filename in summary
  --debug KEY=[0|1]          turn on/off debugging of KEY, where KEY is one of
                             'values', 'possible', 'type', and 'attr' (default
                             is all off)
  --test-only=WORD           report only warnings/errors containing WORD
                             literally
  -h, --help, --version      display this help and exit

When FILE is - read standard input.
EOM

	exit($exitcode);
}

GetOptions(
	'q|quiet+'	=> \$quiet,
	'tree!'		=> \$tree,
	'signoff!'	=> \$chk_signoff,
	'patch!'	=> \$chk_patch,
	'emacs!'	=> \$emacs,
	'terse!'	=> \$terse,
	'f|file!'	=> \$file,
	'subjective!'	=> \$check,
	'strict!'	=> \$check,
	'root=s'	=> \$root,
	'summary!'	=> \$summary,
	'mailback!'	=> \$mailback,
	'summary-file!'	=> \$summary_file,

	'debug=s'	=> \%debug,
	'test-only=s'	=> \$tst_only,
	'h|help'	=> \$help,
	'version'	=> \$help
) or help(1);

help(0) if ($help);

my $exit = 0;

if ($#ARGV < 0) {
	print "$P: no input files\n";
	exit(1);
}

my $dbg_values = 0;
my $dbg_possible = 0;
my $dbg_type = 0;
my $dbg_attr = 0;
for my $key (keys %debug) {
	## no critic
	eval "\${dbg_$key} = '$debug{$key}';";
	die "$@" if ($@);
}

my $rpt_cleaners = 0;

if ($terse) {
	$emacs = 1;
	$quiet++;
}

if ($tree) {
	if (defined $root) {
		if (!top_of_kernel_tree($root)) {
			die "$P: $root: --root does not point at a valid tree\n";
		}
	} else {
		if (top_of_kernel_tree('.')) {
			$root = '.';
		} elsif ($0 =~ m@(.*)/scripts/[^/]*$@ &&
						top_of_kernel_tree($1)) {
			$root = $1;
		}
	}

	if (!defined $root) {
		print "Must be run from the top-level dir. of a kernel tree\n";
		exit(2);
	}
}

my $emitted_corrupt = 0;

our $Ident	= qr{
			[A-Za-z_][A-Za-z\d_]*
			(?:\s*\#\#\s*[A-Za-z_][A-Za-z\d_]*)*
		}x;
our $Storage	= qr{extern|static|asmlinkage};
our $Sparse	= qr{
			__user|
			__kernel|
			__force|
			__iomem|
			__must_check|
			__init_refok|
			__kprobes|
			__ref
		}x;

# Notes to $Attribute:
# We need \b after 'init' otherwise 'initconst' will cause a false positive in a check
our $Attribute	= qr{
			const|
			__percpu|
			__nocast|
			__safe|
			__bitwise__|
			__packed__|
			__packed2__|
			__naked|
			__maybe_unused|
			__always_unused|
			__noreturn|
			__used|
			__cold|
			__noclone|
			__deprecated|
			__read_mostly|
			__kprobes|
			__(?:mem|cpu|dev|)(?:initdata|initconst|init\b)|
			____cacheline_aligned|
			____cacheline_aligned_in_smp|
			____cacheline_internodealigned_in_smp|
			__weak
		  }x;
our $Modifier;
our $Inline	= qr{inline|__always_inline|noinline};
our $Member	= qr{->$Ident|\.$Ident|\[[^]]*\]};
our $Lval	= qr{$Ident(?:$Member)*};

our $Constant	= qr{(?:[0-9]+|0x[0-9a-fA-F]+)[UL]*};
our $Assignment	= qr{(?:\*\=|/=|%=|\+=|-=|<<=|>>=|&=|\^=|\|=|=)};
our $Compare    = qr{<=|>=|==|!=|<|>};
our $Operators	= qr{
			<=|>=|==|!=|
			=>|->|<<|>>|<|>|!|~|
			&&|\|\||,|\^|\+\+|--|&|\||\+|-|\*|\/|%
		  }x;

our $NonptrType;
our $Type;
our $Declare;

our $UTF8	= qr {
	[\x09\x0A\x0D\x20-\x7E]              # ASCII
	| [\xC2-\xDF][\x80-\xBF]             # non-overlong 2-byte
	|  \xE0[\xA0-\xBF][\x80-\xBF]        # excluding overlongs
	| [\xE1-\xEC\xEE\xEF][\x80-\xBF]{2}  # straight 3-byte
	|  \xED[\x80-\x9F][\x80-\xBF]        # excluding surrogates
	|  \xF0[\x90-\xBF][\x80-\xBF]{2}     # planes 1-3
	| [\xF1-\xF3][\x80-\xBF]{3}          # planes 4-15
	|  \xF4[\x80-\x8F][\x80-\xBF]{2}     # plane 16
}x;

our $typeTypedefs = qr{(?x:
	(?:__)?(?:u|s|be|le)(?:8|16|32|64)|
	atomic_t
)};

our $logFunctions = qr{(?x:
	printk|
	pr_(debug|dbg|vdbg|devel|info|warning|err|notice|alert|crit|emerg|cont)|
	(dev|netdev|netif)_(printk|dbg|vdbg|info|warn|err|notice|alert|crit|emerg|WARN)|
	WARN|
	panic
)};

our @typeList = (
	qr{void},
	qr{(?:unsigned\s+)?char},
	qr{(?:unsigned\s+)?short},
	qr{(?:unsigned\s+)?int},
	qr{(?:unsigned\s+)?long},
	qr{(?:unsigned\s+)?long\s+int},
	qr{(?:unsigned\s+)?long\s+long},
	qr{(?:unsigned\s+)?long\s+long\s+int},
	qr{unsigned},
	qr{float},
	qr{double},
	qr{bool},
	qr{struct\s+$Ident},
	qr{union\s+$Ident},
	qr{enum\s+$Ident},
	qr{${Ident}_t},
	qr{${Ident}_handler},
	qr{${Ident}_handler_fn},
);
our @modifierList = (
	qr{fastcall},
);

our $allowed_asm_includes = qr{(?x:
	irq|
	memory
)};
# memory.h: ARM has a custom one

sub build_types {
	my $mods = "(?x:  \n" . join("|\n  ", @modifierList) . "\n)";
	my $all = "(?x:  \n" . join("|\n  ", @typeList) . "\n)";
	$Modifier	= qr{(?:$Attribute|$Sparse|$mods)};
	$NonptrType	= qr{
			(?:$Modifier\s+|const\s+)*
			(?:
				(?:typeof|__typeof__)\s*\(\s*\**\s*$Ident\s*\)|
				(?:$typeTypedefs\b)|
				(?:${all}\b)
			)
			(?:\s+$Modifier|\s+const)*
		  }x;
	$Type	= qr{
			$NonptrType
			(?:[\s\*]+\s*const|[\s\*]+|(?:\s*\[\s*\])+)?
			(?:\s+$Inline|\s+$Modifier)*
		  }x;
	$Declare	= qr{(?:$Storage\s+)?$Type};
}
build_types();

$chk_signoff = 0 if ($file);

my @dep_includes = ();
my @dep_functions = ();
my $removal = "Documentation/feature-removal-schedule.txt";
if ($tree && -f "$root/$removal") {
	open(my $REMOVE, '<', "$root/$removal") ||
				die "$P: $removal: open failed - $!\n";
	while (<$REMOVE>) {
		if (/^Check:\s+(.*\S)/) {
			for my $entry (split(/[, ]+/, $1)) {
				if ($entry =~ m@include/(.*)@) {
					push(@dep_includes, $1);

				} elsif ($entry !~ m@/@) {
					push(@dep_functions, $entry);
				}
			}
		}
	}
	close($REMOVE);
}

my @rawlines = ();
my @lines = ();
my $vname;
for my $filename (@ARGV) {
	my $FILE;
	if ($file) {
		open($FILE, '-|', "diff -u /dev/null $filename") ||
			die "$P: $filename: diff failed - $!\n";
	} elsif ($filename eq '-') {
		open($FILE, '<&STDIN');
	} else {
		open($FILE, '<', "$filename") ||
			die "$P: $filename: open failed - $!\n";
	}
	if ($filename eq '-') {
		$vname = 'Your patch';
	} else {
		$vname = $filename;
	}
	while (<$FILE>) {
		chomp;
		push(@rawlines, $_);
	}
	close($FILE);
	if (!process($filename)) {
		$exit = 1;
	}
	@rawlines = ();
	@lines = ();
}

exit($exit);

sub top_of_kernel_tree {
	my ($root) = @_;

	my @tree_check = (
		"COPYING", "CREDITS", "Kbuild", "MAINTAINERS", "Makefile",
		"README", "Documentation", "arch", "include", "drivers",
		"fs", "init", "ipc", "kernel", "lib", "scripts",
	);

	foreach my $check (@tree_check) {
		if (! -e $root . '/' . $check) {
			return 0;
		}
	}
	return 1;
}

sub expand_tabs {
	my ($str) = @_;

	my $res = '';
	my $n = 0;
	for my $c (split(//, $str)) {
		if ($c eq "\t") {
			$res .= ' ';
			$n++;
			for (; ($n % 8) != 0; $n++) {
				$res .= ' ';
			}
			next;
		}
		$res .= $c;
		$n++;
	}

	return $res;
}
sub copy_spacing {
	(my $res = shift) =~ tr/\t/ /c;
	return $res;
}

sub line_stats {
	my ($line) = @_;

	# Drop the diff line leader and expand tabs
	$line =~ s/^.//;
	$line = expand_tabs($line);

	# Pick the indent from the front of the line.
	my ($white) = ($line =~ /^(\s*)/);

	return (length($line), length($white));
}

my $sanitise_quote = '';

sub sanitise_line_reset {
	my ($in_comment) = @_;

	if ($in_comment) {
		$sanitise_quote = '*/';
	} else {
		$sanitise_quote = '';
	}
}
sub sanitise_line {
	my ($line) = @_;

	my $res = '';
	my $l = '';

	my $qlen = 0;
	my $off = 0;
	my $c;

	# Always copy over the diff marker.
	$res = substr($line, 0, 1);

	for ($off = 1; $off < length($line); $off++) {
		$c = substr($line, $off, 1);

		# Comments we are wacking completly including the begin
		# and end, all to $;.
		if ($sanitise_quote eq '' && substr($line, $off, 2) eq '/*') {
			$sanitise_quote = '*/';

			substr($res, $off, 2, "$;$;");
			$off++;
			next;
		}
		if ($sanitise_quote eq '*/' && substr($line, $off, 2) eq '*/') {
			$sanitise_quote = '';
			substr($res, $off, 2, "$;$;");
			$off++;
			next;
		}
		if ($sanitise_quote eq '' && substr($line, $off, 2) eq '//') {
			$sanitise_quote = '//';

			substr($res, $off, 2, $sanitise_quote);
			$off++;
			next;
		}

		# A \ in a string means ignore the next character.
		if (($sanitise_quote eq "'" || $sanitise_quote eq '"') &&
		    $c eq "\\") {
			substr($res, $off, 2, 'XX');
			$off++;
			next;
		}
		# Regular quotes.
		if ($c eq "'" || $c eq '"') {
			if ($sanitise_quote eq '') {
				$sanitise_quote = $c;

				substr($res, $off, 1, $c);
				next;
			} elsif ($sanitise_quote eq $c) {
				$sanitise_quote = '';
			}
		}

		#print "c<$c> SQ<$sanitise_quote>\n";
		if ($off != 0 && $sanitise_quote eq '*/' && $c ne "\t") {
			substr($res, $off, 1, $;);
		} elsif ($off != 0 && $sanitise_quote eq '//' && $c ne "\t") {
			substr($res, $off, 1, $;);
		} elsif ($off != 0 && $sanitise_quote && $c ne "\t") {
			substr($res, $off, 1, 'X');
		} else {
			substr($res, $off, 1, $c);
		}
	}

	if ($sanitise_quote eq '//') {
		$sanitise_quote = '';
	}

	# The pathname on a #include may be surrounded by '<' and '>'.
	if ($res =~ /^.\s*\#\s*include\s+\<(.*)\>/) {
		my $clean = 'X' x length($1);
		$res =~ s@\<.*\>@<$clean>@;

	# The whole of a #error is a string.
	} elsif ($res =~ /^.\s*\#\s*(?:error|warning)\s+(.*)\b/) {
		my $clean = 'X' x length($1);
		$res =~ s@(\#\s*(?:error|warning)\s+).*@$1$clean@;
	}

	return $res;
}

sub ctx_statement_block {
	my ($linenr, $remain, $off) = @_;
	my $line = $linenr - 1;
	my $blk = '';
	my $soff = $off;
	my $coff = $off - 1;
	my $coff_set = 0;

	my $loff = 0;

	my $type = '';
	my $level = 0;
	my @stack = ();
	my $p;
	my $c;
	my $len = 0;

	my $remainder;
	while (1) {
		@stack = (['', 0]) if ($#stack == -1);

		#warn "CSB: blk<$blk> remain<$remain>\n";
		# If we are about to drop off the end, pull in more
		# context.
		if ($off >= $len) {
			for (; $remain > 0; $line++) {
				last if (!defined $lines[$line]);
				next if ($lines[$line] =~ /^-/);
				$remain--;
				$loff = $len;
				$blk .= $lines[$line] . "\n";
				$len = length($blk);
				$line++;
				last;
			}
			# Bail if there is no further context.
			#warn "CSB: blk<$blk> off<$off> len<$len>\n";
			if ($off >= $len) {
				last;
			}
		}
		$p = $c;
		$c = substr($blk, $off, 1);
		$remainder = substr($blk, $off);

		#warn "CSB: c<$c> type<$type> level<$level> remainder<$remainder> coff_set<$coff_set>\n";

		# Handle nested #if/#else.
		if ($remainder =~ /^#\s*(?:ifndef|ifdef|if)\s/) {
			push(@stack, [ $type, $level ]);
		} elsif ($remainder =~ /^#\s*(?:else|elif)\b/) {
			($type, $level) = @{$stack[$#stack - 1]};
		} elsif ($remainder =~ /^#\s*endif\b/) {
			($type, $level) = @{pop(@stack)};
		}

		# Statement ends at the ';' or a close '}' at the
		# outermost level.
		if ($level == 0 && $c eq ';') {
			last;
		}

		# An else is really a conditional as long as its not else if
		if ($level == 0 && $coff_set == 0 &&
				(!defined($p) || $p =~ /(?:\s|\}|\+)/) &&
				$remainder =~ /^(else)(?:\s|{)/ &&
				$remainder !~ /^else\s+if\b/) {
			$coff = $off + length($1) - 1;
			$coff_set = 1;
			#warn "CSB: mark coff<$coff> soff<$soff> 1<$1>\n";
			#warn "[" . substr($blk, $soff, $coff - $soff + 1) . "]\n";
		}

		if (($type eq '' || $type eq '(') && $c eq '(') {
			$level++;
			$type = '(';
		}
		if ($type eq '(' && $c eq ')') {
			$level--;
			$type = ($level != 0)? '(' : '';

			if ($level == 0 && $coff < $soff) {
				$coff = $off;
				$coff_set = 1;
				#warn "CSB: mark coff<$coff>\n";
			}
		}
		if (($type eq '' || $type eq '{') && $c eq '{') {
			$level++;
			$type = '{';
		}
		if ($type eq '{' && $c eq '}') {
			$level--;
			$type = ($level != 0)? '{' : '';

			if ($level == 0) {
				if (substr($blk, $off + 1, 1) eq ';') {
					$off++;
				}
				last;
			}
		}
		$off++;
	}
	# We are truly at the end, so shuffle to the next line.
	if ($off == $len) {
		$loff = $len + 1;
		$line++;
		$remain--;
	}

	my $statement = substr($blk, $soff, $off - $soff + 1);
	my $condition = substr($blk, $soff, $coff - $soff + 1);

	#warn "STATEMENT<$statement>\n";
	#warn "CONDITION<$condition>\n";

	#print "coff<$coff> soff<$off> loff<$loff>\n";

	return ($statement, $condition,
			$line, $remain + 1, $off - $loff + 1, $level);
}

sub statement_lines {
	my ($stmt) = @_;

	# Strip the diff line prefixes and rip blank lines at start and end.
	$stmt =~ s/(^|\n)./$1/g;
	$stmt =~ s/^\s*//;
	$stmt =~ s/\s*$//;

	my @stmt_lines = ($stmt =~ /\n/g);

	return $#stmt_lines + 2;
}

sub statement_rawlines {
	my ($stmt) = @_;

	my @stmt_lines = ($stmt =~ /\n/g);

	return $#stmt_lines + 2;
}

sub statement_block_size {
	my ($stmt) = @_;

	$stmt =~ s/(^|\n)./$1/g;
	$stmt =~ s/^\s*{//;
	$stmt =~ s/}\s*$//;
	$stmt =~ s/^\s*//;
	$stmt =~ s/\s*$//;

	my @stmt_lines = ($stmt =~ /\n/g);
	my @stmt_statements = ($stmt =~ /;/g);

	my $stmt_lines = $#stmt_lines + 2;
	my $stmt_statements = $#stmt_statements + 1;

	if ($stmt_lines > $stmt_statements) {
		return $stmt_lines;
	} else {
		return $stmt_statements;
	}
}

sub ctx_statement_full {
	my ($linenr, $remain, $off) = @_;
	my ($statement, $condition, $level);

	my (@chunks);

	# Grab the first conditional/block pair.
	($statement, $condition, $linenr, $remain, $off, $level) =
				ctx_statement_block($linenr, $remain, $off);
	#print "F: c<$condition> s<$statement> remain<$remain>\n";
	push(@chunks, [ $condition, $statement ]);
	if (!($remain > 0 && $condition =~ /^\s*(?:\n[+-])?\s*(?:if|else|do)\b/s)) {
		return ($level, $linenr, @chunks);
	}

	# Pull in the following conditional/block pairs and see if they
	# could continue the statement.
	for (;;) {
		($statement, $condition, $linenr, $remain, $off, $level) =
				ctx_statement_block($linenr, $remain, $off);
		#print "C: c<$condition> s<$statement> remain<$remain>\n";
		last if (!($remain > 0 && $condition =~ /^(?:\s*\n[+-])*\s*(?:else|do)\b/s));
		#print "C: push\n";
		push(@chunks, [ $condition, $statement ]);
	}

	return ($level, $linenr, @chunks);
}

sub ctx_block_get {
	my ($linenr, $remain, $outer, $open, $close, $off) = @_;
	my $line;
	my $start = $linenr - 1;
	my $blk = '';
	my @o;
	my @c;
	my @res = ();

	my $level = 0;
	my @stack = ($level);
	for ($line = $start; $remain > 0; $line++) {
		next if ($rawlines[$line] =~ /^-/);
		$remain--;

		$blk .= $rawlines[$line];

		# Handle nested #if/#else.
		if ($lines[$line] =~ /^.\s*#\s*(?:ifndef|ifdef|if)\s/) {
			push(@stack, $level);
		} elsif ($lines[$line] =~ /^.\s*#\s*(?:else|elif)\b/) {
			$level = $stack[$#stack - 1];
		} elsif ($lines[$line] =~ /^.\s*#\s*endif\b/) {
			$level = pop(@stack);
		}

		foreach my $c (split(//, $lines[$line])) {
			##print "C<$c>L<$level><$open$close>O<$off>\n";
			if ($off > 0) {
				$off--;
				next;
			}

			if ($c eq $close && $level > 0) {
				$level--;
				last if ($level == 0);
			} elsif ($c eq $open) {
				$level++;
			}
		}

		if (!$outer || $level <= 1) {
			push(@res, $rawlines[$line]);
		}

		last if ($level == 0);
	}

	return ($level, @res);
}
sub ctx_block_outer {
	my ($linenr, $remain) = @_;

	my ($level, @r) = ctx_block_get($linenr, $remain, 1, '{', '}', 0);
	return @r;
}
sub ctx_block {
	my ($linenr, $remain) = @_;

	my ($level, @r) = ctx_block_get($linenr, $remain, 0, '{', '}', 0);
	return @r;
}
sub ctx_statement {
	my ($linenr, $remain, $off) = @_;

	my ($level, @r) = ctx_block_get($linenr, $remain, 0, '(', ')', $off);
	return @r;
}
sub ctx_block_level {
	my ($linenr, $remain) = @_;

	return ctx_block_get($linenr, $remain, 0, '{', '}', 0);
}
sub ctx_statement_level {
	my ($linenr, $remain, $off) = @_;

	return ctx_block_get($linenr, $remain, 0, '(', ')', $off);
}

sub ctx_locate_comment {
	my ($first_line, $end_line) = @_;

	# Catch a comment on the end of the line itself.
	my ($current_comment) = ($rawlines[$end_line - 1] =~ m@.*(/\*.*\*/)\s*(?:\\\s*)?$@);
	return $current_comment if (defined $current_comment);

	# Look through the context and try and figure out if there is a
	# comment.
	my $in_comment = 0;
	$current_comment = '';
	for (my $linenr = $first_line; $linenr < $end_line; $linenr++) {
		my $line = $rawlines[$linenr - 1];
		#warn "           $line\n";
		if ($linenr == $first_line and $line =~ m@^.\s*\*@) {
			$in_comment = 1;
		}
		if ($line =~ m@/\*@) {
			$in_comment = 1;
		}
		if (!$in_comment && $current_comment ne '') {
			$current_comment = '';
		}
		$current_comment .= $line . "\n" if ($in_comment);
		if ($line =~ m@\*/@) {
			$in_comment = 0;
		}
	}

	chomp($current_comment);
	return($current_comment);
}
sub ctx_has_comment {
	my ($first_line, $end_line) = @_;
	my $cmt = ctx_locate_comment($first_line, $end_line);

	##print "LINE: $rawlines[$end_line - 1 ]\n";
	##print "CMMT: $cmt\n";

	return ($cmt ne '');
}

sub raw_line {
	my ($linenr, $cnt) = @_;

	my $offset = $linenr - 1;
	$cnt++;

	my $line;
	while ($cnt) {
		$line = $rawlines[$offset++];
		next if (defined($line) && $line =~ /^-/);
		$cnt--;
	}

	return $line;
}

sub cat_vet {
	my ($vet) = @_;
	my ($res, $coded);

	$res = '';
	while ($vet =~ /([^[:cntrl:]]*)([[:cntrl:]]|$)/g) {
		$res .= $1;
		if ($2 ne '') {
			$coded = sprintf("^%c", unpack('C', $2) + 64);
			$res .= $coded;
		}
	}
	$res =~ s/$/\$/;

	return $res;
}

my $av_preprocessor = 0;
my $av_pending;
my @av_paren_type;
my $av_pend_colon;

sub annotate_reset {
	$av_preprocessor = 0;
	$av_pending = '_';
	@av_paren_type = ('E');
	$av_pend_colon = 'O';
}

sub annotate_values {
	my ($stream, $type) = @_;

	my $res;
	my $var = '_' x length($stream);
	my $cur = $stream;

	print "$stream\n" if ($dbg_values > 1);

	while (length($cur)) {
		@av_paren_type = ('E') if ($#av_paren_type < 0);
		print " <" . join('', @av_paren_type) .
				"> <$type> <$av_pending>" if ($dbg_values > 1);
		if ($cur =~ /^(\s+)/o) {
			print "WS($1)\n" if ($dbg_values > 1);
			if ($1 =~ /\n/ && $av_preprocessor) {
				$type = pop(@av_paren_type);
				$av_preprocessor = 0;
			}

<<<<<<< HEAD
		} elsif ($cur =~ /^(\(\s*$Type\s*)\)/) {
=======
		} elsif ($cur =~ /^(\(\s*$Type\s*)\)/ && $av_pending eq '_') {
>>>>>>> 3cbea436
			print "CAST($1)\n" if ($dbg_values > 1);
			push(@av_paren_type, $type);
			$type = 'C';

		} elsif ($cur =~ /^($Type)\s*(?:$Ident|,|\)|\(|\s*$)/) {
			print "DECLARE($1)\n" if ($dbg_values > 1);
			$type = 'T';

		} elsif ($cur =~ /^($Modifier)\s*/) {
			print "MODIFIER($1)\n" if ($dbg_values > 1);
			$type = 'T';

		} elsif ($cur =~ /^(\#\s*define\s*$Ident)(\(?)/o) {
			print "DEFINE($1,$2)\n" if ($dbg_values > 1);
			$av_preprocessor = 1;
			push(@av_paren_type, $type);
			if ($2 ne '') {
				$av_pending = 'N';
			}
			$type = 'E';

		} elsif ($cur =~ /^(\#\s*(?:undef\s*$Ident|include\b))/o) {
			print "UNDEF($1)\n" if ($dbg_values > 1);
			$av_preprocessor = 1;
			push(@av_paren_type, $type);

		} elsif ($cur =~ /^(\#\s*(?:ifdef|ifndef|if))/o) {
			print "PRE_START($1)\n" if ($dbg_values > 1);
			$av_preprocessor = 1;

			push(@av_paren_type, $type);
			push(@av_paren_type, $type);
			$type = 'E';

		} elsif ($cur =~ /^(\#\s*(?:else|elif))/o) {
			print "PRE_RESTART($1)\n" if ($dbg_values > 1);
			$av_preprocessor = 1;

			push(@av_paren_type, $av_paren_type[$#av_paren_type]);

			$type = 'E';

		} elsif ($cur =~ /^(\#\s*(?:endif))/o) {
			print "PRE_END($1)\n" if ($dbg_values > 1);

			$av_preprocessor = 1;

			# Assume all arms of the conditional end as this
			# one does, and continue as if the #endif was not here.
			pop(@av_paren_type);
			push(@av_paren_type, $type);
			$type = 'E';

		} elsif ($cur =~ /^(\\\n)/o) {
			print "PRECONT($1)\n" if ($dbg_values > 1);

		} elsif ($cur =~ /^(__attribute__)\s*\(?/o) {
			print "ATTR($1)\n" if ($dbg_values > 1);
			$av_pending = $type;
			$type = 'N';

		} elsif ($cur =~ /^(sizeof)\s*(\()?/o) {
			print "SIZEOF($1)\n" if ($dbg_values > 1);
			if (defined $2) {
				$av_pending = 'V';
			}
			$type = 'N';

		} elsif ($cur =~ /^(if|while|for)\b/o) {
			print "COND($1)\n" if ($dbg_values > 1);
			$av_pending = 'E';
			$type = 'N';

		} elsif ($cur =~/^(case)/o) {
			print "CASE($1)\n" if ($dbg_values > 1);
			$av_pend_colon = 'C';
			$type = 'N';

		} elsif ($cur =~/^(return|else|goto|typeof|__typeof__)\b/o) {
			print "KEYWORD($1)\n" if ($dbg_values > 1);
			$type = 'N';

		} elsif ($cur =~ /^(\()/o) {
			print "PAREN('$1')\n" if ($dbg_values > 1);
			push(@av_paren_type, $av_pending);
			$av_pending = '_';
			$type = 'N';

		} elsif ($cur =~ /^(\))/o) {
			my $new_type = pop(@av_paren_type);
			if ($new_type ne '_') {
				$type = $new_type;
				print "PAREN('$1') -> $type\n"
							if ($dbg_values > 1);
			} else {
				print "PAREN('$1')\n" if ($dbg_values > 1);
			}

		} elsif ($cur =~ /^($Ident)\s*\(/o) {
			print "FUNC($1)\n" if ($dbg_values > 1);
			$type = 'V';
			$av_pending = 'V';

		} elsif ($cur =~ /^($Ident\s*):(?:\s*\d+\s*(,|=|;))?/) {
			if (defined $2 && $type eq 'C' || $type eq 'T') {
				$av_pend_colon = 'B';
			} elsif ($type eq 'E') {
				$av_pend_colon = 'L';
			}
			print "IDENT_COLON($1,$type>$av_pend_colon)\n" if ($dbg_values > 1);
			$type = 'V';

		} elsif ($cur =~ /^($Ident|$Constant)/o) {
			print "IDENT($1)\n" if ($dbg_values > 1);
			$type = 'V';

		} elsif ($cur =~ /^($Assignment)/o) {
			print "ASSIGN($1)\n" if ($dbg_values > 1);
			$type = 'N';

		} elsif ($cur =~/^(;|{|})/) {
			print "END($1)\n" if ($dbg_values > 1);
			$type = 'E';
			$av_pend_colon = 'O';

		} elsif ($cur =~/^(,)/) {
			print "COMMA($1)\n" if ($dbg_values > 1);
			$type = 'C';

		} elsif ($cur =~ /^(\?)/o) {
			print "QUESTION($1)\n" if ($dbg_values > 1);
			$type = 'N';

		} elsif ($cur =~ /^(:)/o) {
			print "COLON($1,$av_pend_colon)\n" if ($dbg_values > 1);

			substr($var, length($res), 1, $av_pend_colon);
			if ($av_pend_colon eq 'C' || $av_pend_colon eq 'L') {
				$type = 'E';
			} else {
				$type = 'N';
			}
			$av_pend_colon = 'O';

		} elsif ($cur =~ /^(\[)/o) {
			print "CLOSE($1)\n" if ($dbg_values > 1);
			$type = 'N';

		} elsif ($cur =~ /^(-(?![->])|\+(?!\+)|\*|\&\&|\&)/o) {
			my $variant;

			print "OPV($1)\n" if ($dbg_values > 1);
			if ($type eq 'V') {
				$variant = 'B';
			} else {
				$variant = 'U';
			}

			substr($var, length($res), 1, $variant);
			$type = 'N';

		} elsif ($cur =~ /^($Operators)/o) {
			print "OP($1)\n" if ($dbg_values > 1);
			if ($1 ne '++' && $1 ne '--') {
				$type = 'N';
			}

		} elsif ($cur =~ /(^.)/o) {
			print "C($1)\n" if ($dbg_values > 1);
		}
		if (defined $1) {
			$cur = substr($cur, length($1));
			$res .= $type x length($1);
		}
	}

	return ($res, $var);
}

sub possible {
	my ($possible, $line) = @_;
	my $notPermitted = qr{(?:
		^(?:
			$Modifier|
			$Storage|
			$Type|
			DEFINE_\S+
		)$|
		^(?:
			goto|
			return|
			case|
			else|
			asm|__asm__|
			do
		)(?:\s|$)|
		^(?:typedef|struct|enum)\b
	    )}x;
	warn "CHECK<$possible> ($line)\n" if ($dbg_possible > 2);
	if ($possible !~ $notPermitted) {
		# Check for modifiers.
		$possible =~ s/\s*$Storage\s*//g;
		$possible =~ s/\s*$Sparse\s*//g;
		if ($possible =~ /^\s*$/) {

		} elsif ($possible =~ /\s/) {
			$possible =~ s/\s*$Type\s*//g;
			for my $modifier (split(' ', $possible)) {
				if ($modifier !~ $notPermitted) {
					warn "MODIFIER: $modifier ($possible) ($line)\n" if ($dbg_possible);
					push(@modifierList, $modifier);
				}
			}

		} else {
			warn "POSSIBLE: $possible ($line)\n" if ($dbg_possible);
			push(@typeList, $possible);
		}
		build_types();
	} else {
		warn "NOTPOSS: $possible ($line)\n" if ($dbg_possible > 1);
	}
}

my $prefix = '';

sub report {
	if (defined $tst_only && $_[0] !~ /\Q$tst_only\E/) {
		return 0;
	}
	my $line = $prefix . $_[0];

	$line = (split('\n', $line))[0] . "\n" if ($terse);

	push(our @report, $line);

	return 1;
}
sub report_dump {
	our @report;
}
sub ERROR {
	if (report("ERROR: $_[0]\n")) {
		our $clean = 0;
		our $cnt_error++;
	}
}
sub WARN {
	if (report("WARNING: $_[0]\n")) {
		our $clean = 0;
		our $cnt_warn++;
	}
}
sub CHK {
	if ($check && report("CHECK: $_[0]\n")) {
		our $clean = 0;
		our $cnt_chk++;
	}
}

sub check_absolute_file {
	my ($absolute, $herecurr) = @_;
	my $file = $absolute;

	##print "absolute<$absolute>\n";

	# See if any suffix of this path is a path within the tree.
	while ($file =~ s@^[^/]*/@@) {
		if (-f "$root/$file") {
			##print "file<$file>\n";
			last;
		}
	}
	if (! -f _)  {
		return 0;
	}

	# It is, so see if the prefix is acceptable.
	my $prefix = $absolute;
	substr($prefix, -length($file)) = '';

	##print "prefix<$prefix>\n";
	if ($prefix ne ".../") {
		WARN("use relative pathname instead of absolute in changelog text\n" . $herecurr);
	}
}

sub process {
	my $filename = shift;

	my $linenr=0;
	my $prevline="";
	my $prevrawline="";
	my $stashline="";
	my $stashrawline="";

	my $length;
	my $indent;
	my $previndent=0;
	my $stashindent=0;

	our $clean = 1;
	my $signoff = 0;
	my $is_patch = 0;

	our @report = ();
	our $cnt_lines = 0;
	our $cnt_error = 0;
	our $cnt_warn = 0;
	our $cnt_chk = 0;

	# Trace the real file/line as we go.
	my $realfile = '';
	my $realline = 0;
	my $realcnt = 0;
	my $here = '';
	my $in_comment = 0;
	my $comment_edge = 0;
	my $first_line = 0;
	my $p1_prefix = '';

	my $prev_values = 'E';

	# suppression flags
	my %suppress_ifbraces;
	my %suppress_whiletrailers;
	my %suppress_export;

	# Pre-scan the patch sanitizing the lines.
	# Pre-scan the patch looking for any __setup documentation.
	#
	my @setup_docs = ();
	my $setup_docs = 0;

	sanitise_line_reset();
	my $line;
	foreach my $rawline (@rawlines) {
		$linenr++;
		$line = $rawline;

		if ($rawline=~/^\+\+\+\s+(\S+)/) {
			$setup_docs = 0;
			if ($1 =~ m@Documentation/kernel-parameters.txt$@) {
				$setup_docs = 1;
			}
			#next;
		}
		if ($rawline=~/^\@\@ -\d+(?:,\d+)? \+(\d+)(,(\d+))? \@\@/) {
			$realline=$1-1;
			if (defined $2) {
				$realcnt=$3+1;
			} else {
				$realcnt=1+1;
			}
			$in_comment = 0;

			# Guestimate if this is a continuing comment.  Run
			# the context looking for a comment "edge".  If this
			# edge is a close comment then we must be in a comment
			# at context start.
			my $edge;
			my $cnt = $realcnt;
			for (my $ln = $linenr + 1; $cnt > 0; $ln++) {
				next if (defined $rawlines[$ln - 1] &&
					 $rawlines[$ln - 1] =~ /^-/);
				$cnt--;
				#print "RAW<$rawlines[$ln - 1]>\n";
				last if (!defined $rawlines[$ln - 1]);
				if ($rawlines[$ln - 1] =~ m@(/\*|\*/)@ &&
				    $rawlines[$ln - 1] !~ m@"[^"]*(?:/\*|\*/)[^"]*"@) {
					($edge) = $1;
					last;
				}
			}
			if (defined $edge && $edge eq '*/') {
				$in_comment = 1;
			}

			# Guestimate if this is a continuing comment.  If this
			# is the start of a diff block and this line starts
			# ' *' then it is very likely a comment.
			if (!defined $edge &&
			    $rawlines[$linenr] =~ m@^.\s*(?:\*\*+| \*)(?:\s|$)@)
			{
				$in_comment = 1;
			}

			##print "COMMENT:$in_comment edge<$edge> $rawline\n";
			sanitise_line_reset($in_comment);

		} elsif ($realcnt && $rawline =~ /^(?:\+| |$)/) {
			# Standardise the strings and chars within the input to
			# simplify matching -- only bother with positive lines.
			$line = sanitise_line($rawline);
		}
		push(@lines, $line);

		if ($realcnt > 1) {
			$realcnt-- if ($line =~ /^(?:\+| |$)/);
		} else {
			$realcnt = 0;
		}

		#print "==>$rawline\n";
		#print "-->$line\n";

		if ($setup_docs && $line =~ /^\+/) {
			push(@setup_docs, $line);
		}
	}

	$prefix = '';

	$realcnt = 0;
	$linenr = 0;
	foreach my $line (@lines) {
		$linenr++;

		my $rawline = $rawlines[$linenr - 1];

#extract the line range in the file after the patch is applied
		if ($line=~/^\@\@ -\d+(?:,\d+)? \+(\d+)(,(\d+))? \@\@/) {
			$is_patch = 1;
			$first_line = $linenr + 1;
			$realline=$1-1;
			if (defined $2) {
				$realcnt=$3+1;
			} else {
				$realcnt=1+1;
			}
			annotate_reset();
			$prev_values = 'E';

			%suppress_ifbraces = ();
			%suppress_whiletrailers = ();
			%suppress_export = ();
			next;

# track the line number as we move through the hunk, note that
# new versions of GNU diff omit the leading space on completely
# blank context lines so we need to count that too.
		} elsif ($line =~ /^( |\+|$)/) {
			$realline++;
			$realcnt-- if ($realcnt != 0);

			# Measure the line length and indent.
			($length, $indent) = line_stats($rawline);

			# Track the previous line.
			($prevline, $stashline) = ($stashline, $line);
			($previndent, $stashindent) = ($stashindent, $indent);
			($prevrawline, $stashrawline) = ($stashrawline, $rawline);

			#warn "line<$line>\n";

		} elsif ($realcnt == 1) {
			$realcnt--;
		}

		my $hunk_line = ($realcnt != 0);

#make up the handle for any error we report on this line
		$prefix = "$filename:$realline: " if ($emacs && $file);
		$prefix = "$filename:$linenr: " if ($emacs && !$file);

		$here = "#$linenr: " if (!$file);
		$here = "#$realline: " if ($file);

		# extract the filename as it passes
		if ($line =~ /^diff --git.*?(\S+)$/) {
			$realfile = $1;
			$realfile =~ s@^([^/]*)/@@;

		} elsif ($line =~ /^\+\+\+\s+(\S+)/) {
			$realfile = $1;
			$realfile =~ s@^([^/]*)/@@;

			$p1_prefix = $1;
			if (!$file && $tree && $p1_prefix ne '' &&
			    -e "$root/$p1_prefix") {
				WARN("patch prefix '$p1_prefix' exists, appears to be a -p0 patch\n");
			}

			if ($realfile =~ m@^include/asm/@) {
				ERROR("do not modify files in include/asm, change architecture specific files in include/asm-<architecture>\n" . "$here$rawline\n");
			}
			next;
		}

		$here .= "FILE: $realfile:$realline:" if ($realcnt != 0);

		my $hereline = "$here\n$rawline\n";
		my $herecurr = "$here\n$rawline\n";
		my $hereprev = "$here\n$prevrawline\n$rawline\n";

		$cnt_lines++ if ($realcnt != 0);

# Check for incorrect file permissions
		if ($line =~ /^new (file )?mode.*[7531]\d{0,2}$/) {
			my $permhere = $here . "FILE: $realfile\n";
			if ($realfile =~ /(Makefile|Kconfig|\.c|\.h|\.S|\.tmpl)$/) {
				ERROR("do not set execute permissions for source files\n" . $permhere);
			}
		}

#check the patch for a signoff:
		if ($line =~ /^\s*signed-off-by:/i) {
			# This is a signoff, if ugly, so do not double report.
			$signoff++;
			if (!($line =~ /^\s*Signed-off-by:/)) {
				WARN("Signed-off-by: is the preferred form\n" .
					$herecurr);
			}
			if ($line =~ /^\s*signed-off-by:\S/i) {
				WARN("space required after Signed-off-by:\n" .
					$herecurr);
			}
		}

# Check for wrappage within a valid hunk of the file
		if ($realcnt != 0 && $line !~ m{^(?:\+|-| |\\ No newline|$)}) {
			ERROR("patch seems to be corrupt (line wrapped?)\n" .
				$herecurr) if (!$emitted_corrupt++);
		}

# Check for absolute kernel paths.
		if ($tree) {
			while ($line =~ m{(?:^|\s)(/\S*)}g) {
				my $file = $1;

				if ($file =~ m{^(.*?)(?::\d+)+:?$} &&
				    check_absolute_file($1, $herecurr)) {
					#
				} else {
					check_absolute_file($file, $herecurr);
				}
			}
		}

# UTF-8 regex found at http://www.w3.org/International/questions/qa-forms-utf-8.en.php
		if (($realfile =~ /^$/ || $line =~ /^\+/) &&
		    $rawline !~ m/^$UTF8*$/) {
			my ($utf8_prefix) = ($rawline =~ /^($UTF8*)/);

			my $blank = copy_spacing($rawline);
			my $ptr = substr($blank, 0, length($utf8_prefix)) . "^";
			my $hereptr = "$hereline$ptr\n";

			ERROR("Invalid UTF-8, patch and commit message should be encoded in UTF-8\n" . $hereptr);
		}

# ignore non-hunk lines and lines being removed
		next if (!$hunk_line || $line =~ /^-/);

#trailing whitespace
		if ($line =~ /^\+.*\015/) {
			my $herevet = "$here\n" . cat_vet($rawline) . "\n";
			ERROR("DOS line endings\n" . $herevet);

		} elsif ($rawline =~ /^\+.*\S\s+$/ || $rawline =~ /^\+\s+$/) {
			my $herevet = "$here\n" . cat_vet($rawline) . "\n";
			ERROR("trailing whitespace\n" . $herevet);
			$rpt_cleaners = 1;
		}

# check for Kconfig help text having a real description
# Only applies when adding the entry originally, after that we do not have
# sufficient context to determine whether it is indeed long enough.
		if ($realfile =~ /Kconfig/ &&
		    $line =~ /\+\s*(?:---)?help(?:---)?$/) {
			my $length = 0;
			my $cnt = $realcnt;
			my $ln = $linenr + 1;
			my $f;
			my $is_end = 0;
			while ($cnt > 0 && defined $lines[$ln - 1]) {
				$f = $lines[$ln - 1];
				$cnt-- if ($lines[$ln - 1] !~ /^-/);
				$is_end = $lines[$ln - 1] =~ /^\+/;
				$ln++;

				next if ($f =~ /^-/);
				$f =~ s/^.//;
				$f =~ s/#.*//;
				$f =~ s/^\s+//;
				next if ($f =~ /^$/);
				if ($f =~ /^\s*config\s/) {
					$is_end = 1;
					last;
				}
				$length++;
			}
			WARN("please write a paragraph that describes the config symbol fully\n" . $herecurr) if ($is_end && $length < 4);
			#print "is_end<$is_end> length<$length>\n";
		}

# check we are in a valid source file if not then ignore this hunk
		next if ($realfile !~ /\.(h|c|s|S|pl|sh)$/);

#80 column limit
		if ($line =~ /^\+/ && $prevrawline !~ /\/\*\*/ &&
		    $rawline !~ /^.\s*\*\s*\@$Ident\s/ &&
		    !($line =~ /^\+\s*$logFunctions\s*\(\s*(?:(KERN_\S+\s*|[^"]*))?"[X\t]*"\s*(?:,|\)\s*;)\s*$/ ||
		    $line =~ /^\+\s*"[^"]*"\s*(?:\s*|,|\)\s*;)\s*$/) &&
		    $length > 80)
		{
			WARN("line over 80 characters\n" . $herecurr);
		}

# check for spaces before a quoted newline
		if ($rawline =~ /^.*\".*\s\\n/) {
			WARN("unnecessary whitespace before a quoted newline\n" . $herecurr);
		}

# check for adding lines without a newline.
		if ($line =~ /^\+/ && defined $lines[$linenr] && $lines[$linenr] =~ /^\\ No newline at end of file/) {
			WARN("adding a line without newline at end of file\n" . $herecurr);
		}

# Blackfin: use hi/lo macros
		if ($realfile =~ m@arch/blackfin/.*\.S$@) {
			if ($line =~ /\.[lL][[:space:]]*=.*&[[:space:]]*0x[fF][fF][fF][fF]/) {
				my $herevet = "$here\n" . cat_vet($line) . "\n";
				ERROR("use the LO() macro, not (... & 0xFFFF)\n" . $herevet);
			}
			if ($line =~ /\.[hH][[:space:]]*=.*>>[[:space:]]*16/) {
				my $herevet = "$here\n" . cat_vet($line) . "\n";
				ERROR("use the HI() macro, not (... >> 16)\n" . $herevet);
			}
		}

# check we are in a valid source file C or perl if not then ignore this hunk
		next if ($realfile !~ /\.(h|c|pl)$/);

# at the beginning of a line any tabs must come first and anything
# more than 8 must use tabs.
		if ($rawline =~ /^\+\s* \t\s*\S/ ||
		    $rawline =~ /^\+\s*        \s*/) {
			my $herevet = "$here\n" . cat_vet($rawline) . "\n";
			ERROR("code indent should use tabs where possible\n" . $herevet);
			$rpt_cleaners = 1;
		}

# check for space before tabs.
		if ($rawline =~ /^\+/ && $rawline =~ / \t/) {
			my $herevet = "$here\n" . cat_vet($rawline) . "\n";
			WARN("please, no space before tabs\n" . $herevet);
		}

# check for spaces at the beginning of a line.
# Exceptions:
#  1) within comments
#  2) indented preprocessor commands
#  3) hanging labels
		if ($rawline =~ /^\+ / && $line !~ /\+ *(?:$;|#|$Ident:)/)  {
			my $herevet = "$here\n" . cat_vet($rawline) . "\n";
			WARN("please, no spaces at the start of a line\n" . $herevet);
		}

# check we are in a valid C source file if not then ignore this hunk
		next if ($realfile !~ /\.(h|c)$/);

# check for RCS/CVS revision markers
		if ($rawline =~ /^\+.*\$(Revision|Log|Id)(?:\$|)/) {
			WARN("CVS style keyword markers, these will _not_ be updated\n". $herecurr);
		}

# Blackfin: don't use __builtin_bfin_[cs]sync
		if ($line =~ /__builtin_bfin_csync/) {
			my $herevet = "$here\n" . cat_vet($line) . "\n";
			ERROR("use the CSYNC() macro in asm/blackfin.h\n" . $herevet);
		}
		if ($line =~ /__builtin_bfin_ssync/) {
			my $herevet = "$here\n" . cat_vet($line) . "\n";
			ERROR("use the SSYNC() macro in asm/blackfin.h\n" . $herevet);
		}

# Check for potential 'bare' types
		my ($stat, $cond, $line_nr_next, $remain_next, $off_next,
		    $realline_next);
		if ($realcnt && $line =~ /.\s*\S/) {
			($stat, $cond, $line_nr_next, $remain_next, $off_next) =
				ctx_statement_block($linenr, $realcnt, 0);
			$stat =~ s/\n./\n /g;
			$cond =~ s/\n./\n /g;

			# Find the real next line.
			$realline_next = $line_nr_next;
			if (defined $realline_next &&
			    (!defined $lines[$realline_next - 1] ||
			     substr($lines[$realline_next - 1], $off_next) =~ /^\s*$/)) {
				$realline_next++;
			}

			my $s = $stat;
			$s =~ s/{.*$//s;

			# Ignore goto labels.
			if ($s =~ /$Ident:\*$/s) {

			# Ignore functions being called
			} elsif ($s =~ /^.\s*$Ident\s*\(/s) {

			} elsif ($s =~ /^.\s*else\b/s) {

			# declarations always start with types
			} elsif ($prev_values eq 'E' && $s =~ /^.\s*(?:$Storage\s+)?(?:$Inline\s+)?(?:const\s+)?((?:\s*$Ident)+?)\b(?:\s+$Sparse)?\s*\**\s*(?:$Ident|\(\*[^\)]*\))(?:\s*$Modifier)?\s*(?:;|=|,|\()/s) {
				my $type = $1;
				$type =~ s/\s+/ /g;
				possible($type, "A:" . $s);

			# definitions in global scope can only start with types
			} elsif ($s =~ /^.(?:$Storage\s+)?(?:$Inline\s+)?(?:const\s+)?($Ident)\b\s*(?!:)/s) {
				possible($1, "B:" . $s);
			}

			# any (foo ... *) is a pointer cast, and foo is a type
			while ($s =~ /\(($Ident)(?:\s+$Sparse)*[\s\*]+\s*\)/sg) {
				possible($1, "C:" . $s);
			}

			# Check for any sort of function declaration.
			# int foo(something bar, other baz);
			# void (*store_gdt)(x86_descr_ptr *);
			if ($prev_values eq 'E' && $s =~ /^(.(?:typedef\s*)?(?:(?:$Storage|$Inline)\s*)*\s*$Type\s*(?:\b$Ident|\(\*\s*$Ident\))\s*)\(/s) {
				my ($name_len) = length($1);

				my $ctx = $s;
				substr($ctx, 0, $name_len + 1, '');
				$ctx =~ s/\)[^\)]*$//;

				for my $arg (split(/\s*,\s*/, $ctx)) {
					if ($arg =~ /^(?:const\s+)?($Ident)(?:\s+$Sparse)*\s*\**\s*(:?\b$Ident)?$/s || $arg =~ /^($Ident)$/s) {

						possible($1, "D:" . $s);
					}
				}
			}

		}

#
# Checks which may be anchored in the context.
#

# Check for switch () and associated case and default
# statements should be at the same indent.
		if ($line=~/\bswitch\s*\(.*\)/) {
			my $err = '';
			my $sep = '';
			my @ctx = ctx_block_outer($linenr, $realcnt);
			shift(@ctx);
			for my $ctx (@ctx) {
				my ($clen, $cindent) = line_stats($ctx);
				if ($ctx =~ /^\+\s*(case\s+|default:)/ &&
							$indent != $cindent) {
					$err .= "$sep$ctx\n";
					$sep = '';
				} else {
					$sep = "[...]\n";
				}
			}
			if ($err ne '') {
				ERROR("switch and case should be at the same indent\n$hereline$err");
			}
		}

# if/while/etc brace do not go on next line, unless defining a do while loop,
# or if that brace on the next line is for something else
		if ($line =~ /(.*)\b((?:if|while|for|switch)\s*\(|do\b|else\b)/ && $line !~ /^.\s*\#/) {
			my $pre_ctx = "$1$2";

			my ($level, @ctx) = ctx_statement_level($linenr, $realcnt, 0);
			my $ctx_cnt = $realcnt - $#ctx - 1;
			my $ctx = join("\n", @ctx);

			my $ctx_ln = $linenr;
			my $ctx_skip = $realcnt;

			while ($ctx_skip > $ctx_cnt || ($ctx_skip == $ctx_cnt &&
					defined $lines[$ctx_ln - 1] &&
					$lines[$ctx_ln - 1] =~ /^-/)) {
				##print "SKIP<$ctx_skip> CNT<$ctx_cnt>\n";
				$ctx_skip-- if (!defined $lines[$ctx_ln - 1] || $lines[$ctx_ln - 1] !~ /^-/);
				$ctx_ln++;
			}

			#print "realcnt<$realcnt> ctx_cnt<$ctx_cnt>\n";
			#print "pre<$pre_ctx>\nline<$line>\nctx<$ctx>\nnext<$lines[$ctx_ln - 1]>\n";

			if ($ctx !~ /{\s*/ && defined($lines[$ctx_ln -1]) && $lines[$ctx_ln - 1] =~ /^\+\s*{/) {
				ERROR("that open brace { should be on the previous line\n" .
					"$here\n$ctx\n$rawlines[$ctx_ln - 1]\n");
			}
			if ($level == 0 && $pre_ctx !~ /}\s*while\s*\($/ &&
			    $ctx =~ /\)\s*\;\s*$/ &&
			    defined $lines[$ctx_ln - 1])
			{
				my ($nlength, $nindent) = line_stats($lines[$ctx_ln - 1]);
				if ($nindent > $indent) {
					WARN("trailing semicolon indicates no statements, indent implies otherwise\n" .
						"$here\n$ctx\n$rawlines[$ctx_ln - 1]\n");
				}
			}
		}

# Check relative indent for conditionals and blocks.
		if ($line =~ /\b(?:(?:if|while|for)\s*\(|do\b)/ && $line !~ /^.\s*#/ && $line !~ /\}\s*while\s*/) {
			my ($s, $c) = ($stat, $cond);

			substr($s, 0, length($c), '');

			# Make sure we remove the line prefixes as we have
			# none on the first line, and are going to readd them
			# where necessary.
			$s =~ s/\n./\n/gs;

			# Find out how long the conditional actually is.
			my @newlines = ($c =~ /\n/gs);
			my $cond_lines = 1 + $#newlines;

			# We want to check the first line inside the block
			# starting at the end of the conditional, so remove:
			#  1) any blank line termination
			#  2) any opening brace { on end of the line
			#  3) any do (...) {
			my $continuation = 0;
			my $check = 0;
			$s =~ s/^.*\bdo\b//;
			$s =~ s/^\s*{//;
			if ($s =~ s/^\s*\\//) {
				$continuation = 1;
			}
			if ($s =~ s/^\s*?\n//) {
				$check = 1;
				$cond_lines++;
			}

			# Also ignore a loop construct at the end of a
			# preprocessor statement.
			if (($prevline =~ /^.\s*#\s*define\s/ ||
			    $prevline =~ /\\\s*$/) && $continuation == 0) {
				$check = 0;
			}

			my $cond_ptr = -1;
			$continuation = 0;
			while ($cond_ptr != $cond_lines) {
				$cond_ptr = $cond_lines;

				# If we see an #else/#elif then the code
				# is not linear.
				if ($s =~ /^\s*\#\s*(?:else|elif)/) {
					$check = 0;
				}

				# Ignore:
				#  1) blank lines, they should be at 0,
				#  2) preprocessor lines, and
				#  3) labels.
				if ($continuation ||
				    $s =~ /^\s*?\n/ ||
				    $s =~ /^\s*#\s*?/ ||
				    $s =~ /^\s*$Ident\s*:/) {
					$continuation = ($s =~ /^.*?\\\n/) ? 1 : 0;
					if ($s =~ s/^.*?\n//) {
						$cond_lines++;
					}
				}
			}

			my (undef, $sindent) = line_stats("+" . $s);
			my $stat_real = raw_line($linenr, $cond_lines);

			# Check if either of these lines are modified, else
			# this is not this patch's fault.
			if (!defined($stat_real) ||
			    $stat !~ /^\+/ && $stat_real !~ /^\+/) {
				$check = 0;
			}
			if (defined($stat_real) && $cond_lines > 1) {
				$stat_real = "[...]\n$stat_real";
			}

			#print "line<$line> prevline<$prevline> indent<$indent> sindent<$sindent> check<$check> continuation<$continuation> s<$s> cond_lines<$cond_lines> stat_real<$stat_real> stat<$stat>\n";

			if ($check && (($sindent % 8) != 0 ||
			    ($sindent <= $indent && $s ne ''))) {
				WARN("suspect code indent for conditional statements ($indent, $sindent)\n" . $herecurr . "$stat_real\n");
			}
		}

		# Track the 'values' across context and added lines.
		my $opline = $line; $opline =~ s/^./ /;
		my ($curr_values, $curr_vars) =
				annotate_values($opline . "\n", $prev_values);
		$curr_values = $prev_values . $curr_values;
		if ($dbg_values) {
			my $outline = $opline; $outline =~ s/\t/ /g;
			print "$linenr > .$outline\n";
			print "$linenr > $curr_values\n";
			print "$linenr >  $curr_vars\n";
		}
		$prev_values = substr($curr_values, -1);

#ignore lines not being added
		if ($line=~/^[^\+]/) {next;}

# TEST: allow direct testing of the type matcher.
		if ($dbg_type) {
			if ($line =~ /^.\s*$Declare\s*$/) {
				ERROR("TEST: is type\n" . $herecurr);
			} elsif ($dbg_type > 1 && $line =~ /^.+($Declare)/) {
				ERROR("TEST: is not type ($1 is)\n". $herecurr);
			}
			next;
		}
# TEST: allow direct testing of the attribute matcher.
		if ($dbg_attr) {
			if ($line =~ /^.\s*$Modifier\s*$/) {
				ERROR("TEST: is attr\n" . $herecurr);
			} elsif ($dbg_attr > 1 && $line =~ /^.+($Modifier)/) {
				ERROR("TEST: is not attr ($1 is)\n". $herecurr);
			}
			next;
		}

# check for initialisation to aggregates open brace on the next line
		if ($line =~ /^.\s*{/ &&
		    $prevline =~ /(?:^|[^=])=\s*$/) {
			ERROR("that open brace { should be on the previous line\n" . $hereprev);
		}

#
# Checks which are anchored on the added line.
#

# check for malformed paths in #include statements (uses RAW line)
		if ($rawline =~ m{^.\s*\#\s*include\s+[<"](.*)[">]}) {
			my $path = $1;
			if ($path =~ m{//}) {
				ERROR("malformed #include filename\n" .
					$herecurr);
			}
		}

# no C99 // comments
		if ($line =~ m{//}) {
			ERROR("do not use C99 // comments\n" . $herecurr);
		}
		# Remove C99 comments.
		$line =~ s@//.*@@;
		$opline =~ s@//.*@@;

# EXPORT_SYMBOL should immediately follow the thing it is exporting, consider
# the whole statement.
#print "APW <$lines[$realline_next - 1]>\n";
		if (defined $realline_next &&
		    exists $lines[$realline_next - 1] &&
		    !defined $suppress_export{$realline_next} &&
		    ($lines[$realline_next - 1] =~ /EXPORT_SYMBOL.*\((.*)\)/ ||
		     $lines[$realline_next - 1] =~ /EXPORT_UNUSED_SYMBOL.*\((.*)\)/)) {
			# Handle definitions which produce identifiers with
			# a prefix:
			#   XXX(foo);
			#   EXPORT_SYMBOL(something_foo);
			my $name = $1;
			if ($stat =~ /^.([A-Z_]+)\s*\(\s*($Ident)/ &&
			    $name =~ /^${Ident}_$2/) {
#print "FOO C name<$name>\n";
				$suppress_export{$realline_next} = 1;

			} elsif ($stat !~ /(?:
				\n.}\s*$|
				^.DEFINE_$Ident\(\Q$name\E\)|
				^.DECLARE_$Ident\(\Q$name\E\)|
				^.LIST_HEAD\(\Q$name\E\)|
				^.(?:$Storage\s+)?$Type\s*\(\s*\*\s*\Q$name\E\s*\)\s*\(|
				\b\Q$name\E(?:\s+$Attribute)*\s*(?:;|=|\[|\()
			    )/x) {
#print "FOO A<$lines[$realline_next - 1]> stat<$stat> name<$name>\n";
				$suppress_export{$realline_next} = 2;
			} else {
				$suppress_export{$realline_next} = 1;
			}
		}
		if (!defined $suppress_export{$linenr} &&
		    $prevline =~ /^.\s*$/ &&
		    ($line =~ /EXPORT_SYMBOL.*\((.*)\)/ ||
		     $line =~ /EXPORT_UNUSED_SYMBOL.*\((.*)\)/)) {
#print "FOO B <$lines[$linenr - 1]>\n";
			$suppress_export{$linenr} = 2;
		}
		if (defined $suppress_export{$linenr} &&
		    $suppress_export{$linenr} == 2) {
			WARN("EXPORT_SYMBOL(foo); should immediately follow its function/variable\n" . $herecurr);
		}

# check for global initialisers.
		if ($line =~ /^.$Type\s*$Ident\s*(?:\s+$Modifier)*\s*=\s*(0|NULL|false)\s*;/) {
			ERROR("do not initialise globals to 0 or NULL\n" .
				$herecurr);
		}
# check for static initialisers.
		if ($line =~ /\bstatic\s.*=\s*(0|NULL|false)\s*;/) {
			ERROR("do not initialise statics to 0 or NULL\n" .
				$herecurr);
		}

# check for static const char * arrays.
		if ($line =~ /\bstatic\s+const\s+char\s*\*\s*(\w+)\s*\[\s*\]\s*=\s*/) {
			WARN("static const char * array should probably be static const char * const\n" .
				$herecurr);
               }

# check for static char foo[] = "bar" declarations.
		if ($line =~ /\bstatic\s+char\s+(\w+)\s*\[\s*\]\s*=\s*"/) {
			WARN("static char array declaration should probably be static const char\n" .
				$herecurr);
               }

# check for declarations of struct pci_device_id
		if ($line =~ /\bstruct\s+pci_device_id\s+\w+\s*\[\s*\]\s*\=\s*\{/) {
			WARN("Use DEFINE_PCI_DEVICE_TABLE for struct pci_device_id\n" . $herecurr);
		}

# check for new typedefs, only function parameters and sparse annotations
# make sense.
		if ($line =~ /\btypedef\s/ &&
		    $line !~ /\btypedef\s+$Type\s*\(\s*\*?$Ident\s*\)\s*\(/ &&
		    $line !~ /\btypedef\s+$Type\s+$Ident\s*\(/ &&
		    $line !~ /\b$typeTypedefs\b/ &&
		    $line !~ /\b__bitwise(?:__|)\b/) {
			WARN("do not add new typedefs\n" . $herecurr);
		}

# * goes on variable not on type
		# (char*[ const])
		if ($line =~ m{\($NonptrType(\s*(?:$Modifier\b\s*|\*\s*)+)\)}) {
			my ($from, $to) = ($1, $1);

			# Should start with a space.
			$to =~ s/^(\S)/ $1/;
			# Should not end with a space.
			$to =~ s/\s+$//;
			# '*'s should not have spaces between.
			while ($to =~ s/\*\s+\*/\*\*/) {
			}

			#print "from<$from> to<$to>\n";
			if ($from ne $to) {
				ERROR("\"(foo$from)\" should be \"(foo$to)\"\n" .  $herecurr);
			}
		} elsif ($line =~ m{\b$NonptrType(\s*(?:$Modifier\b\s*|\*\s*)+)($Ident)}) {
			my ($from, $to, $ident) = ($1, $1, $2);

			# Should start with a space.
			$to =~ s/^(\S)/ $1/;
			# Should not end with a space.
			$to =~ s/\s+$//;
			# '*'s should not have spaces between.
			while ($to =~ s/\*\s+\*/\*\*/) {
			}
			# Modifiers should have spaces.
			$to =~ s/(\b$Modifier$)/$1 /;

			#print "from<$from> to<$to> ident<$ident>\n";
			if ($from ne $to && $ident !~ /^$Modifier$/) {
				ERROR("\"foo${from}bar\" should be \"foo${to}bar\"\n" .  $herecurr);
			}
		}

# # no BUG() or BUG_ON()
# 		if ($line =~ /\b(BUG|BUG_ON)\b/) {
# 			print "Try to use WARN_ON & Recovery code rather than BUG() or BUG_ON()\n";
# 			print "$herecurr";
# 			$clean = 0;
# 		}

		if ($line =~ /\bLINUX_VERSION_CODE\b/) {
			WARN("LINUX_VERSION_CODE should be avoided, code should be for the version to which it is merged\n" . $herecurr);
		}

# printk should use KERN_* levels.  Note that follow on printk's on the
# same line do not need a level, so we use the current block context
# to try and find and validate the current printk.  In summary the current
# printk includes all preceeding printk's which have no newline on the end.
# we assume the first bad printk is the one to report.
		if ($line =~ /\bprintk\((?!KERN_)\s*"/) {
			my $ok = 0;
			for (my $ln = $linenr - 1; $ln >= $first_line; $ln--) {
				#print "CHECK<$lines[$ln - 1]\n";
				# we have a preceeding printk if it ends
				# with "\n" ignore it, else it is to blame
				if ($lines[$ln - 1] =~ m{\bprintk\(}) {
					if ($rawlines[$ln - 1] !~ m{\\n"}) {
						$ok = 1;
					}
					last;
				}
			}
			if ($ok == 0) {
				WARN("printk() should include KERN_ facility level\n" . $herecurr);
			}
		}

# function brace can't be on same line, except for #defines of do while,
# or if closed on same line
		if (($line=~/$Type\s*$Ident\(.*\).*\s{/) and
		    !($line=~/\#\s*define.*do\s{/) and !($line=~/}/)) {
			ERROR("open brace '{' following function declarations go on the next line\n" . $herecurr);
		}

# open braces for enum, union and struct go on the same line.
		if ($line =~ /^.\s*{/ &&
		    $prevline =~ /^.\s*(?:typedef\s+)?(enum|union|struct)(?:\s+$Ident)?\s*$/) {
			ERROR("open brace '{' following $1 go on the same line\n" . $hereprev);
		}

# missing space after union, struct or enum definition
		if ($line =~ /^.\s*(?:typedef\s+)?(enum|union|struct)(?:\s+$Ident)?(?:\s+$Ident)?[=\{]/) {
		    WARN("missing space after $1 definition\n" . $herecurr);
		}

# check for spacing round square brackets; allowed:
#  1. with a type on the left -- int [] a;
#  2. at the beginning of a line for slice initialisers -- [0...10] = 5,
#  3. inside a curly brace -- = { [0...10] = 5 }
		while ($line =~ /(.*?\s)\[/g) {
			my ($where, $prefix) = ($-[1], $1);
			if ($prefix !~ /$Type\s+$/ &&
			    ($where != 0 || $prefix !~ /^.\s+$/) &&
			    $prefix !~ /{\s+$/) {
				ERROR("space prohibited before open square bracket '['\n" . $herecurr);
			}
		}

# check for spaces between functions and their parentheses.
		while ($line =~ /($Ident)\s+\(/g) {
			my $name = $1;
			my $ctx_before = substr($line, 0, $-[1]);
			my $ctx = "$ctx_before$name";

			# Ignore those directives where spaces _are_ permitted.
			if ($name =~ /^(?:
				if|for|while|switch|return|case|
				volatile|__volatile__|
				__attribute__|format|__extension__|
				asm|__asm__)$/x)
			{

			# cpp #define statements have non-optional spaces, ie
			# if there is a space between the name and the open
			# parenthesis it is simply not a parameter group.
			} elsif ($ctx_before =~ /^.\s*\#\s*define\s*$/) {

			# cpp #elif statement condition may start with a (
			} elsif ($ctx =~ /^.\s*\#\s*elif\s*$/) {

			# If this whole things ends with a type its most
			# likely a typedef for a function.
			} elsif ($ctx =~ /$Type$/) {

			} else {
				WARN("space prohibited between function name and open parenthesis '('\n" . $herecurr);
			}
		}
# Check operator spacing.
		if (!($line=~/\#\s*include/)) {
			my $ops = qr{
				<<=|>>=|<=|>=|==|!=|
				\+=|-=|\*=|\/=|%=|\^=|\|=|&=|
				=>|->|<<|>>|<|>|=|!|~|
				&&|\|\||,|\^|\+\+|--|&|\||\+|-|\*|\/|%|
				\?|:
			}x;
			my @elements = split(/($ops|;)/, $opline);
			my $off = 0;

			my $blank = copy_spacing($opline);

			for (my $n = 0; $n < $#elements; $n += 2) {
				$off += length($elements[$n]);

				# Pick up the preceeding and succeeding characters.
				my $ca = substr($opline, 0, $off);
				my $cc = '';
				if (length($opline) >= ($off + length($elements[$n + 1]))) {
					$cc = substr($opline, $off + length($elements[$n + 1]));
				}
				my $cb = "$ca$;$cc";

				my $a = '';
				$a = 'V' if ($elements[$n] ne '');
				$a = 'W' if ($elements[$n] =~ /\s$/);
				$a = 'C' if ($elements[$n] =~ /$;$/);
				$a = 'B' if ($elements[$n] =~ /(\[|\()$/);
				$a = 'O' if ($elements[$n] eq '');
				$a = 'E' if ($ca =~ /^\s*$/);

				my $op = $elements[$n + 1];

				my $c = '';
				if (defined $elements[$n + 2]) {
					$c = 'V' if ($elements[$n + 2] ne '');
					$c = 'W' if ($elements[$n + 2] =~ /^\s/);
					$c = 'C' if ($elements[$n + 2] =~ /^$;/);
					$c = 'B' if ($elements[$n + 2] =~ /^(\)|\]|;)/);
					$c = 'O' if ($elements[$n + 2] eq '');
					$c = 'E' if ($elements[$n + 2] =~ /^\s*\\$/);
				} else {
					$c = 'E';
				}

				my $ctx = "${a}x${c}";

				my $at = "(ctx:$ctx)";

				my $ptr = substr($blank, 0, $off) . "^";
				my $hereptr = "$hereline$ptr\n";

				# Pull out the value of this operator.
				my $op_type = substr($curr_values, $off + 1, 1);

				# Get the full operator variant.
				my $opv = $op . substr($curr_vars, $off, 1);

				# Ignore operators passed as parameters.
				if ($op_type ne 'V' &&
				    $ca =~ /\s$/ && $cc =~ /^\s*,/) {

#				# Ignore comments
#				} elsif ($op =~ /^$;+$/) {

				# ; should have either the end of line or a space or \ after it
				} elsif ($op eq ';') {
					if ($ctx !~ /.x[WEBC]/ &&
					    $cc !~ /^\\/ && $cc !~ /^;/) {
						ERROR("space required after that '$op' $at\n" . $hereptr);
					}

				# // is a comment
				} elsif ($op eq '//') {

				# No spaces for:
				#   ->
				#   :   when part of a bitfield
				} elsif ($op eq '->' || $opv eq ':B') {
					if ($ctx =~ /Wx.|.xW/) {
						ERROR("spaces prohibited around that '$op' $at\n" . $hereptr);
					}

				# , must have a space on the right.
				} elsif ($op eq ',') {
					if ($ctx !~ /.x[WEC]/ && $cc !~ /^}/) {
						ERROR("space required after that '$op' $at\n" . $hereptr);
					}

				# '*' as part of a type definition -- reported already.
				} elsif ($opv eq '*_') {
					#warn "'*' is part of type\n";

				# unary operators should have a space before and
				# none after.  May be left adjacent to another
				# unary operator, or a cast
				} elsif ($op eq '!' || $op eq '~' ||
					 $opv eq '*U' || $opv eq '-U' ||
					 $opv eq '&U' || $opv eq '&&U') {
					if ($ctx !~ /[WEBC]x./ && $ca !~ /(?:\)|!|~|\*|-|\&|\||\+\+|\-\-|\{)$/) {
						ERROR("space required before that '$op' $at\n" . $hereptr);
					}
					if ($op eq '*' && $cc =~/\s*$Modifier\b/) {
						# A unary '*' may be const

					} elsif ($ctx =~ /.xW/) {
						ERROR("space prohibited after that '$op' $at\n" . $hereptr);
					}

				# unary ++ and unary -- are allowed no space on one side.
				} elsif ($op eq '++' or $op eq '--') {
					if ($ctx !~ /[WEOBC]x[^W]/ && $ctx !~ /[^W]x[WOBEC]/) {
						ERROR("space required one side of that '$op' $at\n" . $hereptr);
					}
					if ($ctx =~ /Wx[BE]/ ||
					    ($ctx =~ /Wx./ && $cc =~ /^;/)) {
						ERROR("space prohibited before that '$op' $at\n" . $hereptr);
					}
					if ($ctx =~ /ExW/) {
						ERROR("space prohibited after that '$op' $at\n" . $hereptr);
					}


				# << and >> may either have or not have spaces both sides
				} elsif ($op eq '<<' or $op eq '>>' or
					 $op eq '&' or $op eq '^' or $op eq '|' or
					 $op eq '+' or $op eq '-' or
					 $op eq '*' or $op eq '/' or
					 $op eq '%')
				{
					if ($ctx =~ /Wx[^WCE]|[^WCE]xW/) {
						ERROR("need consistent spacing around '$op' $at\n" .
							$hereptr);
					}

				# A colon needs no spaces before when it is
				# terminating a case value or a label.
				} elsif ($opv eq ':C' || $opv eq ':L') {
					if ($ctx =~ /Wx./) {
						ERROR("space prohibited before that '$op' $at\n" . $hereptr);
					}

				# All the others need spaces both sides.
				} elsif ($ctx !~ /[EWC]x[CWE]/) {
					my $ok = 0;

					# Ignore email addresses <foo@bar>
					if (($op eq '<' &&
					     $cc =~ /^\S+\@\S+>/) ||
					    ($op eq '>' &&
					     $ca =~ /<\S+\@\S+$/))
					{
					    	$ok = 1;
					}

					# Ignore ?:
					if (($opv eq ':O' && $ca =~ /\?$/) ||
					    ($op eq '?' && $cc =~ /^:/)) {
					    	$ok = 1;
					}

					if ($ok == 0) {
						ERROR("spaces required around that '$op' $at\n" . $hereptr);
					}
				}
				$off += length($elements[$n + 1]);
			}
		}

# check for multiple assignments
		if ($line =~ /^.\s*$Lval\s*=\s*$Lval\s*=(?!=)/) {
			CHK("multiple assignments should be avoided\n" . $herecurr);
		}

## # check for multiple declarations, allowing for a function declaration
## # continuation.
## 		if ($line =~ /^.\s*$Type\s+$Ident(?:\s*=[^,{]*)?\s*,\s*$Ident.*/ &&
## 		    $line !~ /^.\s*$Type\s+$Ident(?:\s*=[^,{]*)?\s*,\s*$Type\s*$Ident.*/) {
##
## 			# Remove any bracketed sections to ensure we do not
## 			# falsly report the parameters of functions.
## 			my $ln = $line;
## 			while ($ln =~ s/\([^\(\)]*\)//g) {
## 			}
## 			if ($ln =~ /,/) {
## 				WARN("declaring multiple variables together should be avoided\n" . $herecurr);
## 			}
## 		}

#need space before brace following if, while, etc
		if (($line =~ /\(.*\){/ && $line !~ /\($Type\){/) ||
		    $line =~ /do{/) {
			ERROR("space required before the open brace '{'\n" . $herecurr);
		}

# closing brace should have a space following it when it has anything
# on the line
		if ($line =~ /}(?!(?:,|;|\)))\S/) {
			ERROR("space required after that close brace '}'\n" . $herecurr);
		}

# check spacing on square brackets
		if ($line =~ /\[\s/ && $line !~ /\[\s*$/) {
			ERROR("space prohibited after that open square bracket '['\n" . $herecurr);
		}
		if ($line =~ /\s\]/) {
			ERROR("space prohibited before that close square bracket ']'\n" . $herecurr);
		}

# check spacing on parentheses
		if ($line =~ /\(\s/ && $line !~ /\(\s*(?:\\)?$/ &&
		    $line !~ /for\s*\(\s+;/) {
			ERROR("space prohibited after that open parenthesis '('\n" . $herecurr);
		}
		if ($line =~ /(\s+)\)/ && $line !~ /^.\s*\)/ &&
		    $line !~ /for\s*\(.*;\s+\)/ &&
		    $line !~ /:\s+\)/) {
			ERROR("space prohibited before that close parenthesis ')'\n" . $herecurr);
		}

#goto labels aren't indented, allow a single space however
		if ($line=~/^.\s+[A-Za-z\d_]+:(?![0-9]+)/ and
		   !($line=~/^. [A-Za-z\d_]+:/) and !($line=~/^.\s+default:/)) {
			WARN("labels should not be indented\n" . $herecurr);
		}

# Return is not a function.
		if (defined($stat) && $stat =~ /^.\s*return(\s*)(\(.*);/s) {
			my $spacing = $1;
			my $value = $2;

			# Flatten any parentheses
			$value =~ s/\(/ \(/g;
			$value =~ s/\)/\) /g;
			while ($value =~ s/\[[^\{\}]*\]/1/ ||
			       $value !~ /(?:$Ident|-?$Constant)\s*
					     $Compare\s*
					     (?:$Ident|-?$Constant)/x &&
			       $value =~ s/\([^\(\)]*\)/1/) {
			}
#print "value<$value>\n";
			if ($value =~ /^\s*(?:$Ident|-?$Constant)\s*$/) {
				ERROR("return is not a function, parentheses are not required\n" . $herecurr);

			} elsif ($spacing !~ /\s+/) {
				ERROR("space required before the open parenthesis '('\n" . $herecurr);
			}
		}
# Return of what appears to be an errno should normally be -'ve
		if ($line =~ /^.\s*return\s*(E[A-Z]*)\s*;/) {
			my $name = $1;
			if ($name ne 'EOF' && $name ne 'ERROR') {
				WARN("return of an errno should typically be -ve (return -$1)\n" . $herecurr);
			}
		}

# Need a space before open parenthesis after if, while etc
		if ($line=~/\b(if|while|for|switch)\(/) {
			ERROR("space required before the open parenthesis '('\n" . $herecurr);
		}

# Check for illegal assignment in if conditional -- and check for trailing
# statements after the conditional.
		if ($line =~ /do\s*(?!{)/) {
			my ($stat_next) = ctx_statement_block($line_nr_next,
						$remain_next, $off_next);
			$stat_next =~ s/\n./\n /g;
			##print "stat<$stat> stat_next<$stat_next>\n";

			if ($stat_next =~ /^\s*while\b/) {
				# If the statement carries leading newlines,
				# then count those as offsets.
				my ($whitespace) =
					($stat_next =~ /^((?:\s*\n[+-])*\s*)/s);
				my $offset =
					statement_rawlines($whitespace) - 1;

				$suppress_whiletrailers{$line_nr_next +
								$offset} = 1;
			}
		}
		if (!defined $suppress_whiletrailers{$linenr} &&
		    $line =~ /\b(?:if|while|for)\s*\(/ && $line !~ /^.\s*#/) {
			my ($s, $c) = ($stat, $cond);

			if ($c =~ /\bif\s*\(.*[^<>!=]=[^=].*/s) {
				ERROR("do not use assignment in if condition\n" . $herecurr);
			}

			# Find out what is on the end of the line after the
			# conditional.
			substr($s, 0, length($c), '');
			$s =~ s/\n.*//g;
			$s =~ s/$;//g; 	# Remove any comments
			if (length($c) && $s !~ /^\s*{?\s*\\*\s*$/ &&
			    $c !~ /}\s*while\s*/)
			{
				# Find out how long the conditional actually is.
				my @newlines = ($c =~ /\n/gs);
				my $cond_lines = 1 + $#newlines;
				my $stat_real = '';

				$stat_real = raw_line($linenr, $cond_lines)
							. "\n" if ($cond_lines);
				if (defined($stat_real) && $cond_lines > 1) {
					$stat_real = "[...]\n$stat_real";
				}

				ERROR("trailing statements should be on next line\n" . $herecurr . $stat_real);
			}
		}

# Check for bitwise tests written as boolean
		if ($line =~ /
			(?:
				(?:\[|\(|\&\&|\|\|)
				\s*0[xX][0-9]+\s*
				(?:\&\&|\|\|)
			|
				(?:\&\&|\|\|)
				\s*0[xX][0-9]+\s*
				(?:\&\&|\|\||\)|\])
			)/x)
		{
			WARN("boolean test with hexadecimal, perhaps just 1 \& or \|?\n" . $herecurr);
		}

# if and else should not have general statements after it
		if ($line =~ /^.\s*(?:}\s*)?else\b(.*)/) {
			my $s = $1;
			$s =~ s/$;//g; 	# Remove any comments
			if ($s !~ /^\s*(?:\sif|(?:{|)\s*\\?\s*$)/) {
				ERROR("trailing statements should be on next line\n" . $herecurr);
			}
		}
# if should not continue a brace
		if ($line =~ /}\s*if\b/) {
			ERROR("trailing statements should be on next line\n" .
				$herecurr);
		}
# case and default should not have general statements after them
		if ($line =~ /^.\s*(?:case\s*.*|default\s*):/g &&
		    $line !~ /\G(?:
			(?:\s*$;*)(?:\s*{)?(?:\s*$;*)(?:\s*\\)?\s*$|
			\s*return\s+
		    )/xg)
		{
			ERROR("trailing statements should be on next line\n" . $herecurr);
		}

		# Check for }<nl>else {, these must be at the same
		# indent level to be relevant to each other.
		if ($prevline=~/}\s*$/ and $line=~/^.\s*else\s*/ and
						$previndent == $indent) {
			ERROR("else should follow close brace '}'\n" . $hereprev);
		}

		if ($prevline=~/}\s*$/ and $line=~/^.\s*while\s*/ and
						$previndent == $indent) {
			my ($s, $c) = ctx_statement_block($linenr, $realcnt, 0);

			# Find out what is on the end of the line after the
			# conditional.
			substr($s, 0, length($c), '');
			$s =~ s/\n.*//g;

			if ($s =~ /^\s*;/) {
				ERROR("while should follow close brace '}'\n" . $hereprev);
			}
		}

#studly caps, commented out until figure out how to distinguish between use of existing and adding new
#		if (($line=~/[\w_][a-z\d]+[A-Z]/) and !($line=~/print/)) {
#		    print "No studly caps, use _\n";
#		    print "$herecurr";
#		    $clean = 0;
#		}

#no spaces allowed after \ in define
		if ($line=~/\#\s*define.*\\\s$/) {
			WARN("Whitepspace after \\ makes next lines useless\n" . $herecurr);
		}

#warn if <asm/foo.h> is #included and <linux/foo.h> is available (uses RAW line)
		if ($tree && $rawline =~ m{^.\s*\#\s*include\s*\<asm\/(.*)\.h\>}) {
			my $file = "$1.h";
			my $checkfile = "include/linux/$file";
			if (-f "$root/$checkfile" &&
			    $realfile ne $checkfile &&
			    $1 !~ /$allowed_asm_includes/)
			{
				if ($realfile =~ m{^arch/}) {
					CHK("Consider using #include <linux/$file> instead of <asm/$file>\n" . $herecurr);
				} else {
					WARN("Use #include <linux/$file> instead of <asm/$file>\n" . $herecurr);
				}
			}
		}

# multi-statement macros should be enclosed in a do while loop, grab the
# first statement and ensure its the whole macro if its not enclosed
# in a known good container
		if ($realfile !~ m@/vmlinux.lds.h$@ &&
		    $line =~ /^.\s*\#\s*define\s*$Ident(\()?/) {
			my $ln = $linenr;
			my $cnt = $realcnt;
			my ($off, $dstat, $dcond, $rest);
			my $ctx = '';

			my $args = defined($1);

			# Find the end of the macro and limit our statement
			# search to that.
			while ($cnt > 0 && defined $lines[$ln - 1] &&
				$lines[$ln - 1] =~ /^(?:-|..*\\$)/)
			{
				$ctx .= $rawlines[$ln - 1] . "\n";
				$cnt-- if ($lines[$ln - 1] !~ /^-/);
				$ln++;
			}
			$ctx .= $rawlines[$ln - 1];

			($dstat, $dcond, $ln, $cnt, $off) =
				ctx_statement_block($linenr, $ln - $linenr + 1, 0);
			#print "dstat<$dstat> dcond<$dcond> cnt<$cnt> off<$off>\n";
			#print "LINE<$lines[$ln-1]> len<" . length($lines[$ln-1]) . "\n";

			# Extract the remainder of the define (if any) and
			# rip off surrounding spaces, and trailing \'s.
			$rest = '';
			while ($off != 0 || ($cnt > 0 && $rest =~ /\\\s*$/)) {
				#print "ADDING cnt<$cnt> $off <" . substr($lines[$ln - 1], $off) . "> rest<$rest>\n";
				if ($off != 0 || $lines[$ln - 1] !~ /^-/) {
					$rest .= substr($lines[$ln - 1], $off) . "\n";
					$cnt--;
				}
				$ln++;
				$off = 0;
			}
			$rest =~ s/\\\n.//g;
			$rest =~ s/^\s*//s;
			$rest =~ s/\s*$//s;

			# Clean up the original statement.
			if ($args) {
				substr($dstat, 0, length($dcond), '');
			} else {
				$dstat =~ s/^.\s*\#\s*define\s+$Ident\s*//;
			}
			$dstat =~ s/$;//g;
			$dstat =~ s/\\\n.//g;
			$dstat =~ s/^\s*//s;
			$dstat =~ s/\s*$//s;

			# Flatten any parentheses and braces
			while ($dstat =~ s/\([^\(\)]*\)/1/ ||
			       $dstat =~ s/\{[^\{\}]*\}/1/ ||
			       $dstat =~ s/\[[^\{\}]*\]/1/)
			{
			}

			my $exceptions = qr{
				$Declare|
				module_param_named|
				MODULE_PARAM_DESC|
				DECLARE_PER_CPU|
				DEFINE_PER_CPU|
				__typeof__\(|
				union|
				struct|
				\.$Ident\s*=\s*|
				^\"|\"$
			}x;
			#print "REST<$rest> dstat<$dstat> ctx<$ctx>\n";
			if ($rest ne '' && $rest ne ',') {
				if ($rest !~ /while\s*\(/ &&
				    $dstat !~ /$exceptions/)
				{
					ERROR("Macros with multiple statements should be enclosed in a do - while loop\n" . "$here\n$ctx\n");
				}

			} elsif ($ctx !~ /;/) {
				if ($dstat ne '' &&
				    $dstat !~ /^(?:$Ident|-?$Constant)$/ &&
				    $dstat !~ /$exceptions/ &&
				    $dstat !~ /^\.$Ident\s*=/ &&
				    $dstat =~ /$Operators/)
				{
					ERROR("Macros with complex values should be enclosed in parenthesis\n" . "$here\n$ctx\n");
				}
			}
		}

# make sure symbols are always wrapped with VMLINUX_SYMBOL() ...
# all assignments may have only one of the following with an assignment:
#	.
#	ALIGN(...)
#	VMLINUX_SYMBOL(...)
		if ($realfile eq 'vmlinux.lds.h' && $line =~ /(?:(?:^|\s)$Ident\s*=|=\s*$Ident(?:\s|$))/) {
			WARN("vmlinux.lds.h needs VMLINUX_SYMBOL() around C-visible symbols\n" . $herecurr);
		}

# check for redundant bracing round if etc
		if ($line =~ /(^.*)\bif\b/ && $1 !~ /else\s*$/) {
			my ($level, $endln, @chunks) =
				ctx_statement_full($linenr, $realcnt, 1);
			#print "chunks<$#chunks> linenr<$linenr> endln<$endln> level<$level>\n";
			#print "APW: <<$chunks[1][0]>><<$chunks[1][1]>>\n";
			if ($#chunks > 0 && $level == 0) {
				my $allowed = 0;
				my $seen = 0;
				my $herectx = $here . "\n";
				my $ln = $linenr - 1;
				for my $chunk (@chunks) {
					my ($cond, $block) = @{$chunk};

					# If the condition carries leading newlines, then count those as offsets.
					my ($whitespace) = ($cond =~ /^((?:\s*\n[+-])*\s*)/s);
					my $offset = statement_rawlines($whitespace) - 1;

					#print "COND<$cond> whitespace<$whitespace> offset<$offset>\n";

					# We have looked at and allowed this specific line.
					$suppress_ifbraces{$ln + $offset} = 1;

					$herectx .= "$rawlines[$ln + $offset]\n[...]\n";
					$ln += statement_rawlines($block) - 1;

					substr($block, 0, length($cond), '');

					$seen++ if ($block =~ /^\s*{/);

					#print "cond<$cond> block<$block> allowed<$allowed>\n";
					if (statement_lines($cond) > 1) {
						#print "APW: ALLOWED: cond<$cond>\n";
						$allowed = 1;
					}
					if ($block =~/\b(?:if|for|while)\b/) {
						#print "APW: ALLOWED: block<$block>\n";
						$allowed = 1;
					}
					if (statement_block_size($block) > 1) {
						#print "APW: ALLOWED: lines block<$block>\n";
						$allowed = 1;
					}
				}
				if ($seen && !$allowed) {
					WARN("braces {} are not necessary for any arm of this statement\n" . $herectx);
				}
			}
		}
		if (!defined $suppress_ifbraces{$linenr - 1} &&
					$line =~ /\b(if|while|for|else)\b/) {
			my $allowed = 0;

			# Check the pre-context.
			if (substr($line, 0, $-[0]) =~ /(\}\s*)$/) {
				#print "APW: ALLOWED: pre<$1>\n";
				$allowed = 1;
			}

			my ($level, $endln, @chunks) =
				ctx_statement_full($linenr, $realcnt, $-[0]);

			# Check the condition.
			my ($cond, $block) = @{$chunks[0]};
			#print "CHECKING<$linenr> cond<$cond> block<$block>\n";
			if (defined $cond) {
				substr($block, 0, length($cond), '');
			}
			if (statement_lines($cond) > 1) {
				#print "APW: ALLOWED: cond<$cond>\n";
				$allowed = 1;
			}
			if ($block =~/\b(?:if|for|while)\b/) {
				#print "APW: ALLOWED: block<$block>\n";
				$allowed = 1;
			}
			if (statement_block_size($block) > 1) {
				#print "APW: ALLOWED: lines block<$block>\n";
				$allowed = 1;
			}
			# Check the post-context.
			if (defined $chunks[1]) {
				my ($cond, $block) = @{$chunks[1]};
				if (defined $cond) {
					substr($block, 0, length($cond), '');
				}
				if ($block =~ /^\s*\{/) {
					#print "APW: ALLOWED: chunk-1 block<$block>\n";
					$allowed = 1;
				}
			}
			if ($level == 0 && $block =~ /^\s*\{/ && !$allowed) {
				my $herectx = $here . "\n";;
				my $cnt = statement_rawlines($block);

				for (my $n = 0; $n < $cnt; $n++) {
					$herectx .= raw_line($linenr, $n) . "\n";;
				}

				WARN("braces {} are not necessary for single statement blocks\n" . $herectx);
			}
		}

# don't include deprecated include files (uses RAW line)
		for my $inc (@dep_includes) {
			if ($rawline =~ m@^.\s*\#\s*include\s*\<$inc>@) {
				ERROR("Don't use <$inc>: see Documentation/feature-removal-schedule.txt\n" . $herecurr);
			}
		}

# don't use deprecated functions
		for my $func (@dep_functions) {
			if ($line =~ /\b$func\b/) {
				ERROR("Don't use $func(): see Documentation/feature-removal-schedule.txt\n" . $herecurr);
			}
		}

# no volatiles please
		my $asm_volatile = qr{\b(__asm__|asm)\s+(__volatile__|volatile)\b};
		if ($line =~ /\bvolatile\b/ && $line !~ /$asm_volatile/) {
			WARN("Use of volatile is usually wrong: see Documentation/volatile-considered-harmful.txt\n" . $herecurr);
		}

# SPIN_LOCK_UNLOCKED & RW_LOCK_UNLOCKED are deprecated
		if ($line =~ /\b(SPIN_LOCK_UNLOCKED|RW_LOCK_UNLOCKED)/) {
			ERROR("Use of $1 is deprecated: see Documentation/spinlocks.txt\n" . $herecurr);
		}

# warn about #if 0
		if ($line =~ /^.\s*\#\s*if\s+0\b/) {
			CHK("if this code is redundant consider removing it\n" .
				$herecurr);
		}

# check for needless kfree() checks
		if ($prevline =~ /\bif\s*\(([^\)]*)\)/) {
			my $expr = $1;
			if ($line =~ /\bkfree\(\Q$expr\E\);/) {
				WARN("kfree(NULL) is safe this check is probably not required\n" . $hereprev);
			}
		}
# check for needless usb_free_urb() checks
		if ($prevline =~ /\bif\s*\(([^\)]*)\)/) {
			my $expr = $1;
			if ($line =~ /\busb_free_urb\(\Q$expr\E\);/) {
				WARN("usb_free_urb(NULL) is safe this check is probably not required\n" . $hereprev);
			}
		}

# prefer usleep_range over udelay
		if ($line =~ /\budelay\s*\(\s*(\w+)\s*\)/) {
			# ignore udelay's < 10, however
			if (! (($1 =~ /(\d+)/) && ($1 < 10)) ) {
				CHK("usleep_range is preferred over udelay; see Documentation/timers/timers-howto.txt\n" . $line);
			}
		}

# warn about unexpectedly long msleep's
		if ($line =~ /\bmsleep\s*\((\d+)\);/) {
			if ($1 < 20) {
				WARN("msleep < 20ms can sleep for up to 20ms; see Documentation/timers/timers-howto.txt\n" . $line);
			}
		}

# warn about #ifdefs in C files
#		if ($line =~ /^.\s*\#\s*if(|n)def/ && ($realfile =~ /\.c$/)) {
#			print "#ifdef in C files should be avoided\n";
#			print "$herecurr";
#			$clean = 0;
#		}

# warn about spacing in #ifdefs
		if ($line =~ /^.\s*\#\s*(ifdef|ifndef|elif)\s\s+/) {
			ERROR("exactly one space required after that #$1\n" . $herecurr);
		}

# check for spinlock_t definitions without a comment.
		if ($line =~ /^.\s*(struct\s+mutex|spinlock_t)\s+\S+;/ ||
		    $line =~ /^.\s*(DEFINE_MUTEX)\s*\(/) {
			my $which = $1;
			if (!ctx_has_comment($first_line, $linenr)) {
				CHK("$1 definition without comment\n" . $herecurr);
			}
		}
# check for memory barriers without a comment.
		if ($line =~ /\b(mb|rmb|wmb|read_barrier_depends|smp_mb|smp_rmb|smp_wmb|smp_read_barrier_depends)\(/) {
			if (!ctx_has_comment($first_line, $linenr)) {
				CHK("memory barrier without comment\n" . $herecurr);
			}
		}
# check of hardware specific defines
		if ($line =~ m@^.\s*\#\s*if.*\b(__i386__|__powerpc64__|__sun__|__s390x__)\b@ && $realfile !~ m@include/asm-@) {
			CHK("architecture specific defines should be avoided\n" .  $herecurr);
		}

# Check that the storage class is at the beginning of a declaration
		if ($line =~ /\b$Storage\b/ && $line !~ /^.\s*$Storage\b/) {
			WARN("storage class should be at the beginning of the declaration\n" . $herecurr)
		}

# check the location of the inline attribute, that it is between
# storage class and type.
		if ($line =~ /\b$Type\s+$Inline\b/ ||
		    $line =~ /\b$Inline\s+$Storage\b/) {
			ERROR("inline keyword should sit between storage class and type\n" . $herecurr);
		}

# Check for __inline__ and __inline, prefer inline
		if ($line =~ /\b(__inline__|__inline)\b/) {
			WARN("plain inline is preferred over $1\n" . $herecurr);
		}

<<<<<<< HEAD
=======
# Check for __attribute__ packed, prefer __packed
		if ($line =~ /\b__attribute__\s*\(\s*\(.*\bpacked\b/) {
			WARN("__packed is preferred over __attribute__((packed))\n" . $herecurr);
		}

>>>>>>> 3cbea436
# check for sizeof(&)
		if ($line =~ /\bsizeof\s*\(\s*\&/) {
			WARN("sizeof(& should be avoided\n" . $herecurr);
		}

# check for new externs in .c files.
		if ($realfile =~ /\.c$/ && defined $stat &&
		    $stat =~ /^.\s*(?:extern\s+)?$Type\s+($Ident)(\s*)\(/s)
		{
			my $function_name = $1;
			my $paren_space = $2;

			my $s = $stat;
			if (defined $cond) {
				substr($s, 0, length($cond), '');
			}
			if ($s =~ /^\s*;/ &&
			    $function_name ne 'uninitialized_var')
			{
				WARN("externs should be avoided in .c files\n" .  $herecurr);
			}

			if ($paren_space =~ /\n/) {
				WARN("arguments for function declarations should follow identifier\n" . $herecurr);
			}

		} elsif ($realfile =~ /\.c$/ && defined $stat &&
		    $stat =~ /^.\s*extern\s+/)
		{
			WARN("externs should be avoided in .c files\n" .  $herecurr);
		}

# checks for new __setup's
		if ($rawline =~ /\b__setup\("([^"]*)"/) {
			my $name = $1;

			if (!grep(/$name/, @setup_docs)) {
				CHK("__setup appears un-documented -- check Documentation/kernel-parameters.txt\n" . $herecurr);
			}
		}

# check for pointless casting of kmalloc return
		if ($line =~ /\*\s*\)\s*[kv][czm]alloc(_node){0,1}\b/) {
			WARN("unnecessary cast may hide bugs, see http://c-faq.com/malloc/mallocnocast.html\n" . $herecurr);
		}

# check for multiple semicolons
		if ($line =~ /;\s*;\s*$/) {
		    WARN("Statements terminations use 1 semicolon\n" . $herecurr);
		}

# check for gcc specific __FUNCTION__
		if ($line =~ /__FUNCTION__/) {
			WARN("__func__ should be used instead of gcc specific __FUNCTION__\n"  . $herecurr);
		}

# check for semaphores initialized locked
		if ($line =~ /^.\s*sema_init.+,\W?0\W?\)/) {
			WARN("consider using a completion\n" . $herecurr);

		}
# recommend strict_strto* over simple_strto*
		if ($line =~ /\bsimple_(strto.*?)\s*\(/) {
			WARN("consider using strict_$1 in preference to simple_$1\n" . $herecurr);
		}
# check for __initcall(), use device_initcall() explicitly please
		if ($line =~ /^.\s*__initcall\s*\(/) {
			WARN("please use device_initcall() instead of __initcall()\n" . $herecurr);
		}
# check for various ops structs, ensure they are const.
		my $struct_ops = qr{acpi_dock_ops|
				address_space_operations|
				backlight_ops|
				block_device_operations|
				dentry_operations|
				dev_pm_ops|
				dma_map_ops|
				extent_io_ops|
				file_lock_operations|
				file_operations|
				hv_ops|
				ide_dma_ops|
				intel_dvo_dev_ops|
				item_operations|
				iwl_ops|
				kgdb_arch|
				kgdb_io|
				kset_uevent_ops|
				lock_manager_operations|
				microcode_ops|
				mtrr_ops|
				neigh_ops|
				nlmsvc_binding|
				pci_raw_ops|
				pipe_buf_operations|
				platform_hibernation_ops|
				platform_suspend_ops|
				proto_ops|
				rpc_pipe_ops|
				seq_operations|
				snd_ac97_build_ops|
				soc_pcmcia_socket_ops|
				stacktrace_ops|
				sysfs_ops|
				tty_operations|
				usb_mon_operations|
				wd_ops}x;
		if ($line !~ /\bconst\b/ &&
		    $line =~ /\bstruct\s+($struct_ops)\b/) {
			WARN("struct $1 should normally be const\n" .
				$herecurr);
		}

# use of NR_CPUS is usually wrong
# ignore definitions of NR_CPUS and usage to define arrays as likely right
		if ($line =~ /\bNR_CPUS\b/ &&
		    $line !~ /^.\s*\s*#\s*if\b.*\bNR_CPUS\b/ &&
		    $line !~ /^.\s*\s*#\s*define\b.*\bNR_CPUS\b/ &&
		    $line !~ /^.\s*$Declare\s.*\[[^\]]*NR_CPUS[^\]]*\]/ &&
		    $line !~ /\[[^\]]*\.\.\.[^\]]*NR_CPUS[^\]]*\]/ &&
		    $line !~ /\[[^\]]*NR_CPUS[^\]]*\.\.\.[^\]]*\]/)
		{
			WARN("usage of NR_CPUS is often wrong - consider using cpu_possible(), num_possible_cpus(), for_each_possible_cpu(), etc\n" . $herecurr);
		}

# check for %L{u,d,i} in strings
		my $string;
		while ($line =~ /(?:^|")([X\t]*)(?:"|$)/g) {
			$string = substr($rawline, $-[1], $+[1] - $-[1]);
			$string =~ s/%%/__/g;
			if ($string =~ /(?<!%)%L[udi]/) {
				WARN("\%Ld/%Lu are not-standard C, use %lld/%llu\n" . $herecurr);
				last;
			}
		}

# whine mightly about in_atomic
		if ($line =~ /\bin_atomic\s*\(/) {
			if ($realfile =~ m@^drivers/@) {
				ERROR("do not use in_atomic in drivers\n" . $herecurr);
			} elsif ($realfile !~ m@^kernel/@) {
				WARN("use of in_atomic() is incorrect outside core kernel code\n" . $herecurr);
			}
		}

# check for lockdep_set_novalidate_class
		if ($line =~ /^.\s*lockdep_set_novalidate_class\s*\(/ ||
		    $line =~ /__lockdep_no_validate__\s*\)/ ) {
			if ($realfile !~ m@^kernel/lockdep@ &&
			    $realfile !~ m@^include/linux/lockdep@ &&
			    $realfile !~ m@^drivers/base/core@) {
				ERROR("lockdep_no_validate class is reserved for device->mutex.\n" . $herecurr);
			}
		}
<<<<<<< HEAD
=======

		if ($line =~ /debugfs_create_file.*S_IWUGO/ ||
		    $line =~ /DEVICE_ATTR.*S_IWUGO/ ) {
			WARN("Exporting world writable files is usually an error. Consider more restrictive permissions.\n" . $herecurr);
		}
>>>>>>> 3cbea436
	}

	# If we have no input at all, then there is nothing to report on
	# so just keep quiet.
	if ($#rawlines == -1) {
		exit(0);
	}

	# In mailback mode only produce a report in the negative, for
	# things that appear to be patches.
	if ($mailback && ($clean == 1 || !$is_patch)) {
		exit(0);
	}

	# This is not a patch, and we are are in 'no-patch' mode so
	# just keep quiet.
	if (!$chk_patch && !$is_patch) {
		exit(0);
	}

	if (!$is_patch) {
		ERROR("Does not appear to be a unified-diff format patch\n");
	}
	if ($is_patch && $chk_signoff && $signoff == 0) {
		ERROR("Missing Signed-off-by: line(s)\n");
	}

	print report_dump();
	if ($summary && !($clean == 1 && $quiet == 1)) {
		print "$filename " if ($summary_file);
		print "total: $cnt_error errors, $cnt_warn warnings, " .
			(($check)? "$cnt_chk checks, " : "") .
			"$cnt_lines lines checked\n";
		print "\n" if ($quiet == 0);
	}

	if ($quiet == 0) {
		# If there were whitespace errors which cleanpatch can fix
		# then suggest that.
		if ($rpt_cleaners) {
			print "NOTE: whitespace errors detected, you may wish to use scripts/cleanpatch or\n";
			print "      scripts/cleanfile\n\n";
		}
	}

	if ($clean == 1 && $quiet == 0) {
		print "$vname has no obvious style problems and is ready for submission.\n"
	}
	if ($clean == 0 && $quiet == 0) {
		print "$vname has style problems, please review.  If any of these errors\n";
		print "are false positives report them to the maintainer, see\n";
		print "CHECKPATCH in MAINTAINERS.\n";
	}

	return $clean;
}<|MERGE_RESOLUTION|>--- conflicted
+++ resolved
@@ -859,11 +859,7 @@
 				$av_preprocessor = 0;
 			}
 
-<<<<<<< HEAD
-		} elsif ($cur =~ /^(\(\s*$Type\s*)\)/) {
-=======
 		} elsif ($cur =~ /^(\(\s*$Type\s*)\)/ && $av_pending eq '_') {
->>>>>>> 3cbea436
 			print "CAST($1)\n" if ($dbg_values > 1);
 			push(@av_paren_type, $type);
 			$type = 'C';
@@ -2747,14 +2743,11 @@
 			WARN("plain inline is preferred over $1\n" . $herecurr);
 		}
 
-<<<<<<< HEAD
-=======
 # Check for __attribute__ packed, prefer __packed
 		if ($line =~ /\b__attribute__\s*\(\s*\(.*\bpacked\b/) {
 			WARN("__packed is preferred over __attribute__((packed))\n" . $herecurr);
 		}
 
->>>>>>> 3cbea436
 # check for sizeof(&)
 		if ($line =~ /\bsizeof\s*\(\s*\&/) {
 			WARN("sizeof(& should be avoided\n" . $herecurr);
@@ -2909,14 +2902,11 @@
 				ERROR("lockdep_no_validate class is reserved for device->mutex.\n" . $herecurr);
 			}
 		}
-<<<<<<< HEAD
-=======
 
 		if ($line =~ /debugfs_create_file.*S_IWUGO/ ||
 		    $line =~ /DEVICE_ATTR.*S_IWUGO/ ) {
 			WARN("Exporting world writable files is usually an error. Consider more restrictive permissions.\n" . $herecurr);
 		}
->>>>>>> 3cbea436
 	}
 
 	# If we have no input at all, then there is nothing to report on
