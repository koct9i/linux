--- conflicted
+++ resolved
@@ -13,11 +13,7 @@
 use strict;
 
 my $P = $0;
-<<<<<<< HEAD
-my $V = '0.26-beta6';
-=======
 my $V = '0.26';
->>>>>>> 3cbea436
 
 use Getopt::Long qw(:config no_auto_abbrev);
 
@@ -498,8 +494,6 @@
 
 exit($exit);
 
-<<<<<<< HEAD
-=======
 sub range_is_maintained {
     my ($start, $end) = @_;
 
@@ -534,7 +528,6 @@
     return 0;
 }
 
->>>>>>> 3cbea436
 sub get_maintainers {
     %email_hash_name = ();
     %email_hash_address = ();
@@ -597,13 +590,9 @@
 				my $file_pd = ($file  =~ tr@/@@);
 				$value_pd++ if (substr($value,-1,1) ne "/");
 				$value_pd = -1 if ($value =~ /^\.\*/);
-<<<<<<< HEAD
-				if ($value_pd >= $file_pd) {
-=======
 				if ($value_pd >= $file_pd &&
 				    range_is_maintained($start, $end) &&
 				    range_has_maintainer($start, $end)) {
->>>>>>> 3cbea436
 				    $exact_pattern_match_hash{$file} = 1;
 				}
 				if ($pattern_depth == 0 ||
@@ -638,7 +627,6 @@
 		print("\n");
 	    }
 	}
-<<<<<<< HEAD
     }
 
     if ($keywords) {
@@ -652,21 +640,6 @@
 	$email->[0] = deduplicate_email($email->[0]);
     }
 
-=======
-    }
-
-    if ($keywords) {
-	@keyword_tvi = sort_and_uniq(@keyword_tvi);
-	foreach my $line (@keyword_tvi) {
-	    add_categories($line);
-	}
-    }
-
-    foreach my $email (@email_to, @list_to) {
-	$email->[0] = deduplicate_email($email->[0]);
-    }
-
->>>>>>> 3cbea436
     foreach my $file (@files) {
 	if ($email &&
 	    ($email_git || ($email_git_fallback &&
@@ -1194,7 +1167,6 @@
 	exists $mailmap->{addresses}->{$email}) {
 	if (exists $mailmap->{names}->{$email}) {
 	    $real_name = $mailmap->{names}->{$email};
-<<<<<<< HEAD
 	}
 	if (exists $mailmap->{addresses}->{$email}) {
 	    $real_address = $mailmap->{addresses}->{$email};
@@ -1205,18 +1177,6 @@
 	}
 	if (exists $mailmap->{addresses}->{$address}) {
 	    $real_address = $mailmap->{addresses}->{$address};
-=======
->>>>>>> 3cbea436
-	}
-	if (exists $mailmap->{addresses}->{$email}) {
-	    $real_address = $mailmap->{addresses}->{$email};
-	}
-    } else {
-	if (exists $mailmap->{names}->{$address}) {
-	    $real_name = $mailmap->{names}->{$address};
-	}
-	if (exists $mailmap->{addresses}->{$address}) {
-	    $real_address = $mailmap->{addresses}->{$address};
 	}
     }
     return format_email($real_name, $real_address, 1);
@@ -1229,27 +1189,10 @@
     foreach my $line (@addresses) {
 	push(@mapped_emails, mailmap_email($line));
     }
-<<<<<<< HEAD
-    return format_email($real_name, $real_address, 1);
-}
-
-sub mailmap {
-    my (@addresses) = @_;
-
-    my @mapped_emails = ();
-    foreach my $line (@addresses) {
-	push(@mapped_emails, mailmap_email($line));
-    }
     merge_by_realname(@mapped_emails) if ($email_use_mailmap);
     return @mapped_emails;
 }
 
-=======
-    merge_by_realname(@mapped_emails) if ($email_use_mailmap);
-    return @mapped_emails;
-}
-
->>>>>>> 3cbea436
 sub merge_by_realname {
     my %address_map;
     my (@emails) = @_;
@@ -1939,21 +1882,12 @@
 		my $commit_count;
 		my @commit_signers = ();
 		my $cmd;
-<<<<<<< HEAD
 
 		$cmd = $VCS_cmds{"find_commit_signers_cmd"};
 		$cmd =~ s/(\$\w+)/$1/eeg;	#substitute variables in $cmd
 
 		($commit_count, @commit_signers) = vcs_find_signers($cmd);
 
-=======
-
-		$cmd = $VCS_cmds{"find_commit_signers_cmd"};
-		$cmd =~ s/(\$\w+)/$1/eeg;	#substitute variables in $cmd
-
-		($commit_count, @commit_signers) = vcs_find_signers($cmd);
-
->>>>>>> 3cbea436
 		push(@signers, @commit_signers);
 	    }
 	}
