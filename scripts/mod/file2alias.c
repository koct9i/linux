--- conflicted
+++ resolved
@@ -1029,14 +1029,6 @@
 }
 ADD_TO_DEVTABLE("amba", struct amba_id, do_amba_entry);
 
-<<<<<<< HEAD
-/* Does namelen bytes of name exactly match the symbol? */
-static bool sym_is(const char *name, unsigned namelen, const char *symbol)
-{
-	if (namelen != strlen(symbol))
-		return false;
-
-=======
 /* LOOKS like x86cpu:vendor:VVVV:family:FFFF:model:MMMM:feature:*,FEAT,*
  * All fields are numbers. It would be nicer to use strings for vendor
  * and feature, but getting those out of the build system here is too
@@ -1068,7 +1060,6 @@
 	if (namelen != strlen(symbol))
 		return false;
 
->>>>>>> e816b57a
 	return memcmp(name, symbol, namelen) == 0;
 }
 
