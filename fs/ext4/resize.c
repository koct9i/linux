--- conflicted
+++ resolved
@@ -236,11 +236,8 @@
 			       GFP_NOFS);
 	if (err)
 		goto exit_bh;
-<<<<<<< HEAD
-=======
 	for (i = 0, bit = gdblocks + 1; i < reserved_gdb; i++, bit++)
 		ext4_set_bit(bit, bh->b_data);
->>>>>>> 3cbea436
 
 	ext4_debug("mark block bitmap %#04llx (+%llu)\n", input->block_bitmap,
 		   input->block_bitmap - start);
@@ -256,27 +253,20 @@
 	err = sb_issue_zeroout(sb, block, sbi->s_itb_per_group, GFP_NOFS);
 	if (err)
 		goto exit_bh;
-<<<<<<< HEAD
-=======
 	for (i = 0, bit = input->inode_table - start;
 	     i < sbi->s_itb_per_group; i++, bit++)
 		ext4_set_bit(bit, bh->b_data);
->>>>>>> 3cbea436
 
 	if ((err = extend_or_restart_transaction(handle, 2, bh)))
 		goto exit_bh;
 
 	ext4_mark_bitmap_end(input->blocks_count, sb->s_blocksize * 8,
 			     bh->b_data);
-<<<<<<< HEAD
-	ext4_handle_dirty_metadata(handle, NULL, bh);
-=======
 	err = ext4_handle_dirty_metadata(handle, NULL, bh);
 	if (unlikely(err)) {
 		ext4_std_error(sb, err);
 		goto exit_bh;
 	}
->>>>>>> 3cbea436
 	brelse(bh);
 	/* Mark unused entries in inode bitmap used */
 	ext4_debug("clear inode bitmap %#04llx (+%llu)\n",
@@ -288,13 +278,9 @@
 
 	ext4_mark_bitmap_end(EXT4_INODES_PER_GROUP(sb), sb->s_blocksize * 8,
 			     bh->b_data);
-<<<<<<< HEAD
-	ext4_handle_dirty_metadata(handle, NULL, bh);
-=======
 	err = ext4_handle_dirty_metadata(handle, NULL, bh);
 	if (unlikely(err))
 		ext4_std_error(sb, err);
->>>>>>> 3cbea436
 exit_bh:
 	brelse(bh);
 
