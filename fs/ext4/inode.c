--- conflicted
+++ resolved
@@ -2794,10 +2794,6 @@
 	spin_unlock_irqrestore(&ei->i_completed_io_lock, flags);
 
 	/* queue the work to convert unwritten extents to written */
-<<<<<<< HEAD
-	iocb->private = NULL;
-=======
->>>>>>> dcd6c922
 	queue_work(wq, &io_end->work);
 
 	/* XXX: probably should move into the real I/O completion handler */
