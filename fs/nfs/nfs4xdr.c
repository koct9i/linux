--- conflicted
+++ resolved
@@ -1088,18 +1088,11 @@
 {
 	__be32 *p;
 
-<<<<<<< HEAD
-	p = reserve_space(xdr, 28);
-	p = xdr_encode_hyper(p, lowner->clientid);
-	*p++ = cpu_to_be32(16);
-	p = xdr_encode_opaque_fixed(p, "lock id:", 8);
-=======
 	p = reserve_space(xdr, 32);
 	p = xdr_encode_hyper(p, lowner->clientid);
 	*p++ = cpu_to_be32(20);
 	p = xdr_encode_opaque_fixed(p, "lock id:", 8);
 	*p++ = cpu_to_be32(lowner->s_dev);
->>>>>>> 3cbea436
 	xdr_encode_hyper(p, lowner->id);
 }
 
@@ -1796,10 +1789,6 @@
 		      const struct nfs4_layoutget_args *args,
 		      struct compound_hdr *hdr)
 {
-<<<<<<< HEAD
-	nfs4_stateid stateid;
-=======
->>>>>>> 3cbea436
 	__be32 *p;
 
 	p = reserve_space(xdr, 44 + NFS4_STATEID_SIZE);
@@ -1810,13 +1799,7 @@
 	p = xdr_encode_hyper(p, args->range.offset);
 	p = xdr_encode_hyper(p, args->range.length);
 	p = xdr_encode_hyper(p, args->minlength);
-<<<<<<< HEAD
-	pnfs_get_layout_stateid(&stateid, NFS_I(args->inode)->layout,
-				args->ctx->state);
-	p = xdr_encode_opaque_fixed(p, &stateid.data, NFS4_STATEID_SIZE);
-=======
 	p = xdr_encode_opaque_fixed(p, &args->stateid.data, NFS4_STATEID_SIZE);
->>>>>>> 3cbea436
 	*p = cpu_to_be32(args->maxcount);
 
 	dprintk("%s: 1st type:0x%x iomode:%d off:%lu len:%lu mc:%d\n",
@@ -1921,12 +1904,8 @@
 /*
  * Encode RENAME request
  */
-<<<<<<< HEAD
-static int nfs4_xdr_enc_rename(struct rpc_rqst *req, __be32 *p, const struct nfs_renameargs *args)
-=======
 static void nfs4_xdr_enc_rename(struct rpc_rqst *req, struct xdr_stream *xdr,
 				const struct nfs_renameargs *args)
->>>>>>> 3cbea436
 {
 	struct compound_hdr hdr = {
 		.minorversion = nfs4_xdr_minorversion(&args->seq_args),
@@ -2173,20 +2152,6 @@
 	encode_nops(&hdr);
 }
 
-static int nfs4_xdr_enc_release_lockowner(struct rpc_rqst *req, __be32 *p, struct nfs_release_lockowner_args *args)
-{
-	struct xdr_stream xdr;
-	struct compound_hdr hdr = {
-		.minorversion = 0,
-	};
-
-	xdr_init_encode(&xdr, &req->rq_snd_buf, p);
-	encode_compound_hdr(&xdr, req, &hdr);
-	encode_release_lockowner(&xdr, &args->lock_owner, &hdr);
-	encode_nops(&hdr);
-	return 0;
-}
-
 /*
  * Encode a READLINK request
  */
@@ -2436,31 +2401,19 @@
 /*
  * a SETCLIENTID_CONFIRM request
  */
-<<<<<<< HEAD
-static int nfs4_xdr_enc_setclientid_confirm(struct rpc_rqst *req, __be32 *p, struct nfs4_setclientid_res *arg)
-=======
 static void nfs4_xdr_enc_setclientid_confirm(struct rpc_rqst *req,
 					     struct xdr_stream *xdr,
 					     struct nfs4_setclientid_res *arg)
->>>>>>> 3cbea436
 {
 	struct compound_hdr hdr = {
 		.nops	= 0,
 	};
 	const u32 lease_bitmap[2] = { FATTR4_WORD0_LEASE_TIME, 0 };
 
-<<<<<<< HEAD
-	xdr_init_encode(&xdr, &req->rq_snd_buf, p);
-	encode_compound_hdr(&xdr, req, &hdr);
-	encode_setclientid_confirm(&xdr, arg, &hdr);
-	encode_putrootfh(&xdr, &hdr);
-	encode_fsinfo(&xdr, lease_bitmap, &hdr);
-=======
 	encode_compound_hdr(xdr, req, &hdr);
 	encode_setclientid_confirm(xdr, arg, &hdr);
 	encode_putrootfh(xdr, &hdr);
 	encode_fsinfo(xdr, lease_bitmap, &hdr);
->>>>>>> 3cbea436
 	encode_nops(&hdr);
 }
 
@@ -2610,31 +2563,17 @@
 /*
  * Encode GETDEVICEINFO request
  */
-<<<<<<< HEAD
-static int nfs4_xdr_enc_getdeviceinfo(struct rpc_rqst *req, uint32_t *p,
-				      struct nfs4_getdeviceinfo_args *args)
-{
-	struct xdr_stream xdr;
-=======
 static void nfs4_xdr_enc_getdeviceinfo(struct rpc_rqst *req,
 				       struct xdr_stream *xdr,
 				       struct nfs4_getdeviceinfo_args *args)
 {
->>>>>>> 3cbea436
 	struct compound_hdr hdr = {
 		.minorversion = nfs4_xdr_minorversion(&args->seq_args),
 	};
 
-<<<<<<< HEAD
-	xdr_init_encode(&xdr, &req->rq_snd_buf, p);
-	encode_compound_hdr(&xdr, req, &hdr);
-	encode_sequence(&xdr, &args->seq_args, &hdr);
-	encode_getdeviceinfo(&xdr, args, &hdr);
-=======
 	encode_compound_hdr(xdr, req, &hdr);
 	encode_sequence(xdr, &args->seq_args, &hdr);
 	encode_getdeviceinfo(xdr, args, &hdr);
->>>>>>> 3cbea436
 
 	/* set up reply kvec. Subtract notification bitmap max size (2)
 	 * so that notification bitmap is put in xdr_buf tail */
@@ -2643,45 +2582,24 @@
 			 args->pdev->pglen);
 
 	encode_nops(&hdr);
-<<<<<<< HEAD
-	return 0;
-=======
->>>>>>> 3cbea436
 }
 
 /*
  *  Encode LAYOUTGET request
  */
-<<<<<<< HEAD
-static int nfs4_xdr_enc_layoutget(struct rpc_rqst *req, uint32_t *p,
-				  struct nfs4_layoutget_args *args)
-{
-	struct xdr_stream xdr;
-=======
 static void nfs4_xdr_enc_layoutget(struct rpc_rqst *req,
 				   struct xdr_stream *xdr,
 				   struct nfs4_layoutget_args *args)
 {
->>>>>>> 3cbea436
 	struct compound_hdr hdr = {
 		.minorversion = nfs4_xdr_minorversion(&args->seq_args),
 	};
 
-<<<<<<< HEAD
-	xdr_init_encode(&xdr, &req->rq_snd_buf, p);
-	encode_compound_hdr(&xdr, req, &hdr);
-	encode_sequence(&xdr, &args->seq_args, &hdr);
-	encode_putfh(&xdr, NFS_FH(args->inode), &hdr);
-	encode_layoutget(&xdr, args, &hdr);
-	encode_nops(&hdr);
-	return 0;
-=======
 	encode_compound_hdr(xdr, req, &hdr);
 	encode_sequence(xdr, &args->seq_args, &hdr);
 	encode_putfh(xdr, NFS_FH(args->inode), &hdr);
 	encode_layoutget(xdr, args, &hdr);
 	encode_nops(&hdr);
->>>>>>> 3cbea436
 }
 #endif /* CONFIG_NFS_V4_1 */
 
@@ -4522,11 +4440,7 @@
 	xdr_read_pages(xdr, pglen);
 
 
-<<<<<<< HEAD
-	return 0;
-=======
 	return pglen;
->>>>>>> 3cbea436
 }
 
 static int decode_readlink(struct xdr_stream *xdr, struct rpc_rqst *req)
@@ -5008,11 +4922,7 @@
 		goto out_overflow;
 	len = be32_to_cpup(p);
 	if (len) {
-<<<<<<< HEAD
-		int i;
-=======
 		uint32_t i;
->>>>>>> 3cbea436
 
 		p = xdr_inline_decode(xdr, 4 * len);
 		if (unlikely(!p))
@@ -5232,11 +5142,7 @@
 	status = decode_remove(xdr, &res->cinfo);
 	if (status)
 		goto out;
-<<<<<<< HEAD
-	decode_getfattr(&xdr, res->dir_attr, res->server,
-=======
 	decode_getfattr(xdr, res->dir_attr, res->server,
->>>>>>> 3cbea436
 			!RPC_IS_ASYNC(rqstp->rq_task));
 out:
 	return status;
@@ -5245,12 +5151,8 @@
 /*
  * Decode RENAME response
  */
-<<<<<<< HEAD
-static int nfs4_xdr_dec_rename(struct rpc_rqst *rqstp, __be32 *p, struct nfs_renameres *res)
-=======
 static int nfs4_xdr_dec_rename(struct rpc_rqst *rqstp, struct xdr_stream *xdr,
 			       struct nfs_renameres *res)
->>>>>>> 3cbea436
 {
 	struct compound_hdr hdr;
 	int status;
@@ -5683,18 +5585,6 @@
 	return status;
 }
 
-<<<<<<< HEAD
-static int nfs4_xdr_dec_release_lockowner(struct rpc_rqst *rqstp, __be32 *p, void *dummy)
-{
-	struct xdr_stream xdr;
-	struct compound_hdr hdr;
-	int status;
-
-	xdr_init_decode(&xdr, &rqstp->rq_rcv_buf, p);
-	status = decode_compound_hdr(&xdr, &hdr);
-	if (!status)
-		status = decode_release_lockowner(&xdr);
-=======
 static int nfs4_xdr_dec_release_lockowner(struct rpc_rqst *rqstp,
 					  struct xdr_stream *xdr, void *dummy)
 {
@@ -5704,7 +5594,6 @@
 	status = decode_compound_hdr(xdr, &hdr);
 	if (!status)
 		status = decode_release_lockowner(xdr);
->>>>>>> 3cbea436
 	return status;
 }
 
@@ -5935,25 +5824,16 @@
 /*
  * Decode SETCLIENTID response
  */
-<<<<<<< HEAD
-static int nfs4_xdr_dec_setclientid(struct rpc_rqst *req, __be32 *p,
-		struct nfs4_setclientid_res *res)
-=======
 static int nfs4_xdr_dec_setclientid(struct rpc_rqst *req,
 				    struct xdr_stream *xdr,
 				    struct nfs4_setclientid_res *res)
->>>>>>> 3cbea436
 {
 	struct compound_hdr hdr;
 	int status;
 
 	status = decode_compound_hdr(xdr, &hdr);
 	if (!status)
-<<<<<<< HEAD
-		status = decode_setclientid(&xdr, res);
-=======
 		status = decode_setclientid(xdr, res);
->>>>>>> 3cbea436
 	return status;
 }
 
@@ -5999,14 +5879,7 @@
 	status = decode_delegreturn(xdr);
 	if (status != 0)
 		goto out;
-<<<<<<< HEAD
-	status = decode_delegreturn(&xdr);
-	if (status != 0)
-		goto out;
-	decode_getfattr(&xdr, res->fattr, res->server,
-=======
 	decode_getfattr(xdr, res->fattr, res->server,
->>>>>>> 3cbea436
 			!RPC_IS_ASYNC(rqstp->rq_task));
 out:
 	return status;
@@ -6189,59 +6062,8 @@
 out:
 	return status;
 }
-
-/*
- * Decode GETDEVINFO response
- */
-static int nfs4_xdr_dec_getdeviceinfo(struct rpc_rqst *rqstp, uint32_t *p,
-				      struct nfs4_getdeviceinfo_res *res)
-{
-	struct xdr_stream xdr;
-	struct compound_hdr hdr;
-	int status;
-
-	xdr_init_decode(&xdr, &rqstp->rq_rcv_buf, p);
-	status = decode_compound_hdr(&xdr, &hdr);
-	if (status != 0)
-		goto out;
-	status = decode_sequence(&xdr, &res->seq_res, rqstp);
-	if (status != 0)
-		goto out;
-	status = decode_getdeviceinfo(&xdr, res->pdev);
-out:
-	return status;
-}
-
-/*
- * Decode LAYOUTGET response
- */
-static int nfs4_xdr_dec_layoutget(struct rpc_rqst *rqstp, uint32_t *p,
-				  struct nfs4_layoutget_res *res)
-{
-	struct xdr_stream xdr;
-	struct compound_hdr hdr;
-	int status;
-
-	xdr_init_decode(&xdr, &rqstp->rq_rcv_buf, p);
-	status = decode_compound_hdr(&xdr, &hdr);
-	if (status)
-		goto out;
-	status = decode_sequence(&xdr, &res->seq_res, rqstp);
-	if (status)
-		goto out;
-	status = decode_putfh(&xdr);
-	if (status)
-		goto out;
-	status = decode_layoutget(&xdr, rqstp, res);
-out:
-	return status;
-}
 #endif /* CONFIG_NFS_V4_1 */
 
-<<<<<<< HEAD
-__be32 *nfs4_decode_dirent(struct xdr_stream *xdr, struct nfs_entry *entry,
-			   struct nfs_server *server, int plus)
-=======
 /**
  * nfs4_decode_dirent - Decode a single NFSv4 directory entry stored in
  *                      the local page cache.
@@ -6258,7 +6080,6 @@
  */
 int nfs4_decode_dirent(struct xdr_stream *xdr, struct nfs_entry *entry,
 		       int plus)
->>>>>>> 3cbea436
 {
 	uint32_t bitmap[2] = {0};
 	uint32_t len;
@@ -6270,11 +6091,7 @@
 		if (unlikely(!p))
 			goto out_overflow;
 		if (!ntohl(*p++))
-<<<<<<< HEAD
-			return ERR_PTR(-EAGAIN);
-=======
 			return -EAGAIN;
->>>>>>> 3cbea436
 		entry->eof = 1;
 		return -EBADCOOKIE;
 	}
@@ -6301,31 +6118,6 @@
 
 	if (decode_attr_bitmap(xdr, bitmap) < 0)
 		goto out_overflow;
-<<<<<<< HEAD
-
-	if (decode_attr_length(xdr, &len, &p) < 0)
-		goto out_overflow;
-
-	if (decode_getfattr_attrs(xdr, bitmap, entry->fattr, entry->fh, server, 1) < 0)
-		goto out_overflow;
-	if (entry->fattr->valid & NFS_ATTR_FATTR_FILEID)
-		entry->ino = entry->fattr->fileid;
-
-	if (verify_attr_len(xdr, p, len) < 0)
-		goto out_overflow;
-
-	p = xdr_inline_peek(xdr, 8);
-	if (p != NULL)
-		entry->eof = !p[0] && p[1];
-	else
-		entry->eof = 0;
-
-	return p;
-
-out_overflow:
-	print_overflow_msg(__func__, xdr);
-	return ERR_PTR(-EIO);
-=======
 
 	if (decode_attr_length(xdr, &len, &p) < 0)
 		goto out_overflow;
@@ -6348,7 +6140,6 @@
 out_overflow:
 	print_overflow_msg(__func__, xdr);
 	return -EAGAIN;
->>>>>>> 3cbea436
 }
 
 /*
@@ -6433,52 +6224,6 @@
 }
 
 struct rpc_procinfo	nfs4_procedures[] = {
-<<<<<<< HEAD
-  PROC(READ,		enc_read,	dec_read),
-  PROC(WRITE,		enc_write,	dec_write),
-  PROC(COMMIT,		enc_commit,	dec_commit),
-  PROC(OPEN,		enc_open,	dec_open),
-  PROC(OPEN_CONFIRM,	enc_open_confirm,	dec_open_confirm),
-  PROC(OPEN_NOATTR,	enc_open_noattr,	dec_open_noattr),
-  PROC(OPEN_DOWNGRADE,	enc_open_downgrade,	dec_open_downgrade),
-  PROC(CLOSE,		enc_close,	dec_close),
-  PROC(SETATTR,		enc_setattr,	dec_setattr),
-  PROC(FSINFO,		enc_fsinfo,	dec_fsinfo),
-  PROC(RENEW,		enc_renew,	dec_renew),
-  PROC(SETCLIENTID,	enc_setclientid,	dec_setclientid),
-  PROC(SETCLIENTID_CONFIRM,	enc_setclientid_confirm,	dec_setclientid_confirm),
-  PROC(LOCK,            enc_lock,       dec_lock),
-  PROC(LOCKT,           enc_lockt,      dec_lockt),
-  PROC(LOCKU,           enc_locku,      dec_locku),
-  PROC(ACCESS,		enc_access,	dec_access),
-  PROC(GETATTR,		enc_getattr,	dec_getattr),
-  PROC(LOOKUP,		enc_lookup,	dec_lookup),
-  PROC(LOOKUP_ROOT,	enc_lookup_root,	dec_lookup_root),
-  PROC(REMOVE,		enc_remove,	dec_remove),
-  PROC(RENAME,		enc_rename,	dec_rename),
-  PROC(LINK,		enc_link,	dec_link),
-  PROC(SYMLINK,		enc_symlink,	dec_symlink),
-  PROC(CREATE,		enc_create,	dec_create),
-  PROC(PATHCONF,	enc_pathconf,	dec_pathconf),
-  PROC(STATFS,		enc_statfs,	dec_statfs),
-  PROC(READLINK,	enc_readlink,	dec_readlink),
-  PROC(READDIR,		enc_readdir,	dec_readdir),
-  PROC(SERVER_CAPS,	enc_server_caps, dec_server_caps),
-  PROC(DELEGRETURN,	enc_delegreturn, dec_delegreturn),
-  PROC(GETACL,		enc_getacl,	dec_getacl),
-  PROC(SETACL,		enc_setacl,	dec_setacl),
-  PROC(FS_LOCATIONS,	enc_fs_locations, dec_fs_locations),
-  PROC(RELEASE_LOCKOWNER, enc_release_lockowner, dec_release_lockowner),
-#if defined(CONFIG_NFS_V4_1)
-  PROC(EXCHANGE_ID,	enc_exchange_id,	dec_exchange_id),
-  PROC(CREATE_SESSION,	enc_create_session,	dec_create_session),
-  PROC(DESTROY_SESSION,	enc_destroy_session,	dec_destroy_session),
-  PROC(SEQUENCE,	enc_sequence,	dec_sequence),
-  PROC(GET_LEASE_TIME,	enc_get_lease_time,	dec_get_lease_time),
-  PROC(RECLAIM_COMPLETE, enc_reclaim_complete,  dec_reclaim_complete),
-  PROC(GETDEVICEINFO, enc_getdeviceinfo, dec_getdeviceinfo),
-  PROC(LAYOUTGET,  enc_layoutget,     dec_layoutget),
-=======
 	PROC(READ,		enc_read,		dec_read),
 	PROC(WRITE,		enc_write,		dec_write),
 	PROC(COMMIT,		enc_commit,		dec_commit),
@@ -6523,7 +6268,6 @@
 	PROC(RECLAIM_COMPLETE,	enc_reclaim_complete,	dec_reclaim_complete),
 	PROC(GETDEVICEINFO,	enc_getdeviceinfo,	dec_getdeviceinfo),
 	PROC(LAYOUTGET,		enc_layoutget,		dec_layoutget),
->>>>>>> 3cbea436
 #endif /* CONFIG_NFS_V4_1 */
 };
 
