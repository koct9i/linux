/*
 * linux/fs/jbd2/commit.c
 *
 * Written by Stephen C. Tweedie <sct@redhat.com>, 1998
 *
 * Copyright 1998 Red Hat corp --- All Rights Reserved
 *
 * This file is part of the Linux kernel and is made available under
 * the terms of the GNU General Public License, version 2, or at your
 * option, any later version, incorporated herein by reference.
 *
 * Journal commit routines for the generic filesystem journaling code;
 * part of the ext2fs journaling system.
 */

#include <linux/time.h>
#include <linux/fs.h>
#include <linux/jbd2.h>
#include <linux/errno.h>
#include <linux/slab.h>
#include <linux/mm.h>
#include <linux/pagemap.h>
#include <linux/jiffies.h>
#include <linux/crc32.h>
#include <linux/writeback.h>
#include <linux/backing-dev.h>
#include <linux/bio.h>
#include <linux/blkdev.h>
#include <linux/bitops.h>
#include <trace/events/jbd2.h>
#include <asm/system.h>

/*
 * Default IO end handler for temporary BJ_IO buffer_heads.
 */
static void journal_end_buffer_io_sync(struct buffer_head *bh, int uptodate)
{
	BUFFER_TRACE(bh, "");
	if (uptodate)
		set_buffer_uptodate(bh);
	else
		clear_buffer_uptodate(bh);
	unlock_buffer(bh);
}

/*
 * When an ext4 file is truncated, it is possible that some pages are not
 * successfully freed, because they are attached to a committing transaction.
 * After the transaction commits, these pages are left on the LRU, with no
 * ->mapping, and with attached buffers.  These pages are trivially reclaimable
 * by the VM, but their apparent absence upsets the VM accounting, and it makes
 * the numbers in /proc/meminfo look odd.
 *
 * So here, we have a buffer which has just come off the forget list.  Look to
 * see if we can strip all buffers from the backing page.
 *
 * Called under lock_journal(), and possibly under journal_datalist_lock.  The
 * caller provided us with a ref against the buffer, and we drop that here.
 */
static void release_buffer_page(struct buffer_head *bh)
{
	struct page *page;

	if (buffer_dirty(bh))
		goto nope;
	if (atomic_read(&bh->b_count) != 1)
		goto nope;
	page = bh->b_page;
	if (!page)
		goto nope;
	if (page->mapping)
		goto nope;

	/* OK, it's a truncated page */
	if (!trylock_page(page))
		goto nope;

	page_cache_get(page);
	__brelse(bh);
	try_to_free_buffers(page);
	unlock_page(page);
	page_cache_release(page);
	return;

nope:
	__brelse(bh);
}

/*
 * Done it all: now submit the commit record.  We should have
 * cleaned up our previous buffers by now, so if we are in abort
 * mode we can now just skip the rest of the journal write
 * entirely.
 *
 * Returns 1 if the journal needs to be aborted or 0 on success
 */
static int journal_submit_commit_record(journal_t *journal,
					transaction_t *commit_transaction,
					struct buffer_head **cbh,
					__u32 crc32_sum)
{
	struct journal_head *descriptor;
	struct commit_header *tmp;
	struct buffer_head *bh;
	int ret;
	struct timespec now = current_kernel_time();

	if (is_journal_aborted(journal))
		return 0;

	descriptor = jbd2_journal_get_descriptor_buffer(journal);
	if (!descriptor)
		return 1;

	bh = jh2bh(descriptor);

	tmp = (struct commit_header *)bh->b_data;
	tmp->h_magic = cpu_to_be32(JBD2_MAGIC_NUMBER);
	tmp->h_blocktype = cpu_to_be32(JBD2_COMMIT_BLOCK);
	tmp->h_sequence = cpu_to_be32(commit_transaction->t_tid);
	tmp->h_commit_sec = cpu_to_be64(now.tv_sec);
	tmp->h_commit_nsec = cpu_to_be32(now.tv_nsec);

	if (JBD2_HAS_COMPAT_FEATURE(journal,
				    JBD2_FEATURE_COMPAT_CHECKSUM)) {
		tmp->h_chksum_type 	= JBD2_CRC32_CHKSUM;
		tmp->h_chksum_size 	= JBD2_CRC32_CHKSUM_SIZE;
		tmp->h_chksum[0] 	= cpu_to_be32(crc32_sum);
	}

	JBUFFER_TRACE(descriptor, "submit commit block");
	lock_buffer(bh);
	clear_buffer_dirty(bh);
	set_buffer_uptodate(bh);
	bh->b_end_io = journal_end_buffer_io_sync;

	if (journal->j_flags & JBD2_BARRIER &&
	    !JBD2_HAS_INCOMPAT_FEATURE(journal,
<<<<<<< HEAD
				       JBD2_FEATURE_INCOMPAT_ASYNC_COMMIT)) {
		ret = submit_bh(WRITE_SYNC_PLUG | WRITE_BARRIER, bh);
		if (ret == -EOPNOTSUPP) {
			printk(KERN_WARNING
			       "JBD2: Disabling barriers on %s, "
			       "not supported by device\n", journal->j_devname);
			write_lock(&journal->j_state_lock);
			journal->j_flags &= ~JBD2_BARRIER;
			write_unlock(&journal->j_state_lock);

			/* And try again, without the barrier */
			lock_buffer(bh);
			set_buffer_uptodate(bh);
			clear_buffer_dirty(bh);
			ret = submit_bh(WRITE_SYNC_PLUG, bh);
		}
	} else {
=======
				       JBD2_FEATURE_INCOMPAT_ASYNC_COMMIT))
		ret = submit_bh(WRITE_SYNC_PLUG | WRITE_FLUSH_FUA, bh);
	else
>>>>>>> 45f53cc9
		ret = submit_bh(WRITE_SYNC_PLUG, bh);

	*cbh = bh;
	return ret;
}

/*
 * This function along with journal_submit_commit_record
 * allows to write the commit record asynchronously.
 */
static int journal_wait_on_commit_record(journal_t *journal,
					 struct buffer_head *bh)
{
	int ret = 0;

	clear_buffer_dirty(bh);
	wait_on_buffer(bh);
<<<<<<< HEAD
	if (buffer_eopnotsupp(bh) && (journal->j_flags & JBD2_BARRIER)) {
		printk(KERN_WARNING
		       "JBD2: %s: disabling barries on %s - not supported "
		       "by device\n", __func__, journal->j_devname);
		write_lock(&journal->j_state_lock);
		journal->j_flags &= ~JBD2_BARRIER;
		write_unlock(&journal->j_state_lock);

		lock_buffer(bh);
		clear_buffer_dirty(bh);
		set_buffer_uptodate(bh);
		bh->b_end_io = journal_end_buffer_io_sync;

		ret = submit_bh(WRITE_SYNC_PLUG, bh);
		if (ret) {
			unlock_buffer(bh);
			return ret;
		}
		goto retry;
	}
=======
>>>>>>> 45f53cc9

	if (unlikely(!buffer_uptodate(bh)))
		ret = -EIO;
	put_bh(bh);            /* One for getblk() */
	jbd2_journal_put_journal_head(bh2jh(bh));

	return ret;
}

/*
 * write the filemap data using writepage() address_space_operations.
 * We don't do block allocation here even for delalloc. We don't
 * use writepages() because with dealyed allocation we may be doing
 * block allocation in writepages().
 */
static int journal_submit_inode_data_buffers(struct address_space *mapping)
{
	int ret;
	struct writeback_control wbc = {
		.sync_mode =  WB_SYNC_ALL,
		.nr_to_write = mapping->nrpages * 2,
		.range_start = 0,
		.range_end = i_size_read(mapping->host),
	};

	ret = generic_writepages(mapping, &wbc);
	return ret;
}

/*
 * Submit all the data buffers of inode associated with the transaction to
 * disk.
 *
 * We are in a committing transaction. Therefore no new inode can be added to
 * our inode list. We use JI_COMMIT_RUNNING flag to protect inode we currently
 * operate on from being released while we write out pages.
 */
static int journal_submit_data_buffers(journal_t *journal,
		transaction_t *commit_transaction)
{
	struct jbd2_inode *jinode;
	int err, ret = 0;
	struct address_space *mapping;

	spin_lock(&journal->j_list_lock);
	list_for_each_entry(jinode, &commit_transaction->t_inode_list, i_list) {
		mapping = jinode->i_vfs_inode->i_mapping;
		set_bit(__JI_COMMIT_RUNNING, &jinode->i_flags);
		spin_unlock(&journal->j_list_lock);
		/*
		 * submit the inode data buffers. We use writepage
		 * instead of writepages. Because writepages can do
		 * block allocation  with delalloc. We need to write
		 * only allocated blocks here.
		 */
		trace_jbd2_submit_inode_data(jinode->i_vfs_inode);
		err = journal_submit_inode_data_buffers(mapping);
		if (!ret)
			ret = err;
		spin_lock(&journal->j_list_lock);
		J_ASSERT(jinode->i_transaction == commit_transaction);
		commit_transaction->t_flushed_data_blocks = 1;
		clear_bit(__JI_COMMIT_RUNNING, &jinode->i_flags);
		smp_mb__after_clear_bit();
		wake_up_bit(&jinode->i_flags, __JI_COMMIT_RUNNING);
	}
	spin_unlock(&journal->j_list_lock);
	return ret;
}

/*
 * Wait for data submitted for writeout, refile inodes to proper
 * transaction if needed.
 *
 */
static int journal_finish_inode_data_buffers(journal_t *journal,
		transaction_t *commit_transaction)
{
	struct jbd2_inode *jinode, *next_i;
	int err, ret = 0;

	/* For locking, see the comment in journal_submit_data_buffers() */
	spin_lock(&journal->j_list_lock);
	list_for_each_entry(jinode, &commit_transaction->t_inode_list, i_list) {
		set_bit(__JI_COMMIT_RUNNING, &jinode->i_flags);
		spin_unlock(&journal->j_list_lock);
		err = filemap_fdatawait(jinode->i_vfs_inode->i_mapping);
		if (err) {
			/*
			 * Because AS_EIO is cleared by
			 * filemap_fdatawait_range(), set it again so
			 * that user process can get -EIO from fsync().
			 */
			set_bit(AS_EIO,
				&jinode->i_vfs_inode->i_mapping->flags);

			if (!ret)
				ret = err;
		}
		spin_lock(&journal->j_list_lock);
		clear_bit(__JI_COMMIT_RUNNING, &jinode->i_flags);
		smp_mb__after_clear_bit();
		wake_up_bit(&jinode->i_flags, __JI_COMMIT_RUNNING);
	}

	/* Now refile inode to proper lists */
	list_for_each_entry_safe(jinode, next_i,
				 &commit_transaction->t_inode_list, i_list) {
		list_del(&jinode->i_list);
		if (jinode->i_next_transaction) {
			jinode->i_transaction = jinode->i_next_transaction;
			jinode->i_next_transaction = NULL;
			list_add(&jinode->i_list,
				&jinode->i_transaction->t_inode_list);
		} else {
			jinode->i_transaction = NULL;
		}
	}
	spin_unlock(&journal->j_list_lock);

	return ret;
}

static __u32 jbd2_checksum_data(__u32 crc32_sum, struct buffer_head *bh)
{
	struct page *page = bh->b_page;
	char *addr;
	__u32 checksum;

	addr = kmap_atomic(page, KM_USER0);
	checksum = crc32_be(crc32_sum,
		(void *)(addr + offset_in_page(bh->b_data)), bh->b_size);
	kunmap_atomic(addr, KM_USER0);

	return checksum;
}

static void write_tag_block(int tag_bytes, journal_block_tag_t *tag,
				   unsigned long long block)
{
	tag->t_blocknr = cpu_to_be32(block & (u32)~0);
	if (tag_bytes > JBD2_TAG_SIZE32)
		tag->t_blocknr_high = cpu_to_be32((block >> 31) >> 1);
}

/*
 * jbd2_journal_commit_transaction
 *
 * The primary function for committing a transaction to the log.  This
 * function is called by the journal thread to begin a complete commit.
 */
void jbd2_journal_commit_transaction(journal_t *journal)
{
	struct transaction_stats_s stats;
	transaction_t *commit_transaction;
	struct journal_head *jh, *new_jh, *descriptor;
	struct buffer_head **wbuf = journal->j_wbuf;
	int bufs;
	int flags;
	int err;
	unsigned long long blocknr;
	ktime_t start_time;
	u64 commit_time;
	char *tagp = NULL;
	journal_header_t *header;
	journal_block_tag_t *tag = NULL;
	int space_left = 0;
	int first_tag = 0;
	int tag_flag;
	int i, to_free = 0;
	int tag_bytes = journal_tag_bytes(journal);
	struct buffer_head *cbh = NULL; /* For transactional checksums */
	__u32 crc32_sum = ~0;
	int write_op = WRITE_SYNC;

	/*
	 * First job: lock down the current transaction and wait for
	 * all outstanding updates to complete.
	 */

#ifdef COMMIT_STATS
	spin_lock(&journal->j_list_lock);
	summarise_journal_usage(journal);
	spin_unlock(&journal->j_list_lock);
#endif

	/* Do we need to erase the effects of a prior jbd2_journal_flush? */
	if (journal->j_flags & JBD2_FLUSHED) {
		jbd_debug(3, "super block updated\n");
		jbd2_journal_update_superblock(journal, 1);
	} else {
		jbd_debug(3, "superblock not updated\n");
	}

	J_ASSERT(journal->j_running_transaction != NULL);
	J_ASSERT(journal->j_committing_transaction == NULL);

	commit_transaction = journal->j_running_transaction;
	J_ASSERT(commit_transaction->t_state == T_RUNNING);

	trace_jbd2_start_commit(journal, commit_transaction);
	jbd_debug(1, "JBD: starting commit of transaction %d\n",
			commit_transaction->t_tid);

	write_lock(&journal->j_state_lock);
	commit_transaction->t_state = T_LOCKED;

	/*
	 * Use plugged writes here, since we want to submit several before
	 * we unplug the device. We don't do explicit unplugging in here,
	 * instead we rely on sync_buffer() doing the unplug for us.
	 */
	if (commit_transaction->t_synchronous_commit)
		write_op = WRITE_SYNC_PLUG;
	trace_jbd2_commit_locking(journal, commit_transaction);
	stats.run.rs_wait = commit_transaction->t_max_wait;
	stats.run.rs_locked = jiffies;
	stats.run.rs_running = jbd2_time_diff(commit_transaction->t_start,
					      stats.run.rs_locked);

	spin_lock(&commit_transaction->t_handle_lock);
	while (atomic_read(&commit_transaction->t_updates)) {
		DEFINE_WAIT(wait);

		prepare_to_wait(&journal->j_wait_updates, &wait,
					TASK_UNINTERRUPTIBLE);
		if (atomic_read(&commit_transaction->t_updates)) {
			spin_unlock(&commit_transaction->t_handle_lock);
			write_unlock(&journal->j_state_lock);
			schedule();
			write_lock(&journal->j_state_lock);
			spin_lock(&commit_transaction->t_handle_lock);
		}
		finish_wait(&journal->j_wait_updates, &wait);
	}
	spin_unlock(&commit_transaction->t_handle_lock);

	J_ASSERT (atomic_read(&commit_transaction->t_outstanding_credits) <=
			journal->j_max_transaction_buffers);

	/*
	 * First thing we are allowed to do is to discard any remaining
	 * BJ_Reserved buffers.  Note, it is _not_ permissible to assume
	 * that there are no such buffers: if a large filesystem
	 * operation like a truncate needs to split itself over multiple
	 * transactions, then it may try to do a jbd2_journal_restart() while
	 * there are still BJ_Reserved buffers outstanding.  These must
	 * be released cleanly from the current transaction.
	 *
	 * In this case, the filesystem must still reserve write access
	 * again before modifying the buffer in the new transaction, but
	 * we do not require it to remember exactly which old buffers it
	 * has reserved.  This is consistent with the existing behaviour
	 * that multiple jbd2_journal_get_write_access() calls to the same
	 * buffer are perfectly permissable.
	 */
	while (commit_transaction->t_reserved_list) {
		jh = commit_transaction->t_reserved_list;
		JBUFFER_TRACE(jh, "reserved, unused: refile");
		/*
		 * A jbd2_journal_get_undo_access()+jbd2_journal_release_buffer() may
		 * leave undo-committed data.
		 */
		if (jh->b_committed_data) {
			struct buffer_head *bh = jh2bh(jh);

			jbd_lock_bh_state(bh);
			jbd2_free(jh->b_committed_data, bh->b_size);
			jh->b_committed_data = NULL;
			jbd_unlock_bh_state(bh);
		}
		jbd2_journal_refile_buffer(journal, jh);
	}

	/*
	 * Now try to drop any written-back buffers from the journal's
	 * checkpoint lists.  We do this *before* commit because it potentially
	 * frees some memory
	 */
	spin_lock(&journal->j_list_lock);
	__jbd2_journal_clean_checkpoint_list(journal);
	spin_unlock(&journal->j_list_lock);

	jbd_debug (3, "JBD: commit phase 1\n");

	/*
	 * Switch to a new revoke table.
	 */
	jbd2_journal_switch_revoke_table(journal);

	trace_jbd2_commit_flushing(journal, commit_transaction);
	stats.run.rs_flushing = jiffies;
	stats.run.rs_locked = jbd2_time_diff(stats.run.rs_locked,
					     stats.run.rs_flushing);

	commit_transaction->t_state = T_FLUSH;
	journal->j_committing_transaction = commit_transaction;
	journal->j_running_transaction = NULL;
	start_time = ktime_get();
	commit_transaction->t_log_start = journal->j_head;
	wake_up(&journal->j_wait_transaction_locked);
	write_unlock(&journal->j_state_lock);

	jbd_debug (3, "JBD: commit phase 2\n");

	/*
	 * Now start flushing things to disk, in the order they appear
	 * on the transaction lists.  Data blocks go first.
	 */
	err = journal_submit_data_buffers(journal, commit_transaction);
	if (err)
		jbd2_journal_abort(journal, err);

	jbd2_journal_write_revoke_records(journal, commit_transaction,
					  write_op);

	jbd_debug(3, "JBD: commit phase 2\n");

	/*
	 * Way to go: we have now written out all of the data for a
	 * transaction!  Now comes the tricky part: we need to write out
	 * metadata.  Loop over the transaction's entire buffer list:
	 */
	write_lock(&journal->j_state_lock);
	commit_transaction->t_state = T_COMMIT;
	write_unlock(&journal->j_state_lock);

	trace_jbd2_commit_logging(journal, commit_transaction);
	stats.run.rs_logging = jiffies;
	stats.run.rs_flushing = jbd2_time_diff(stats.run.rs_flushing,
					       stats.run.rs_logging);
	stats.run.rs_blocks =
		atomic_read(&commit_transaction->t_outstanding_credits);
	stats.run.rs_blocks_logged = 0;

	J_ASSERT(commit_transaction->t_nr_buffers <=
		 atomic_read(&commit_transaction->t_outstanding_credits));

	err = 0;
	descriptor = NULL;
	bufs = 0;
	while (commit_transaction->t_buffers) {

		/* Find the next buffer to be journaled... */

		jh = commit_transaction->t_buffers;

		/* If we're in abort mode, we just un-journal the buffer and
		   release it. */

		if (is_journal_aborted(journal)) {
			clear_buffer_jbddirty(jh2bh(jh));
			JBUFFER_TRACE(jh, "journal is aborting: refile");
			jbd2_buffer_abort_trigger(jh,
						  jh->b_frozen_data ?
						  jh->b_frozen_triggers :
						  jh->b_triggers);
			jbd2_journal_refile_buffer(journal, jh);
			/* If that was the last one, we need to clean up
			 * any descriptor buffers which may have been
			 * already allocated, even if we are now
			 * aborting. */
			if (!commit_transaction->t_buffers)
				goto start_journal_io;
			continue;
		}

		/* Make sure we have a descriptor block in which to
		   record the metadata buffer. */

		if (!descriptor) {
			struct buffer_head *bh;

			J_ASSERT (bufs == 0);

			jbd_debug(4, "JBD: get descriptor\n");

			descriptor = jbd2_journal_get_descriptor_buffer(journal);
			if (!descriptor) {
				jbd2_journal_abort(journal, -EIO);
				continue;
			}

			bh = jh2bh(descriptor);
			jbd_debug(4, "JBD: got buffer %llu (%p)\n",
				(unsigned long long)bh->b_blocknr, bh->b_data);
			header = (journal_header_t *)&bh->b_data[0];
			header->h_magic     = cpu_to_be32(JBD2_MAGIC_NUMBER);
			header->h_blocktype = cpu_to_be32(JBD2_DESCRIPTOR_BLOCK);
			header->h_sequence  = cpu_to_be32(commit_transaction->t_tid);

			tagp = &bh->b_data[sizeof(journal_header_t)];
			space_left = bh->b_size - sizeof(journal_header_t);
			first_tag = 1;
			set_buffer_jwrite(bh);
			set_buffer_dirty(bh);
			wbuf[bufs++] = bh;

			/* Record it so that we can wait for IO
                           completion later */
			BUFFER_TRACE(bh, "ph3: file as descriptor");
			jbd2_journal_file_buffer(descriptor, commit_transaction,
					BJ_LogCtl);
		}

		/* Where is the buffer to be written? */

		err = jbd2_journal_next_log_block(journal, &blocknr);
		/* If the block mapping failed, just abandon the buffer
		   and repeat this loop: we'll fall into the
		   refile-on-abort condition above. */
		if (err) {
			jbd2_journal_abort(journal, err);
			continue;
		}

		/*
		 * start_this_handle() uses t_outstanding_credits to determine
		 * the free space in the log, but this counter is changed
		 * by jbd2_journal_next_log_block() also.
		 */
		atomic_dec(&commit_transaction->t_outstanding_credits);

		/* Bump b_count to prevent truncate from stumbling over
                   the shadowed buffer!  @@@ This can go if we ever get
                   rid of the BJ_IO/BJ_Shadow pairing of buffers. */
		atomic_inc(&jh2bh(jh)->b_count);

		/* Make a temporary IO buffer with which to write it out
                   (this will requeue both the metadata buffer and the
                   temporary IO buffer). new_bh goes on BJ_IO*/

		set_bit(BH_JWrite, &jh2bh(jh)->b_state);
		/*
		 * akpm: jbd2_journal_write_metadata_buffer() sets
		 * new_bh->b_transaction to commit_transaction.
		 * We need to clean this up before we release new_bh
		 * (which is of type BJ_IO)
		 */
		JBUFFER_TRACE(jh, "ph3: write metadata");
		flags = jbd2_journal_write_metadata_buffer(commit_transaction,
						      jh, &new_jh, blocknr);
		if (flags < 0) {
			jbd2_journal_abort(journal, flags);
			continue;
		}
		set_bit(BH_JWrite, &jh2bh(new_jh)->b_state);
		wbuf[bufs++] = jh2bh(new_jh);

		/* Record the new block's tag in the current descriptor
                   buffer */

		tag_flag = 0;
		if (flags & 1)
			tag_flag |= JBD2_FLAG_ESCAPE;
		if (!first_tag)
			tag_flag |= JBD2_FLAG_SAME_UUID;

		tag = (journal_block_tag_t *) tagp;
		write_tag_block(tag_bytes, tag, jh2bh(jh)->b_blocknr);
		tag->t_flags = cpu_to_be32(tag_flag);
		tagp += tag_bytes;
		space_left -= tag_bytes;

		if (first_tag) {
			memcpy (tagp, journal->j_uuid, 16);
			tagp += 16;
			space_left -= 16;
			first_tag = 0;
		}

		/* If there's no more to do, or if the descriptor is full,
		   let the IO rip! */

		if (bufs == journal->j_wbufsize ||
		    commit_transaction->t_buffers == NULL ||
		    space_left < tag_bytes + 16) {

			jbd_debug(4, "JBD: Submit %d IOs\n", bufs);

			/* Write an end-of-descriptor marker before
                           submitting the IOs.  "tag" still points to
                           the last tag we set up. */

			tag->t_flags |= cpu_to_be32(JBD2_FLAG_LAST_TAG);

start_journal_io:
			for (i = 0; i < bufs; i++) {
				struct buffer_head *bh = wbuf[i];
				/*
				 * Compute checksum.
				 */
				if (JBD2_HAS_COMPAT_FEATURE(journal,
					JBD2_FEATURE_COMPAT_CHECKSUM)) {
					crc32_sum =
					    jbd2_checksum_data(crc32_sum, bh);
				}

				lock_buffer(bh);
				clear_buffer_dirty(bh);
				set_buffer_uptodate(bh);
				bh->b_end_io = journal_end_buffer_io_sync;
				submit_bh(write_op, bh);
			}
			cond_resched();
			stats.run.rs_blocks_logged += bufs;

			/* Force a new descriptor to be generated next
                           time round the loop. */
			descriptor = NULL;
			bufs = 0;
		}
	}

	err = journal_finish_inode_data_buffers(journal, commit_transaction);
	if (err) {
		printk(KERN_WARNING
			"JBD2: Detected IO errors while flushing file data "
		       "on %s\n", journal->j_devname);
		if (journal->j_flags & JBD2_ABORT_ON_SYNCDATA_ERR)
			jbd2_journal_abort(journal, err);
		err = 0;
	}

	/* 
	 * If the journal is not located on the file system device,
	 * then we must flush the file system device before we issue
	 * the commit record
	 */
	if (commit_transaction->t_flushed_data_blocks &&
	    (journal->j_fs_dev != journal->j_dev) &&
	    (journal->j_flags & JBD2_BARRIER))
		blkdev_issue_flush(journal->j_fs_dev, GFP_KERNEL, NULL);

	/* Done it all: now write the commit record asynchronously. */
	if (JBD2_HAS_INCOMPAT_FEATURE(journal,
				      JBD2_FEATURE_INCOMPAT_ASYNC_COMMIT)) {
		err = journal_submit_commit_record(journal, commit_transaction,
						 &cbh, crc32_sum);
		if (err)
			__jbd2_journal_abort_hard(journal);
	}

	/* Lo and behold: we have just managed to send a transaction to
           the log.  Before we can commit it, wait for the IO so far to
           complete.  Control buffers being written are on the
           transaction's t_log_list queue, and metadata buffers are on
           the t_iobuf_list queue.

	   Wait for the buffers in reverse order.  That way we are
	   less likely to be woken up until all IOs have completed, and
	   so we incur less scheduling load.
	*/

	jbd_debug(3, "JBD: commit phase 3\n");

	/*
	 * akpm: these are BJ_IO, and j_list_lock is not needed.
	 * See __journal_try_to_free_buffer.
	 */
wait_for_iobuf:
	while (commit_transaction->t_iobuf_list != NULL) {
		struct buffer_head *bh;

		jh = commit_transaction->t_iobuf_list->b_tprev;
		bh = jh2bh(jh);
		if (buffer_locked(bh)) {
			wait_on_buffer(bh);
			goto wait_for_iobuf;
		}
		if (cond_resched())
			goto wait_for_iobuf;

		if (unlikely(!buffer_uptodate(bh)))
			err = -EIO;

		clear_buffer_jwrite(bh);

		JBUFFER_TRACE(jh, "ph4: unfile after journal write");
		jbd2_journal_unfile_buffer(journal, jh);

		/*
		 * ->t_iobuf_list should contain only dummy buffer_heads
		 * which were created by jbd2_journal_write_metadata_buffer().
		 */
		BUFFER_TRACE(bh, "dumping temporary bh");
		jbd2_journal_put_journal_head(jh);
		__brelse(bh);
		J_ASSERT_BH(bh, atomic_read(&bh->b_count) == 0);
		free_buffer_head(bh);

		/* We also have to unlock and free the corresponding
                   shadowed buffer */
		jh = commit_transaction->t_shadow_list->b_tprev;
		bh = jh2bh(jh);
		clear_bit(BH_JWrite, &bh->b_state);
		J_ASSERT_BH(bh, buffer_jbddirty(bh));

		/* The metadata is now released for reuse, but we need
                   to remember it against this transaction so that when
                   we finally commit, we can do any checkpointing
                   required. */
		JBUFFER_TRACE(jh, "file as BJ_Forget");
		jbd2_journal_file_buffer(jh, commit_transaction, BJ_Forget);
		/* Wake up any transactions which were waiting for this
		   IO to complete */
		wake_up_bit(&bh->b_state, BH_Unshadow);
		JBUFFER_TRACE(jh, "brelse shadowed buffer");
		__brelse(bh);
	}

	J_ASSERT (commit_transaction->t_shadow_list == NULL);

	jbd_debug(3, "JBD: commit phase 4\n");

	/* Here we wait for the revoke record and descriptor record buffers */
 wait_for_ctlbuf:
	while (commit_transaction->t_log_list != NULL) {
		struct buffer_head *bh;

		jh = commit_transaction->t_log_list->b_tprev;
		bh = jh2bh(jh);
		if (buffer_locked(bh)) {
			wait_on_buffer(bh);
			goto wait_for_ctlbuf;
		}
		if (cond_resched())
			goto wait_for_ctlbuf;

		if (unlikely(!buffer_uptodate(bh)))
			err = -EIO;

		BUFFER_TRACE(bh, "ph5: control buffer writeout done: unfile");
		clear_buffer_jwrite(bh);
		jbd2_journal_unfile_buffer(journal, jh);
		jbd2_journal_put_journal_head(jh);
		__brelse(bh);		/* One for getblk */
		/* AKPM: bforget here */
	}

	if (err)
		jbd2_journal_abort(journal, err);

	jbd_debug(3, "JBD: commit phase 5\n");

	if (!JBD2_HAS_INCOMPAT_FEATURE(journal,
				       JBD2_FEATURE_INCOMPAT_ASYNC_COMMIT)) {
		err = journal_submit_commit_record(journal, commit_transaction,
						&cbh, crc32_sum);
		if (err)
			__jbd2_journal_abort_hard(journal);
	}
	if (!err && !is_journal_aborted(journal))
		err = journal_wait_on_commit_record(journal, cbh);
	if (JBD2_HAS_INCOMPAT_FEATURE(journal,
				      JBD2_FEATURE_INCOMPAT_ASYNC_COMMIT) &&
	    journal->j_flags & JBD2_BARRIER) {
		blkdev_issue_flush(journal->j_dev, GFP_KERNEL, NULL);
	}

	if (err)
		jbd2_journal_abort(journal, err);

	/* End of a transaction!  Finally, we can do checkpoint
           processing: any buffers committed as a result of this
           transaction can be removed from any checkpoint list it was on
           before. */

	jbd_debug(3, "JBD: commit phase 6\n");

	J_ASSERT(list_empty(&commit_transaction->t_inode_list));
	J_ASSERT(commit_transaction->t_buffers == NULL);
	J_ASSERT(commit_transaction->t_checkpoint_list == NULL);
	J_ASSERT(commit_transaction->t_iobuf_list == NULL);
	J_ASSERT(commit_transaction->t_shadow_list == NULL);
	J_ASSERT(commit_transaction->t_log_list == NULL);

restart_loop:
	/*
	 * As there are other places (journal_unmap_buffer()) adding buffers
	 * to this list we have to be careful and hold the j_list_lock.
	 */
	spin_lock(&journal->j_list_lock);
	while (commit_transaction->t_forget) {
		transaction_t *cp_transaction;
		struct buffer_head *bh;

		jh = commit_transaction->t_forget;
		spin_unlock(&journal->j_list_lock);
		bh = jh2bh(jh);
		jbd_lock_bh_state(bh);
		J_ASSERT_JH(jh,	jh->b_transaction == commit_transaction);

		/*
		 * If there is undo-protected committed data against
		 * this buffer, then we can remove it now.  If it is a
		 * buffer needing such protection, the old frozen_data
		 * field now points to a committed version of the
		 * buffer, so rotate that field to the new committed
		 * data.
		 *
		 * Otherwise, we can just throw away the frozen data now.
		 *
		 * We also know that the frozen data has already fired
		 * its triggers if they exist, so we can clear that too.
		 */
		if (jh->b_committed_data) {
			jbd2_free(jh->b_committed_data, bh->b_size);
			jh->b_committed_data = NULL;
			if (jh->b_frozen_data) {
				jh->b_committed_data = jh->b_frozen_data;
				jh->b_frozen_data = NULL;
				jh->b_frozen_triggers = NULL;
			}
		} else if (jh->b_frozen_data) {
			jbd2_free(jh->b_frozen_data, bh->b_size);
			jh->b_frozen_data = NULL;
			jh->b_frozen_triggers = NULL;
		}

		spin_lock(&journal->j_list_lock);
		cp_transaction = jh->b_cp_transaction;
		if (cp_transaction) {
			JBUFFER_TRACE(jh, "remove from old cp transaction");
			cp_transaction->t_chp_stats.cs_dropped++;
			__jbd2_journal_remove_checkpoint(jh);
		}

		/* Only re-checkpoint the buffer_head if it is marked
		 * dirty.  If the buffer was added to the BJ_Forget list
		 * by jbd2_journal_forget, it may no longer be dirty and
		 * there's no point in keeping a checkpoint record for
		 * it. */

		/* A buffer which has been freed while still being
		 * journaled by a previous transaction may end up still
		 * being dirty here, but we want to avoid writing back
		 * that buffer in the future after the "add to orphan"
		 * operation been committed,  That's not only a performance
		 * gain, it also stops aliasing problems if the buffer is
		 * left behind for writeback and gets reallocated for another
		 * use in a different page. */
		if (buffer_freed(bh) && !jh->b_next_transaction) {
			clear_buffer_freed(bh);
			clear_buffer_jbddirty(bh);
		}

		if (buffer_jbddirty(bh)) {
			JBUFFER_TRACE(jh, "add to new checkpointing trans");
			__jbd2_journal_insert_checkpoint(jh, commit_transaction);
			if (is_journal_aborted(journal))
				clear_buffer_jbddirty(bh);
			JBUFFER_TRACE(jh, "refile for checkpoint writeback");
			__jbd2_journal_refile_buffer(jh);
			jbd_unlock_bh_state(bh);
		} else {
			J_ASSERT_BH(bh, !buffer_dirty(bh));
			/* The buffer on BJ_Forget list and not jbddirty means
			 * it has been freed by this transaction and hence it
			 * could not have been reallocated until this
			 * transaction has committed. *BUT* it could be
			 * reallocated once we have written all the data to
			 * disk and before we process the buffer on BJ_Forget
			 * list. */
			JBUFFER_TRACE(jh, "refile or unfile freed buffer");
			__jbd2_journal_refile_buffer(jh);
			if (!jh->b_transaction) {
				jbd_unlock_bh_state(bh);
				 /* needs a brelse */
				jbd2_journal_remove_journal_head(bh);
				release_buffer_page(bh);
			} else
				jbd_unlock_bh_state(bh);
		}
		cond_resched_lock(&journal->j_list_lock);
	}
	spin_unlock(&journal->j_list_lock);
	/*
	 * This is a bit sleazy.  We use j_list_lock to protect transition
	 * of a transaction into T_FINISHED state and calling
	 * __jbd2_journal_drop_transaction(). Otherwise we could race with
	 * other checkpointing code processing the transaction...
	 */
	write_lock(&journal->j_state_lock);
	spin_lock(&journal->j_list_lock);
	/*
	 * Now recheck if some buffers did not get attached to the transaction
	 * while the lock was dropped...
	 */
	if (commit_transaction->t_forget) {
		spin_unlock(&journal->j_list_lock);
		write_unlock(&journal->j_state_lock);
		goto restart_loop;
	}

	/* Done with this transaction! */

	jbd_debug(3, "JBD: commit phase 7\n");

	J_ASSERT(commit_transaction->t_state == T_COMMIT);

	commit_transaction->t_start = jiffies;
	stats.run.rs_logging = jbd2_time_diff(stats.run.rs_logging,
					      commit_transaction->t_start);

	/*
	 * File the transaction statistics
	 */
	stats.ts_tid = commit_transaction->t_tid;
	stats.run.rs_handle_count =
		atomic_read(&commit_transaction->t_handle_count);
	trace_jbd2_run_stats(journal->j_fs_dev->bd_dev,
			     commit_transaction->t_tid, &stats.run);

	/*
	 * Calculate overall stats
	 */
	spin_lock(&journal->j_history_lock);
	journal->j_stats.ts_tid++;
	journal->j_stats.run.rs_wait += stats.run.rs_wait;
	journal->j_stats.run.rs_running += stats.run.rs_running;
	journal->j_stats.run.rs_locked += stats.run.rs_locked;
	journal->j_stats.run.rs_flushing += stats.run.rs_flushing;
	journal->j_stats.run.rs_logging += stats.run.rs_logging;
	journal->j_stats.run.rs_handle_count += stats.run.rs_handle_count;
	journal->j_stats.run.rs_blocks += stats.run.rs_blocks;
	journal->j_stats.run.rs_blocks_logged += stats.run.rs_blocks_logged;
	spin_unlock(&journal->j_history_lock);

	commit_transaction->t_state = T_FINISHED;
	J_ASSERT(commit_transaction == journal->j_committing_transaction);
	journal->j_commit_sequence = commit_transaction->t_tid;
	journal->j_committing_transaction = NULL;
	commit_time = ktime_to_ns(ktime_sub(ktime_get(), start_time));

	/*
	 * weight the commit time higher than the average time so we don't
	 * react too strongly to vast changes in the commit time
	 */
	if (likely(journal->j_average_commit_time))
		journal->j_average_commit_time = (commit_time +
				journal->j_average_commit_time*3) / 4;
	else
		journal->j_average_commit_time = commit_time;
	write_unlock(&journal->j_state_lock);

	if (commit_transaction->t_checkpoint_list == NULL &&
	    commit_transaction->t_checkpoint_io_list == NULL) {
		__jbd2_journal_drop_transaction(journal, commit_transaction);
		to_free = 1;
	} else {
		if (journal->j_checkpoint_transactions == NULL) {
			journal->j_checkpoint_transactions = commit_transaction;
			commit_transaction->t_cpnext = commit_transaction;
			commit_transaction->t_cpprev = commit_transaction;
		} else {
			commit_transaction->t_cpnext =
				journal->j_checkpoint_transactions;
			commit_transaction->t_cpprev =
				commit_transaction->t_cpnext->t_cpprev;
			commit_transaction->t_cpnext->t_cpprev =
				commit_transaction;
			commit_transaction->t_cpprev->t_cpnext =
				commit_transaction;
		}
	}
	spin_unlock(&journal->j_list_lock);

	if (journal->j_commit_callback)
		journal->j_commit_callback(journal, commit_transaction);

	trace_jbd2_end_commit(journal, commit_transaction);
	jbd_debug(1, "JBD: commit %d complete, head %d\n",
		  journal->j_commit_sequence, journal->j_tail_sequence);
	if (to_free)
		kfree(commit_transaction);

	wake_up(&journal->j_wait_done_commit);
}<|MERGE_RESOLUTION|>--- conflicted
+++ resolved
@@ -136,29 +136,9 @@
 
 	if (journal->j_flags & JBD2_BARRIER &&
 	    !JBD2_HAS_INCOMPAT_FEATURE(journal,
-<<<<<<< HEAD
-				       JBD2_FEATURE_INCOMPAT_ASYNC_COMMIT)) {
-		ret = submit_bh(WRITE_SYNC_PLUG | WRITE_BARRIER, bh);
-		if (ret == -EOPNOTSUPP) {
-			printk(KERN_WARNING
-			       "JBD2: Disabling barriers on %s, "
-			       "not supported by device\n", journal->j_devname);
-			write_lock(&journal->j_state_lock);
-			journal->j_flags &= ~JBD2_BARRIER;
-			write_unlock(&journal->j_state_lock);
-
-			/* And try again, without the barrier */
-			lock_buffer(bh);
-			set_buffer_uptodate(bh);
-			clear_buffer_dirty(bh);
-			ret = submit_bh(WRITE_SYNC_PLUG, bh);
-		}
-	} else {
-=======
 				       JBD2_FEATURE_INCOMPAT_ASYNC_COMMIT))
 		ret = submit_bh(WRITE_SYNC_PLUG | WRITE_FLUSH_FUA, bh);
 	else
->>>>>>> 45f53cc9
 		ret = submit_bh(WRITE_SYNC_PLUG, bh);
 
 	*cbh = bh;
@@ -176,29 +156,6 @@
 
 	clear_buffer_dirty(bh);
 	wait_on_buffer(bh);
-<<<<<<< HEAD
-	if (buffer_eopnotsupp(bh) && (journal->j_flags & JBD2_BARRIER)) {
-		printk(KERN_WARNING
-		       "JBD2: %s: disabling barries on %s - not supported "
-		       "by device\n", __func__, journal->j_devname);
-		write_lock(&journal->j_state_lock);
-		journal->j_flags &= ~JBD2_BARRIER;
-		write_unlock(&journal->j_state_lock);
-
-		lock_buffer(bh);
-		clear_buffer_dirty(bh);
-		set_buffer_uptodate(bh);
-		bh->b_end_io = journal_end_buffer_io_sync;
-
-		ret = submit_bh(WRITE_SYNC_PLUG, bh);
-		if (ret) {
-			unlock_buffer(bh);
-			return ret;
-		}
-		goto retry;
-	}
-=======
->>>>>>> 45f53cc9
 
 	if (unlikely(!buffer_uptodate(bh)))
 		ret = -EIO;
