/*
 * linux/fs/jbd2/commit.c
 *
 * Written by Stephen C. Tweedie <sct@redhat.com>, 1998
 *
 * Copyright 1998 Red Hat corp --- All Rights Reserved
 *
 * This file is part of the Linux kernel and is made available under
 * the terms of the GNU General Public License, version 2, or at your
 * option, any later version, incorporated herein by reference.
 *
 * Journal commit routines for the generic filesystem journaling code;
 * part of the ext2fs journaling system.
 */

#include <linux/time.h>
#include <linux/fs.h>
#include <linux/jbd2.h>
#include <linux/errno.h>
#include <linux/slab.h>
#include <linux/mm.h>
#include <linux/pagemap.h>
#include <linux/jiffies.h>
#include <linux/crc32.h>
#include <linux/writeback.h>
#include <linux/backing-dev.h>
#include <linux/bio.h>
#include <linux/blkdev.h>
#include <linux/bitops.h>
#include <trace/events/jbd2.h>
#include <asm/system.h>

/*
 * Default IO end handler for temporary BJ_IO buffer_heads.
 */
static void journal_end_buffer_io_sync(struct buffer_head *bh, int uptodate)
{
	BUFFER_TRACE(bh, "");
	if (uptodate)
		set_buffer_uptodate(bh);
	else
		clear_buffer_uptodate(bh);
	unlock_buffer(bh);
}

/*
 * When an ext4 file is truncated, it is possible that some pages are not
 * successfully freed, because they are attached to a committing transaction.
 * After the transaction commits, these pages are left on the LRU, with no
 * ->mapping, and with attached buffers.  These pages are trivially reclaimable
 * by the VM, but their apparent absence upsets the VM accounting, and it makes
 * the numbers in /proc/meminfo look odd.
 *
 * So here, we have a buffer which has just come off the forget list.  Look to
 * see if we can strip all buffers from the backing page.
 *
 * Called under lock_journal(), and possibly under journal_datalist_lock.  The
 * caller provided us with a ref against the buffer, and we drop that here.
 */
static void release_buffer_page(struct buffer_head *bh)
{
	struct page *page;

	if (buffer_dirty(bh))
		goto nope;
	if (atomic_read(&bh->b_count) != 1)
		goto nope;
	page = bh->b_page;
	if (!page)
		goto nope;
	if (page->mapping)
		goto nope;

	/* OK, it's a truncated page */
	if (!trylock_page(page))
		goto nope;

	page_cache_get(page);
	__brelse(bh);
	try_to_free_buffers(page);
	unlock_page(page);
	page_cache_release(page);
	return;

nope:
	__brelse(bh);
}

/*
 * Done it all: now submit the commit record.  We should have
 * cleaned up our previous buffers by now, so if we are in abort
 * mode we can now just skip the rest of the journal write
 * entirely.
 *
 * Returns 1 if the journal needs to be aborted or 0 on success
 */
static int journal_submit_commit_record(journal_t *journal,
					transaction_t *commit_transaction,
					struct buffer_head **cbh,
					__u32 crc32_sum)
{
	struct journal_head *descriptor;
	struct commit_header *tmp;
	struct buffer_head *bh;
	int ret;
	struct timespec now = current_kernel_time();

	*cbh = NULL;

	if (is_journal_aborted(journal))
		return 0;

	descriptor = jbd2_journal_get_descriptor_buffer(journal);
	if (!descriptor)
		return 1;

	bh = jh2bh(descriptor);

	tmp = (struct commit_header *)bh->b_data;
	tmp->h_magic = cpu_to_be32(JBD2_MAGIC_NUMBER);
	tmp->h_blocktype = cpu_to_be32(JBD2_COMMIT_BLOCK);
	tmp->h_sequence = cpu_to_be32(commit_transaction->t_tid);
	tmp->h_commit_sec = cpu_to_be64(now.tv_sec);
	tmp->h_commit_nsec = cpu_to_be32(now.tv_nsec);

	if (JBD2_HAS_COMPAT_FEATURE(journal,
				    JBD2_FEATURE_COMPAT_CHECKSUM)) {
		tmp->h_chksum_type 	= JBD2_CRC32_CHKSUM;
		tmp->h_chksum_size 	= JBD2_CRC32_CHKSUM_SIZE;
		tmp->h_chksum[0] 	= cpu_to_be32(crc32_sum);
	}

	JBUFFER_TRACE(descriptor, "submit commit block");
	lock_buffer(bh);
	clear_buffer_dirty(bh);
	set_buffer_uptodate(bh);
	bh->b_end_io = journal_end_buffer_io_sync;

	if (journal->j_flags & JBD2_BARRIER &&
	    !JBD2_HAS_INCOMPAT_FEATURE(journal,
				       JBD2_FEATURE_INCOMPAT_ASYNC_COMMIT))
		ret = submit_bh(WRITE_SYNC | WRITE_FLUSH_FUA, bh);
	else
		ret = submit_bh(WRITE_SYNC, bh);

	*cbh = bh;
	return ret;
}

/*
 * This function along with journal_submit_commit_record
 * allows to write the commit record asynchronously.
 */
static int journal_wait_on_commit_record(journal_t *journal,
					 struct buffer_head *bh)
{
	int ret = 0;

	clear_buffer_dirty(bh);
	wait_on_buffer(bh);

	if (unlikely(!buffer_uptodate(bh)))
		ret = -EIO;
	put_bh(bh);            /* One for getblk() */
	jbd2_journal_put_journal_head(bh2jh(bh));

	return ret;
}

/*
 * write the filemap data using writepage() address_space_operations.
 * We don't do block allocation here even for delalloc. We don't
 * use writepages() because with dealyed allocation we may be doing
 * block allocation in writepages().
 */
static int journal_submit_inode_data_buffers(struct address_space *mapping)
{
	int ret;
	struct writeback_control wbc = {
		.sync_mode =  WB_SYNC_ALL,
		.nr_to_write = mapping->nrpages * 2,
		.range_start = 0,
		.range_end = i_size_read(mapping->host),
	};

	ret = generic_writepages(mapping, &wbc);
	return ret;
}

/*
 * Submit all the data buffers of inode associated with the transaction to
 * disk.
 *
 * We are in a committing transaction. Therefore no new inode can be added to
 * our inode list. We use JI_COMMIT_RUNNING flag to protect inode we currently
 * operate on from being released while we write out pages.
 */
static int journal_submit_data_buffers(journal_t *journal,
		transaction_t *commit_transaction)
{
	struct jbd2_inode *jinode;
	int err, ret = 0;
	struct address_space *mapping;

	spin_lock(&journal->j_list_lock);
	list_for_each_entry(jinode, &commit_transaction->t_inode_list, i_list) {
		mapping = jinode->i_vfs_inode->i_mapping;
		set_bit(__JI_COMMIT_RUNNING, &jinode->i_flags);
		spin_unlock(&journal->j_list_lock);
		/*
		 * submit the inode data buffers. We use writepage
		 * instead of writepages. Because writepages can do
		 * block allocation  with delalloc. We need to write
		 * only allocated blocks here.
		 */
		trace_jbd2_submit_inode_data(jinode->i_vfs_inode);
		err = journal_submit_inode_data_buffers(mapping);
		if (!ret)
			ret = err;
		spin_lock(&journal->j_list_lock);
		J_ASSERT(jinode->i_transaction == commit_transaction);
		clear_bit(__JI_COMMIT_RUNNING, &jinode->i_flags);
		smp_mb__after_clear_bit();
		wake_up_bit(&jinode->i_flags, __JI_COMMIT_RUNNING);
	}
	spin_unlock(&journal->j_list_lock);
	return ret;
}

/*
 * Wait for data submitted for writeout, refile inodes to proper
 * transaction if needed.
 *
 */
static int journal_finish_inode_data_buffers(journal_t *journal,
		transaction_t *commit_transaction)
{
	struct jbd2_inode *jinode, *next_i;
	int err, ret = 0;

	/* For locking, see the comment in journal_submit_data_buffers() */
	spin_lock(&journal->j_list_lock);
	list_for_each_entry(jinode, &commit_transaction->t_inode_list, i_list) {
		set_bit(__JI_COMMIT_RUNNING, &jinode->i_flags);
		spin_unlock(&journal->j_list_lock);
		err = filemap_fdatawait(jinode->i_vfs_inode->i_mapping);
		if (err) {
			/*
			 * Because AS_EIO is cleared by
			 * filemap_fdatawait_range(), set it again so
			 * that user process can get -EIO from fsync().
			 */
			set_bit(AS_EIO,
				&jinode->i_vfs_inode->i_mapping->flags);

			if (!ret)
				ret = err;
		}
		spin_lock(&journal->j_list_lock);
		clear_bit(__JI_COMMIT_RUNNING, &jinode->i_flags);
		smp_mb__after_clear_bit();
		wake_up_bit(&jinode->i_flags, __JI_COMMIT_RUNNING);
	}

	/* Now refile inode to proper lists */
	list_for_each_entry_safe(jinode, next_i,
				 &commit_transaction->t_inode_list, i_list) {
		list_del(&jinode->i_list);
		if (jinode->i_next_transaction) {
			jinode->i_transaction = jinode->i_next_transaction;
			jinode->i_next_transaction = NULL;
			list_add(&jinode->i_list,
				&jinode->i_transaction->t_inode_list);
		} else {
			jinode->i_transaction = NULL;
		}
	}
	spin_unlock(&journal->j_list_lock);

	return ret;
}

static __u32 jbd2_checksum_data(__u32 crc32_sum, struct buffer_head *bh)
{
	struct page *page = bh->b_page;
	char *addr;
	__u32 checksum;

	addr = kmap_atomic(page, KM_USER0);
	checksum = crc32_be(crc32_sum,
		(void *)(addr + offset_in_page(bh->b_data)), bh->b_size);
	kunmap_atomic(addr, KM_USER0);

	return checksum;
}

static void write_tag_block(int tag_bytes, journal_block_tag_t *tag,
				   unsigned long long block)
{
	tag->t_blocknr = cpu_to_be32(block & (u32)~0);
	if (tag_bytes > JBD2_TAG_SIZE32)
		tag->t_blocknr_high = cpu_to_be32((block >> 31) >> 1);
}

/*
 * jbd2_journal_commit_transaction
 *
 * The primary function for committing a transaction to the log.  This
 * function is called by the journal thread to begin a complete commit.
 */
void jbd2_journal_commit_transaction(journal_t *journal)
{
	struct transaction_stats_s stats;
	transaction_t *commit_transaction;
	struct journal_head *jh, *new_jh, *descriptor;
	struct buffer_head **wbuf = journal->j_wbuf;
	int bufs;
	int flags;
	int err;
	unsigned long long blocknr;
	ktime_t start_time;
	u64 commit_time;
	char *tagp = NULL;
	journal_header_t *header;
	journal_block_tag_t *tag = NULL;
	int space_left = 0;
	int first_tag = 0;
	int tag_flag;
	int i, to_free = 0;
	int tag_bytes = journal_tag_bytes(journal);
	struct buffer_head *cbh = NULL; /* For transactional checksums */
	__u32 crc32_sum = ~0;
	struct blk_plug plug;

	/*
	 * First job: lock down the current transaction and wait for
	 * all outstanding updates to complete.
	 */

	/* Do we need to erase the effects of a prior jbd2_journal_flush? */
	if (journal->j_flags & JBD2_FLUSHED) {
		jbd_debug(3, "super block updated\n");
		jbd2_journal_update_superblock(journal, 1);
	} else {
		jbd_debug(3, "superblock not updated\n");
	}

	J_ASSERT(journal->j_running_transaction != NULL);
	J_ASSERT(journal->j_committing_transaction == NULL);

	commit_transaction = journal->j_running_transaction;
	J_ASSERT(commit_transaction->t_state == T_RUNNING);

	trace_jbd2_start_commit(journal, commit_transaction);
	jbd_debug(1, "JBD2: starting commit of transaction %d\n",
			commit_transaction->t_tid);

	write_lock(&journal->j_state_lock);
	commit_transaction->t_state = T_LOCKED;

	trace_jbd2_commit_locking(journal, commit_transaction);
	stats.run.rs_wait = commit_transaction->t_max_wait;
	stats.run.rs_locked = jiffies;
	stats.run.rs_running = jbd2_time_diff(commit_transaction->t_start,
					      stats.run.rs_locked);

	spin_lock(&commit_transaction->t_handle_lock);
	while (atomic_read(&commit_transaction->t_updates)) {
		DEFINE_WAIT(wait);

		prepare_to_wait(&journal->j_wait_updates, &wait,
					TASK_UNINTERRUPTIBLE);
		if (atomic_read(&commit_transaction->t_updates)) {
			spin_unlock(&commit_transaction->t_handle_lock);
			write_unlock(&journal->j_state_lock);
			schedule();
			write_lock(&journal->j_state_lock);
			spin_lock(&commit_transaction->t_handle_lock);
		}
		finish_wait(&journal->j_wait_updates, &wait);
	}
	spin_unlock(&commit_transaction->t_handle_lock);

	J_ASSERT (atomic_read(&commit_transaction->t_outstanding_credits) <=
			journal->j_max_transaction_buffers);

	/*
	 * First thing we are allowed to do is to discard any remaining
	 * BJ_Reserved buffers.  Note, it is _not_ permissible to assume
	 * that there are no such buffers: if a large filesystem
	 * operation like a truncate needs to split itself over multiple
	 * transactions, then it may try to do a jbd2_journal_restart() while
	 * there are still BJ_Reserved buffers outstanding.  These must
	 * be released cleanly from the current transaction.
	 *
	 * In this case, the filesystem must still reserve write access
	 * again before modifying the buffer in the new transaction, but
	 * we do not require it to remember exactly which old buffers it
	 * has reserved.  This is consistent with the existing behaviour
	 * that multiple jbd2_journal_get_write_access() calls to the same
	 * buffer are perfectly permissible.
	 */
	while (commit_transaction->t_reserved_list) {
		jh = commit_transaction->t_reserved_list;
		JBUFFER_TRACE(jh, "reserved, unused: refile");
		/*
		 * A jbd2_journal_get_undo_access()+jbd2_journal_release_buffer() may
		 * leave undo-committed data.
		 */
		if (jh->b_committed_data) {
			struct buffer_head *bh = jh2bh(jh);

			jbd_lock_bh_state(bh);
			jbd2_free(jh->b_committed_data, bh->b_size);
			jh->b_committed_data = NULL;
			jbd_unlock_bh_state(bh);
		}
		jbd2_journal_refile_buffer(journal, jh);
	}

	/*
	 * Now try to drop any written-back buffers from the journal's
	 * checkpoint lists.  We do this *before* commit because it potentially
	 * frees some memory
	 */
	spin_lock(&journal->j_list_lock);
	__jbd2_journal_clean_checkpoint_list(journal);
	spin_unlock(&journal->j_list_lock);

	jbd_debug(3, "JBD2: commit phase 1\n");
<<<<<<< HEAD
=======

	/*
	 * Clear revoked flag to reflect there is no revoked buffers
	 * in the next transaction which is going to be started.
	 */
	jbd2_clear_buffer_revoked_flags(journal);
>>>>>>> dcd6c922

	/*
	 * Switch to a new revoke table.
	 */
	jbd2_journal_switch_revoke_table(journal);

	trace_jbd2_commit_flushing(journal, commit_transaction);
	stats.run.rs_flushing = jiffies;
	stats.run.rs_locked = jbd2_time_diff(stats.run.rs_locked,
					     stats.run.rs_flushing);

	commit_transaction->t_state = T_FLUSH;
	journal->j_committing_transaction = commit_transaction;
	journal->j_running_transaction = NULL;
	start_time = ktime_get();
	commit_transaction->t_log_start = journal->j_head;
	wake_up(&journal->j_wait_transaction_locked);
	write_unlock(&journal->j_state_lock);

	jbd_debug(3, "JBD2: commit phase 2\n");

	/*
	 * Now start flushing things to disk, in the order they appear
	 * on the transaction lists.  Data blocks go first.
	 */
	err = journal_submit_data_buffers(journal, commit_transaction);
	if (err)
		jbd2_journal_abort(journal, err);

	blk_start_plug(&plug);
	jbd2_journal_write_revoke_records(journal, commit_transaction,
					  WRITE_SYNC);
	blk_finish_plug(&plug);

	jbd_debug(3, "JBD2: commit phase 2\n");

	/*
	 * Way to go: we have now written out all of the data for a
	 * transaction!  Now comes the tricky part: we need to write out
	 * metadata.  Loop over the transaction's entire buffer list:
	 */
	write_lock(&journal->j_state_lock);
	commit_transaction->t_state = T_COMMIT;
	write_unlock(&journal->j_state_lock);

	trace_jbd2_commit_logging(journal, commit_transaction);
	stats.run.rs_logging = jiffies;
	stats.run.rs_flushing = jbd2_time_diff(stats.run.rs_flushing,
					       stats.run.rs_logging);
	stats.run.rs_blocks =
		atomic_read(&commit_transaction->t_outstanding_credits);
	stats.run.rs_blocks_logged = 0;

	J_ASSERT(commit_transaction->t_nr_buffers <=
		 atomic_read(&commit_transaction->t_outstanding_credits));

	err = 0;
	descriptor = NULL;
	bufs = 0;
	blk_start_plug(&plug);
	while (commit_transaction->t_buffers) {

		/* Find the next buffer to be journaled... */

		jh = commit_transaction->t_buffers;

		/* If we're in abort mode, we just un-journal the buffer and
		   release it. */

		if (is_journal_aborted(journal)) {
			clear_buffer_jbddirty(jh2bh(jh));
			JBUFFER_TRACE(jh, "journal is aborting: refile");
			jbd2_buffer_abort_trigger(jh,
						  jh->b_frozen_data ?
						  jh->b_frozen_triggers :
						  jh->b_triggers);
			jbd2_journal_refile_buffer(journal, jh);
			/* If that was the last one, we need to clean up
			 * any descriptor buffers which may have been
			 * already allocated, even if we are now
			 * aborting. */
			if (!commit_transaction->t_buffers)
				goto start_journal_io;
			continue;
		}

		/* Make sure we have a descriptor block in which to
		   record the metadata buffer. */

		if (!descriptor) {
			struct buffer_head *bh;

			J_ASSERT (bufs == 0);

			jbd_debug(4, "JBD2: get descriptor\n");

			descriptor = jbd2_journal_get_descriptor_buffer(journal);
			if (!descriptor) {
				jbd2_journal_abort(journal, -EIO);
				continue;
			}

			bh = jh2bh(descriptor);
			jbd_debug(4, "JBD2: got buffer %llu (%p)\n",
				(unsigned long long)bh->b_blocknr, bh->b_data);
			header = (journal_header_t *)&bh->b_data[0];
			header->h_magic     = cpu_to_be32(JBD2_MAGIC_NUMBER);
			header->h_blocktype = cpu_to_be32(JBD2_DESCRIPTOR_BLOCK);
			header->h_sequence  = cpu_to_be32(commit_transaction->t_tid);

			tagp = &bh->b_data[sizeof(journal_header_t)];
			space_left = bh->b_size - sizeof(journal_header_t);
			first_tag = 1;
			set_buffer_jwrite(bh);
			set_buffer_dirty(bh);
			wbuf[bufs++] = bh;

			/* Record it so that we can wait for IO
                           completion later */
			BUFFER_TRACE(bh, "ph3: file as descriptor");
			jbd2_journal_file_buffer(descriptor, commit_transaction,
					BJ_LogCtl);
		}

		/* Where is the buffer to be written? */

		err = jbd2_journal_next_log_block(journal, &blocknr);
		/* If the block mapping failed, just abandon the buffer
		   and repeat this loop: we'll fall into the
		   refile-on-abort condition above. */
		if (err) {
			jbd2_journal_abort(journal, err);
			continue;
		}

		/*
		 * start_this_handle() uses t_outstanding_credits to determine
		 * the free space in the log, but this counter is changed
		 * by jbd2_journal_next_log_block() also.
		 */
		atomic_dec(&commit_transaction->t_outstanding_credits);

		/* Bump b_count to prevent truncate from stumbling over
                   the shadowed buffer!  @@@ This can go if we ever get
                   rid of the BJ_IO/BJ_Shadow pairing of buffers. */
		atomic_inc(&jh2bh(jh)->b_count);

		/* Make a temporary IO buffer with which to write it out
                   (this will requeue both the metadata buffer and the
                   temporary IO buffer). new_bh goes on BJ_IO*/

		set_bit(BH_JWrite, &jh2bh(jh)->b_state);
		/*
		 * akpm: jbd2_journal_write_metadata_buffer() sets
		 * new_bh->b_transaction to commit_transaction.
		 * We need to clean this up before we release new_bh
		 * (which is of type BJ_IO)
		 */
		JBUFFER_TRACE(jh, "ph3: write metadata");
		flags = jbd2_journal_write_metadata_buffer(commit_transaction,
						      jh, &new_jh, blocknr);
		if (flags < 0) {
			jbd2_journal_abort(journal, flags);
			continue;
		}
		set_bit(BH_JWrite, &jh2bh(new_jh)->b_state);
		wbuf[bufs++] = jh2bh(new_jh);

		/* Record the new block's tag in the current descriptor
                   buffer */

		tag_flag = 0;
		if (flags & 1)
			tag_flag |= JBD2_FLAG_ESCAPE;
		if (!first_tag)
			tag_flag |= JBD2_FLAG_SAME_UUID;

		tag = (journal_block_tag_t *) tagp;
		write_tag_block(tag_bytes, tag, jh2bh(jh)->b_blocknr);
		tag->t_flags = cpu_to_be32(tag_flag);
		tagp += tag_bytes;
		space_left -= tag_bytes;

		if (first_tag) {
			memcpy (tagp, journal->j_uuid, 16);
			tagp += 16;
			space_left -= 16;
			first_tag = 0;
		}

		/* If there's no more to do, or if the descriptor is full,
		   let the IO rip! */

		if (bufs == journal->j_wbufsize ||
		    commit_transaction->t_buffers == NULL ||
		    space_left < tag_bytes + 16) {

			jbd_debug(4, "JBD2: Submit %d IOs\n", bufs);

			/* Write an end-of-descriptor marker before
                           submitting the IOs.  "tag" still points to
                           the last tag we set up. */

			tag->t_flags |= cpu_to_be32(JBD2_FLAG_LAST_TAG);

start_journal_io:
			for (i = 0; i < bufs; i++) {
				struct buffer_head *bh = wbuf[i];
				/*
				 * Compute checksum.
				 */
				if (JBD2_HAS_COMPAT_FEATURE(journal,
					JBD2_FEATURE_COMPAT_CHECKSUM)) {
					crc32_sum =
					    jbd2_checksum_data(crc32_sum, bh);
				}

				lock_buffer(bh);
				clear_buffer_dirty(bh);
				set_buffer_uptodate(bh);
				bh->b_end_io = journal_end_buffer_io_sync;
				submit_bh(WRITE_SYNC, bh);
			}
			cond_resched();
			stats.run.rs_blocks_logged += bufs;

			/* Force a new descriptor to be generated next
                           time round the loop. */
			descriptor = NULL;
			bufs = 0;
		}
	}

	err = journal_finish_inode_data_buffers(journal, commit_transaction);
	if (err) {
		printk(KERN_WARNING
			"JBD2: Detected IO errors while flushing file data "
		       "on %s\n", journal->j_devname);
		if (journal->j_flags & JBD2_ABORT_ON_SYNCDATA_ERR)
			jbd2_journal_abort(journal, err);
		err = 0;
	}

	write_lock(&journal->j_state_lock);
	J_ASSERT(commit_transaction->t_state == T_COMMIT);
	commit_transaction->t_state = T_COMMIT_DFLUSH;
	write_unlock(&journal->j_state_lock);
	/* 
	 * If the journal is not located on the file system device,
	 * then we must flush the file system device before we issue
	 * the commit record
	 */
	if (commit_transaction->t_need_data_flush &&
	    (journal->j_fs_dev != journal->j_dev) &&
	    (journal->j_flags & JBD2_BARRIER))
		blkdev_issue_flush(journal->j_fs_dev, GFP_KERNEL, NULL);

	/* Done it all: now write the commit record asynchronously. */
	if (JBD2_HAS_INCOMPAT_FEATURE(journal,
				      JBD2_FEATURE_INCOMPAT_ASYNC_COMMIT)) {
		err = journal_submit_commit_record(journal, commit_transaction,
						 &cbh, crc32_sum);
		if (err)
			__jbd2_journal_abort_hard(journal);
	}

	blk_finish_plug(&plug);

	/* Lo and behold: we have just managed to send a transaction to
           the log.  Before we can commit it, wait for the IO so far to
           complete.  Control buffers being written are on the
           transaction's t_log_list queue, and metadata buffers are on
           the t_iobuf_list queue.

	   Wait for the buffers in reverse order.  That way we are
	   less likely to be woken up until all IOs have completed, and
	   so we incur less scheduling load.
	*/

	jbd_debug(3, "JBD2: commit phase 3\n");

	/*
	 * akpm: these are BJ_IO, and j_list_lock is not needed.
	 * See __journal_try_to_free_buffer.
	 */
wait_for_iobuf:
	while (commit_transaction->t_iobuf_list != NULL) {
		struct buffer_head *bh;

		jh = commit_transaction->t_iobuf_list->b_tprev;
		bh = jh2bh(jh);
		if (buffer_locked(bh)) {
			wait_on_buffer(bh);
			goto wait_for_iobuf;
		}
		if (cond_resched())
			goto wait_for_iobuf;

		if (unlikely(!buffer_uptodate(bh)))
			err = -EIO;

		clear_buffer_jwrite(bh);

		JBUFFER_TRACE(jh, "ph4: unfile after journal write");
		jbd2_journal_unfile_buffer(journal, jh);

		/*
		 * ->t_iobuf_list should contain only dummy buffer_heads
		 * which were created by jbd2_journal_write_metadata_buffer().
		 */
		BUFFER_TRACE(bh, "dumping temporary bh");
		jbd2_journal_put_journal_head(jh);
		__brelse(bh);
		J_ASSERT_BH(bh, atomic_read(&bh->b_count) == 0);
		free_buffer_head(bh);

		/* We also have to unlock and free the corresponding
                   shadowed buffer */
		jh = commit_transaction->t_shadow_list->b_tprev;
		bh = jh2bh(jh);
		clear_bit(BH_JWrite, &bh->b_state);
		J_ASSERT_BH(bh, buffer_jbddirty(bh));

		/* The metadata is now released for reuse, but we need
                   to remember it against this transaction so that when
                   we finally commit, we can do any checkpointing
                   required. */
		JBUFFER_TRACE(jh, "file as BJ_Forget");
		jbd2_journal_file_buffer(jh, commit_transaction, BJ_Forget);
		/*
		 * Wake up any transactions which were waiting for this IO to
		 * complete. The barrier must be here so that changes by
		 * jbd2_journal_file_buffer() take effect before wake_up_bit()
		 * does the waitqueue check.
		 */
		smp_mb();
		wake_up_bit(&bh->b_state, BH_Unshadow);
		JBUFFER_TRACE(jh, "brelse shadowed buffer");
		__brelse(bh);
	}

	J_ASSERT (commit_transaction->t_shadow_list == NULL);

	jbd_debug(3, "JBD2: commit phase 4\n");

	/* Here we wait for the revoke record and descriptor record buffers */
 wait_for_ctlbuf:
	while (commit_transaction->t_log_list != NULL) {
		struct buffer_head *bh;

		jh = commit_transaction->t_log_list->b_tprev;
		bh = jh2bh(jh);
		if (buffer_locked(bh)) {
			wait_on_buffer(bh);
			goto wait_for_ctlbuf;
		}
		if (cond_resched())
			goto wait_for_ctlbuf;

		if (unlikely(!buffer_uptodate(bh)))
			err = -EIO;

		BUFFER_TRACE(bh, "ph5: control buffer writeout done: unfile");
		clear_buffer_jwrite(bh);
		jbd2_journal_unfile_buffer(journal, jh);
		jbd2_journal_put_journal_head(jh);
		__brelse(bh);		/* One for getblk */
		/* AKPM: bforget here */
	}

	if (err)
		jbd2_journal_abort(journal, err);

	jbd_debug(3, "JBD2: commit phase 5\n");
	write_lock(&journal->j_state_lock);
	J_ASSERT(commit_transaction->t_state == T_COMMIT_DFLUSH);
	commit_transaction->t_state = T_COMMIT_JFLUSH;
	write_unlock(&journal->j_state_lock);

	if (!JBD2_HAS_INCOMPAT_FEATURE(journal,
				       JBD2_FEATURE_INCOMPAT_ASYNC_COMMIT)) {
		err = journal_submit_commit_record(journal, commit_transaction,
						&cbh, crc32_sum);
		if (err)
			__jbd2_journal_abort_hard(journal);
	}
	if (cbh)
		err = journal_wait_on_commit_record(journal, cbh);
	if (JBD2_HAS_INCOMPAT_FEATURE(journal,
				      JBD2_FEATURE_INCOMPAT_ASYNC_COMMIT) &&
	    journal->j_flags & JBD2_BARRIER) {
		blkdev_issue_flush(journal->j_dev, GFP_KERNEL, NULL);
	}

	if (err)
		jbd2_journal_abort(journal, err);

	/* End of a transaction!  Finally, we can do checkpoint
           processing: any buffers committed as a result of this
           transaction can be removed from any checkpoint list it was on
           before. */

	jbd_debug(3, "JBD2: commit phase 6\n");

	J_ASSERT(list_empty(&commit_transaction->t_inode_list));
	J_ASSERT(commit_transaction->t_buffers == NULL);
	J_ASSERT(commit_transaction->t_checkpoint_list == NULL);
	J_ASSERT(commit_transaction->t_iobuf_list == NULL);
	J_ASSERT(commit_transaction->t_shadow_list == NULL);
	J_ASSERT(commit_transaction->t_log_list == NULL);

restart_loop:
	/*
	 * As there are other places (journal_unmap_buffer()) adding buffers
	 * to this list we have to be careful and hold the j_list_lock.
	 */
	spin_lock(&journal->j_list_lock);
	while (commit_transaction->t_forget) {
		transaction_t *cp_transaction;
		struct buffer_head *bh;
		int try_to_free = 0;

		jh = commit_transaction->t_forget;
		spin_unlock(&journal->j_list_lock);
		bh = jh2bh(jh);
		/*
		 * Get a reference so that bh cannot be freed before we are
		 * done with it.
		 */
		get_bh(bh);
		jbd_lock_bh_state(bh);
		J_ASSERT_JH(jh,	jh->b_transaction == commit_transaction);

		/*
		 * If there is undo-protected committed data against
		 * this buffer, then we can remove it now.  If it is a
		 * buffer needing such protection, the old frozen_data
		 * field now points to a committed version of the
		 * buffer, so rotate that field to the new committed
		 * data.
		 *
		 * Otherwise, we can just throw away the frozen data now.
		 *
		 * We also know that the frozen data has already fired
		 * its triggers if they exist, so we can clear that too.
		 */
		if (jh->b_committed_data) {
			jbd2_free(jh->b_committed_data, bh->b_size);
			jh->b_committed_data = NULL;
			if (jh->b_frozen_data) {
				jh->b_committed_data = jh->b_frozen_data;
				jh->b_frozen_data = NULL;
				jh->b_frozen_triggers = NULL;
			}
		} else if (jh->b_frozen_data) {
			jbd2_free(jh->b_frozen_data, bh->b_size);
			jh->b_frozen_data = NULL;
			jh->b_frozen_triggers = NULL;
		}

		spin_lock(&journal->j_list_lock);
		cp_transaction = jh->b_cp_transaction;
		if (cp_transaction) {
			JBUFFER_TRACE(jh, "remove from old cp transaction");
			cp_transaction->t_chp_stats.cs_dropped++;
			__jbd2_journal_remove_checkpoint(jh);
		}

		/* Only re-checkpoint the buffer_head if it is marked
		 * dirty.  If the buffer was added to the BJ_Forget list
		 * by jbd2_journal_forget, it may no longer be dirty and
		 * there's no point in keeping a checkpoint record for
		 * it. */

		/* A buffer which has been freed while still being
		 * journaled by a previous transaction may end up still
		 * being dirty here, but we want to avoid writing back
		 * that buffer in the future after the "add to orphan"
		 * operation been committed,  That's not only a performance
		 * gain, it also stops aliasing problems if the buffer is
		 * left behind for writeback and gets reallocated for another
		 * use in a different page. */
		if (buffer_freed(bh) && !jh->b_next_transaction) {
			clear_buffer_freed(bh);
			clear_buffer_jbddirty(bh);
		}

		if (buffer_jbddirty(bh)) {
			JBUFFER_TRACE(jh, "add to new checkpointing trans");
			__jbd2_journal_insert_checkpoint(jh, commit_transaction);
			if (is_journal_aborted(journal))
				clear_buffer_jbddirty(bh);
		} else {
			J_ASSERT_BH(bh, !buffer_dirty(bh));
			/*
			 * The buffer on BJ_Forget list and not jbddirty means
			 * it has been freed by this transaction and hence it
			 * could not have been reallocated until this
			 * transaction has committed. *BUT* it could be
			 * reallocated once we have written all the data to
			 * disk and before we process the buffer on BJ_Forget
			 * list.
			 */
			if (!jh->b_next_transaction)
				try_to_free = 1;
		}
		JBUFFER_TRACE(jh, "refile or unfile buffer");
		__jbd2_journal_refile_buffer(jh);
		jbd_unlock_bh_state(bh);
		if (try_to_free)
			release_buffer_page(bh);	/* Drops bh reference */
		else
			__brelse(bh);
		cond_resched_lock(&journal->j_list_lock);
	}
	spin_unlock(&journal->j_list_lock);
	/*
	 * This is a bit sleazy.  We use j_list_lock to protect transition
	 * of a transaction into T_FINISHED state and calling
	 * __jbd2_journal_drop_transaction(). Otherwise we could race with
	 * other checkpointing code processing the transaction...
	 */
	write_lock(&journal->j_state_lock);
	spin_lock(&journal->j_list_lock);
	/*
	 * Now recheck if some buffers did not get attached to the transaction
	 * while the lock was dropped...
	 */
	if (commit_transaction->t_forget) {
		spin_unlock(&journal->j_list_lock);
		write_unlock(&journal->j_state_lock);
		goto restart_loop;
	}

	/* Done with this transaction! */

	jbd_debug(3, "JBD2: commit phase 7\n");

	J_ASSERT(commit_transaction->t_state == T_COMMIT_JFLUSH);

	commit_transaction->t_start = jiffies;
	stats.run.rs_logging = jbd2_time_diff(stats.run.rs_logging,
					      commit_transaction->t_start);

	/*
	 * File the transaction statistics
	 */
	stats.ts_tid = commit_transaction->t_tid;
	stats.run.rs_handle_count =
		atomic_read(&commit_transaction->t_handle_count);
	trace_jbd2_run_stats(journal->j_fs_dev->bd_dev,
			     commit_transaction->t_tid, &stats.run);

	/*
	 * Calculate overall stats
	 */
	spin_lock(&journal->j_history_lock);
	journal->j_stats.ts_tid++;
	journal->j_stats.run.rs_wait += stats.run.rs_wait;
	journal->j_stats.run.rs_running += stats.run.rs_running;
	journal->j_stats.run.rs_locked += stats.run.rs_locked;
	journal->j_stats.run.rs_flushing += stats.run.rs_flushing;
	journal->j_stats.run.rs_logging += stats.run.rs_logging;
	journal->j_stats.run.rs_handle_count += stats.run.rs_handle_count;
	journal->j_stats.run.rs_blocks += stats.run.rs_blocks;
	journal->j_stats.run.rs_blocks_logged += stats.run.rs_blocks_logged;
	spin_unlock(&journal->j_history_lock);

	commit_transaction->t_state = T_FINISHED;
	J_ASSERT(commit_transaction == journal->j_committing_transaction);
	journal->j_commit_sequence = commit_transaction->t_tid;
	journal->j_committing_transaction = NULL;
	commit_time = ktime_to_ns(ktime_sub(ktime_get(), start_time));

	/*
	 * weight the commit time higher than the average time so we don't
	 * react too strongly to vast changes in the commit time
	 */
	if (likely(journal->j_average_commit_time))
		journal->j_average_commit_time = (commit_time +
				journal->j_average_commit_time*3) / 4;
	else
		journal->j_average_commit_time = commit_time;
	write_unlock(&journal->j_state_lock);

	if (commit_transaction->t_checkpoint_list == NULL &&
	    commit_transaction->t_checkpoint_io_list == NULL) {
		__jbd2_journal_drop_transaction(journal, commit_transaction);
		to_free = 1;
	} else {
		if (journal->j_checkpoint_transactions == NULL) {
			journal->j_checkpoint_transactions = commit_transaction;
			commit_transaction->t_cpnext = commit_transaction;
			commit_transaction->t_cpprev = commit_transaction;
		} else {
			commit_transaction->t_cpnext =
				journal->j_checkpoint_transactions;
			commit_transaction->t_cpprev =
				commit_transaction->t_cpnext->t_cpprev;
			commit_transaction->t_cpnext->t_cpprev =
				commit_transaction;
			commit_transaction->t_cpprev->t_cpnext =
				commit_transaction;
		}
	}
	spin_unlock(&journal->j_list_lock);

	if (journal->j_commit_callback)
		journal->j_commit_callback(journal, commit_transaction);

	trace_jbd2_end_commit(journal, commit_transaction);
	jbd_debug(1, "JBD2: commit %d complete, head %d\n",
		  journal->j_commit_sequence, journal->j_tail_sequence);
	if (to_free)
		kfree(commit_transaction);

	wake_up(&journal->j_wait_done_commit);
}<|MERGE_RESOLUTION|>--- conflicted
+++ resolved
@@ -428,15 +428,12 @@
 	spin_unlock(&journal->j_list_lock);
 
 	jbd_debug(3, "JBD2: commit phase 1\n");
-<<<<<<< HEAD
-=======
 
 	/*
 	 * Clear revoked flag to reflect there is no revoked buffers
 	 * in the next transaction which is going to be started.
 	 */
 	jbd2_clear_buffer_revoked_flags(journal);
->>>>>>> dcd6c922
 
 	/*
 	 * Switch to a new revoke table.
