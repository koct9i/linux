--- conflicted
+++ resolved
@@ -241,10 +241,6 @@
 	spinlock_t		i_flags_lock;	/* inode i_flags lock */
 	/* Miscellaneous state. */
 	unsigned long		i_flags;	/* see defined flags below */
-<<<<<<< HEAD
-	unsigned char		i_update_core;	/* timestamps/size is dirty */
-=======
->>>>>>> e816b57a
 	unsigned int		i_delayed_blks;	/* count of delay alloc blks */
 
 	xfs_icdinode_t		i_d;		/* most of ondisk inode */
@@ -278,8 +274,6 @@
 }
 
 /*
-<<<<<<< HEAD
-=======
  * If this I/O goes past the on-disk inode size update it unless it would
  * be past the current in-core inode size.
  */
@@ -294,7 +288,6 @@
 }
 
 /*
->>>>>>> e816b57a
  * i_flags helper functions
  */
 static inline void
@@ -394,10 +387,7 @@
 #define XFS_IFLOCK		(1 << __XFS_IFLOCK_BIT)
 #define __XFS_IPINNED_BIT	8	 /* wakeup key for zero pin count */
 #define XFS_IPINNED		(1 << __XFS_IPINNED_BIT)
-<<<<<<< HEAD
-=======
 #define XFS_IDONTCACHE		(1 << 9) /* don't cache the inode long term */
->>>>>>> e816b57a
 
 /*
  * Per-lifetime flags need to be reset when re-using a reclaimable inode during
