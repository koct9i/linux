--- conflicted
+++ resolved
@@ -3114,16 +3114,10 @@
 	 * Nothing to do for disk quota accounting here.
 	 */
 	ASSERT(da_old >= da_new);
-<<<<<<< HEAD
-	if (da_old > da_new)
-		xfs_mod_incore_sb(mp, XFS_SBS_FDBLOCKS, (int64_t)(da_old - da_new),
-			rsvd);
-=======
 	if (da_old > da_new) {
 		xfs_icsb_modify_counters(mp, XFS_SBS_FDBLOCKS,
 			(int64_t)(da_old - da_new), rsvd);
 	}
->>>>>>> 45f53cc9
 done:
 	*logflagsp = flags;
 	return error;
