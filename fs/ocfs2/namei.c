--- conflicted
+++ resolved
@@ -485,26 +485,10 @@
 	struct ocfs2_super *osb = OCFS2_SB(dir->i_sb);
 	struct ocfs2_dinode *fe = NULL;
 	struct ocfs2_extent_list *fel;
-<<<<<<< HEAD
-	u64 suballoc_loc, fe_blkno = 0;
-	u16 suballoc_bit;
-=======
->>>>>>> 062c1825
 	u16 feat;
 
 	*new_fe_bh = NULL;
 
-<<<<<<< HEAD
-	status = ocfs2_claim_new_inode(handle, dir, parent_fe_bh,
-				       inode_ac, &suballoc_loc,
-				       &suballoc_bit, &fe_blkno);
-	if (status < 0) {
-		mlog_errno(status);
-		goto leave;
-	}
-
-=======
->>>>>>> 062c1825
 	/* populate as many fields early on as possible - many of
 	 * these are used by the support functions here and in
 	 * callers. */
