/* -*- mode: c; c-basic-offset: 8; -*-
 * vim: noexpandtab sw=8 ts=8 sts=0:
 *
 * suballoc.h
 *
 * Defines sub allocator api
 *
 * Copyright (C) 2003, 2004 Oracle.  All rights reserved.
 *
 * This program is free software; you can redistribute it and/or
 * modify it under the terms of the GNU General Public
 * License as published by the Free Software Foundation; either
 * version 2 of the License, or (at your option) any later version.
 *
 * This program is distributed in the hope that it will be useful,
 * but WITHOUT ANY WARRANTY; without even the implied warranty of
 * MERCHANTABILITY or FITNESS FOR A PARTICULAR PURPOSE.  See the GNU
 * General Public License for more details.
 *
 * You should have received a copy of the GNU General Public
 * License along with this program; if not, write to the
 * Free Software Foundation, Inc., 59 Temple Place - Suite 330,
 * Boston, MA 021110-1307, USA.
 */

#ifndef _CHAINALLOC_H_
#define _CHAINALLOC_H_

struct ocfs2_suballoc_result;
typedef int (group_search_t)(struct inode *,
			     struct buffer_head *,
			     u32,			/* bits_wanted */
			     u32,			/* min_bits */
			     u64,			/* max_block */
			     struct ocfs2_suballoc_result *);
							/* found bits */

struct ocfs2_alloc_context {
	struct inode *ac_inode;    /* which bitmap are we allocating from? */
	struct buffer_head *ac_bh; /* file entry bh */
	u32    ac_alloc_slot;   /* which slot are we allocating from? */
	u32    ac_bits_wanted;
	u32    ac_bits_given;
#define OCFS2_AC_USE_LOCAL 1
#define OCFS2_AC_USE_MAIN  2
#define OCFS2_AC_USE_INODE 3
#define OCFS2_AC_USE_META  4
	u32    ac_which;

	/* these are used by the chain search */
	u16    ac_chain;
	int    ac_allow_chain_relink;
	group_search_t *ac_group_search;

	u64    ac_last_group;
	u64    ac_max_block;  /* Highest block number to allocate. 0 is
				 is the same as ~0 - unlimited */

<<<<<<< HEAD
=======
	int    ac_find_loc_only;  /* hack for reflink operation ordering */
	struct ocfs2_suballoc_result *ac_find_loc_priv; /* */

>>>>>>> 062c1825
	struct ocfs2_alloc_reservation	*ac_resv;
};

void ocfs2_init_steal_slots(struct ocfs2_super *osb);
void ocfs2_free_alloc_context(struct ocfs2_alloc_context *ac);
static inline int ocfs2_alloc_context_bits_left(struct ocfs2_alloc_context *ac)
{
	return ac->ac_bits_wanted - ac->ac_bits_given;
}

/*
 * Please note that the caller must make sure that root_el is the root
 * of extent tree. So for an inode, it should be &fe->id2.i_list. Otherwise
 * the result may be wrong.
 */
int ocfs2_reserve_new_metadata(struct ocfs2_super *osb,
			       struct ocfs2_extent_list *root_el,
			       struct ocfs2_alloc_context **ac);
int ocfs2_reserve_new_metadata_blocks(struct ocfs2_super *osb,
				      int blocks,
				      struct ocfs2_alloc_context **ac);
int ocfs2_reserve_new_inode(struct ocfs2_super *osb,
			    struct ocfs2_alloc_context **ac);
int ocfs2_reserve_clusters(struct ocfs2_super *osb,
			   u32 bits_wanted,
			   struct ocfs2_alloc_context **ac);

int ocfs2_claim_metadata(handle_t *handle,
			 struct ocfs2_alloc_context *ac,
			 u32 bits_wanted,
			 u64 *suballoc_loc,
			 u16 *suballoc_bit_start,
			 u32 *num_bits,
			 u64 *blkno_start);
int ocfs2_claim_new_inode(handle_t *handle,
			  struct inode *dir,
			  struct buffer_head *parent_fe_bh,
			  struct ocfs2_alloc_context *ac,
			  u64 *suballoc_loc,
			  u16 *suballoc_bit,
			  u64 *fe_blkno);
int ocfs2_claim_clusters(handle_t *handle,
			 struct ocfs2_alloc_context *ac,
			 u32 min_clusters,
			 u32 *cluster_start,
			 u32 *num_clusters);
/*
 * Use this variant of ocfs2_claim_clusters to specify a maxiumum
 * number of clusters smaller than the allocation reserved.
 */
int __ocfs2_claim_clusters(handle_t *handle,
			   struct ocfs2_alloc_context *ac,
			   u32 min_clusters,
			   u32 max_clusters,
			   u32 *cluster_start,
			   u32 *num_clusters);

int ocfs2_free_suballoc_bits(handle_t *handle,
			     struct inode *alloc_inode,
			     struct buffer_head *alloc_bh,
			     unsigned int start_bit,
			     u64 bg_blkno,
			     unsigned int count);
int ocfs2_free_dinode(handle_t *handle,
		      struct inode *inode_alloc_inode,
		      struct buffer_head *inode_alloc_bh,
		      struct ocfs2_dinode *di);
int ocfs2_free_clusters(handle_t *handle,
			struct inode *bitmap_inode,
			struct buffer_head *bitmap_bh,
			u64 start_blk,
			unsigned int num_clusters);
int ocfs2_release_clusters(handle_t *handle,
			   struct inode *bitmap_inode,
			   struct buffer_head *bitmap_bh,
			   u64 start_blk,
			   unsigned int num_clusters);

static inline u64 ocfs2_which_suballoc_group(u64 block, unsigned int bit)
{
	u64 group = block - (u64) bit;

	return group;
}

static inline u32 ocfs2_cluster_from_desc(struct ocfs2_super *osb,
					  u64 bg_blkno)
{
	/* This should work for all block group descriptors as only
	 * the 1st group descriptor of the cluster bitmap is
	 * different. */

	if (bg_blkno == osb->first_cluster_group_blkno)
		return 0;

	/* the rest of the block groups are located at the beginning
	 * of their 1st cluster, so a direct translation just
	 * works. */
	return ocfs2_blocks_to_clusters(osb->sb, bg_blkno);
}

static inline int ocfs2_is_cluster_bitmap(struct inode *inode)
{
	struct ocfs2_super *osb = OCFS2_SB(inode->i_sb);
	return osb->bitmap_blkno == OCFS2_I(inode)->ip_blkno;
}

/* This is for local alloc ONLY. Others should use the task-specific
 * apis above. */
int ocfs2_reserve_cluster_bitmap_bits(struct ocfs2_super *osb,
				      struct ocfs2_alloc_context *ac);
void ocfs2_free_ac_resource(struct ocfs2_alloc_context *ac);

/* given a cluster offset, calculate which block group it belongs to
 * and return that block offset. */
u64 ocfs2_which_cluster_group(struct inode *inode, u32 cluster);

/*
 * By default, ocfs2_read_group_descriptor() calls ocfs2_error() when it
 * finds a problem.  A caller that wants to check a group descriptor
 * without going readonly should read the block with ocfs2_read_block[s]()
 * and then checking it with this function.  This is only resize, really.
 * Everyone else should be using ocfs2_read_group_descriptor().
 */
int ocfs2_check_group_descriptor(struct super_block *sb,
				 struct ocfs2_dinode *di,
				 struct buffer_head *bh);
/*
 * Read a group descriptor block into *bh.  If *bh is NULL, a bh will be
 * allocated.  This is a cached read.  The descriptor will be validated with
 * ocfs2_validate_group_descriptor().
 */
int ocfs2_read_group_descriptor(struct inode *inode, struct ocfs2_dinode *di,
				u64 gd_blkno, struct buffer_head **bh);

int ocfs2_lock_allocators(struct inode *inode, struct ocfs2_extent_tree *et,
			  u32 clusters_to_add, u32 extents_to_split,
			  struct ocfs2_alloc_context **data_ac,
			  struct ocfs2_alloc_context **meta_ac);

int ocfs2_test_inode_bit(struct ocfs2_super *osb, u64 blkno, int *res);



/*
 * The following two interfaces are for ocfs2_create_inode_in_orphan().
 */
int ocfs2_find_new_inode_loc(struct inode *dir,
			     struct buffer_head *parent_fe_bh,
			     struct ocfs2_alloc_context *ac,
			     u64 *fe_blkno);

int ocfs2_claim_new_inode_at_loc(handle_t *handle,
				 struct inode *dir,
				 struct ocfs2_alloc_context *ac,
				 u64 *suballoc_loc,
				 u16 *suballoc_bit,
				 u64 di_blkno);

#endif /* _CHAINALLOC_H_ */<|MERGE_RESOLUTION|>--- conflicted
+++ resolved
@@ -56,12 +56,9 @@
 	u64    ac_max_block;  /* Highest block number to allocate. 0 is
 				 is the same as ~0 - unlimited */
 
-<<<<<<< HEAD
-=======
 	int    ac_find_loc_only;  /* hack for reflink operation ordering */
 	struct ocfs2_suballoc_result *ac_find_loc_priv; /* */
 
->>>>>>> 062c1825
 	struct ocfs2_alloc_reservation	*ac_resv;
 };
 
