/*
 *  linux/fs/exec.c
 *
 *  Copyright (C) 1991, 1992  Linus Torvalds
 */

/*
 * #!-checking implemented by tytso.
 */
/*
 * Demand-loading implemented 01.12.91 - no need to read anything but
 * the header into memory. The inode of the executable is put into
 * "current->executable", and page faults do the actual loading. Clean.
 *
 * Once more I can proudly say that linux stood up to being changed: it
 * was less than 2 hours work to get demand-loading completely implemented.
 *
 * Demand loading changed July 1993 by Eric Youngdale.   Use mmap instead,
 * current->executable is only used by the procfs.  This allows a dispatch
 * table to check for several different types  of binary formats.  We keep
 * trying until we recognize the file or we run out of supported binary
 * formats. 
 */

#include <linux/slab.h>
#include <linux/file.h>
#include <linux/fdtable.h>
#include <linux/mm.h>
#include <linux/stat.h>
#include <linux/fcntl.h>
#include <linux/swap.h>
#include <linux/string.h>
#include <linux/init.h>
#include <linux/pagemap.h>
#include <linux/perf_event.h>
#include <linux/highmem.h>
#include <linux/spinlock.h>
#include <linux/key.h>
#include <linux/personality.h>
#include <linux/binfmts.h>
#include <linux/utsname.h>
#include <linux/pid_namespace.h>
#include <linux/module.h>
#include <linux/namei.h>
#include <linux/proc_fs.h>
#include <linux/mount.h>
#include <linux/security.h>
#include <linux/syscalls.h>
#include <linux/tsacct_kern.h>
#include <linux/cn_proc.h>
#include <linux/audit.h>
#include <linux/tracehook.h>
#include <linux/kmod.h>
#include <linux/fsnotify.h>
#include <linux/fs_struct.h>
#include <linux/pipe_fs_i.h>

#include <asm/uaccess.h>
#include <asm/mmu_context.h>
#include <asm/tlb.h>
#include "internal.h"

int core_uses_pid;
char core_pattern[CORENAME_MAX_SIZE] = "core";
unsigned int core_pipe_limit;
int suid_dumpable = 0;

/* The maximal length of core_pattern is also specified in sysctl.c */

static LIST_HEAD(formats);
static DEFINE_RWLOCK(binfmt_lock);

int __register_binfmt(struct linux_binfmt * fmt, int insert)
{
	if (!fmt)
		return -EINVAL;
	write_lock(&binfmt_lock);
	insert ? list_add(&fmt->lh, &formats) :
		 list_add_tail(&fmt->lh, &formats);
	write_unlock(&binfmt_lock);
	return 0;	
}

EXPORT_SYMBOL(__register_binfmt);

void unregister_binfmt(struct linux_binfmt * fmt)
{
	write_lock(&binfmt_lock);
	list_del(&fmt->lh);
	write_unlock(&binfmt_lock);
}

EXPORT_SYMBOL(unregister_binfmt);

static inline void put_binfmt(struct linux_binfmt * fmt)
{
	module_put(fmt->module);
}

/*
 * Note that a shared library must be both readable and executable due to
 * security reasons.
 *
 * Also note that we take the address to load from from the file itself.
 */
SYSCALL_DEFINE1(uselib, const char __user *, library)
{
	struct file *file;
	char *tmp = getname(library);
	int error = PTR_ERR(tmp);

	if (IS_ERR(tmp))
		goto out;

	file = do_filp_open(AT_FDCWD, tmp,
				O_LARGEFILE | O_RDONLY | FMODE_EXEC, 0,
				MAY_READ | MAY_EXEC | MAY_OPEN);
	putname(tmp);
	error = PTR_ERR(file);
	if (IS_ERR(file))
		goto out;

	error = -EINVAL;
	if (!S_ISREG(file->f_path.dentry->d_inode->i_mode))
		goto exit;

	error = -EACCES;
	if (file->f_path.mnt->mnt_flags & MNT_NOEXEC)
		goto exit;

	fsnotify_open(file);

	error = -ENOEXEC;
	if(file->f_op) {
		struct linux_binfmt * fmt;

		read_lock(&binfmt_lock);
		list_for_each_entry(fmt, &formats, lh) {
			if (!fmt->load_shlib)
				continue;
			if (!try_module_get(fmt->module))
				continue;
			read_unlock(&binfmt_lock);
			error = fmt->load_shlib(file);
			read_lock(&binfmt_lock);
			put_binfmt(fmt);
			if (error != -ENOEXEC)
				break;
		}
		read_unlock(&binfmt_lock);
	}
exit:
	fput(file);
out:
  	return error;
}

#ifdef CONFIG_MMU

static struct page *get_arg_page(struct linux_binprm *bprm, unsigned long pos,
		int write)
{
	struct page *page;
	int ret;

#ifdef CONFIG_STACK_GROWSUP
	if (write) {
		ret = expand_stack_downwards(bprm->vma, pos);
		if (ret < 0)
			return NULL;
	}
#endif
	ret = get_user_pages(current, bprm->mm, pos,
			1, write, 1, &page, NULL);
	if (ret <= 0)
		return NULL;

	if (write) {
		unsigned long size = bprm->vma->vm_end - bprm->vma->vm_start;
		struct rlimit *rlim;

		/*
		 * We've historically supported up to 32 pages (ARG_MAX)
		 * of argument strings even with small stacks
		 */
		if (size <= ARG_MAX)
			return page;

		/*
		 * Limit to 1/4-th the stack size for the argv+env strings.
		 * This ensures that:
		 *  - the remaining binfmt code will not run out of stack space,
		 *  - the program will have a reasonable amount of stack left
		 *    to work from.
		 */
		rlim = current->signal->rlim;
		if (size > ACCESS_ONCE(rlim[RLIMIT_STACK].rlim_cur) / 4) {
			put_page(page);
			return NULL;
		}
	}

	return page;
}

static void put_arg_page(struct page *page)
{
	put_page(page);
}

static void free_arg_page(struct linux_binprm *bprm, int i)
{
}

static void free_arg_pages(struct linux_binprm *bprm)
{
}

static void flush_arg_page(struct linux_binprm *bprm, unsigned long pos,
		struct page *page)
{
	flush_cache_page(bprm->vma, pos, page_to_pfn(page));
}

static int __bprm_mm_init(struct linux_binprm *bprm)
{
	int err;
	struct vm_area_struct *vma = NULL;
	struct mm_struct *mm = bprm->mm;

	bprm->vma = vma = kmem_cache_zalloc(vm_area_cachep, GFP_KERNEL);
	if (!vma)
		return -ENOMEM;

	down_write(&mm->mmap_sem);
	vma->vm_mm = mm;

	/*
	 * Place the stack at the largest stack address the architecture
	 * supports. Later, we'll move this to an appropriate place. We don't
	 * use STACK_TOP because that can depend on attributes which aren't
	 * configured yet.
	 */
	BUG_ON(VM_STACK_FLAGS & VM_STACK_INCOMPLETE_SETUP);
	vma->vm_end = STACK_TOP_MAX;
	vma->vm_start = vma->vm_end - PAGE_SIZE;
	vma->vm_flags = VM_STACK_FLAGS | VM_STACK_INCOMPLETE_SETUP;
	vma->vm_page_prot = vm_get_page_prot(vma->vm_flags);
	INIT_LIST_HEAD(&vma->anon_vma_chain);
	err = insert_vm_struct(mm, vma);
	if (err)
		goto err;

	mm->stack_vm = mm->total_vm = 1;
	up_write(&mm->mmap_sem);
	bprm->p = vma->vm_end - sizeof(void *);
	return 0;
err:
	up_write(&mm->mmap_sem);
	bprm->vma = NULL;
	kmem_cache_free(vm_area_cachep, vma);
	return err;
}

static bool valid_arg_len(struct linux_binprm *bprm, long len)
{
	return len <= MAX_ARG_STRLEN;
}

#else

static struct page *get_arg_page(struct linux_binprm *bprm, unsigned long pos,
		int write)
{
	struct page *page;

	page = bprm->page[pos / PAGE_SIZE];
	if (!page && write) {
		page = alloc_page(GFP_HIGHUSER|__GFP_ZERO);
		if (!page)
			return NULL;
		bprm->page[pos / PAGE_SIZE] = page;
	}

	return page;
}

static void put_arg_page(struct page *page)
{
}

static void free_arg_page(struct linux_binprm *bprm, int i)
{
	if (bprm->page[i]) {
		__free_page(bprm->page[i]);
		bprm->page[i] = NULL;
	}
}

static void free_arg_pages(struct linux_binprm *bprm)
{
	int i;

	for (i = 0; i < MAX_ARG_PAGES; i++)
		free_arg_page(bprm, i);
}

static void flush_arg_page(struct linux_binprm *bprm, unsigned long pos,
		struct page *page)
{
}

static int __bprm_mm_init(struct linux_binprm *bprm)
{
	bprm->p = PAGE_SIZE * MAX_ARG_PAGES - sizeof(void *);
	return 0;
}

static bool valid_arg_len(struct linux_binprm *bprm, long len)
{
	return len <= bprm->p;
}

#endif /* CONFIG_MMU */

/*
 * Create a new mm_struct and populate it with a temporary stack
 * vm_area_struct.  We don't have enough context at this point to set the stack
 * flags, permissions, and offset, so we use temporary values.  We'll update
 * them later in setup_arg_pages().
 */
int bprm_mm_init(struct linux_binprm *bprm)
{
	int err;
	struct mm_struct *mm = NULL;

	bprm->mm = mm = mm_alloc();
	err = -ENOMEM;
	if (!mm)
		goto err;

	err = init_new_context(current, mm);
	if (err)
		goto err;

	err = __bprm_mm_init(bprm);
	if (err)
		goto err;

	return 0;

err:
	if (mm) {
		bprm->mm = NULL;
		mmdrop(mm);
	}

	return err;
}

/*
 * count() counts the number of strings in array ARGV.
 */
static int count(const char __user * const __user * argv, int max)
{
	int i = 0;

	if (argv != NULL) {
		for (;;) {
			const char __user * p;

			if (get_user(p, argv))
				return -EFAULT;
			if (!p)
				break;
			argv++;
			if (i++ >= max)
				return -E2BIG;

			if (fatal_signal_pending(current))
				return -ERESTARTNOHAND;
			cond_resched();
		}
	}
	return i;
}

/*
 * 'copy_strings()' copies argument/environment strings from the old
 * processes's memory to the new process's stack.  The call to get_user_pages()
 * ensures the destination page is created and not swapped out.
 */
static int copy_strings(int argc, const char __user *const __user *argv,
			struct linux_binprm *bprm)
{
	struct page *kmapped_page = NULL;
	char *kaddr = NULL;
	unsigned long kpos = 0;
	int ret;

	while (argc-- > 0) {
		const char __user *str;
		int len;
		unsigned long pos;

		if (get_user(str, argv+argc) ||
				!(len = strnlen_user(str, MAX_ARG_STRLEN))) {
			ret = -EFAULT;
			goto out;
		}

		if (!valid_arg_len(bprm, len)) {
			ret = -E2BIG;
			goto out;
		}

		/* We're going to work our way backwords. */
		pos = bprm->p;
		str += len;
		bprm->p -= len;

		while (len > 0) {
			int offset, bytes_to_copy;

			if (fatal_signal_pending(current)) {
				ret = -ERESTARTNOHAND;
				goto out;
			}
			cond_resched();

			offset = pos % PAGE_SIZE;
			if (offset == 0)
				offset = PAGE_SIZE;

			bytes_to_copy = offset;
			if (bytes_to_copy > len)
				bytes_to_copy = len;

			offset -= bytes_to_copy;
			pos -= bytes_to_copy;
			str -= bytes_to_copy;
			len -= bytes_to_copy;

			if (!kmapped_page || kpos != (pos & PAGE_MASK)) {
				struct page *page;

				page = get_arg_page(bprm, pos, 1);
				if (!page) {
					ret = -E2BIG;
					goto out;
				}

				if (kmapped_page) {
					flush_kernel_dcache_page(kmapped_page);
					kunmap(kmapped_page);
					put_arg_page(kmapped_page);
				}
				kmapped_page = page;
				kaddr = kmap(kmapped_page);
				kpos = pos & PAGE_MASK;
				flush_arg_page(bprm, kpos, kmapped_page);
			}
			if (copy_from_user(kaddr+offset, str, bytes_to_copy)) {
				ret = -EFAULT;
				goto out;
			}
		}
	}
	ret = 0;
out:
	if (kmapped_page) {
		flush_kernel_dcache_page(kmapped_page);
		kunmap(kmapped_page);
		put_arg_page(kmapped_page);
	}
	return ret;
}

/*
 * Like copy_strings, but get argv and its values from kernel memory.
 */
int copy_strings_kernel(int argc, const char *const *argv,
			struct linux_binprm *bprm)
{
	int r;
	mm_segment_t oldfs = get_fs();
	set_fs(KERNEL_DS);
	r = copy_strings(argc, (const char __user *const  __user *)argv, bprm);
	set_fs(oldfs);
	return r;
}
EXPORT_SYMBOL(copy_strings_kernel);

#ifdef CONFIG_MMU

/*
 * During bprm_mm_init(), we create a temporary stack at STACK_TOP_MAX.  Once
 * the binfmt code determines where the new stack should reside, we shift it to
 * its final location.  The process proceeds as follows:
 *
 * 1) Use shift to calculate the new vma endpoints.
 * 2) Extend vma to cover both the old and new ranges.  This ensures the
 *    arguments passed to subsequent functions are consistent.
 * 3) Move vma's page tables to the new range.
 * 4) Free up any cleared pgd range.
 * 5) Shrink the vma to cover only the new range.
 */
static int shift_arg_pages(struct vm_area_struct *vma, unsigned long shift)
{
	struct mm_struct *mm = vma->vm_mm;
	unsigned long old_start = vma->vm_start;
	unsigned long old_end = vma->vm_end;
	unsigned long length = old_end - old_start;
	unsigned long new_start = old_start - shift;
	unsigned long new_end = old_end - shift;
	struct mmu_gather *tlb;

	BUG_ON(new_start > new_end);

	/*
	 * ensure there are no vmas between where we want to go
	 * and where we are
	 */
	if (vma != find_vma(mm, new_start))
		return -EFAULT;

	/*
	 * cover the whole range: [new_start, old_end)
	 */
	if (vma_adjust(vma, new_start, old_end, vma->vm_pgoff, NULL))
		return -ENOMEM;

	/*
	 * move the page tables downwards, on failure we rely on
	 * process cleanup to remove whatever mess we made.
	 */
	if (length != move_page_tables(vma, old_start,
				       vma, new_start, length))
		return -ENOMEM;

	lru_add_drain();
	tlb = tlb_gather_mmu(mm, 0);
	if (new_end > old_start) {
		/*
		 * when the old and new regions overlap clear from new_end.
		 */
		free_pgd_range(tlb, new_end, old_end, new_end,
			vma->vm_next ? vma->vm_next->vm_start : 0);
	} else {
		/*
		 * otherwise, clean from old_start; this is done to not touch
		 * the address space in [new_end, old_start) some architectures
		 * have constraints on va-space that make this illegal (IA64) -
		 * for the others its just a little faster.
		 */
		free_pgd_range(tlb, old_start, old_end, new_end,
			vma->vm_next ? vma->vm_next->vm_start : 0);
	}
	tlb_finish_mmu(tlb, new_end, old_end);

	/*
	 * Shrink the vma to just the new range.  Always succeeds.
	 */
	vma_adjust(vma, new_start, new_end, vma->vm_pgoff, NULL);

	return 0;
}

/*
 * Finalizes the stack vm_area_struct. The flags and permissions are updated,
 * the stack is optionally relocated, and some extra space is added.
 */
int setup_arg_pages(struct linux_binprm *bprm,
		    unsigned long stack_top,
		    int executable_stack)
{
	unsigned long ret;
	unsigned long stack_shift;
	struct mm_struct *mm = current->mm;
	struct vm_area_struct *vma = bprm->vma;
	struct vm_area_struct *prev = NULL;
	unsigned long vm_flags;
	unsigned long stack_base;
	unsigned long stack_size;
	unsigned long stack_expand;
	unsigned long rlim_stack;

#ifdef CONFIG_STACK_GROWSUP
	/* Limit stack size to 1GB */
	stack_base = rlimit_max(RLIMIT_STACK);
	if (stack_base > (1 << 30))
		stack_base = 1 << 30;

	/* Make sure we didn't let the argument array grow too large. */
	if (vma->vm_end - vma->vm_start > stack_base)
		return -ENOMEM;

	stack_base = PAGE_ALIGN(stack_top - stack_base);

	stack_shift = vma->vm_start - stack_base;
	mm->arg_start = bprm->p - stack_shift;
	bprm->p = vma->vm_end - stack_shift;
#else
	stack_top = arch_align_stack(stack_top);
	stack_top = PAGE_ALIGN(stack_top);

	if (unlikely(stack_top < mmap_min_addr) ||
	    unlikely(vma->vm_end - vma->vm_start >= stack_top - mmap_min_addr))
		return -ENOMEM;

	stack_shift = vma->vm_end - stack_top;

	bprm->p -= stack_shift;
	mm->arg_start = bprm->p;
#endif

	if (bprm->loader)
		bprm->loader -= stack_shift;
	bprm->exec -= stack_shift;

	down_write(&mm->mmap_sem);
	vm_flags = VM_STACK_FLAGS;

	/*
	 * Adjust stack execute permissions; explicitly enable for
	 * EXSTACK_ENABLE_X, disable for EXSTACK_DISABLE_X and leave alone
	 * (arch default) otherwise.
	 */
	if (unlikely(executable_stack == EXSTACK_ENABLE_X))
		vm_flags |= VM_EXEC;
	else if (executable_stack == EXSTACK_DISABLE_X)
		vm_flags &= ~VM_EXEC;
	vm_flags |= mm->def_flags;
	vm_flags |= VM_STACK_INCOMPLETE_SETUP;

	ret = mprotect_fixup(vma, &prev, vma->vm_start, vma->vm_end,
			vm_flags);
	if (ret)
		goto out_unlock;
	BUG_ON(prev != vma);

	/* Move stack pages down in memory. */
	if (stack_shift) {
		ret = shift_arg_pages(vma, stack_shift);
		if (ret)
			goto out_unlock;
	}

	/* mprotect_fixup is overkill to remove the temporary stack flags */
	vma->vm_flags &= ~VM_STACK_INCOMPLETE_SETUP;

	stack_expand = 131072UL; /* randomly 32*4k (or 2*64k) pages */
	stack_size = vma->vm_end - vma->vm_start;
	/*
	 * Align this down to a page boundary as expand_stack
	 * will align it up.
	 */
	rlim_stack = rlimit(RLIMIT_STACK) & PAGE_MASK;
#ifdef CONFIG_STACK_GROWSUP
	if (stack_size + stack_expand > rlim_stack)
		stack_base = vma->vm_start + rlim_stack;
	else
		stack_base = vma->vm_end + stack_expand;
#else
	if (stack_size + stack_expand > rlim_stack)
		stack_base = vma->vm_end - rlim_stack;
	else
		stack_base = vma->vm_start - stack_expand;
#endif
	current->mm->start_stack = bprm->p;
	ret = expand_stack(vma, stack_base);
	if (ret)
		ret = -EFAULT;

out_unlock:
	up_write(&mm->mmap_sem);
	return ret;
}
EXPORT_SYMBOL(setup_arg_pages);

#endif /* CONFIG_MMU */

struct file *open_exec(const char *name)
{
	struct file *file;
	int err;

	file = do_filp_open(AT_FDCWD, name,
				O_LARGEFILE | O_RDONLY | FMODE_EXEC, 0,
				MAY_EXEC | MAY_OPEN);
	if (IS_ERR(file))
		goto out;

	err = -EACCES;
	if (!S_ISREG(file->f_path.dentry->d_inode->i_mode))
		goto exit;

	if (file->f_path.mnt->mnt_flags & MNT_NOEXEC)
		goto exit;

	fsnotify_open(file);

	err = deny_write_access(file);
	if (err)
		goto exit;

out:
	return file;

exit:
	fput(file);
	return ERR_PTR(err);
}
EXPORT_SYMBOL(open_exec);

int kernel_read(struct file *file, loff_t offset,
		char *addr, unsigned long count)
{
	mm_segment_t old_fs;
	loff_t pos = offset;
	int result;

	old_fs = get_fs();
	set_fs(get_ds());
	/* The cast to a user pointer is valid due to the set_fs() */
	result = vfs_read(file, (void __user *)addr, count, &pos);
	set_fs(old_fs);
	return result;
}

EXPORT_SYMBOL(kernel_read);

static int exec_mmap(struct mm_struct *mm)
{
	struct task_struct *tsk;
	struct mm_struct * old_mm, *active_mm;

	/* Notify parent that we're no longer interested in the old VM */
	tsk = current;
	old_mm = current->mm;
	sync_mm_rss(tsk, old_mm);
	mm_release(tsk, old_mm);

	if (old_mm) {
		/*
		 * Make sure that if there is a core dump in progress
		 * for the old mm, we get out and die instead of going
		 * through with the exec.  We must hold mmap_sem around
		 * checking core_state and changing tsk->mm.
		 */
		down_read(&old_mm->mmap_sem);
		if (unlikely(old_mm->core_state)) {
			up_read(&old_mm->mmap_sem);
			return -EINTR;
		}
	}
	task_lock(tsk);
	active_mm = tsk->active_mm;
	tsk->mm = mm;
	tsk->active_mm = mm;
	activate_mm(active_mm, mm);
	task_unlock(tsk);
	arch_pick_mmap_layout(mm);
	if (old_mm) {
		up_read(&old_mm->mmap_sem);
		BUG_ON(active_mm != old_mm);
		mm_update_next_owner(old_mm);
		mmput(old_mm);
		return 0;
	}
	mmdrop(active_mm);
	return 0;
}

/*
 * This function makes sure the current process has its own signal table,
 * so that flush_signal_handlers can later reset the handlers without
 * disturbing other processes.  (Other processes might share the signal
 * table via the CLONE_SIGHAND option to clone().)
 */
static int de_thread(struct task_struct *tsk)
{
	struct signal_struct *sig = tsk->signal;
	struct sighand_struct *oldsighand = tsk->sighand;
	spinlock_t *lock = &oldsighand->siglock;

	if (thread_group_empty(tsk))
		goto no_thread_group;

	/*
	 * Kill all other threads in the thread group.
	 */
	spin_lock_irq(lock);
	if (signal_group_exit(sig)) {
		/*
		 * Another group action in progress, just
		 * return so that the signal is processed.
		 */
		spin_unlock_irq(lock);
		return -EAGAIN;
	}

	sig->group_exit_task = tsk;
	sig->notify_count = zap_other_threads(tsk);
	if (!thread_group_leader(tsk))
		sig->notify_count--;

	while (sig->notify_count) {
		__set_current_state(TASK_UNINTERRUPTIBLE);
		spin_unlock_irq(lock);
		schedule();
		spin_lock_irq(lock);
	}
	spin_unlock_irq(lock);

	/*
	 * At this point all other threads have exited, all we have to
	 * do is to wait for the thread group leader to become inactive,
	 * and to assume its PID:
	 */
	if (!thread_group_leader(tsk)) {
		struct task_struct *leader = tsk->group_leader;

		sig->notify_count = -1;	/* for exit_notify() */
		for (;;) {
			write_lock_irq(&tasklist_lock);
			if (likely(leader->exit_state))
				break;
			__set_current_state(TASK_UNINTERRUPTIBLE);
			write_unlock_irq(&tasklist_lock);
			schedule();
		}

		/*
		 * The only record we have of the real-time age of a
		 * process, regardless of execs it's done, is start_time.
		 * All the past CPU time is accumulated in signal_struct
		 * from sister threads now dead.  But in this non-leader
		 * exec, nothing survives from the original leader thread,
		 * whose birth marks the true age of this process now.
		 * When we take on its identity by switching to its PID, we
		 * also take its birthdate (always earlier than our own).
		 */
		tsk->start_time = leader->start_time;

		BUG_ON(!same_thread_group(leader, tsk));
		BUG_ON(has_group_leader_pid(tsk));
		/*
		 * An exec() starts a new thread group with the
		 * TGID of the previous thread group. Rehash the
		 * two threads with a switched PID, and release
		 * the former thread group leader:
		 */

		/* Become a process group leader with the old leader's pid.
		 * The old leader becomes a thread of the this thread group.
		 * Note: The old leader also uses this pid until release_task
		 *       is called.  Odd but simple and correct.
		 */
		detach_pid(tsk, PIDTYPE_PID);
		tsk->pid = leader->pid;
		attach_pid(tsk, PIDTYPE_PID,  task_pid(leader));
		transfer_pid(leader, tsk, PIDTYPE_PGID);
		transfer_pid(leader, tsk, PIDTYPE_SID);

		list_replace_rcu(&leader->tasks, &tsk->tasks);
		list_replace_init(&leader->sibling, &tsk->sibling);

		tsk->group_leader = tsk;
		leader->group_leader = tsk;

		tsk->exit_signal = SIGCHLD;

		BUG_ON(leader->exit_state != EXIT_ZOMBIE);
		leader->exit_state = EXIT_DEAD;
		write_unlock_irq(&tasklist_lock);

		release_task(leader);
	}

	sig->group_exit_task = NULL;
	sig->notify_count = 0;

no_thread_group:
	if (current->mm)
		setmax_mm_hiwater_rss(&sig->maxrss, current->mm);

	exit_itimers(sig);
	flush_itimer_signals();

	if (atomic_read(&oldsighand->count) != 1) {
		struct sighand_struct *newsighand;
		/*
		 * This ->sighand is shared with the CLONE_SIGHAND
		 * but not CLONE_THREAD task, switch to the new one.
		 */
		newsighand = kmem_cache_alloc(sighand_cachep, GFP_KERNEL);
		if (!newsighand)
			return -ENOMEM;

		atomic_set(&newsighand->count, 1);
		memcpy(newsighand->action, oldsighand->action,
		       sizeof(newsighand->action));

		write_lock_irq(&tasklist_lock);
		spin_lock(&oldsighand->siglock);
		rcu_assign_pointer(tsk->sighand, newsighand);
		spin_unlock(&oldsighand->siglock);
		write_unlock_irq(&tasklist_lock);

		__cleanup_sighand(oldsighand);
	}

	BUG_ON(!thread_group_leader(tsk));
	return 0;
}

/*
 * These functions flushes out all traces of the currently running executable
 * so that a new one can be started
 */
static void flush_old_files(struct files_struct * files)
{
	long j = -1;
	struct fdtable *fdt;

	spin_lock(&files->file_lock);
	for (;;) {
		unsigned long set, i;

		j++;
		i = j * __NFDBITS;
		fdt = files_fdtable(files);
		if (i >= fdt->max_fds)
			break;
		set = fdt->close_on_exec->fds_bits[j];
		if (!set)
			continue;
		fdt->close_on_exec->fds_bits[j] = 0;
		spin_unlock(&files->file_lock);
		for ( ; set ; i++,set >>= 1) {
			if (set & 1) {
				sys_close(i);
			}
		}
		spin_lock(&files->file_lock);

	}
	spin_unlock(&files->file_lock);
}

char *get_task_comm(char *buf, struct task_struct *tsk)
{
	/* buf must be at least sizeof(tsk->comm) in size */
	task_lock(tsk);
	strncpy(buf, tsk->comm, sizeof(tsk->comm));
	task_unlock(tsk);
	return buf;
}

void set_task_comm(struct task_struct *tsk, char *buf)
{
	task_lock(tsk);

	/*
	 * Threads may access current->comm without holding
	 * the task lock, so write the string carefully.
	 * Readers without a lock may see incomplete new
	 * names but are safe from non-terminating string reads.
	 */
	memset(tsk->comm, 0, TASK_COMM_LEN);
	wmb();
	strlcpy(tsk->comm, buf, sizeof(tsk->comm));
	task_unlock(tsk);
	perf_event_comm(tsk);
}

int flush_old_exec(struct linux_binprm * bprm)
{
	int retval;

	/*
	 * Make sure we have a private signal table and that
	 * we are unassociated from the previous thread group.
	 */
	retval = de_thread(current);
	if (retval)
		goto out;

	set_mm_exe_file(bprm->mm, bprm->file);

	/*
	 * Release all of the old mmap stuff
	 */
	retval = exec_mmap(bprm->mm);
	if (retval)
		goto out;

	bprm->mm = NULL;		/* We're using it now */

	current->flags &= ~PF_RANDOMIZE;
	flush_thread();
	current->personality &= ~bprm->per_clear;

	return 0;

out:
	return retval;
}
EXPORT_SYMBOL(flush_old_exec);

void setup_new_exec(struct linux_binprm * bprm)
{
	int i, ch;
	const char *name;
	char tcomm[sizeof(current->comm)];

	arch_pick_mmap_layout(current->mm);

	/* This is the point of no return */
	current->sas_ss_sp = current->sas_ss_size = 0;

	if (current_euid() == current_uid() && current_egid() == current_gid())
		set_dumpable(current->mm, 1);
	else
		set_dumpable(current->mm, suid_dumpable);

	name = bprm->filename;

	/* Copies the binary name from after last slash */
	for (i=0; (ch = *(name++)) != '\0';) {
		if (ch == '/')
			i = 0; /* overwrite what we wrote */
		else
			if (i < (sizeof(tcomm) - 1))
				tcomm[i++] = ch;
	}
	tcomm[i] = '\0';
	set_task_comm(current, tcomm);

	/* Set the new mm task size. We have to do that late because it may
	 * depend on TIF_32BIT which is only updated in flush_thread() on
	 * some architectures like powerpc
	 */
	current->mm->task_size = TASK_SIZE;

	/* install the new credentials */
	if (bprm->cred->uid != current_euid() ||
	    bprm->cred->gid != current_egid()) {
		current->pdeath_signal = 0;
	} else if (file_permission(bprm->file, MAY_READ) ||
		   bprm->interp_flags & BINPRM_FLAGS_ENFORCE_NONDUMP) {
		set_dumpable(current->mm, suid_dumpable);
	}

	/*
	 * Flush performance counters when crossing a
	 * security domain:
	 */
	if (!get_dumpable(current->mm))
		perf_event_exit_task(current);

	/* An exec changes our domain. We are no longer part of the thread
	   group */

	current->self_exec_id++;
			
	flush_signal_handlers(current, 0);
	flush_old_files(current->files);
}
EXPORT_SYMBOL(setup_new_exec);

/*
 * Prepare credentials and lock ->cred_guard_mutex.
 * install_exec_creds() commits the new creds and drops the lock.
 * Or, if exec fails before, free_bprm() should release ->cred and
 * and unlock.
 */
int prepare_bprm_creds(struct linux_binprm *bprm)
{
	if (mutex_lock_interruptible(&current->cred_guard_mutex))
		return -ERESTARTNOINTR;

	bprm->cred = prepare_exec_creds();
	if (likely(bprm->cred))
		return 0;

	mutex_unlock(&current->cred_guard_mutex);
	return -ENOMEM;
}

void free_bprm(struct linux_binprm *bprm)
{
	free_arg_pages(bprm);
	if (bprm->cred) {
		mutex_unlock(&current->cred_guard_mutex);
		abort_creds(bprm->cred);
	}
	kfree(bprm);
}

/*
 * install the new credentials for this executable
 */
void install_exec_creds(struct linux_binprm *bprm)
{
	security_bprm_committing_creds(bprm);

	commit_creds(bprm->cred);
	bprm->cred = NULL;
	/*
	 * cred_guard_mutex must be held at least to this point to prevent
	 * ptrace_attach() from altering our determination of the task's
	 * credentials; any time after this it may be unlocked.
	 */
	security_bprm_committed_creds(bprm);
	mutex_unlock(&current->cred_guard_mutex);
}
EXPORT_SYMBOL(install_exec_creds);

/*
 * determine how safe it is to execute the proposed program
 * - the caller must hold current->cred_guard_mutex to protect against
 *   PTRACE_ATTACH
 */
int check_unsafe_exec(struct linux_binprm *bprm)
{
	struct task_struct *p = current, *t;
	unsigned n_fs;
	int res = 0;

	bprm->unsafe = tracehook_unsafe_exec(p);

	n_fs = 1;
	spin_lock(&p->fs->lock);
	rcu_read_lock();
	for (t = next_thread(p); t != p; t = next_thread(t)) {
		if (t->fs == p->fs)
			n_fs++;
	}
	rcu_read_unlock();

	if (p->fs->users > n_fs) {
		bprm->unsafe |= LSM_UNSAFE_SHARE;
	} else {
		res = -EAGAIN;
		if (!p->fs->in_exec) {
			p->fs->in_exec = 1;
			res = 1;
		}
	}
	spin_unlock(&p->fs->lock);

	return res;
}

/* 
 * Fill the binprm structure from the inode. 
 * Check permissions, then read the first 128 (BINPRM_BUF_SIZE) bytes
 *
 * This may be called multiple times for binary chains (scripts for example).
 */
int prepare_binprm(struct linux_binprm *bprm)
{
	umode_t mode;
	struct inode * inode = bprm->file->f_path.dentry->d_inode;
	int retval;

	mode = inode->i_mode;
	if (bprm->file->f_op == NULL)
		return -EACCES;

	/* clear any previous set[ug]id data from a previous binary */
	bprm->cred->euid = current_euid();
	bprm->cred->egid = current_egid();

	if (!(bprm->file->f_path.mnt->mnt_flags & MNT_NOSUID)) {
		/* Set-uid? */
		if (mode & S_ISUID) {
			bprm->per_clear |= PER_CLEAR_ON_SETID;
			bprm->cred->euid = inode->i_uid;
		}

		/* Set-gid? */
		/*
		 * If setgid is set but no group execute bit then this
		 * is a candidate for mandatory locking, not a setgid
		 * executable.
		 */
		if ((mode & (S_ISGID | S_IXGRP)) == (S_ISGID | S_IXGRP)) {
			bprm->per_clear |= PER_CLEAR_ON_SETID;
			bprm->cred->egid = inode->i_gid;
		}
	}

	/* fill in binprm security blob */
	retval = security_bprm_set_creds(bprm);
	if (retval)
		return retval;
	bprm->cred_prepared = 1;

	memset(bprm->buf, 0, BINPRM_BUF_SIZE);
	return kernel_read(bprm->file, 0, bprm->buf, BINPRM_BUF_SIZE);
}

EXPORT_SYMBOL(prepare_binprm);

/*
 * Arguments are '\0' separated strings found at the location bprm->p
 * points to; chop off the first by relocating brpm->p to right after
 * the first '\0' encountered.
 */
int remove_arg_zero(struct linux_binprm *bprm)
{
	int ret = 0;
	unsigned long offset;
	char *kaddr;
	struct page *page;

	if (!bprm->argc)
		return 0;

	do {
		offset = bprm->p & ~PAGE_MASK;
		page = get_arg_page(bprm, bprm->p, 0);
		if (!page) {
			ret = -EFAULT;
			goto out;
		}
		kaddr = kmap_atomic(page, KM_USER0);

		for (; offset < PAGE_SIZE && kaddr[offset];
				offset++, bprm->p++)
			;

		kunmap_atomic(kaddr, KM_USER0);
		put_arg_page(page);

		if (offset == PAGE_SIZE)
			free_arg_page(bprm, (bprm->p >> PAGE_SHIFT) - 1);
	} while (offset == PAGE_SIZE);

	bprm->p++;
	bprm->argc--;
	ret = 0;

out:
	return ret;
}
EXPORT_SYMBOL(remove_arg_zero);

/*
 * cycle the list of binary formats handler, until one recognizes the image
 */
int search_binary_handler(struct linux_binprm *bprm,struct pt_regs *regs)
{
	unsigned int depth = bprm->recursion_depth;
	int try,retval;
	struct linux_binfmt *fmt;

	retval = security_bprm_check(bprm);
	if (retval)
		return retval;

	/* kernel module loader fixup */
	/* so we don't try to load run modprobe in kernel space. */
	set_fs(USER_DS);

	retval = audit_bprm(bprm);
	if (retval)
		return retval;

	retval = -ENOENT;
	for (try=0; try<2; try++) {
		read_lock(&binfmt_lock);
		list_for_each_entry(fmt, &formats, lh) {
			int (*fn)(struct linux_binprm *, struct pt_regs *) = fmt->load_binary;
			if (!fn)
				continue;
			if (!try_module_get(fmt->module))
				continue;
			read_unlock(&binfmt_lock);
			retval = fn(bprm, regs);
			/*
			 * Restore the depth counter to its starting value
			 * in this call, so we don't have to rely on every
			 * load_binary function to restore it on return.
			 */
			bprm->recursion_depth = depth;
			if (retval >= 0) {
				if (depth == 0)
					tracehook_report_exec(fmt, bprm, regs);
				put_binfmt(fmt);
				allow_write_access(bprm->file);
				if (bprm->file)
					fput(bprm->file);
				bprm->file = NULL;
				current->did_exec = 1;
				proc_exec_connector(current);
				return retval;
			}
			read_lock(&binfmt_lock);
			put_binfmt(fmt);
			if (retval != -ENOEXEC || bprm->mm == NULL)
				break;
			if (!bprm->file) {
				read_unlock(&binfmt_lock);
				return retval;
			}
		}
		read_unlock(&binfmt_lock);
		if (retval != -ENOEXEC || bprm->mm == NULL) {
			break;
#ifdef CONFIG_MODULES
		} else {
#define printable(c) (((c)=='\t') || ((c)=='\n') || (0x20<=(c) && (c)<=0x7e))
			if (printable(bprm->buf[0]) &&
			    printable(bprm->buf[1]) &&
			    printable(bprm->buf[2]) &&
			    printable(bprm->buf[3]))
				break; /* -ENOEXEC */
			request_module("binfmt-%04x", *(unsigned short *)(&bprm->buf[2]));
#endif
		}
	}
	return retval;
}

EXPORT_SYMBOL(search_binary_handler);

/*
 * sys_execve() executes a new program.
 */
int do_execve(const char * filename,
	const char __user *const __user *argv,
	const char __user *const __user *envp,
	struct pt_regs * regs)
{
	struct linux_binprm *bprm;
	struct file *file;
	struct files_struct *displaced;
	bool clear_in_exec;
	int retval;

	retval = unshare_files(&displaced);
	if (retval)
		goto out_ret;

	retval = -ENOMEM;
	bprm = kzalloc(sizeof(*bprm), GFP_KERNEL);
	if (!bprm)
		goto out_files;

	retval = prepare_bprm_creds(bprm);
	if (retval)
		goto out_free;

	retval = check_unsafe_exec(bprm);
	if (retval < 0)
		goto out_free;
	clear_in_exec = retval;
	current->in_execve = 1;

	file = open_exec(filename);
	retval = PTR_ERR(file);
	if (IS_ERR(file))
		goto out_unmark;

	sched_exec();

	bprm->file = file;
	bprm->filename = filename;
	bprm->interp = filename;

	retval = bprm_mm_init(bprm);
	if (retval)
		goto out_file;

	bprm->argc = count(argv, MAX_ARG_STRINGS);
	if ((retval = bprm->argc) < 0)
		goto out;

	bprm->envc = count(envp, MAX_ARG_STRINGS);
	if ((retval = bprm->envc) < 0)
		goto out;

	retval = prepare_binprm(bprm);
	if (retval < 0)
		goto out;

	retval = copy_strings_kernel(1, &bprm->filename, bprm);
	if (retval < 0)
		goto out;

	bprm->exec = bprm->p;
	retval = copy_strings(bprm->envc, envp, bprm);
	if (retval < 0)
		goto out;

	retval = copy_strings(bprm->argc, argv, bprm);
	if (retval < 0)
		goto out;

	current->flags &= ~PF_KTHREAD;
	retval = search_binary_handler(bprm,regs);
	if (retval < 0)
		goto out;

	/* execve succeeded */
	current->fs->in_exec = 0;
	current->in_execve = 0;
	acct_update_integrals(current);
	free_bprm(bprm);
	if (displaced)
		put_files_struct(displaced);
	return retval;

out:
	if (bprm->mm)
		mmput (bprm->mm);

out_file:
	if (bprm->file) {
		allow_write_access(bprm->file);
		fput(bprm->file);
	}

out_unmark:
	if (clear_in_exec)
		current->fs->in_exec = 0;
	current->in_execve = 0;

out_free:
	free_bprm(bprm);

out_files:
	if (displaced)
		reset_files_struct(displaced);
out_ret:
	return retval;
}

void set_binfmt(struct linux_binfmt *new)
{
	struct mm_struct *mm = current->mm;

	if (mm->binfmt)
		module_put(mm->binfmt->module);

	mm->binfmt = new;
	if (new)
		__module_get(new->module);
}

EXPORT_SYMBOL(set_binfmt);

/* format_corename will inspect the pattern parameter, and output a
 * name into corename, which must have space for at least
 * CORENAME_MAX_SIZE bytes plus one byte for the zero terminator.
 */
static int format_corename(char *corename, long signr)
{
	const struct cred *cred = current_cred();
	const char *pat_ptr = core_pattern;
	int ispipe = (*pat_ptr == '|');
	char *out_ptr = corename;
	char *const out_end = corename + CORENAME_MAX_SIZE;
	int rc;
	int pid_in_pattern = 0;

	/* Repeat as long as we have more pattern to process and more output
	   space */
	while (*pat_ptr) {
		if (*pat_ptr != '%') {
			if (out_ptr == out_end)
				goto out;
			*out_ptr++ = *pat_ptr++;
		} else {
			switch (*++pat_ptr) {
			case 0:
				goto out;
			/* Double percent, output one percent */
			case '%':
				if (out_ptr == out_end)
					goto out;
				*out_ptr++ = '%';
				break;
			/* pid */
			case 'p':
				pid_in_pattern = 1;
				rc = snprintf(out_ptr, out_end - out_ptr,
					      "%d", task_tgid_vnr(current));
				if (rc > out_end - out_ptr)
					goto out;
				out_ptr += rc;
				break;
			/* uid */
			case 'u':
				rc = snprintf(out_ptr, out_end - out_ptr,
					      "%d", cred->uid);
				if (rc > out_end - out_ptr)
					goto out;
				out_ptr += rc;
				break;
			/* gid */
			case 'g':
				rc = snprintf(out_ptr, out_end - out_ptr,
					      "%d", cred->gid);
				if (rc > out_end - out_ptr)
					goto out;
				out_ptr += rc;
				break;
			/* signal that caused the coredump */
			case 's':
				rc = snprintf(out_ptr, out_end - out_ptr,
					      "%ld", signr);
				if (rc > out_end - out_ptr)
					goto out;
				out_ptr += rc;
				break;
			/* UNIX time of coredump */
			case 't': {
				struct timeval tv;
				do_gettimeofday(&tv);
				rc = snprintf(out_ptr, out_end - out_ptr,
					      "%lu", tv.tv_sec);
				if (rc > out_end - out_ptr)
					goto out;
				out_ptr += rc;
				break;
			}
			/* hostname */
			case 'h':
				down_read(&uts_sem);
				rc = snprintf(out_ptr, out_end - out_ptr,
					      "%s", utsname()->nodename);
				up_read(&uts_sem);
				if (rc > out_end - out_ptr)
					goto out;
				out_ptr += rc;
				break;
			/* executable */
			case 'e':
				rc = snprintf(out_ptr, out_end - out_ptr,
					      "%s", current->comm);
				if (rc > out_end - out_ptr)
					goto out;
				out_ptr += rc;
				break;
			/* core limit size */
			case 'c':
				rc = snprintf(out_ptr, out_end - out_ptr,
					      "%lu", rlimit(RLIMIT_CORE));
				if (rc > out_end - out_ptr)
					goto out;
				out_ptr += rc;
				break;
			default:
				break;
			}
			++pat_ptr;
		}
	}
	/* Backward compatibility with core_uses_pid:
	 *
	 * If core_pattern does not include a %p (as is the default)
	 * and core_uses_pid is set, then .%pid will be appended to
	 * the filename. Do not do this for piped commands. */
	if (!ispipe && !pid_in_pattern && core_uses_pid) {
		rc = snprintf(out_ptr, out_end - out_ptr,
			      ".%d", task_tgid_vnr(current));
		if (rc > out_end - out_ptr)
			goto out;
		out_ptr += rc;
	}
out:
	*out_ptr = 0;
	return ispipe;
}

static int zap_process(struct task_struct *start, int exit_code)
{
	struct task_struct *t;
	int nr = 0;

	start->signal->flags = SIGNAL_GROUP_EXIT;
	start->signal->group_exit_code = exit_code;
	start->signal->group_stop_count = 0;

	t = start;
	do {
		if (t != current && t->mm) {
			sigaddset(&t->pending.signal, SIGKILL);
			signal_wake_up(t, 1);
			nr++;
		}
	} while_each_thread(start, t);

	return nr;
}

static inline int zap_threads(struct task_struct *tsk, struct mm_struct *mm,
				struct core_state *core_state, int exit_code)
{
	struct task_struct *g, *p;
	unsigned long flags;
	int nr = -EAGAIN;

	spin_lock_irq(&tsk->sighand->siglock);
	if (!signal_group_exit(tsk->signal)) {
		mm->core_state = core_state;
		nr = zap_process(tsk, exit_code);
	}
	spin_unlock_irq(&tsk->sighand->siglock);
	if (unlikely(nr < 0))
		return nr;

	if (atomic_read(&mm->mm_users) == nr + 1)
		goto done;
	/*
	 * We should find and kill all tasks which use this mm, and we should
	 * count them correctly into ->nr_threads. We don't take tasklist
	 * lock, but this is safe wrt:
	 *
	 * fork:
	 *	None of sub-threads can fork after zap_process(leader). All
	 *	processes which were created before this point should be
	 *	visible to zap_threads() because copy_process() adds the new
	 *	process to the tail of init_task.tasks list, and lock/unlock
	 *	of ->siglock provides a memory barrier.
	 *
	 * do_exit:
	 *	The caller holds mm->mmap_sem. This means that the task which
	 *	uses this mm can't pass exit_mm(), so it can't exit or clear
	 *	its ->mm.
	 *
	 * de_thread:
	 *	It does list_replace_rcu(&leader->tasks, &current->tasks),
	 *	we must see either old or new leader, this does not matter.
	 *	However, it can change p->sighand, so lock_task_sighand(p)
	 *	must be used. Since p->mm != NULL and we hold ->mmap_sem
	 *	it can't fail.
	 *
	 *	Note also that "g" can be the old leader with ->mm == NULL
	 *	and already unhashed and thus removed from ->thread_group.
	 *	This is OK, __unhash_process()->list_del_rcu() does not
	 *	clear the ->next pointer, we will find the new leader via
	 *	next_thread().
	 */
	rcu_read_lock();
	for_each_process(g) {
		if (g == tsk->group_leader)
			continue;
		if (g->flags & PF_KTHREAD)
			continue;
		p = g;
		do {
			if (p->mm) {
				if (unlikely(p->mm == mm)) {
					lock_task_sighand(p, &flags);
					nr += zap_process(p, exit_code);
					unlock_task_sighand(p, &flags);
				}
				break;
			}
		} while_each_thread(g, p);
	}
	rcu_read_unlock();
done:
	atomic_set(&core_state->nr_threads, nr);
	return nr;
}

static int coredump_wait(int exit_code, struct core_state *core_state)
{
	struct task_struct *tsk = current;
	struct mm_struct *mm = tsk->mm;
	struct completion *vfork_done;
	int core_waiters = -EBUSY;

	init_completion(&core_state->startup);
	core_state->dumper.task = tsk;
	core_state->dumper.next = NULL;

	down_write(&mm->mmap_sem);
	if (!mm->core_state)
		core_waiters = zap_threads(tsk, mm, core_state, exit_code);
	up_write(&mm->mmap_sem);

	if (unlikely(core_waiters < 0))
		goto fail;

	/*
	 * Make sure nobody is waiting for us to release the VM,
	 * otherwise we can deadlock when we wait on each other
	 */
	vfork_done = tsk->vfork_done;
	if (vfork_done) {
		tsk->vfork_done = NULL;
		complete(vfork_done);
	}

	if (core_waiters)
		wait_for_completion(&core_state->startup);
fail:
	return core_waiters;
}

static void coredump_finish(struct mm_struct *mm)
{
	struct core_thread *curr, *next;
	struct task_struct *task;

	next = mm->core_state->dumper.next;
	while ((curr = next) != NULL) {
		next = curr->next;
		task = curr->task;
		/*
		 * see exit_mm(), curr->task must not see
		 * ->task == NULL before we read ->next.
		 */
		smp_mb();
		curr->task = NULL;
		wake_up_process(task);
	}

	mm->core_state = NULL;
}

/*
 * set_dumpable converts traditional three-value dumpable to two flags and
 * stores them into mm->flags.  It modifies lower two bits of mm->flags, but
 * these bits are not changed atomically.  So get_dumpable can observe the
 * intermediate state.  To avoid doing unexpected behavior, get get_dumpable
 * return either old dumpable or new one by paying attention to the order of
 * modifying the bits.
 *
 * dumpable |   mm->flags (binary)
 * old  new | initial interim  final
 * ---------+-----------------------
 *  0    1  |   00      01      01
 *  0    2  |   00      10(*)   11
 *  1    0  |   01      00      00
 *  1    2  |   01      11      11
 *  2    0  |   11      10(*)   00
 *  2    1  |   11      11      01
 *
 * (*) get_dumpable regards interim value of 10 as 11.
 */
void set_dumpable(struct mm_struct *mm, int value)
{
	switch (value) {
	case 0:
		clear_bit(MMF_DUMPABLE, &mm->flags);
		smp_wmb();
		clear_bit(MMF_DUMP_SECURELY, &mm->flags);
		break;
	case 1:
		set_bit(MMF_DUMPABLE, &mm->flags);
		smp_wmb();
		clear_bit(MMF_DUMP_SECURELY, &mm->flags);
		break;
	case 2:
		set_bit(MMF_DUMP_SECURELY, &mm->flags);
		smp_wmb();
		set_bit(MMF_DUMPABLE, &mm->flags);
		break;
	}
}

static int __get_dumpable(unsigned long mm_flags)
{
	int ret;

	ret = mm_flags & MMF_DUMPABLE_MASK;
	return (ret >= 2) ? 2 : ret;
}

int get_dumpable(struct mm_struct *mm)
{
	return __get_dumpable(mm->flags);
}

static void wait_for_dump_helpers(struct file *file)
{
	struct pipe_inode_info *pipe;

	pipe = file->f_path.dentry->d_inode->i_pipe;

	pipe_lock(pipe);
	pipe->readers++;
	pipe->writers--;

	while ((pipe->readers > 1) && (!signal_pending(current))) {
		wake_up_interruptible_sync(&pipe->wait);
		kill_fasync(&pipe->fasync_readers, SIGIO, POLL_IN);
		pipe_wait(pipe);
	}

	pipe->readers--;
	pipe->writers++;
	pipe_unlock(pipe);

}


/*
 * uhm_pipe_setup
 * helper function to customize the process used
 * to collect the core in userspace.  Specifically
 * it sets up a pipe and installs it as fd 0 (stdin)
 * for the process.  Returns 0 on success, or
 * PTR_ERR on failure.
 * Note that it also sets the core limit to 1.  This
 * is a special value that we use to trap recursive
 * core dumps
 */
static int umh_pipe_setup(struct subprocess_info *info)
{
	struct file *rp, *wp;
	struct fdtable *fdt;
	struct coredump_params *cp = (struct coredump_params *)info->data;
	struct files_struct *cf = current->files;

	wp = create_write_pipe(0);
	if (IS_ERR(wp))
		return PTR_ERR(wp);

	rp = create_read_pipe(wp, 0);
	if (IS_ERR(rp)) {
		free_write_pipe(wp);
		return PTR_ERR(rp);
	}

	cp->file = wp;

	sys_close(0);
	fd_install(0, rp);
	spin_lock(&cf->file_lock);
	fdt = files_fdtable(cf);
	FD_SET(0, fdt->open_fds);
	FD_CLR(0, fdt->close_on_exec);
	spin_unlock(&cf->file_lock);

	/* and disallow core files too */
	current->signal->rlim[RLIMIT_CORE] = (struct rlimit){1, 1};

	return 0;
}

void do_coredump(long signr, int exit_code, struct pt_regs *regs)
{
	struct core_state core_state;
	char corename[CORENAME_MAX_SIZE + 1];
	struct mm_struct *mm = current->mm;
	struct linux_binfmt * binfmt;
	const struct cred *old_cred;
	struct cred *cred;
	int retval = 0;
	int flag = 0;
	int ispipe;
	static atomic_t core_dump_count = ATOMIC_INIT(0);
	struct coredump_params cprm = {
		.signr = signr,
		.regs = regs,
		.limit = rlimit(RLIMIT_CORE),
		/*
		 * We must use the same mm->flags while dumping core to avoid
		 * inconsistency of bit flags, since this flag is not protected
		 * by any locks.
		 */
		.mm_flags = mm->flags,
	};

	audit_core_dumps(signr);

	binfmt = mm->binfmt;
	if (!binfmt || !binfmt->core_dump)
		goto fail;
	if (!__get_dumpable(cprm.mm_flags))
		goto fail;

	cred = prepare_creds();
	if (!cred)
		goto fail;
	/*
	 *	We cannot trust fsuid as being the "true" uid of the
	 *	process nor do we know its entire history. We only know it
	 *	was tainted so we dump it as root in mode 2.
	 */
	if (__get_dumpable(cprm.mm_flags) == 2) {
		/* Setuid core dump mode */
		flag = O_EXCL;		/* Stop rewrite attacks */
		cred->fsuid = 0;	/* Dump root private */
	}

	retval = coredump_wait(exit_code, &core_state);
	if (retval < 0)
		goto fail_creds;

	old_cred = override_creds(cred);

	/*
	 * Clear any false indication of pending signals that might
	 * be seen by the filesystem code called to write the core file.
	 */
	clear_thread_flag(TIF_SIGPENDING);

	ispipe = format_corename(corename, signr);

 	if (ispipe) {
		int dump_count;
		char **helper_argv;

		if (cprm.limit == 1) {
			/*
			 * Normally core limits are irrelevant to pipes, since
			 * we're not writing to the file system, but we use
			 * cprm.limit of 1 here as a speacial value. Any
			 * non-1 limit gets set to RLIM_INFINITY below, but
			 * a limit of 0 skips the dump.  This is a consistent
			 * way to catch recursive crashes.  We can still crash
			 * if the core_pattern binary sets RLIM_CORE =  !1
			 * but it runs as root, and can do lots of stupid things
			 * Note that we use task_tgid_vnr here to grab the pid
			 * of the process group leader.  That way we get the
			 * right pid if a thread in a multi-threaded
			 * core_pattern process dies.
			 */
			printk(KERN_WARNING
				"Process %d(%s) has RLIMIT_CORE set to 1\n",
				task_tgid_vnr(current), current->comm);
			printk(KERN_WARNING "Aborting core\n");
			goto fail_unlock;
		}
		cprm.limit = RLIM_INFINITY;

		dump_count = atomic_inc_return(&core_dump_count);
		if (core_pipe_limit && (core_pipe_limit < dump_count)) {
			printk(KERN_WARNING "Pid %d(%s) over core_pipe_limit\n",
			       task_tgid_vnr(current), current->comm);
			printk(KERN_WARNING "Skipping core dump\n");
			goto fail_dropcount;
		}

		helper_argv = argv_split(GFP_KERNEL, corename+1, NULL);
		if (!helper_argv) {
			printk(KERN_WARNING "%s failed to allocate memory\n",
			       __func__);
			goto fail_dropcount;
		}

		retval = call_usermodehelper_fns(helper_argv[0], helper_argv,
					NULL, UMH_WAIT_EXEC, umh_pipe_setup,
					NULL, &cprm);
		argv_free(helper_argv);
		if (retval) {
 			printk(KERN_INFO "Core dump to %s pipe failed\n",
			       corename);
			goto close_fail;
 		}
	} else {
		struct inode *inode;

		if (cprm.limit < binfmt->min_coredump)
			goto fail_unlock;

		cprm.file = filp_open(corename,
				 O_CREAT | 2 | O_NOFOLLOW | O_LARGEFILE | flag,
				 0600);
		if (IS_ERR(cprm.file))
			goto fail_unlock;

		inode = cprm.file->f_path.dentry->d_inode;
		if (inode->i_nlink > 1)
			goto close_fail;
		if (d_unhashed(cprm.file->f_path.dentry))
			goto close_fail;
		/*
		 * AK: actually i see no reason to not allow this for named
		 * pipes etc, but keep the previous behaviour for now.
		 */
		if (!S_ISREG(inode->i_mode))
			goto close_fail;
		/*
		 * Dont allow local users get cute and trick others to coredump
		 * into their pre-created files.
		 */
		if (inode->i_uid != current_fsuid())
			goto close_fail;
		if (!cprm.file->f_op || !cprm.file->f_op->write)
			goto close_fail;
		if (do_truncate(cprm.file->f_path.dentry, 0, 0, cprm.file))
			goto close_fail;
	}

	retval = binfmt->core_dump(&cprm);
	if (retval)
		current->signal->group_exit_code |= 0x80;

	if (ispipe && core_pipe_limit)
		wait_for_dump_helpers(cprm.file);
close_fail:
	if (cprm.file)
		filp_close(cprm.file, NULL);
fail_dropcount:
	if (ispipe)
		atomic_dec(&core_dump_count);
fail_unlock:
	coredump_finish(mm);
	revert_creds(old_cred);
fail_creds:
	put_cred(cred);
fail:
	return;
}

/*
 * Core dumping helper functions.  These are the only things you should
 * do on a core-file: use only these functions to write out all the
 * necessary info.
 */
int dump_write(struct file *file, const void *addr, int nr)
{
	return access_ok(VERIFY_READ, addr, nr) && file->f_op->write(file, addr, nr, &file->f_pos) == nr;
}
<<<<<<< HEAD
=======
EXPORT_SYMBOL(dump_write);
>>>>>>> 506ecbca

int dump_seek(struct file *file, loff_t off)
{
	int ret = 1;

	if (file->f_op->llseek && file->f_op->llseek != no_llseek) {
		if (file->f_op->llseek(file, off, SEEK_CUR) < 0)
			return 0;
	} else {
		char *buf = (char *)get_zeroed_page(GFP_KERNEL);

		if (!buf)
			return 0;
		while (off > 0) {
			unsigned long n = off;

			if (n > PAGE_SIZE)
				n = PAGE_SIZE;
			if (!dump_write(file, buf, n)) {
				ret = 0;
				break;
			}
			off -= n;
		}
		free_page((unsigned long)buf);
	}
	return ret;
<<<<<<< HEAD
}
=======
}
EXPORT_SYMBOL(dump_seek);
>>>>>>> 506ecbca
<|MERGE_RESOLUTION|>--- conflicted
+++ resolved
@@ -2024,10 +2024,7 @@
 {
 	return access_ok(VERIFY_READ, addr, nr) && file->f_op->write(file, addr, nr, &file->f_pos) == nr;
 }
-<<<<<<< HEAD
-=======
 EXPORT_SYMBOL(dump_write);
->>>>>>> 506ecbca
 
 int dump_seek(struct file *file, loff_t off)
 {
@@ -2055,9 +2052,5 @@
 		free_page((unsigned long)buf);
 	}
 	return ret;
-<<<<<<< HEAD
-}
-=======
-}
-EXPORT_SYMBOL(dump_seek);
->>>>>>> 506ecbca
+}
+EXPORT_SYMBOL(dump_seek);