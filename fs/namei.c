/*
 *  linux/fs/namei.c
 *
 *  Copyright (C) 1991, 1992  Linus Torvalds
 */

/*
 * Some corrections by tytso.
 */

/* [Feb 1997 T. Schoebel-Theuer] Complete rewrite of the pathname
 * lookup logic.
 */
/* [Feb-Apr 2000, AV] Rewrite to the new namespace architecture.
 */

#include <linux/init.h>
#include <linux/module.h>
#include <linux/slab.h>
#include <linux/fs.h>
#include <linux/namei.h>
#include <linux/pagemap.h>
#include <linux/fsnotify.h>
#include <linux/personality.h>
#include <linux/security.h>
#include <linux/ima.h>
#include <linux/syscalls.h>
#include <linux/mount.h>
#include <linux/audit.h>
#include <linux/capability.h>
#include <linux/file.h>
#include <linux/fcntl.h>
#include <linux/device_cgroup.h>
#include <linux/fs_struct.h>
#include <asm/uaccess.h>

#include "internal.h"

/* [Feb-1997 T. Schoebel-Theuer]
 * Fundamental changes in the pathname lookup mechanisms (namei)
 * were necessary because of omirr.  The reason is that omirr needs
 * to know the _real_ pathname, not the user-supplied one, in case
 * of symlinks (and also when transname replacements occur).
 *
 * The new code replaces the old recursive symlink resolution with
 * an iterative one (in case of non-nested symlink chains).  It does
 * this with calls to <fs>_follow_link().
 * As a side effect, dir_namei(), _namei() and follow_link() are now 
 * replaced with a single function lookup_dentry() that can handle all 
 * the special cases of the former code.
 *
 * With the new dcache, the pathname is stored at each inode, at least as
 * long as the refcount of the inode is positive.  As a side effect, the
 * size of the dcache depends on the inode cache and thus is dynamic.
 *
 * [29-Apr-1998 C. Scott Ananian] Updated above description of symlink
 * resolution to correspond with current state of the code.
 *
 * Note that the symlink resolution is not *completely* iterative.
 * There is still a significant amount of tail- and mid- recursion in
 * the algorithm.  Also, note that <fs>_readlink() is not used in
 * lookup_dentry(): lookup_dentry() on the result of <fs>_readlink()
 * may return different results than <fs>_follow_link().  Many virtual
 * filesystems (including /proc) exhibit this behavior.
 */

/* [24-Feb-97 T. Schoebel-Theuer] Side effects caused by new implementation:
 * New symlink semantics: when open() is called with flags O_CREAT | O_EXCL
 * and the name already exists in form of a symlink, try to create the new
 * name indicated by the symlink. The old code always complained that the
 * name already exists, due to not following the symlink even if its target
 * is nonexistent.  The new semantics affects also mknod() and link() when
 * the name is a symlink pointing to a non-existant name.
 *
 * I don't know which semantics is the right one, since I have no access
 * to standards. But I found by trial that HP-UX 9.0 has the full "new"
 * semantics implemented, while SunOS 4.1.1 and Solaris (SunOS 5.4) have the
 * "old" one. Personally, I think the new semantics is much more logical.
 * Note that "ln old new" where "new" is a symlink pointing to a non-existing
 * file does succeed in both HP-UX and SunOs, but not in Solaris
 * and in the old Linux semantics.
 */

/* [16-Dec-97 Kevin Buhr] For security reasons, we change some symlink
 * semantics.  See the comments in "open_namei" and "do_link" below.
 *
 * [10-Sep-98 Alan Modra] Another symlink change.
 */

/* [Feb-Apr 2000 AV] Complete rewrite. Rules for symlinks:
 *	inside the path - always follow.
 *	in the last component in creation/removal/renaming - never follow.
 *	if LOOKUP_FOLLOW passed - follow.
 *	if the pathname has trailing slashes - follow.
 *	otherwise - don't follow.
 * (applied in that order).
 *
 * [Jun 2000 AV] Inconsistent behaviour of open() in case if flags==O_CREAT
 * restored for 2.4. This is the last surviving part of old 4.2BSD bug.
 * During the 2.4 we need to fix the userland stuff depending on it -
 * hopefully we will be able to get rid of that wart in 2.5. So far only
 * XEmacs seems to be relying on it...
 */
/*
 * [Sep 2001 AV] Single-semaphore locking scheme (kudos to David Holland)
 * implemented.  Let's see if raised priority of ->s_vfs_rename_mutex gives
 * any extra contention...
 */

/* In order to reduce some races, while at the same time doing additional
 * checking and hopefully speeding things up, we copy filenames to the
 * kernel data space before using them..
 *
 * POSIX.1 2.4: an empty pathname is invalid (ENOENT).
 * PATH_MAX includes the nul terminator --RR.
 */
static int do_getname(const char __user *filename, char *page)
{
	int retval;
	unsigned long len = PATH_MAX;

	if (!segment_eq(get_fs(), KERNEL_DS)) {
		if ((unsigned long) filename >= TASK_SIZE)
			return -EFAULT;
		if (TASK_SIZE - (unsigned long) filename < PATH_MAX)
			len = TASK_SIZE - (unsigned long) filename;
	}

	retval = strncpy_from_user(page, filename, len);
	if (retval > 0) {
		if (retval < len)
			return 0;
		return -ENAMETOOLONG;
	} else if (!retval)
		retval = -ENOENT;
	return retval;
}

char * getname(const char __user * filename)
{
	char *tmp, *result;

	result = ERR_PTR(-ENOMEM);
	tmp = __getname();
	if (tmp)  {
		int retval = do_getname(filename, tmp);

		result = tmp;
		if (retval < 0) {
			__putname(tmp);
			result = ERR_PTR(retval);
		}
	}
	audit_getname(result);
	return result;
}

#ifdef CONFIG_AUDITSYSCALL
void putname(const char *name)
{
	if (unlikely(!audit_dummy_context()))
		audit_putname(name);
	else
		__putname(name);
}
EXPORT_SYMBOL(putname);
#endif

/*
 * This does basic POSIX ACL permission checking
 */
static int acl_permission_check(struct inode *inode, int mask,
		int (*check_acl)(struct inode *inode, int mask))
{
	umode_t			mode = inode->i_mode;

	mask &= MAY_READ | MAY_WRITE | MAY_EXEC;

	if (current_fsuid() == inode->i_uid)
		mode >>= 6;
	else {
		if (IS_POSIXACL(inode) && (mode & S_IRWXG) && check_acl) {
			int error = check_acl(inode, mask);
			if (error != -EAGAIN)
				return error;
		}

		if (in_group_p(inode->i_gid))
			mode >>= 3;
	}

	/*
	 * If the DACs are ok we don't need any capability check.
	 */
	if ((mask & ~mode) == 0)
		return 0;
	return -EACCES;
}

/**
 * generic_permission  -  check for access rights on a Posix-like filesystem
 * @inode:	inode to check access rights for
 * @mask:	right to check for (%MAY_READ, %MAY_WRITE, %MAY_EXEC)
 * @check_acl:	optional callback to check for Posix ACLs
 *
 * Used to check for read/write/execute permissions on a file.
 * We use "fsuid" for this, letting us set arbitrary permissions
 * for filesystem access without changing the "normal" uids which
 * are used for other things..
 */
int generic_permission(struct inode *inode, int mask,
		int (*check_acl)(struct inode *inode, int mask))
{
	int ret;

	/*
	 * Do the basic POSIX ACL permission checks.
	 */
	ret = acl_permission_check(inode, mask, check_acl);
	if (ret != -EACCES)
		return ret;

	/*
	 * Read/write DACs are always overridable.
	 * Executable DACs are overridable if at least one exec bit is set.
	 */
	if (!(mask & MAY_EXEC) || execute_ok(inode))
		if (capable(CAP_DAC_OVERRIDE))
			return 0;

	/*
	 * Searching includes executable on directories, else just read.
	 */
	mask &= MAY_READ | MAY_WRITE | MAY_EXEC;
	if (mask == MAY_READ || (S_ISDIR(inode->i_mode) && !(mask & MAY_WRITE)))
		if (capable(CAP_DAC_READ_SEARCH))
			return 0;

	return -EACCES;
}

/**
 * inode_permission  -  check for access rights to a given inode
 * @inode:	inode to check permission on
 * @mask:	right to check for (%MAY_READ, %MAY_WRITE, %MAY_EXEC)
 *
 * Used to check for read/write/execute permissions on an inode.
 * We use "fsuid" for this, letting us set arbitrary permissions
 * for filesystem access without changing the "normal" uids which
 * are used for other things.
 */
int inode_permission(struct inode *inode, int mask)
{
	int retval;

	if (mask & MAY_WRITE) {
		umode_t mode = inode->i_mode;

		/*
		 * Nobody gets write access to a read-only fs.
		 */
		if (IS_RDONLY(inode) &&
		    (S_ISREG(mode) || S_ISDIR(mode) || S_ISLNK(mode)))
			return -EROFS;

		/*
		 * Nobody gets write access to an immutable file.
		 */
		if (IS_IMMUTABLE(inode))
			return -EACCES;
	}

	if (inode->i_op->permission)
		retval = inode->i_op->permission(inode, mask);
	else
		retval = generic_permission(inode, mask, inode->i_op->check_acl);

	if (retval)
		return retval;

	retval = devcgroup_inode_permission(inode, mask);
	if (retval)
		return retval;

	return security_inode_permission(inode,
			mask & (MAY_READ|MAY_WRITE|MAY_EXEC|MAY_APPEND));
}

/**
 * file_permission  -  check for additional access rights to a given file
 * @file:	file to check access rights for
 * @mask:	right to check for (%MAY_READ, %MAY_WRITE, %MAY_EXEC)
 *
 * Used to check for read/write/execute permissions on an already opened
 * file.
 *
 * Note:
 *	Do not use this function in new code.  All access checks should
 *	be done using inode_permission().
 */
int file_permission(struct file *file, int mask)
{
	return inode_permission(file->f_path.dentry->d_inode, mask);
}

/*
 * get_write_access() gets write permission for a file.
 * put_write_access() releases this write permission.
 * This is used for regular files.
 * We cannot support write (and maybe mmap read-write shared) accesses and
 * MAP_DENYWRITE mmappings simultaneously. The i_writecount field of an inode
 * can have the following values:
 * 0: no writers, no VM_DENYWRITE mappings
 * < 0: (-i_writecount) vm_area_structs with VM_DENYWRITE set exist
 * > 0: (i_writecount) users are writing to the file.
 *
 * Normally we operate on that counter with atomic_{inc,dec} and it's safe
 * except for the cases where we don't hold i_writecount yet. Then we need to
 * use {get,deny}_write_access() - these functions check the sign and refuse
 * to do the change if sign is wrong. Exclusion between them is provided by
 * the inode->i_lock spinlock.
 */

int get_write_access(struct inode * inode)
{
	spin_lock(&inode->i_lock);
	if (atomic_read(&inode->i_writecount) < 0) {
		spin_unlock(&inode->i_lock);
		return -ETXTBSY;
	}
	atomic_inc(&inode->i_writecount);
	spin_unlock(&inode->i_lock);

	return 0;
}

int deny_write_access(struct file * file)
{
	struct inode *inode = file->f_path.dentry->d_inode;

	spin_lock(&inode->i_lock);
	if (atomic_read(&inode->i_writecount) > 0) {
		spin_unlock(&inode->i_lock);
		return -ETXTBSY;
	}
	atomic_dec(&inode->i_writecount);
	spin_unlock(&inode->i_lock);

	return 0;
}

/**
 * path_get - get a reference to a path
 * @path: path to get the reference to
 *
 * Given a path increment the reference count to the dentry and the vfsmount.
 */
void path_get(struct path *path)
{
	mntget(path->mnt);
	dget(path->dentry);
}
EXPORT_SYMBOL(path_get);

/**
 * path_put - put a reference to a path
 * @path: path to put the reference to
 *
 * Given a path decrement the reference count to the dentry and the vfsmount.
 */
void path_put(struct path *path)
{
	dput(path->dentry);
	mntput(path->mnt);
}
EXPORT_SYMBOL(path_put);

/**
 * release_open_intent - free up open intent resources
 * @nd: pointer to nameidata
 */
void release_open_intent(struct nameidata *nd)
{
	if (nd->intent.open.file->f_path.dentry == NULL)
		put_filp(nd->intent.open.file);
	else
		fput(nd->intent.open.file);
}

static inline struct dentry *
do_revalidate(struct dentry *dentry, struct nameidata *nd)
{
	int status = dentry->d_op->d_revalidate(dentry, nd);
	if (unlikely(status <= 0)) {
		/*
		 * The dentry failed validation.
		 * If d_revalidate returned 0 attempt to invalidate
		 * the dentry otherwise d_revalidate is asking us
		 * to return a fail status.
		 */
		if (!status) {
			if (!d_invalidate(dentry)) {
				dput(dentry);
				dentry = NULL;
			}
		} else {
			dput(dentry);
			dentry = ERR_PTR(status);
		}
	}
	return dentry;
}

/*
 * force_reval_path - force revalidation of a dentry
 *
 * In some situations the path walking code will trust dentries without
 * revalidating them. This causes problems for filesystems that depend on
 * d_revalidate to handle file opens (e.g. NFSv4). When FS_REVAL_DOT is set
 * (which indicates that it's possible for the dentry to go stale), force
 * a d_revalidate call before proceeding.
 *
 * Returns 0 if the revalidation was successful. If the revalidation fails,
 * either return the error returned by d_revalidate or -ESTALE if the
 * revalidation it just returned 0. If d_revalidate returns 0, we attempt to
 * invalidate the dentry. It's up to the caller to handle putting references
 * to the path if necessary.
 */
static int
force_reval_path(struct path *path, struct nameidata *nd)
{
	int status;
	struct dentry *dentry = path->dentry;

	/*
	 * only check on filesystems where it's possible for the dentry to
	 * become stale. It's assumed that if this flag is set then the
	 * d_revalidate op will also be defined.
	 */
	if (!(dentry->d_sb->s_type->fs_flags & FS_REVAL_DOT))
		return 0;

	status = dentry->d_op->d_revalidate(dentry, nd);
	if (status > 0)
		return 0;

	if (!status) {
		d_invalidate(dentry);
		status = -ESTALE;
	}
	return status;
}

/*
 * Short-cut version of permission(), for calling on directories
 * during pathname resolution.  Combines parts of permission()
 * and generic_permission(), and tests ONLY for MAY_EXEC permission.
 *
 * If appropriate, check DAC only.  If not appropriate, or
 * short-cut DAC fails, then call ->permission() to do more
 * complete permission check.
 */
static int exec_permission(struct inode *inode)
{
	int ret;

	if (inode->i_op->permission) {
		ret = inode->i_op->permission(inode, MAY_EXEC);
		if (!ret)
			goto ok;
		return ret;
	}
	ret = acl_permission_check(inode, MAY_EXEC, inode->i_op->check_acl);
	if (!ret)
		goto ok;

	if (capable(CAP_DAC_OVERRIDE) || capable(CAP_DAC_READ_SEARCH))
		goto ok;

	return ret;
ok:
	return security_inode_permission(inode, MAY_EXEC);
}

static __always_inline void set_root(struct nameidata *nd)
{
	if (!nd->root.mnt) {
		struct fs_struct *fs = current->fs;
		read_lock(&fs->lock);
		nd->root = fs->root;
		path_get(&nd->root);
		read_unlock(&fs->lock);
	}
}

static int link_path_walk(const char *, struct nameidata *);

static __always_inline int __vfs_follow_link(struct nameidata *nd, const char *link)
{
	if (IS_ERR(link))
		goto fail;

	if (*link == '/') {
		set_root(nd);
		path_put(&nd->path);
		nd->path = nd->root;
		path_get(&nd->root);
	}

	return link_path_walk(link, nd);
fail:
	path_put(&nd->path);
	return PTR_ERR(link);
}

static void path_put_conditional(struct path *path, struct nameidata *nd)
{
	dput(path->dentry);
	if (path->mnt != nd->path.mnt)
		mntput(path->mnt);
}

static inline void path_to_nameidata(struct path *path, struct nameidata *nd)
{
	dput(nd->path.dentry);
	if (nd->path.mnt != path->mnt)
		mntput(nd->path.mnt);
	nd->path.mnt = path->mnt;
	nd->path.dentry = path->dentry;
}

static __always_inline int
__do_follow_link(struct path *path, struct nameidata *nd, void **p)
{
	int error;
	struct dentry *dentry = path->dentry;

	touch_atime(path->mnt, dentry);
	nd_set_link(nd, NULL);

	if (path->mnt != nd->path.mnt) {
		path_to_nameidata(path, nd);
		dget(dentry);
	}
	mntget(path->mnt);
	nd->last_type = LAST_BIND;
	*p = dentry->d_inode->i_op->follow_link(dentry, nd);
	error = PTR_ERR(*p);
	if (!IS_ERR(*p)) {
		char *s = nd_get_link(nd);
		error = 0;
		if (s)
			error = __vfs_follow_link(nd, s);
		else if (nd->last_type == LAST_BIND) {
			error = force_reval_path(&nd->path, nd);
			if (error)
				path_put(&nd->path);
		}
	}
	return error;
}

/*
 * This limits recursive symlink follows to 8, while
 * limiting consecutive symlinks to 40.
 *
 * Without that kind of total limit, nasty chains of consecutive
 * symlinks can cause almost arbitrarily long lookups. 
 */
static inline int do_follow_link(struct path *path, struct nameidata *nd)
{
	void *cookie;
	int err = -ELOOP;
	if (current->link_count >= MAX_NESTED_LINKS)
		goto loop;
	if (current->total_link_count >= 40)
		goto loop;
	BUG_ON(nd->depth >= MAX_NESTED_LINKS);
	cond_resched();
	err = security_inode_follow_link(path->dentry, nd);
	if (err)
		goto loop;
	current->link_count++;
	current->total_link_count++;
	nd->depth++;
	err = __do_follow_link(path, nd, &cookie);
	if (!IS_ERR(cookie) && path->dentry->d_inode->i_op->put_link)
		path->dentry->d_inode->i_op->put_link(path->dentry, nd, cookie);
	path_put(path);
	current->link_count--;
	nd->depth--;
	return err;
loop:
	path_put_conditional(path, nd);
	path_put(&nd->path);
	return err;
}

int follow_up(struct path *path)
{
	struct vfsmount *parent;
	struct dentry *mountpoint;
	spin_lock(&vfsmount_lock);
	parent = path->mnt->mnt_parent;
	if (parent == path->mnt) {
		spin_unlock(&vfsmount_lock);
		return 0;
	}
	mntget(parent);
	mountpoint = dget(path->mnt->mnt_mountpoint);
	spin_unlock(&vfsmount_lock);
	dput(path->dentry);
	path->dentry = mountpoint;
	mntput(path->mnt);
	path->mnt = parent;
	return 1;
}

/* no need for dcache_lock, as serialization is taken care in
 * namespace.c
 */
static int __follow_mount(struct path *path)
{
	int res = 0;
	while (d_mountpoint(path->dentry)) {
		struct vfsmount *mounted = lookup_mnt(path);
		if (!mounted)
			break;
		dput(path->dentry);
		if (res)
			mntput(path->mnt);
		path->mnt = mounted;
		path->dentry = dget(mounted->mnt_root);
		res = 1;
	}
	return res;
}

static void follow_mount(struct path *path)
{
	while (d_mountpoint(path->dentry)) {
		struct vfsmount *mounted = lookup_mnt(path);
		if (!mounted)
			break;
		dput(path->dentry);
		mntput(path->mnt);
		path->mnt = mounted;
		path->dentry = dget(mounted->mnt_root);
	}
}

/* no need for dcache_lock, as serialization is taken care in
 * namespace.c
 */
int follow_down(struct path *path)
{
	struct vfsmount *mounted;

	mounted = lookup_mnt(path);
	if (mounted) {
		dput(path->dentry);
		mntput(path->mnt);
		path->mnt = mounted;
		path->dentry = dget(mounted->mnt_root);
		return 1;
	}
	return 0;
}

static __always_inline void follow_dotdot(struct nameidata *nd)
{
	set_root(nd);

	while(1) {
		struct dentry *old = nd->path.dentry;

		if (nd->path.dentry == nd->root.dentry &&
		    nd->path.mnt == nd->root.mnt) {
			break;
		}
		if (nd->path.dentry != nd->path.mnt->mnt_root) {
			/* rare case of legitimate dget_parent()... */
			nd->path.dentry = dget_parent(nd->path.dentry);
			dput(old);
			break;
		}
		if (!follow_up(&nd->path))
			break;
	}
	follow_mount(&nd->path);
}

/*
 *  It's more convoluted than I'd like it to be, but... it's still fairly
 *  small and for now I'd prefer to have fast path as straight as possible.
 *  It _is_ time-critical.
 */
static int do_lookup(struct nameidata *nd, struct qstr *name,
		     struct path *path)
{
	struct vfsmount *mnt = nd->path.mnt;
	struct dentry *dentry, *parent;
	struct inode *dir;
	/*
	 * See if the low-level filesystem might want
	 * to use its own hash..
	 */
	if (nd->path.dentry->d_op && nd->path.dentry->d_op->d_hash) {
		int err = nd->path.dentry->d_op->d_hash(nd->path.dentry, name);
		if (err < 0)
			return err;
	}

	dentry = __d_lookup(nd->path.dentry, name);
	if (!dentry)
		goto need_lookup;
	if (dentry->d_op && dentry->d_op->d_revalidate)
		goto need_revalidate;
done:
	path->mnt = mnt;
	path->dentry = dentry;
	__follow_mount(path);
	return 0;

need_lookup:
	parent = nd->path.dentry;
	dir = parent->d_inode;

	mutex_lock(&dir->i_mutex);
	/*
	 * First re-do the cached lookup just in case it was created
	 * while we waited for the directory semaphore..
	 *
	 * FIXME! This could use version numbering or similar to
	 * avoid unnecessary cache lookups.
	 *
	 * The "dcache_lock" is purely to protect the RCU list walker
	 * from concurrent renames at this point (we mustn't get false
	 * negatives from the RCU list walk here, unlike the optimistic
	 * fast walk).
	 *
	 * so doing d_lookup() (with seqlock), instead of lockfree __d_lookup
	 */
	dentry = d_lookup(parent, name);
	if (!dentry) {
		struct dentry *new;

		/* Don't create child dentry for a dead directory. */
		dentry = ERR_PTR(-ENOENT);
		if (IS_DEADDIR(dir))
			goto out_unlock;

		new = d_alloc(parent, name);
		dentry = ERR_PTR(-ENOMEM);
		if (new) {
			dentry = dir->i_op->lookup(dir, new, nd);
			if (dentry)
				dput(new);
			else
				dentry = new;
		}
out_unlock:
		mutex_unlock(&dir->i_mutex);
		if (IS_ERR(dentry))
			goto fail;
		goto done;
	}

	/*
	 * Uhhuh! Nasty case: the cache was re-populated while
	 * we waited on the semaphore. Need to revalidate.
	 */
	mutex_unlock(&dir->i_mutex);
	if (dentry->d_op && dentry->d_op->d_revalidate) {
		dentry = do_revalidate(dentry, nd);
		if (!dentry)
			dentry = ERR_PTR(-ENOENT);
	}
	if (IS_ERR(dentry))
		goto fail;
	goto done;

need_revalidate:
	dentry = do_revalidate(dentry, nd);
	if (!dentry)
		goto need_lookup;
	if (IS_ERR(dentry))
		goto fail;
	goto done;

fail:
	return PTR_ERR(dentry);
}

/*
 * This is a temporary kludge to deal with "automount" symlinks; proper
 * solution is to trigger them on follow_mount(), so that do_lookup()
 * would DTRT.  To be killed before 2.6.34-final.
 */
static inline int follow_on_final(struct inode *inode, unsigned lookup_flags)
{
	return inode && unlikely(inode->i_op->follow_link) &&
		((lookup_flags & LOOKUP_FOLLOW) || S_ISDIR(inode->i_mode));
}

/*
 * Name resolution.
 * This is the basic name resolution function, turning a pathname into
 * the final dentry. We expect 'base' to be positive and a directory.
 *
 * Returns 0 and nd will have valid dentry and mnt on success.
 * Returns error and drops reference to input namei data on failure.
 */
static int link_path_walk(const char *name, struct nameidata *nd)
{
	struct path next;
	struct inode *inode;
	int err;
	unsigned int lookup_flags = nd->flags;
	
	while (*name=='/')
		name++;
	if (!*name)
		goto return_reval;

	inode = nd->path.dentry->d_inode;
	if (nd->depth)
		lookup_flags = LOOKUP_FOLLOW | (nd->flags & LOOKUP_CONTINUE);

	/* At this point we know we have a real path component. */
	for(;;) {
		unsigned long hash;
		struct qstr this;
		unsigned int c;

		nd->flags |= LOOKUP_CONTINUE;
		err = exec_permission(inode);
 		if (err)
			break;

		this.name = name;
		c = *(const unsigned char *)name;

		hash = init_name_hash();
		do {
			name++;
			hash = partial_name_hash(c, hash);
			c = *(const unsigned char *)name;
		} while (c && (c != '/'));
		this.len = name - (const char *) this.name;
		this.hash = end_name_hash(hash);

		/* remove trailing slashes? */
		if (!c)
			goto last_component;
		while (*++name == '/');
		if (!*name)
			goto last_with_slashes;

		/*
		 * "." and ".." are special - ".." especially so because it has
		 * to be able to know about the current root directory and
		 * parent relationships.
		 */
		if (this.name[0] == '.') switch (this.len) {
			default:
				break;
			case 2:	
				if (this.name[1] != '.')
					break;
				follow_dotdot(nd);
				inode = nd->path.dentry->d_inode;
				/* fallthrough */
			case 1:
				continue;
		}
		/* This does the actual lookups.. */
		err = do_lookup(nd, &this, &next);
		if (err)
			break;

		err = -ENOENT;
		inode = next.dentry->d_inode;
		if (!inode)
			goto out_dput;

		if (inode->i_op->follow_link) {
			err = do_follow_link(&next, nd);
			if (err)
				goto return_err;
			err = -ENOENT;
			inode = nd->path.dentry->d_inode;
			if (!inode)
				break;
		} else
			path_to_nameidata(&next, nd);
		err = -ENOTDIR; 
		if (!inode->i_op->lookup)
			break;
		continue;
		/* here ends the main loop */

last_with_slashes:
		lookup_flags |= LOOKUP_FOLLOW | LOOKUP_DIRECTORY;
last_component:
		/* Clear LOOKUP_CONTINUE iff it was previously unset */
		nd->flags &= lookup_flags | ~LOOKUP_CONTINUE;
		if (lookup_flags & LOOKUP_PARENT)
			goto lookup_parent;
		if (this.name[0] == '.') switch (this.len) {
			default:
				break;
			case 2:	
				if (this.name[1] != '.')
					break;
				follow_dotdot(nd);
				inode = nd->path.dentry->d_inode;
				/* fallthrough */
			case 1:
				goto return_reval;
		}
		err = do_lookup(nd, &this, &next);
		if (err)
			break;
		inode = next.dentry->d_inode;
		if (follow_on_final(inode, lookup_flags)) {
			err = do_follow_link(&next, nd);
			if (err)
				goto return_err;
			inode = nd->path.dentry->d_inode;
		} else
			path_to_nameidata(&next, nd);
		err = -ENOENT;
		if (!inode)
			break;
		if (lookup_flags & LOOKUP_DIRECTORY) {
			err = -ENOTDIR; 
			if (!inode->i_op->lookup)
				break;
		}
		goto return_base;
lookup_parent:
		nd->last = this;
		nd->last_type = LAST_NORM;
		if (this.name[0] != '.')
			goto return_base;
		if (this.len == 1)
			nd->last_type = LAST_DOT;
		else if (this.len == 2 && this.name[1] == '.')
			nd->last_type = LAST_DOTDOT;
		else
			goto return_base;
return_reval:
		/*
		 * We bypassed the ordinary revalidation routines.
		 * We may need to check the cached dentry for staleness.
		 */
		if (nd->path.dentry && nd->path.dentry->d_sb &&
		    (nd->path.dentry->d_sb->s_type->fs_flags & FS_REVAL_DOT)) {
			err = -ESTALE;
			/* Note: we do not d_invalidate() */
			if (!nd->path.dentry->d_op->d_revalidate(
					nd->path.dentry, nd))
				break;
		}
return_base:
		return 0;
out_dput:
		path_put_conditional(&next, nd);
		break;
	}
	path_put(&nd->path);
return_err:
	return err;
}

static int path_walk(const char *name, struct nameidata *nd)
{
	struct path save = nd->path;
	int result;

	current->total_link_count = 0;

	/* make sure the stuff we saved doesn't go away */
	path_get(&save);

	result = link_path_walk(name, nd);
	if (result == -ESTALE) {
		/* nd->path had been dropped */
		current->total_link_count = 0;
		nd->path = save;
		path_get(&nd->path);
		nd->flags |= LOOKUP_REVAL;
		result = link_path_walk(name, nd);
	}

	path_put(&save);

	return result;
}

static int path_init(int dfd, const char *name, unsigned int flags, struct nameidata *nd)
{
	int retval = 0;
	int fput_needed;
	struct file *file;

	nd->last_type = LAST_ROOT; /* if there are only slashes... */
	nd->flags = flags;
	nd->depth = 0;
	nd->root.mnt = NULL;

	if (*name=='/') {
		set_root(nd);
		nd->path = nd->root;
		path_get(&nd->root);
	} else if (dfd == AT_FDCWD) {
		struct fs_struct *fs = current->fs;
		read_lock(&fs->lock);
		nd->path = fs->pwd;
		path_get(&fs->pwd);
		read_unlock(&fs->lock);
	} else {
		struct dentry *dentry;

		file = fget_light(dfd, &fput_needed);
		retval = -EBADF;
		if (!file)
			goto out_fail;

		dentry = file->f_path.dentry;

		retval = -ENOTDIR;
		if (!S_ISDIR(dentry->d_inode->i_mode))
			goto fput_fail;

		retval = file_permission(file, MAY_EXEC);
		if (retval)
			goto fput_fail;

		nd->path = file->f_path;
		path_get(&file->f_path);

		fput_light(file, fput_needed);
	}
	return 0;

fput_fail:
	fput_light(file, fput_needed);
out_fail:
	return retval;
}

/* Returns 0 and nd will be valid on success; Retuns error, otherwise. */
static int do_path_lookup(int dfd, const char *name,
				unsigned int flags, struct nameidata *nd)
{
	int retval = path_init(dfd, name, flags, nd);
	if (!retval)
		retval = path_walk(name, nd);
	if (unlikely(!retval && !audit_dummy_context() && nd->path.dentry &&
				nd->path.dentry->d_inode))
		audit_inode(name, nd->path.dentry);
	if (nd->root.mnt) {
		path_put(&nd->root);
		nd->root.mnt = NULL;
	}
	return retval;
}

int path_lookup(const char *name, unsigned int flags,
			struct nameidata *nd)
{
	return do_path_lookup(AT_FDCWD, name, flags, nd);
}

int kern_path(const char *name, unsigned int flags, struct path *path)
{
	struct nameidata nd;
	int res = do_path_lookup(AT_FDCWD, name, flags, &nd);
	if (!res)
		*path = nd.path;
	return res;
}

/**
 * vfs_path_lookup - lookup a file path relative to a dentry-vfsmount pair
 * @dentry:  pointer to dentry of the base directory
 * @mnt: pointer to vfs mount of the base directory
 * @name: pointer to file name
 * @flags: lookup flags
 * @nd: pointer to nameidata
 */
int vfs_path_lookup(struct dentry *dentry, struct vfsmount *mnt,
		    const char *name, unsigned int flags,
		    struct nameidata *nd)
{
	int retval;

	/* same as do_path_lookup */
	nd->last_type = LAST_ROOT;
	nd->flags = flags;
	nd->depth = 0;

	nd->path.dentry = dentry;
	nd->path.mnt = mnt;
	path_get(&nd->path);
	nd->root = nd->path;
	path_get(&nd->root);

	retval = path_walk(name, nd);
	if (unlikely(!retval && !audit_dummy_context() && nd->path.dentry &&
				nd->path.dentry->d_inode))
		audit_inode(name, nd->path.dentry);

	path_put(&nd->root);
	nd->root.mnt = NULL;

	return retval;
}

static struct dentry *__lookup_hash(struct qstr *name,
		struct dentry *base, struct nameidata *nd)
{
	struct dentry *dentry;
	struct inode *inode;
	int err;

	inode = base->d_inode;

	/*
	 * See if the low-level filesystem might want
	 * to use its own hash..
	 */
	if (base->d_op && base->d_op->d_hash) {
		err = base->d_op->d_hash(base, name);
		dentry = ERR_PTR(err);
		if (err < 0)
			goto out;
	}

	dentry = __d_lookup(base, name);

	/* lockess __d_lookup may fail due to concurrent d_move()
	 * in some unrelated directory, so try with d_lookup
	 */
	if (!dentry)
		dentry = d_lookup(base, name);

	if (dentry && dentry->d_op && dentry->d_op->d_revalidate)
		dentry = do_revalidate(dentry, nd);

	if (!dentry) {
		struct dentry *new;

		/* Don't create child dentry for a dead directory. */
		dentry = ERR_PTR(-ENOENT);
		if (IS_DEADDIR(inode))
			goto out;

		new = d_alloc(base, name);
		dentry = ERR_PTR(-ENOMEM);
		if (!new)
			goto out;
		dentry = inode->i_op->lookup(inode, new, nd);
		if (!dentry)
			dentry = new;
		else
			dput(new);
	}
out:
	return dentry;
}

/*
 * Restricted form of lookup. Doesn't follow links, single-component only,
 * needs parent already locked. Doesn't follow mounts.
 * SMP-safe.
 */
static struct dentry *lookup_hash(struct nameidata *nd)
{
	int err;

	err = exec_permission(nd->path.dentry->d_inode);
	if (err)
		return ERR_PTR(err);
	return __lookup_hash(&nd->last, nd->path.dentry, nd);
}

static int __lookup_one_len(const char *name, struct qstr *this,
		struct dentry *base, int len)
{
	unsigned long hash;
	unsigned int c;

	this->name = name;
	this->len = len;
	if (!len)
		return -EACCES;

	hash = init_name_hash();
	while (len--) {
		c = *(const unsigned char *)name++;
		if (c == '/' || c == '\0')
			return -EACCES;
		hash = partial_name_hash(c, hash);
	}
	this->hash = end_name_hash(hash);
	return 0;
}

/**
 * lookup_one_len - filesystem helper to lookup single pathname component
 * @name:	pathname component to lookup
 * @base:	base directory to lookup from
 * @len:	maximum length @len should be interpreted to
 *
 * Note that this routine is purely a helper for filesystem usage and should
 * not be called by generic code.  Also note that by using this function the
 * nameidata argument is passed to the filesystem methods and a filesystem
 * using this helper needs to be prepared for that.
 */
struct dentry *lookup_one_len(const char *name, struct dentry *base, int len)
{
	int err;
	struct qstr this;

	WARN_ON_ONCE(!mutex_is_locked(&base->d_inode->i_mutex));

	err = __lookup_one_len(name, &this, base, len);
	if (err)
		return ERR_PTR(err);

	err = exec_permission(base->d_inode);
	if (err)
		return ERR_PTR(err);
	return __lookup_hash(&this, base, NULL);
}

int user_path_at(int dfd, const char __user *name, unsigned flags,
		 struct path *path)
{
	struct nameidata nd;
	char *tmp = getname(name);
	int err = PTR_ERR(tmp);
	if (!IS_ERR(tmp)) {

		BUG_ON(flags & LOOKUP_PARENT);

		err = do_path_lookup(dfd, tmp, flags, &nd);
		putname(tmp);
		if (!err)
			*path = nd.path;
	}
	return err;
}

static int user_path_parent(int dfd, const char __user *path,
			struct nameidata *nd, char **name)
{
	char *s = getname(path);
	int error;

	if (IS_ERR(s))
		return PTR_ERR(s);

	error = do_path_lookup(dfd, s, LOOKUP_PARENT, nd);
	if (error)
		putname(s);
	else
		*name = s;

	return error;
}

/*
 * It's inline, so penalty for filesystems that don't use sticky bit is
 * minimal.
 */
static inline int check_sticky(struct inode *dir, struct inode *inode)
{
	uid_t fsuid = current_fsuid();

	if (!(dir->i_mode & S_ISVTX))
		return 0;
	if (inode->i_uid == fsuid)
		return 0;
	if (dir->i_uid == fsuid)
		return 0;
	return !capable(CAP_FOWNER);
}

/*
 *	Check whether we can remove a link victim from directory dir, check
 *  whether the type of victim is right.
 *  1. We can't do it if dir is read-only (done in permission())
 *  2. We should have write and exec permissions on dir
 *  3. We can't remove anything from append-only dir
 *  4. We can't do anything with immutable dir (done in permission())
 *  5. If the sticky bit on dir is set we should either
 *	a. be owner of dir, or
 *	b. be owner of victim, or
 *	c. have CAP_FOWNER capability
 *  6. If the victim is append-only or immutable we can't do antyhing with
 *     links pointing to it.
 *  7. If we were asked to remove a directory and victim isn't one - ENOTDIR.
 *  8. If we were asked to remove a non-directory and victim isn't one - EISDIR.
 *  9. We can't remove a root or mountpoint.
 * 10. We don't allow removal of NFS sillyrenamed files; it's handled by
 *     nfs_async_unlink().
 */
static int may_delete(struct inode *dir,struct dentry *victim,int isdir)
{
	int error;

	if (!victim->d_inode)
		return -ENOENT;

	BUG_ON(victim->d_parent->d_inode != dir);
	audit_inode_child(victim, dir);

	error = inode_permission(dir, MAY_WRITE | MAY_EXEC);
	if (error)
		return error;
	if (IS_APPEND(dir))
		return -EPERM;
	if (check_sticky(dir, victim->d_inode)||IS_APPEND(victim->d_inode)||
	    IS_IMMUTABLE(victim->d_inode) || IS_SWAPFILE(victim->d_inode))
		return -EPERM;
	if (isdir) {
		if (!S_ISDIR(victim->d_inode->i_mode))
			return -ENOTDIR;
		if (IS_ROOT(victim))
			return -EBUSY;
	} else if (S_ISDIR(victim->d_inode->i_mode))
		return -EISDIR;
	if (IS_DEADDIR(dir))
		return -ENOENT;
	if (victim->d_flags & DCACHE_NFSFS_RENAMED)
		return -EBUSY;
	return 0;
}

/*	Check whether we can create an object with dentry child in directory
 *  dir.
 *  1. We can't do it if child already exists (open has special treatment for
 *     this case, but since we are inlined it's OK)
 *  2. We can't do it if dir is read-only (done in permission())
 *  3. We should have write and exec permissions on dir
 *  4. We can't do it if dir is immutable (done in permission())
 */
static inline int may_create(struct inode *dir, struct dentry *child)
{
	if (child->d_inode)
		return -EEXIST;
	if (IS_DEADDIR(dir))
		return -ENOENT;
	return inode_permission(dir, MAY_WRITE | MAY_EXEC);
}

/*
 * p1 and p2 should be directories on the same fs.
 */
struct dentry *lock_rename(struct dentry *p1, struct dentry *p2)
{
	struct dentry *p;

	if (p1 == p2) {
		mutex_lock_nested(&p1->d_inode->i_mutex, I_MUTEX_PARENT);
		return NULL;
	}

	mutex_lock(&p1->d_inode->i_sb->s_vfs_rename_mutex);

	p = d_ancestor(p2, p1);
	if (p) {
		mutex_lock_nested(&p2->d_inode->i_mutex, I_MUTEX_PARENT);
		mutex_lock_nested(&p1->d_inode->i_mutex, I_MUTEX_CHILD);
		return p;
	}

	p = d_ancestor(p1, p2);
	if (p) {
		mutex_lock_nested(&p1->d_inode->i_mutex, I_MUTEX_PARENT);
		mutex_lock_nested(&p2->d_inode->i_mutex, I_MUTEX_CHILD);
		return p;
	}

	mutex_lock_nested(&p1->d_inode->i_mutex, I_MUTEX_PARENT);
	mutex_lock_nested(&p2->d_inode->i_mutex, I_MUTEX_CHILD);
	return NULL;
}

void unlock_rename(struct dentry *p1, struct dentry *p2)
{
	mutex_unlock(&p1->d_inode->i_mutex);
	if (p1 != p2) {
		mutex_unlock(&p2->d_inode->i_mutex);
		mutex_unlock(&p1->d_inode->i_sb->s_vfs_rename_mutex);
	}
}

int vfs_create(struct inode *dir, struct dentry *dentry, int mode,
		struct nameidata *nd)
{
	int error = may_create(dir, dentry);

	if (error)
		return error;

	if (!dir->i_op->create)
		return -EACCES;	/* shouldn't it be ENOSYS? */
	mode &= S_IALLUGO;
	mode |= S_IFREG;
	error = security_inode_create(dir, dentry, mode);
	if (error)
		return error;
	error = dir->i_op->create(dir, dentry, mode, nd);
	if (!error)
		fsnotify_create(dir, dentry);
	return error;
}

int may_open(struct path *path, int acc_mode, int flag)
{
	struct dentry *dentry = path->dentry;
	struct inode *inode = dentry->d_inode;
	int error;

	if (!inode)
		return -ENOENT;

	switch (inode->i_mode & S_IFMT) {
	case S_IFLNK:
		return -ELOOP;
	case S_IFDIR:
		if (acc_mode & MAY_WRITE)
			return -EISDIR;
		break;
	case S_IFBLK:
	case S_IFCHR:
		if (path->mnt->mnt_flags & MNT_NODEV)
			return -EACCES;
		/*FALLTHRU*/
	case S_IFIFO:
	case S_IFSOCK:
		flag &= ~O_TRUNC;
		break;
	}

	error = inode_permission(inode, acc_mode);
	if (error)
		return error;

	/*
	 * An append-only file must be opened in append mode for writing.
	 */
	if (IS_APPEND(inode)) {
		if  ((flag & O_ACCMODE) != O_RDONLY && !(flag & O_APPEND))
			return -EPERM;
		if (flag & O_TRUNC)
			return -EPERM;
	}

	/* O_NOATIME can only be set by the owner or superuser */
	if (flag & O_NOATIME && !is_owner_or_cap(inode))
		return -EPERM;

	/*
	 * Ensure there are no outstanding leases on the file.
	 */
	return break_lease(inode, flag);
}

static int handle_truncate(struct path *path)
{
	struct inode *inode = path->dentry->d_inode;
	int error = get_write_access(inode);
	if (error)
		return error;
	/*
	 * Refuse to truncate files with mandatory locks held on them.
	 */
	error = locks_verify_locked(inode);
	if (!error)
		error = security_path_truncate(path, 0,
				       ATTR_MTIME|ATTR_CTIME|ATTR_OPEN);
	if (!error) {
		error = do_truncate(path->dentry, 0,
				    ATTR_MTIME|ATTR_CTIME|ATTR_OPEN,
				    NULL);
	}
	put_write_access(inode);
	return error;
}

/*
 * Be careful about ever adding any more callers of this
 * function.  Its flags must be in the namei format, not
 * what get passed to sys_open().
 */
static int __open_namei_create(struct nameidata *nd, struct path *path,
				int open_flag, int mode)
{
	int error;
	struct dentry *dir = nd->path.dentry;

	if (!IS_POSIXACL(dir->d_inode))
		mode &= ~current_umask();
	error = security_path_mknod(&nd->path, path->dentry, mode, 0);
	if (error)
		goto out_unlock;
	error = vfs_create(dir->d_inode, path->dentry, mode, nd);
out_unlock:
	mutex_unlock(&dir->d_inode->i_mutex);
	dput(nd->path.dentry);
	nd->path.dentry = path->dentry;
	if (error)
		return error;
	/* Don't check for write permission, don't truncate */
	return may_open(&nd->path, 0, open_flag & ~O_TRUNC);
}

/*
 * Note that while the flag value (low two bits) for sys_open means:
 *	00 - read-only
 *	01 - write-only
 *	10 - read-write
 *	11 - special
 * it is changed into
 *	00 - no permissions needed
 *	01 - read-permission
 *	10 - write-permission
 *	11 - read-write
 * for the internal routines (ie open_namei()/follow_link() etc)
 * This is more logical, and also allows the 00 "no perm needed"
 * to be used for symlinks (where the permissions are checked
 * later).
 *
*/
static inline int open_to_namei_flags(int flag)
{
	if ((flag+1) & O_ACCMODE)
		flag++;
	return flag;
}

static int open_will_truncate(int flag, struct inode *inode)
{
	/*
	 * We'll never write to the fs underlying
	 * a device file.
	 */
	if (special_file(inode->i_mode))
		return 0;
	return (flag & O_TRUNC);
}

static struct file *finish_open(struct nameidata *nd,
				int open_flag, int acc_mode)
{
	struct file *filp;
	int will_truncate;
	int error;

	will_truncate = open_will_truncate(open_flag, nd->path.dentry->d_inode);
	if (will_truncate) {
		error = mnt_want_write(nd->path.mnt);
		if (error)
			goto exit;
	}
	error = may_open(&nd->path, acc_mode, open_flag);
	if (error) {
		if (will_truncate)
			mnt_drop_write(nd->path.mnt);
		goto exit;
	}
	filp = nameidata_to_filp(nd);
	if (!IS_ERR(filp)) {
		error = ima_file_check(filp, acc_mode);
		if (error) {
			fput(filp);
			filp = ERR_PTR(error);
		}
	}
	if (!IS_ERR(filp)) {
		if (will_truncate) {
			error = handle_truncate(&nd->path);
			if (error) {
				fput(filp);
				filp = ERR_PTR(error);
			}
		}
	}
	/*
	 * It is now safe to drop the mnt write
	 * because the filp has had a write taken
	 * on its behalf.
	 */
	if (will_truncate)
		mnt_drop_write(nd->path.mnt);
	return filp;

exit:
	if (!IS_ERR(nd->intent.open.file))
		release_open_intent(nd);
	path_put(&nd->path);
	return ERR_PTR(error);
}

static struct file *do_last(struct nameidata *nd, struct path *path,
			    int open_flag, int acc_mode,
			    int mode, const char *pathname)
{
	struct dentry *dir = nd->path.dentry;
	struct file *filp;
	int error = -EISDIR;

	switch (nd->last_type) {
	case LAST_DOTDOT:
		follow_dotdot(nd);
		dir = nd->path.dentry;
		if (nd->path.mnt->mnt_sb->s_type->fs_flags & FS_REVAL_DOT) {
			if (!dir->d_op->d_revalidate(dir, nd)) {
				error = -ESTALE;
				goto exit;
			}
		}
		/* fallthrough */
	case LAST_DOT:
	case LAST_ROOT:
		if (open_flag & O_CREAT)
			goto exit;
		/* fallthrough */
	case LAST_BIND:
		audit_inode(pathname, dir);
		goto ok;
	}

	/* trailing slashes? */
	if (nd->last.name[nd->last.len]) {
		if (open_flag & O_CREAT)
			goto exit;
<<<<<<< HEAD
		nd->flags |= LOOKUP_DIRECTORY;
=======
		nd->flags |= LOOKUP_DIRECTORY | LOOKUP_FOLLOW;
>>>>>>> d71f4cec
	}

	/* just plain open? */
	if (!(open_flag & O_CREAT)) {
		error = do_lookup(nd, &nd->last, path);
		if (error)
			goto exit;
		error = -ENOENT;
		if (!path->dentry->d_inode)
			goto exit_dput;
		if (path->dentry->d_inode->i_op->follow_link)
			return NULL;
		error = -ENOTDIR;
		if (nd->flags & LOOKUP_DIRECTORY) {
			if (!path->dentry->d_inode->i_op->lookup)
				goto exit_dput;
		}
		path_to_nameidata(path, nd);
		audit_inode(pathname, nd->path.dentry);
		goto ok;
	}

	/* OK, it's O_CREAT */
	mutex_lock(&dir->d_inode->i_mutex);

	path->dentry = lookup_hash(nd);
	path->mnt = nd->path.mnt;

	error = PTR_ERR(path->dentry);
	if (IS_ERR(path->dentry)) {
		mutex_unlock(&dir->d_inode->i_mutex);
		goto exit;
	}

	if (IS_ERR(nd->intent.open.file)) {
		error = PTR_ERR(nd->intent.open.file);
		goto exit_mutex_unlock;
	}

	/* Negative dentry, just create the file */
	if (!path->dentry->d_inode) {
		/*
		 * This write is needed to ensure that a
		 * ro->rw transition does not occur between
		 * the time when the file is created and when
		 * a permanent write count is taken through
		 * the 'struct file' in nameidata_to_filp().
		 */
		error = mnt_want_write(nd->path.mnt);
		if (error)
			goto exit_mutex_unlock;
		error = __open_namei_create(nd, path, open_flag, mode);
		if (error) {
			mnt_drop_write(nd->path.mnt);
			goto exit;
		}
		filp = nameidata_to_filp(nd);
		mnt_drop_write(nd->path.mnt);
		if (!IS_ERR(filp)) {
			error = ima_file_check(filp, acc_mode);
			if (error) {
				fput(filp);
				filp = ERR_PTR(error);
			}
		}
		return filp;
	}

	/*
	 * It already exists.
	 */
	mutex_unlock(&dir->d_inode->i_mutex);
	audit_inode(pathname, path->dentry);

	error = -EEXIST;
	if (open_flag & O_EXCL)
		goto exit_dput;

	if (__follow_mount(path)) {
		error = -ELOOP;
		if (open_flag & O_NOFOLLOW)
			goto exit_dput;
	}

	error = -ENOENT;
	if (!path->dentry->d_inode)
		goto exit_dput;

	if (path->dentry->d_inode->i_op->follow_link)
		return NULL;

	path_to_nameidata(path, nd);
	error = -EISDIR;
	if (S_ISDIR(path->dentry->d_inode->i_mode))
		goto exit;
ok:
	filp = finish_open(nd, open_flag, acc_mode);
	return filp;

exit_mutex_unlock:
	mutex_unlock(&dir->d_inode->i_mutex);
exit_dput:
	path_put_conditional(path, nd);
exit:
	if (!IS_ERR(nd->intent.open.file))
		release_open_intent(nd);
	path_put(&nd->path);
	return ERR_PTR(error);
}

/*
 * Note that the low bits of the passed in "open_flag"
 * are not the same as in the local variable "flag". See
 * open_to_namei_flags() for more details.
 */
struct file *do_filp_open(int dfd, const char *pathname,
		int open_flag, int mode, int acc_mode)
{
	struct file *filp;
	struct nameidata nd;
	int error;
	struct path path;
	int count = 0;
	int flag = open_to_namei_flags(open_flag);
	int force_reval = 0;

	if (!(open_flag & O_CREAT))
		mode = 0;

	/*
	 * O_SYNC is implemented as __O_SYNC|O_DSYNC.  As many places only
	 * check for O_DSYNC if the need any syncing at all we enforce it's
	 * always set instead of having to deal with possibly weird behaviour
	 * for malicious applications setting only __O_SYNC.
	 */
	if (open_flag & __O_SYNC)
		open_flag |= O_DSYNC;

	if (!acc_mode)
		acc_mode = MAY_OPEN | ACC_MODE(open_flag);

	/* O_TRUNC implies we need access checks for write permissions */
	if (open_flag & O_TRUNC)
		acc_mode |= MAY_WRITE;

	/* Allow the LSM permission hook to distinguish append 
	   access from general write access. */
	if (open_flag & O_APPEND)
		acc_mode |= MAY_APPEND;

	/* find the parent */
reval:
	error = path_init(dfd, pathname, LOOKUP_PARENT, &nd);
	if (error)
		return ERR_PTR(error);
	if (force_reval)
		nd.flags |= LOOKUP_REVAL;

	current->total_link_count = 0;
	error = link_path_walk(pathname, &nd);
	if (error) {
		filp = ERR_PTR(error);
		goto out;
	}
	if (unlikely(!audit_dummy_context()) && (open_flag & O_CREAT))
		audit_inode(pathname, nd.path.dentry);

	/*
	 * We have the parent and last component.
	 */

	error = -ENFILE;
	filp = get_empty_filp();
	if (filp == NULL)
		goto exit_parent;
	nd.intent.open.file = filp;
	filp->f_flags = open_flag;
	nd.intent.open.flags = flag;
	nd.intent.open.create_mode = mode;
	nd.flags &= ~LOOKUP_PARENT;
	nd.flags |= LOOKUP_OPEN;
	if (open_flag & O_CREAT) {
		nd.flags |= LOOKUP_CREATE;
		if (open_flag & O_EXCL)
			nd.flags |= LOOKUP_EXCL;
	}
	if (open_flag & O_DIRECTORY)
		nd.flags |= LOOKUP_DIRECTORY;
<<<<<<< HEAD
=======
	if (!(open_flag & O_NOFOLLOW))
		nd.flags |= LOOKUP_FOLLOW;
>>>>>>> d71f4cec
	filp = do_last(&nd, &path, open_flag, acc_mode, mode, pathname);
	while (unlikely(!filp)) { /* trailing symlink */
		struct path holder;
		struct inode *inode = path.dentry->d_inode;
		void *cookie;
		error = -ELOOP;
		/* S_ISDIR part is a temporary automount kludge */
		if (!(nd.flags & LOOKUP_FOLLOW) && !S_ISDIR(inode->i_mode))
			goto exit_dput;
		if (count++ == 32)
			goto exit_dput;
		/*
		 * This is subtle. Instead of calling do_follow_link() we do
		 * the thing by hands. The reason is that this way we have zero
		 * link_count and path_walk() (called from ->follow_link)
		 * honoring LOOKUP_PARENT.  After that we have the parent and
		 * last component, i.e. we are in the same situation as after
		 * the first path_walk().  Well, almost - if the last component
		 * is normal we get its copy stored in nd->last.name and we will
		 * have to putname() it when we are done. Procfs-like symlinks
		 * just set LAST_BIND.
		 */
		nd.flags |= LOOKUP_PARENT;
		error = security_inode_follow_link(path.dentry, &nd);
		if (error)
			goto exit_dput;
		error = __do_follow_link(&path, &nd, &cookie);
		if (unlikely(error)) {
			/* nd.path had been dropped */
			if (!IS_ERR(cookie) && inode->i_op->put_link)
				inode->i_op->put_link(path.dentry, &nd, cookie);
			path_put(&path);
			release_open_intent(&nd);
			filp = ERR_PTR(error);
			goto out;
		}
		holder = path;
		nd.flags &= ~LOOKUP_PARENT;
		filp = do_last(&nd, &path, open_flag, acc_mode, mode, pathname);
		if (inode->i_op->put_link)
			inode->i_op->put_link(holder.dentry, &nd, cookie);
		path_put(&holder);
	}
out:
	if (nd.root.mnt)
		path_put(&nd.root);
	if (filp == ERR_PTR(-ESTALE) && !force_reval) {
		force_reval = 1;
		goto reval;
	}
	return filp;

exit_dput:
	path_put_conditional(&path, &nd);
	if (!IS_ERR(nd.intent.open.file))
		release_open_intent(&nd);
exit_parent:
	path_put(&nd.path);
	filp = ERR_PTR(error);
	goto out;
}

/**
 * filp_open - open file and return file pointer
 *
 * @filename:	path to open
 * @flags:	open flags as per the open(2) second argument
 * @mode:	mode for the new file if O_CREAT is set, else ignored
 *
 * This is the helper to open a file from kernelspace if you really
 * have to.  But in generally you should not do this, so please move
 * along, nothing to see here..
 */
struct file *filp_open(const char *filename, int flags, int mode)
{
	return do_filp_open(AT_FDCWD, filename, flags, mode, 0);
}
EXPORT_SYMBOL(filp_open);

/**
 * lookup_create - lookup a dentry, creating it if it doesn't exist
 * @nd: nameidata info
 * @is_dir: directory flag
 *
 * Simple function to lookup and return a dentry and create it
 * if it doesn't exist.  Is SMP-safe.
 *
 * Returns with nd->path.dentry->d_inode->i_mutex locked.
 */
struct dentry *lookup_create(struct nameidata *nd, int is_dir)
{
	struct dentry *dentry = ERR_PTR(-EEXIST);

	mutex_lock_nested(&nd->path.dentry->d_inode->i_mutex, I_MUTEX_PARENT);
	/*
	 * Yucky last component or no last component at all?
	 * (foo/., foo/.., /////)
	 */
	if (nd->last_type != LAST_NORM)
		goto fail;
	nd->flags &= ~LOOKUP_PARENT;
	nd->flags |= LOOKUP_CREATE | LOOKUP_EXCL;
	nd->intent.open.flags = O_EXCL;

	/*
	 * Do the final lookup.
	 */
	dentry = lookup_hash(nd);
	if (IS_ERR(dentry))
		goto fail;

	if (dentry->d_inode)
		goto eexist;
	/*
	 * Special case - lookup gave negative, but... we had foo/bar/
	 * From the vfs_mknod() POV we just have a negative dentry -
	 * all is fine. Let's be bastards - you had / on the end, you've
	 * been asking for (non-existent) directory. -ENOENT for you.
	 */
	if (unlikely(!is_dir && nd->last.name[nd->last.len])) {
		dput(dentry);
		dentry = ERR_PTR(-ENOENT);
	}
	return dentry;
eexist:
	dput(dentry);
	dentry = ERR_PTR(-EEXIST);
fail:
	return dentry;
}
EXPORT_SYMBOL_GPL(lookup_create);

int vfs_mknod(struct inode *dir, struct dentry *dentry, int mode, dev_t dev)
{
	int error = may_create(dir, dentry);

	if (error)
		return error;

	if ((S_ISCHR(mode) || S_ISBLK(mode)) && !capable(CAP_MKNOD))
		return -EPERM;

	if (!dir->i_op->mknod)
		return -EPERM;

	error = devcgroup_inode_mknod(mode, dev);
	if (error)
		return error;

	error = security_inode_mknod(dir, dentry, mode, dev);
	if (error)
		return error;

	error = dir->i_op->mknod(dir, dentry, mode, dev);
	if (!error)
		fsnotify_create(dir, dentry);
	return error;
}

static int may_mknod(mode_t mode)
{
	switch (mode & S_IFMT) {
	case S_IFREG:
	case S_IFCHR:
	case S_IFBLK:
	case S_IFIFO:
	case S_IFSOCK:
	case 0: /* zero mode translates to S_IFREG */
		return 0;
	case S_IFDIR:
		return -EPERM;
	default:
		return -EINVAL;
	}
}

SYSCALL_DEFINE4(mknodat, int, dfd, const char __user *, filename, int, mode,
		unsigned, dev)
{
	int error;
	char *tmp;
	struct dentry *dentry;
	struct nameidata nd;

	if (S_ISDIR(mode))
		return -EPERM;

	error = user_path_parent(dfd, filename, &nd, &tmp);
	if (error)
		return error;

	dentry = lookup_create(&nd, 0);
	if (IS_ERR(dentry)) {
		error = PTR_ERR(dentry);
		goto out_unlock;
	}
	if (!IS_POSIXACL(nd.path.dentry->d_inode))
		mode &= ~current_umask();
	error = may_mknod(mode);
	if (error)
		goto out_dput;
	error = mnt_want_write(nd.path.mnt);
	if (error)
		goto out_dput;
	error = security_path_mknod(&nd.path, dentry, mode, dev);
	if (error)
		goto out_drop_write;
	switch (mode & S_IFMT) {
		case 0: case S_IFREG:
			error = vfs_create(nd.path.dentry->d_inode,dentry,mode,&nd);
			break;
		case S_IFCHR: case S_IFBLK:
			error = vfs_mknod(nd.path.dentry->d_inode,dentry,mode,
					new_decode_dev(dev));
			break;
		case S_IFIFO: case S_IFSOCK:
			error = vfs_mknod(nd.path.dentry->d_inode,dentry,mode,0);
			break;
	}
out_drop_write:
	mnt_drop_write(nd.path.mnt);
out_dput:
	dput(dentry);
out_unlock:
	mutex_unlock(&nd.path.dentry->d_inode->i_mutex);
	path_put(&nd.path);
	putname(tmp);

	return error;
}

SYSCALL_DEFINE3(mknod, const char __user *, filename, int, mode, unsigned, dev)
{
	return sys_mknodat(AT_FDCWD, filename, mode, dev);
}

int vfs_mkdir(struct inode *dir, struct dentry *dentry, int mode)
{
	int error = may_create(dir, dentry);

	if (error)
		return error;

	if (!dir->i_op->mkdir)
		return -EPERM;

	mode &= (S_IRWXUGO|S_ISVTX);
	error = security_inode_mkdir(dir, dentry, mode);
	if (error)
		return error;

	error = dir->i_op->mkdir(dir, dentry, mode);
	if (!error)
		fsnotify_mkdir(dir, dentry);
	return error;
}

SYSCALL_DEFINE3(mkdirat, int, dfd, const char __user *, pathname, int, mode)
{
	int error = 0;
	char * tmp;
	struct dentry *dentry;
	struct nameidata nd;

	error = user_path_parent(dfd, pathname, &nd, &tmp);
	if (error)
		goto out_err;

	dentry = lookup_create(&nd, 1);
	error = PTR_ERR(dentry);
	if (IS_ERR(dentry))
		goto out_unlock;

	if (!IS_POSIXACL(nd.path.dentry->d_inode))
		mode &= ~current_umask();
	error = mnt_want_write(nd.path.mnt);
	if (error)
		goto out_dput;
	error = security_path_mkdir(&nd.path, dentry, mode);
	if (error)
		goto out_drop_write;
	error = vfs_mkdir(nd.path.dentry->d_inode, dentry, mode);
out_drop_write:
	mnt_drop_write(nd.path.mnt);
out_dput:
	dput(dentry);
out_unlock:
	mutex_unlock(&nd.path.dentry->d_inode->i_mutex);
	path_put(&nd.path);
	putname(tmp);
out_err:
	return error;
}

SYSCALL_DEFINE2(mkdir, const char __user *, pathname, int, mode)
{
	return sys_mkdirat(AT_FDCWD, pathname, mode);
}

/*
 * We try to drop the dentry early: we should have
 * a usage count of 2 if we're the only user of this
 * dentry, and if that is true (possibly after pruning
 * the dcache), then we drop the dentry now.
 *
 * A low-level filesystem can, if it choses, legally
 * do a
 *
 *	if (!d_unhashed(dentry))
 *		return -EBUSY;
 *
 * if it cannot handle the case of removing a directory
 * that is still in use by something else..
 */
void dentry_unhash(struct dentry *dentry)
{
	dget(dentry);
	shrink_dcache_parent(dentry);
	spin_lock(&dcache_lock);
	spin_lock(&dentry->d_lock);
	if (atomic_read(&dentry->d_count) == 2)
		__d_drop(dentry);
	spin_unlock(&dentry->d_lock);
	spin_unlock(&dcache_lock);
}

int vfs_rmdir(struct inode *dir, struct dentry *dentry)
{
	int error = may_delete(dir, dentry, 1);

	if (error)
		return error;

	if (!dir->i_op->rmdir)
		return -EPERM;

	mutex_lock(&dentry->d_inode->i_mutex);
	dentry_unhash(dentry);
	if (d_mountpoint(dentry))
		error = -EBUSY;
	else {
		error = security_inode_rmdir(dir, dentry);
		if (!error) {
			error = dir->i_op->rmdir(dir, dentry);
			if (!error) {
				dentry->d_inode->i_flags |= S_DEAD;
				dont_mount(dentry);
			}
		}
	}
	mutex_unlock(&dentry->d_inode->i_mutex);
	if (!error) {
		d_delete(dentry);
	}
	dput(dentry);

	return error;
}

static long do_rmdir(int dfd, const char __user *pathname)
{
	int error = 0;
	char * name;
	struct dentry *dentry;
	struct nameidata nd;

	error = user_path_parent(dfd, pathname, &nd, &name);
	if (error)
		return error;

	switch(nd.last_type) {
	case LAST_DOTDOT:
		error = -ENOTEMPTY;
		goto exit1;
	case LAST_DOT:
		error = -EINVAL;
		goto exit1;
	case LAST_ROOT:
		error = -EBUSY;
		goto exit1;
	}

	nd.flags &= ~LOOKUP_PARENT;

	mutex_lock_nested(&nd.path.dentry->d_inode->i_mutex, I_MUTEX_PARENT);
	dentry = lookup_hash(&nd);
	error = PTR_ERR(dentry);
	if (IS_ERR(dentry))
		goto exit2;
	error = mnt_want_write(nd.path.mnt);
	if (error)
		goto exit3;
	error = security_path_rmdir(&nd.path, dentry);
	if (error)
		goto exit4;
	error = vfs_rmdir(nd.path.dentry->d_inode, dentry);
exit4:
	mnt_drop_write(nd.path.mnt);
exit3:
	dput(dentry);
exit2:
	mutex_unlock(&nd.path.dentry->d_inode->i_mutex);
exit1:
	path_put(&nd.path);
	putname(name);
	return error;
}

SYSCALL_DEFINE1(rmdir, const char __user *, pathname)
{
	return do_rmdir(AT_FDCWD, pathname);
}

int vfs_unlink(struct inode *dir, struct dentry *dentry)
{
	int error = may_delete(dir, dentry, 0);

	if (error)
		return error;

	if (!dir->i_op->unlink)
		return -EPERM;

	mutex_lock(&dentry->d_inode->i_mutex);
	if (d_mountpoint(dentry))
		error = -EBUSY;
	else {
		error = security_inode_unlink(dir, dentry);
		if (!error) {
			error = dir->i_op->unlink(dir, dentry);
			if (!error)
				dont_mount(dentry);
		}
	}
	mutex_unlock(&dentry->d_inode->i_mutex);

	/* We don't d_delete() NFS sillyrenamed files--they still exist. */
	if (!error && !(dentry->d_flags & DCACHE_NFSFS_RENAMED)) {
		fsnotify_link_count(dentry->d_inode);
		d_delete(dentry);
	}

	return error;
}

/*
 * Make sure that the actual truncation of the file will occur outside its
 * directory's i_mutex.  Truncate can take a long time if there is a lot of
 * writeout happening, and we don't want to prevent access to the directory
 * while waiting on the I/O.
 */
static long do_unlinkat(int dfd, const char __user *pathname)
{
	int error;
	char *name;
	struct dentry *dentry;
	struct nameidata nd;
	struct inode *inode = NULL;

	error = user_path_parent(dfd, pathname, &nd, &name);
	if (error)
		return error;

	error = -EISDIR;
	if (nd.last_type != LAST_NORM)
		goto exit1;

	nd.flags &= ~LOOKUP_PARENT;

	mutex_lock_nested(&nd.path.dentry->d_inode->i_mutex, I_MUTEX_PARENT);
	dentry = lookup_hash(&nd);
	error = PTR_ERR(dentry);
	if (!IS_ERR(dentry)) {
		/* Why not before? Because we want correct error value */
		if (nd.last.name[nd.last.len])
			goto slashes;
		inode = dentry->d_inode;
		if (inode)
			atomic_inc(&inode->i_count);
		error = mnt_want_write(nd.path.mnt);
		if (error)
			goto exit2;
		error = security_path_unlink(&nd.path, dentry);
		if (error)
			goto exit3;
		error = vfs_unlink(nd.path.dentry->d_inode, dentry);
exit3:
		mnt_drop_write(nd.path.mnt);
	exit2:
		dput(dentry);
	}
	mutex_unlock(&nd.path.dentry->d_inode->i_mutex);
	if (inode)
		iput(inode);	/* truncate the inode here */
exit1:
	path_put(&nd.path);
	putname(name);
	return error;

slashes:
	error = !dentry->d_inode ? -ENOENT :
		S_ISDIR(dentry->d_inode->i_mode) ? -EISDIR : -ENOTDIR;
	goto exit2;
}

SYSCALL_DEFINE3(unlinkat, int, dfd, const char __user *, pathname, int, flag)
{
	if ((flag & ~AT_REMOVEDIR) != 0)
		return -EINVAL;

	if (flag & AT_REMOVEDIR)
		return do_rmdir(dfd, pathname);

	return do_unlinkat(dfd, pathname);
}

SYSCALL_DEFINE1(unlink, const char __user *, pathname)
{
	return do_unlinkat(AT_FDCWD, pathname);
}

int vfs_symlink(struct inode *dir, struct dentry *dentry, const char *oldname)
{
	int error = may_create(dir, dentry);

	if (error)
		return error;

	if (!dir->i_op->symlink)
		return -EPERM;

	error = security_inode_symlink(dir, dentry, oldname);
	if (error)
		return error;

	error = dir->i_op->symlink(dir, dentry, oldname);
	if (!error)
		fsnotify_create(dir, dentry);
	return error;
}

SYSCALL_DEFINE3(symlinkat, const char __user *, oldname,
		int, newdfd, const char __user *, newname)
{
	int error;
	char *from;
	char *to;
	struct dentry *dentry;
	struct nameidata nd;

	from = getname(oldname);
	if (IS_ERR(from))
		return PTR_ERR(from);

	error = user_path_parent(newdfd, newname, &nd, &to);
	if (error)
		goto out_putname;

	dentry = lookup_create(&nd, 0);
	error = PTR_ERR(dentry);
	if (IS_ERR(dentry))
		goto out_unlock;

	error = mnt_want_write(nd.path.mnt);
	if (error)
		goto out_dput;
	error = security_path_symlink(&nd.path, dentry, from);
	if (error)
		goto out_drop_write;
	error = vfs_symlink(nd.path.dentry->d_inode, dentry, from);
out_drop_write:
	mnt_drop_write(nd.path.mnt);
out_dput:
	dput(dentry);
out_unlock:
	mutex_unlock(&nd.path.dentry->d_inode->i_mutex);
	path_put(&nd.path);
	putname(to);
out_putname:
	putname(from);
	return error;
}

SYSCALL_DEFINE2(symlink, const char __user *, oldname, const char __user *, newname)
{
	return sys_symlinkat(oldname, AT_FDCWD, newname);
}

int vfs_link(struct dentry *old_dentry, struct inode *dir, struct dentry *new_dentry)
{
	struct inode *inode = old_dentry->d_inode;
	int error;

	if (!inode)
		return -ENOENT;

	error = may_create(dir, new_dentry);
	if (error)
		return error;

	if (dir->i_sb != inode->i_sb)
		return -EXDEV;

	/*
	 * A link to an append-only or immutable file cannot be created.
	 */
	if (IS_APPEND(inode) || IS_IMMUTABLE(inode))
		return -EPERM;
	if (!dir->i_op->link)
		return -EPERM;
	if (S_ISDIR(inode->i_mode))
		return -EPERM;

	error = security_inode_link(old_dentry, dir, new_dentry);
	if (error)
		return error;

	mutex_lock(&inode->i_mutex);
	error = dir->i_op->link(old_dentry, dir, new_dentry);
	mutex_unlock(&inode->i_mutex);
	if (!error)
		fsnotify_link(dir, inode, new_dentry);
	return error;
}

/*
 * Hardlinks are often used in delicate situations.  We avoid
 * security-related surprises by not following symlinks on the
 * newname.  --KAB
 *
 * We don't follow them on the oldname either to be compatible
 * with linux 2.0, and to avoid hard-linking to directories
 * and other special files.  --ADM
 */
SYSCALL_DEFINE5(linkat, int, olddfd, const char __user *, oldname,
		int, newdfd, const char __user *, newname, int, flags)
{
	struct dentry *new_dentry;
	struct nameidata nd;
	struct path old_path;
	int error;
	char *to;

	if ((flags & ~AT_SYMLINK_FOLLOW) != 0)
		return -EINVAL;

	error = user_path_at(olddfd, oldname,
			     flags & AT_SYMLINK_FOLLOW ? LOOKUP_FOLLOW : 0,
			     &old_path);
	if (error)
		return error;

	error = user_path_parent(newdfd, newname, &nd, &to);
	if (error)
		goto out;
	error = -EXDEV;
	if (old_path.mnt != nd.path.mnt)
		goto out_release;
	new_dentry = lookup_create(&nd, 0);
	error = PTR_ERR(new_dentry);
	if (IS_ERR(new_dentry))
		goto out_unlock;
	error = mnt_want_write(nd.path.mnt);
	if (error)
		goto out_dput;
	error = security_path_link(old_path.dentry, &nd.path, new_dentry);
	if (error)
		goto out_drop_write;
	error = vfs_link(old_path.dentry, nd.path.dentry->d_inode, new_dentry);
out_drop_write:
	mnt_drop_write(nd.path.mnt);
out_dput:
	dput(new_dentry);
out_unlock:
	mutex_unlock(&nd.path.dentry->d_inode->i_mutex);
out_release:
	path_put(&nd.path);
	putname(to);
out:
	path_put(&old_path);

	return error;
}

SYSCALL_DEFINE2(link, const char __user *, oldname, const char __user *, newname)
{
	return sys_linkat(AT_FDCWD, oldname, AT_FDCWD, newname, 0);
}

/*
 * The worst of all namespace operations - renaming directory. "Perverted"
 * doesn't even start to describe it. Somebody in UCB had a heck of a trip...
 * Problems:
 *	a) we can get into loop creation. Check is done in is_subdir().
 *	b) race potential - two innocent renames can create a loop together.
 *	   That's where 4.4 screws up. Current fix: serialization on
 *	   sb->s_vfs_rename_mutex. We might be more accurate, but that's another
 *	   story.
 *	c) we have to lock _three_ objects - parents and victim (if it exists).
 *	   And that - after we got ->i_mutex on parents (until then we don't know
 *	   whether the target exists).  Solution: try to be smart with locking
 *	   order for inodes.  We rely on the fact that tree topology may change
 *	   only under ->s_vfs_rename_mutex _and_ that parent of the object we
 *	   move will be locked.  Thus we can rank directories by the tree
 *	   (ancestors first) and rank all non-directories after them.
 *	   That works since everybody except rename does "lock parent, lookup,
 *	   lock child" and rename is under ->s_vfs_rename_mutex.
 *	   HOWEVER, it relies on the assumption that any object with ->lookup()
 *	   has no more than 1 dentry.  If "hybrid" objects will ever appear,
 *	   we'd better make sure that there's no link(2) for them.
 *	d) some filesystems don't support opened-but-unlinked directories,
 *	   either because of layout or because they are not ready to deal with
 *	   all cases correctly. The latter will be fixed (taking this sort of
 *	   stuff into VFS), but the former is not going away. Solution: the same
 *	   trick as in rmdir().
 *	e) conversion from fhandle to dentry may come in the wrong moment - when
 *	   we are removing the target. Solution: we will have to grab ->i_mutex
 *	   in the fhandle_to_dentry code. [FIXME - current nfsfh.c relies on
 *	   ->i_mutex on parents, which works but leads to some truly excessive
 *	   locking].
 */
static int vfs_rename_dir(struct inode *old_dir, struct dentry *old_dentry,
			  struct inode *new_dir, struct dentry *new_dentry)
{
	int error = 0;
	struct inode *target;

	/*
	 * If we are going to change the parent - check write permissions,
	 * we'll need to flip '..'.
	 */
	if (new_dir != old_dir) {
		error = inode_permission(old_dentry->d_inode, MAY_WRITE);
		if (error)
			return error;
	}

	error = security_inode_rename(old_dir, old_dentry, new_dir, new_dentry);
	if (error)
		return error;

	target = new_dentry->d_inode;
	if (target)
		mutex_lock(&target->i_mutex);
	if (d_mountpoint(old_dentry)||d_mountpoint(new_dentry))
		error = -EBUSY;
	else {
		if (target)
			dentry_unhash(new_dentry);
		error = old_dir->i_op->rename(old_dir, old_dentry, new_dir, new_dentry);
	}
	if (target) {
		if (!error) {
			target->i_flags |= S_DEAD;
			dont_mount(new_dentry);
		}
		mutex_unlock(&target->i_mutex);
		if (d_unhashed(new_dentry))
			d_rehash(new_dentry);
		dput(new_dentry);
	}
	if (!error)
		if (!(old_dir->i_sb->s_type->fs_flags & FS_RENAME_DOES_D_MOVE))
			d_move(old_dentry,new_dentry);
	return error;
}

static int vfs_rename_other(struct inode *old_dir, struct dentry *old_dentry,
			    struct inode *new_dir, struct dentry *new_dentry)
{
	struct inode *target;
	int error;

	error = security_inode_rename(old_dir, old_dentry, new_dir, new_dentry);
	if (error)
		return error;

	dget(new_dentry);
	target = new_dentry->d_inode;
	if (target)
		mutex_lock(&target->i_mutex);
	if (d_mountpoint(old_dentry)||d_mountpoint(new_dentry))
		error = -EBUSY;
	else
		error = old_dir->i_op->rename(old_dir, old_dentry, new_dir, new_dentry);
	if (!error) {
		if (target)
			dont_mount(new_dentry);
		if (!(old_dir->i_sb->s_type->fs_flags & FS_RENAME_DOES_D_MOVE))
			d_move(old_dentry, new_dentry);
	}
	if (target)
		mutex_unlock(&target->i_mutex);
	dput(new_dentry);
	return error;
}

int vfs_rename(struct inode *old_dir, struct dentry *old_dentry,
	       struct inode *new_dir, struct dentry *new_dentry)
{
	int error;
	int is_dir = S_ISDIR(old_dentry->d_inode->i_mode);
	const char *old_name;

	if (old_dentry->d_inode == new_dentry->d_inode)
 		return 0;
 
	error = may_delete(old_dir, old_dentry, is_dir);
	if (error)
		return error;

	if (!new_dentry->d_inode)
		error = may_create(new_dir, new_dentry);
	else
		error = may_delete(new_dir, new_dentry, is_dir);
	if (error)
		return error;

	if (!old_dir->i_op->rename)
		return -EPERM;

	old_name = fsnotify_oldname_init(old_dentry->d_name.name);

	if (is_dir)
		error = vfs_rename_dir(old_dir,old_dentry,new_dir,new_dentry);
	else
		error = vfs_rename_other(old_dir,old_dentry,new_dir,new_dentry);
	if (!error)
		fsnotify_move(old_dir, new_dir, old_name, is_dir,
			      new_dentry->d_inode, old_dentry);
	fsnotify_oldname_free(old_name);

	return error;
}

SYSCALL_DEFINE4(renameat, int, olddfd, const char __user *, oldname,
		int, newdfd, const char __user *, newname)
{
	struct dentry *old_dir, *new_dir;
	struct dentry *old_dentry, *new_dentry;
	struct dentry *trap;
	struct nameidata oldnd, newnd;
	char *from;
	char *to;
	int error;

	error = user_path_parent(olddfd, oldname, &oldnd, &from);
	if (error)
		goto exit;

	error = user_path_parent(newdfd, newname, &newnd, &to);
	if (error)
		goto exit1;

	error = -EXDEV;
	if (oldnd.path.mnt != newnd.path.mnt)
		goto exit2;

	old_dir = oldnd.path.dentry;
	error = -EBUSY;
	if (oldnd.last_type != LAST_NORM)
		goto exit2;

	new_dir = newnd.path.dentry;
	if (newnd.last_type != LAST_NORM)
		goto exit2;

	oldnd.flags &= ~LOOKUP_PARENT;
	newnd.flags &= ~LOOKUP_PARENT;
	newnd.flags |= LOOKUP_RENAME_TARGET;

	trap = lock_rename(new_dir, old_dir);

	old_dentry = lookup_hash(&oldnd);
	error = PTR_ERR(old_dentry);
	if (IS_ERR(old_dentry))
		goto exit3;
	/* source must exist */
	error = -ENOENT;
	if (!old_dentry->d_inode)
		goto exit4;
	/* unless the source is a directory trailing slashes give -ENOTDIR */
	if (!S_ISDIR(old_dentry->d_inode->i_mode)) {
		error = -ENOTDIR;
		if (oldnd.last.name[oldnd.last.len])
			goto exit4;
		if (newnd.last.name[newnd.last.len])
			goto exit4;
	}
	/* source should not be ancestor of target */
	error = -EINVAL;
	if (old_dentry == trap)
		goto exit4;
	new_dentry = lookup_hash(&newnd);
	error = PTR_ERR(new_dentry);
	if (IS_ERR(new_dentry))
		goto exit4;
	/* target should not be an ancestor of source */
	error = -ENOTEMPTY;
	if (new_dentry == trap)
		goto exit5;

	error = mnt_want_write(oldnd.path.mnt);
	if (error)
		goto exit5;
	error = security_path_rename(&oldnd.path, old_dentry,
				     &newnd.path, new_dentry);
	if (error)
		goto exit6;
	error = vfs_rename(old_dir->d_inode, old_dentry,
				   new_dir->d_inode, new_dentry);
exit6:
	mnt_drop_write(oldnd.path.mnt);
exit5:
	dput(new_dentry);
exit4:
	dput(old_dentry);
exit3:
	unlock_rename(new_dir, old_dir);
exit2:
	path_put(&newnd.path);
	putname(to);
exit1:
	path_put(&oldnd.path);
	putname(from);
exit:
	return error;
}

SYSCALL_DEFINE2(rename, const char __user *, oldname, const char __user *, newname)
{
	return sys_renameat(AT_FDCWD, oldname, AT_FDCWD, newname);
}

int vfs_readlink(struct dentry *dentry, char __user *buffer, int buflen, const char *link)
{
	int len;

	len = PTR_ERR(link);
	if (IS_ERR(link))
		goto out;

	len = strlen(link);
	if (len > (unsigned) buflen)
		len = buflen;
	if (copy_to_user(buffer, link, len))
		len = -EFAULT;
out:
	return len;
}

/*
 * A helper for ->readlink().  This should be used *ONLY* for symlinks that
 * have ->follow_link() touching nd only in nd_set_link().  Using (or not
 * using) it for any given inode is up to filesystem.
 */
int generic_readlink(struct dentry *dentry, char __user *buffer, int buflen)
{
	struct nameidata nd;
	void *cookie;
	int res;

	nd.depth = 0;
	cookie = dentry->d_inode->i_op->follow_link(dentry, &nd);
	if (IS_ERR(cookie))
		return PTR_ERR(cookie);

	res = vfs_readlink(dentry, buffer, buflen, nd_get_link(&nd));
	if (dentry->d_inode->i_op->put_link)
		dentry->d_inode->i_op->put_link(dentry, &nd, cookie);
	return res;
}

int vfs_follow_link(struct nameidata *nd, const char *link)
{
	return __vfs_follow_link(nd, link);
}

/* get the link contents into pagecache */
static char *page_getlink(struct dentry * dentry, struct page **ppage)
{
	char *kaddr;
	struct page *page;
	struct address_space *mapping = dentry->d_inode->i_mapping;
	page = read_mapping_page(mapping, 0, NULL);
	if (IS_ERR(page))
		return (char*)page;
	*ppage = page;
	kaddr = kmap(page);
	nd_terminate_link(kaddr, dentry->d_inode->i_size, PAGE_SIZE - 1);
	return kaddr;
}

int page_readlink(struct dentry *dentry, char __user *buffer, int buflen)
{
	struct page *page = NULL;
	char *s = page_getlink(dentry, &page);
	int res = vfs_readlink(dentry,buffer,buflen,s);
	if (page) {
		kunmap(page);
		page_cache_release(page);
	}
	return res;
}

void *page_follow_link_light(struct dentry *dentry, struct nameidata *nd)
{
	struct page *page = NULL;
	nd_set_link(nd, page_getlink(dentry, &page));
	return page;
}

void page_put_link(struct dentry *dentry, struct nameidata *nd, void *cookie)
{
	struct page *page = cookie;

	if (page) {
		kunmap(page);
		page_cache_release(page);
	}
}

/*
 * The nofs argument instructs pagecache_write_begin to pass AOP_FLAG_NOFS
 */
int __page_symlink(struct inode *inode, const char *symname, int len, int nofs)
{
	struct address_space *mapping = inode->i_mapping;
	struct page *page;
	void *fsdata;
	int err;
	char *kaddr;
	unsigned int flags = AOP_FLAG_UNINTERRUPTIBLE;
	if (nofs)
		flags |= AOP_FLAG_NOFS;

retry:
	err = pagecache_write_begin(NULL, mapping, 0, len-1,
				flags, &page, &fsdata);
	if (err)
		goto fail;

	kaddr = kmap_atomic(page, KM_USER0);
	memcpy(kaddr, symname, len-1);
	kunmap_atomic(kaddr, KM_USER0);

	err = pagecache_write_end(NULL, mapping, 0, len-1, len-1,
							page, fsdata);
	if (err < 0)
		goto fail;
	if (err < len-1)
		goto retry;

	mark_inode_dirty(inode);
	return 0;
fail:
	return err;
}

int page_symlink(struct inode *inode, const char *symname, int len)
{
	return __page_symlink(inode, symname, len,
			!(mapping_gfp_mask(inode->i_mapping) & __GFP_FS));
}

const struct inode_operations page_symlink_inode_operations = {
	.readlink	= generic_readlink,
	.follow_link	= page_follow_link_light,
	.put_link	= page_put_link,
};

EXPORT_SYMBOL(user_path_at);
EXPORT_SYMBOL(follow_down);
EXPORT_SYMBOL(follow_up);
EXPORT_SYMBOL(get_write_access); /* binfmt_aout */
EXPORT_SYMBOL(getname);
EXPORT_SYMBOL(lock_rename);
EXPORT_SYMBOL(lookup_one_len);
EXPORT_SYMBOL(page_follow_link_light);
EXPORT_SYMBOL(page_put_link);
EXPORT_SYMBOL(page_readlink);
EXPORT_SYMBOL(__page_symlink);
EXPORT_SYMBOL(page_symlink);
EXPORT_SYMBOL(page_symlink_inode_operations);
EXPORT_SYMBOL(path_lookup);
EXPORT_SYMBOL(kern_path);
EXPORT_SYMBOL(vfs_path_lookup);
EXPORT_SYMBOL(inode_permission);
EXPORT_SYMBOL(file_permission);
EXPORT_SYMBOL(unlock_rename);
EXPORT_SYMBOL(vfs_create);
EXPORT_SYMBOL(vfs_follow_link);
EXPORT_SYMBOL(vfs_link);
EXPORT_SYMBOL(vfs_mkdir);
EXPORT_SYMBOL(vfs_mknod);
EXPORT_SYMBOL(generic_permission);
EXPORT_SYMBOL(vfs_readlink);
EXPORT_SYMBOL(vfs_rename);
EXPORT_SYMBOL(vfs_rmdir);
EXPORT_SYMBOL(vfs_symlink);
EXPORT_SYMBOL(vfs_unlink);
EXPORT_SYMBOL(dentry_unhash);
EXPORT_SYMBOL(generic_readlink);<|MERGE_RESOLUTION|>--- conflicted
+++ resolved
@@ -1641,11 +1641,7 @@
 	if (nd->last.name[nd->last.len]) {
 		if (open_flag & O_CREAT)
 			goto exit;
-<<<<<<< HEAD
-		nd->flags |= LOOKUP_DIRECTORY;
-=======
 		nd->flags |= LOOKUP_DIRECTORY | LOOKUP_FOLLOW;
->>>>>>> d71f4cec
 	}
 
 	/* just plain open? */
@@ -1834,11 +1830,8 @@
 	}
 	if (open_flag & O_DIRECTORY)
 		nd.flags |= LOOKUP_DIRECTORY;
-<<<<<<< HEAD
-=======
 	if (!(open_flag & O_NOFOLLOW))
 		nd.flags |= LOOKUP_FOLLOW;
->>>>>>> d71f4cec
 	filp = do_last(&nd, &path, open_flag, acc_mode, mode, pathname);
 	while (unlikely(!filp)) { /* trailing symlink */
 		struct path holder;
