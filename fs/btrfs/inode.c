--- conflicted
+++ resolved
@@ -2377,14 +2377,10 @@
 		 */
 		if (is_bad_inode(inode)) {
 			trans = btrfs_start_transaction(root, 0);
-<<<<<<< HEAD
-			BUG_ON(IS_ERR(trans));
-=======
 			if (IS_ERR(trans)) {
 				ret = PTR_ERR(trans);
 				goto out;
 			}
->>>>>>> 00b317a4
 			btrfs_orphan_del(trans, inode);
 			btrfs_end_transaction(trans, root);
 			iput(inode);
@@ -2417,13 +2413,8 @@
 
 	if (root->orphan_block_rsv || root->orphan_item_inserted) {
 		trans = btrfs_join_transaction(root, 1);
-<<<<<<< HEAD
-		BUG_ON(IS_ERR(trans));
-		btrfs_end_transaction(trans, root);
-=======
 		if (!IS_ERR(trans))
 			btrfs_end_transaction(trans, root);
->>>>>>> 00b317a4
 	}
 
 	if (nr_unlink)
