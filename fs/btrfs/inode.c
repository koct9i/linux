--- conflicted
+++ resolved
@@ -3702,12 +3702,8 @@
 	int ret;
 
 	truncate_inode_pages(&inode->i_data, 0);
-<<<<<<< HEAD
-	if (inode->i_nlink && btrfs_root_refs(&root->root_item) != 0)
-=======
 	if (inode->i_nlink && (btrfs_root_refs(&root->root_item) != 0 ||
 			       root == root->fs_info->tree_root))
->>>>>>> 45f53cc9
 		goto no_delete;
 
 	if (is_bad_inode(inode)) {
@@ -6402,12 +6398,8 @@
 {
 	struct btrfs_root *root = BTRFS_I(inode)->root;
 
-<<<<<<< HEAD
-	if (btrfs_root_refs(&root->root_item) == 0)
-=======
 	if (btrfs_root_refs(&root->root_item) == 0 &&
 	    root != root->fs_info->tree_root)
->>>>>>> 45f53cc9
 		return 1;
 	else
 		return generic_drop_inode(inode);
