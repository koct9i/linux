--- conflicted
+++ resolved
@@ -84,17 +84,12 @@
 
 void btrfs_put_block_group(struct btrfs_block_group_cache *cache)
 {
-<<<<<<< HEAD
-	if (atomic_dec_and_test(&cache->count))
-		kfree(cache);
-=======
 	if (atomic_dec_and_test(&cache->count)) {
 		WARN_ON(cache->pinned > 0);
 		WARN_ON(cache->reserved > 0);
 		WARN_ON(cache->reserved_pinned > 0);
 		kfree(cache);
 	}
->>>>>>> 2da30e70
 }
 
 /*
