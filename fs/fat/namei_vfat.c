--- conflicted
+++ resolved
@@ -1065,33 +1065,16 @@
 
 static void setup(struct super_block *sb)
 {
-<<<<<<< HEAD
-	int res;
-
-	lock_super(sb);
-	res = fat_fill_super(sb, data, silent, &vfat_dir_inode_operations, 1);
-	if (res) {
-		unlock_super(sb);
-		return res;
-	}
-
-=======
->>>>>>> 3cbea436
 	if (MSDOS_SB(sb)->options.name_check != 's')
 		sb->s_d_op = &vfat_ci_dentry_ops;
 	else
 		sb->s_d_op = &vfat_dentry_ops;
 }
 
-<<<<<<< HEAD
-	unlock_super(sb);
-	return 0;
-=======
 static int vfat_fill_super(struct super_block *sb, void *data, int silent)
 {
 	return fat_fill_super(sb, data, silent, &vfat_dir_inode_operations,
 			     1, setup);
->>>>>>> 3cbea436
 }
 
 static struct dentry *vfat_mount(struct file_system_type *fs_type,
