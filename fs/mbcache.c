--- conflicted
+++ resolved
@@ -76,21 +76,6 @@
 EXPORT_SYMBOL(mb_cache_entry_find_next);
 #endif
 
-<<<<<<< HEAD
-struct mb_cache {
-	struct list_head		c_cache_list;
-	const char			*c_name;
-	atomic_t			c_entry_count;
-	int				c_max_entries;
-	int				c_bucket_bits;
-	struct kmem_cache		*c_entry_cache;
-	struct list_head		*c_block_hash;
-	struct list_head		*c_index_hash;
-};
-
-
-=======
->>>>>>> 3cbea436
 /*
  * Global data: list of all mbcache's, lru list, and a spinlock for
  * accessing cache data structures on SMP machines. The lru list is
