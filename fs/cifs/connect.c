--- conflicted
+++ resolved
@@ -267,27 +267,10 @@
 	if (total_in_buf > USHRT_MAX)
 		return -EPROTO;
 	put_unaligned_le16(total_in_buf, &pSMBt->t2_rsp.DataCount);
-<<<<<<< HEAD
-
-	/* fix up the BCC */
-	byte_count = get_bcc_le(pTargetSMB);
-	byte_count += total_in_buf2;
-	/* is the result too big for the field? */
-	if (byte_count > USHRT_MAX)
-		return -EPROTO;
-	put_bcc_le(byte_count, pTargetSMB);
-=======
->>>>>>> bf0be0e9
 
 	/* fix up the BCC */
 	byte_count = get_bcc(pTargetSMB);
 	byte_count += total_in_buf2;
-<<<<<<< HEAD
-	/* don't allow buffer to overflow */
-	if (byte_count > CIFSMaxBufSize)
-		return -ENOBUFS;
-	pTargetSMB->smb_buf_length = byte_count;
-=======
 	/* is the result too big for the field? */
 	if (byte_count > USHRT_MAX)
 		return -EPROTO;
@@ -299,9 +282,6 @@
 	if (byte_count > CIFSMaxBufSize)
 		return -ENOBUFS;
 	pTargetSMB->smb_buf_length = cpu_to_be32(byte_count);
-
-	memcpy(data_area_of_target, data_area_of_buf2, total_in_buf2);
->>>>>>> bf0be0e9
 
 	memcpy(data_area_of_target, data_area_of_buf2, total_in_buf2);
 
@@ -644,10 +624,6 @@
 			mid_entry->when_received = jiffies;
 #endif
 			list_del_init(&mid_entry->qhead);
-<<<<<<< HEAD
-			mid_entry->callback(mid_entry);
-=======
->>>>>>> bf0be0e9
 			break;
 		}
 		spin_unlock(&GlobalMid_Lock);
@@ -808,10 +784,7 @@
 			 struct smb_vol *vol)
 {
 	char *value, *data, *end;
-<<<<<<< HEAD
-=======
 	char *mountdata_copy, *options;
->>>>>>> bf0be0e9
 	unsigned int  temp_len, i, j;
 	char separator[2];
 	short int override_uid = -1;
@@ -854,14 +827,11 @@
 	if (!mountdata)
 		goto cifs_parse_mount_err;
 
-<<<<<<< HEAD
-=======
 	mountdata_copy = kstrndup(mountdata, PAGE_SIZE, GFP_KERNEL);
 	if (!mountdata_copy)
 		goto cifs_parse_mount_err;
 
 	options = mountdata_copy;
->>>>>>> bf0be0e9
 	end = options + strlen(options);
 	if (strncmp(options, "sep=", 4) == 0) {
 		if (options[4] != 0) {
@@ -894,16 +864,12 @@
 			}
 			if (strnlen(value, MAX_USERNAME_SIZE) <
 						MAX_USERNAME_SIZE) {
-<<<<<<< HEAD
-				vol->username = value;
-=======
 				vol->username = kstrdup(value, GFP_KERNEL);
 				if (!vol->username) {
 					printk(KERN_WARNING "CIFS: no memory "
 							    "for username\n");
 					goto cifs_parse_mount_err;
 				}
->>>>>>> bf0be0e9
 			} else {
 				printk(KERN_WARNING "CIFS: username too long\n");
 				goto cifs_parse_mount_err;
@@ -1892,30 +1858,8 @@
 
 	spin_lock(&cifs_tcp_ses_lock);
 	list_for_each_entry(ses, &server->smb_ses_list, smb_ses_list) {
-<<<<<<< HEAD
-		switch (server->secType) {
-		case Kerberos:
-			if (vol->cred_uid != ses->cred_uid)
-				continue;
-			break;
-		default:
-			/* anything else takes username/password */
-			if (ses->user_name == NULL)
-				continue;
-			if (strncmp(ses->user_name, vol->username,
-				    MAX_USERNAME_SIZE))
-				continue;
-			if (strlen(vol->username) != 0 &&
-			    ses->password != NULL &&
-			    strncmp(ses->password,
-				    vol->password ? vol->password : "",
-				    MAX_PASSWORD_SIZE))
-				continue;
-		}
-=======
 		if (!match_session(ses, vol))
 			continue;
->>>>>>> bf0be0e9
 		++ses->ses_count;
 		spin_unlock(&cifs_tcp_ses_lock);
 		return ses;
@@ -1951,11 +1895,7 @@
 
 static bool warned_on_ntlm;  /* globals init to false automatically */
 
-<<<<<<< HEAD
-static struct cifsSesInfo *
-=======
 static struct cifs_ses *
->>>>>>> bf0be0e9
 cifs_get_smb_ses(struct TCP_Server_Info *server, struct smb_vol *volume_info)
 {
 	int rc = -ENOMEM, xid;
@@ -3122,9 +3062,6 @@
 	cifs_sb->wsize = cifs_negotiate_wsize(tcon, volume_info);
 
 remote_path_check:
-<<<<<<< HEAD
-	/* check if a whole path (including prepath) is not remote */
-=======
 #ifdef CONFIG_CIFS_DFS_UPCALL
 	/*
 	 * Perform an unconditional check for whether there are DFS
@@ -3144,7 +3081,6 @@
 #endif
 
 	/* check if a whole path is not remote */
->>>>>>> bf0be0e9
 	if (!rc && tcon) {
 		/* build_path_to_root works only when we have a valid tcon */
 		full_path = cifs_build_path_to_root(volume_info, cifs_sb, tcon);
