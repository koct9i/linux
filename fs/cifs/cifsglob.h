--- conflicted
+++ resolved
@@ -169,13 +169,8 @@
 	gid_t linux_gid;
 	uid_t backupuid;
 	gid_t backupgid;
-<<<<<<< HEAD
-	mode_t file_mode;
-	mode_t dir_mode;
-=======
 	umode_t file_mode;
 	umode_t dir_mode;
->>>>>>> dcd6c922
 	unsigned secFlg;
 	bool retry:1;
 	bool intr:1;
