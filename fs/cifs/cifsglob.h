--- conflicted
+++ resolved
@@ -349,12 +349,8 @@
 	int capabilities;
 	char serverName[SERVER_NAME_LEN_WITH_NULL * 2];	/* BB make bigger for
 				TCP names - will ipv6 and sctp addresses fit? */
-<<<<<<< HEAD
-	char *user_name;
-=======
 	char *user_name;	/* must not be null except during init of sess
 				   and after mount option parsing we fill it */
->>>>>>> bf0be0e9
 	char *domainName;
 	char *password;
 	struct session_key auth_key;
