--- conflicted
+++ resolved
@@ -356,14 +356,6 @@
 cifs_destroy_inode(struct inode *inode)
 {
 	call_rcu(&inode->i_rcu, cifs_i_callback);
-}
-
-static void
-cifs_evict_inode(struct inode *inode)
-{
-	truncate_inode_pages(&inode->i_data, 0);
-	end_writeback(inode);
-	cifs_fscache_release_inode_cookie(inode);
 }
 
 static void
@@ -485,11 +477,8 @@
 		seq_printf(s, ",acl");
 	if (cifs_sb->mnt_cifs_flags & CIFS_MOUNT_MF_SYMLINKS)
 		seq_printf(s, ",mfsymlinks");
-<<<<<<< HEAD
-=======
 	if (cifs_sb->mnt_cifs_flags & CIFS_MOUNT_FSCACHE)
 		seq_printf(s, ",fsc");
->>>>>>> 3cbea436
 
 	seq_printf(s, ",rsize=%d", cifs_sb->rsize);
 	seq_printf(s, ",wsize=%d", cifs_sb->wsize);
@@ -967,10 +956,6 @@
 	GlobalCurrentXid = 0;
 	GlobalTotalActiveXid = 0;
 	GlobalMaxActiveXid = 0;
-<<<<<<< HEAD
-	memset(Local_System_Name, 0, 15);
-=======
->>>>>>> 3cbea436
 	spin_lock_init(&cifs_tcp_ses_lock);
 	spin_lock_init(&cifs_file_list_lock);
 	spin_lock_init(&GlobalMid_Lock);
