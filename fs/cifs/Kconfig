--- conflicted
+++ resolved
@@ -139,11 +139,7 @@
 	    points. If unsure, say N.
 
 config CIFS_FSCACHE
-<<<<<<< HEAD
-	  bool "Provide CIFS client caching support (EXPERIMENTAL)"
-=======
 	  bool "Provide CIFS client caching support"
->>>>>>> 650d6e25
 	  depends on CIFS=m && FSCACHE || CIFS=y && FSCACHE=y
 	  help
 	    Makes CIFS FS-Cache capable. Say Y here if you want your CIFS data
@@ -151,11 +147,7 @@
 	    manager. If unsure, say N.
 
 config CIFS_ACL
-<<<<<<< HEAD
-	  bool "Provide CIFS ACL support (EXPERIMENTAL)"
-=======
 	  bool "Provide CIFS ACL support"
->>>>>>> 650d6e25
 	  depends on CIFS_XATTR && KEYS
 	  help
 	    Allows to fetch CIFS/NTFS ACL from the server.  The DACL blob
