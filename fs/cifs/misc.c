--- conflicted
+++ resolved
@@ -519,11 +519,7 @@
 			(struct smb_com_transaction_change_notify_rsp *)buf;
 		struct file_notify_information *pnotify;
 		__u32 data_offset = 0;
-<<<<<<< HEAD
-		if (get_bcc_le(buf) > sizeof(struct file_notify_information)) {
-=======
 		if (get_bcc(buf) > sizeof(struct file_notify_information)) {
->>>>>>> bf0be0e9
 			data_offset = le32_to_cpu(pSMBr->DataOffset);
 
 			pnotify = (struct file_notify_information *)
