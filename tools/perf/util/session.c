--- conflicted
+++ resolved
@@ -2122,13 +2122,8 @@
 static int __perf_session__process_decomp_events(struct perf_session *session)
 {
 	s64 skip;
-<<<<<<< HEAD
-	u64 size, file_pos = 0;
+	u64 size;
 	struct decomp *decomp = session->active_decomp->decomp_last;
-=======
-	u64 size;
-	struct decomp *decomp = session->decomp_last;
->>>>>>> 3906fe9b
 
 	if (!decomp)
 		return 0;
