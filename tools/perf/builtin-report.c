/*
 * builtin-report.c
 *
 * Builtin report command: Analyze the perf.data input file,
 * look up and read DSOs and symbol information and display
 * a histogram of results, along various sorting keys.
 */
#include "builtin.h"

#include "util/util.h"

#include "util/color.h"
#include <linux/list.h>
#include "util/cache.h"
#include <linux/rbtree.h>
#include "util/symbol.h"
#include "util/callchain.h"
#include "util/strlist.h"
#include "util/values.h"

#include "perf.h"
#include "util/debug.h"
#include "util/header.h"
#include "util/session.h"

#include "util/parse-options.h"
#include "util/parse-events.h"

#include "util/thread.h"
#include "util/sort.h"
#include "util/hist.h"

static char		const *input_name = "perf.data";

static bool		force, use_tui, use_stdio;
static bool		hide_unresolved;
static bool		dont_use_callchains;

static bool		show_threads;
static struct perf_read_values	show_threads_values;

static const char	default_pretty_printing_style[] = "normal";
static const char	*pretty_printing_style = default_pretty_printing_style;

static char		callchain_default_opt[] = "fractal,0.5";

static struct hists *perf_session__hists_findnew(struct perf_session *self,
						 u64 event_stream, u32 type,
						 u64 config)
{
	struct rb_node **p = &self->hists_tree.rb_node;
	struct rb_node *parent = NULL;
	struct hists *iter, *new;

	while (*p != NULL) {
		parent = *p;
		iter = rb_entry(parent, struct hists, rb_node);
		if (iter->config == config)
			return iter;


		if (config > iter->config)
			p = &(*p)->rb_right;
		else
			p = &(*p)->rb_left;
	}

	new = malloc(sizeof(struct hists));
	if (new == NULL)
		return NULL;
	memset(new, 0, sizeof(struct hists));
	new->event_stream = event_stream;
	new->config = config;
	new->type = type;
	rb_link_node(&new->rb_node, parent, p);
	rb_insert_color(&new->rb_node, &self->hists_tree);
	return new;
}

static int perf_session__add_hist_entry(struct perf_session *self,
					struct addr_location *al,
					struct sample_data *data)
{
	struct map_symbol *syms = NULL;
	struct symbol *parent = NULL;
	int err = -ENOMEM;
	struct hist_entry *he;
	struct hists *hists;
	struct perf_event_attr *attr;

	if ((sort__has_parent || symbol_conf.use_callchain) && data->callchain) {
		syms = perf_session__resolve_callchain(self, al->thread,
						       data->callchain, &parent);
		if (syms == NULL)
			return -ENOMEM;
	}

	attr = perf_header__find_attr(data->id, &self->header);
	if (attr)
		hists = perf_session__hists_findnew(self, data->id, attr->type, attr->config);
	else
		hists = perf_session__hists_findnew(self, data->id, 0, 0);
	if (hists == NULL)
		goto out_free_syms;
	he = __hists__add_entry(hists, al, parent, data->period);
	if (he == NULL)
		goto out_free_syms;
	err = 0;
	if (symbol_conf.use_callchain) {
		err = callchain_append(he->callchain, data->callchain, syms,
				       data->period);
		if (err)
			goto out_free_syms;
	}
	/*
	 * Only in the newt browser we are doing integrated annotation,
	 * so we don't allocated the extra space needed because the stdio
	 * code will not use it.
	 */
	if (use_browser > 0)
		err = hist_entry__inc_addr_samples(he, al->addr);
out_free_syms:
	free(syms);
	return err;
}

static int add_event_total(struct perf_session *session,
			   struct sample_data *data,
			   struct perf_event_attr *attr)
{
	struct hists *hists;

	if (attr)
		hists = perf_session__hists_findnew(session, data->id,
						    attr->type, attr->config);
	else
		hists = perf_session__hists_findnew(session, data->id, 0, 0);

	if (!hists)
		return -ENOMEM;

	hists->stats.total_period += data->period;
	/*
	 * FIXME: add_event_total should be moved from here to
	 * perf_session__process_event so that the proper hist is passed to
	 * the event_op methods.
	 */
	hists__inc_nr_events(hists, PERF_RECORD_SAMPLE);
	session->hists.stats.total_period += data->period;
	return 0;
}

static int process_sample_event(event_t *event, struct sample_data *sample,
				struct perf_session *session)
{
	struct addr_location al;
	struct perf_event_attr *attr;

<<<<<<< HEAD
	if (event__preprocess_sample(event, session, &al, &data, NULL) < 0) {
=======
	if (event__preprocess_sample(event, session, &al, sample, NULL) < 0) {
>>>>>>> 3cbea436
		fprintf(stderr, "problem processing %d event, skipping it.\n",
			event->header.type);
		return -1;
	}

	if (al.filtered || (hide_unresolved && al.sym == NULL))
		return 0;

<<<<<<< HEAD
	if (perf_session__add_hist_entry(session, &al, &data)) {
=======
	if (perf_session__add_hist_entry(session, &al, sample)) {
>>>>>>> 3cbea436
		pr_debug("problem incrementing symbol period, skipping event\n");
		return -1;
	}

<<<<<<< HEAD
	attr = perf_header__find_attr(data.id, &session->header);

	if (add_event_total(session, &data, attr)) {
=======
	attr = perf_header__find_attr(sample->id, &session->header);

	if (add_event_total(session, sample, attr)) {
>>>>>>> 3cbea436
		pr_debug("problem adding event period\n");
		return -1;
	}

	return 0;
}

static int process_read_event(event_t *event, struct sample_data *sample __used,
			      struct perf_session *session __used)
{
	struct perf_event_attr *attr;

	attr = perf_header__find_attr(event->read.id, &session->header);

	if (show_threads) {
		const char *name = attr ? __event_name(attr->type, attr->config)
				   : "unknown";
		perf_read_values_add_value(&show_threads_values,
					   event->read.pid, event->read.tid,
					   event->read.id,
					   name,
					   event->read.value);
	}

	dump_printf(": %d %d %s %Lu\n", event->read.pid, event->read.tid,
		    attr ? __event_name(attr->type, attr->config) : "FAIL",
		    event->read.value);

	return 0;
}

static int perf_session__setup_sample_type(struct perf_session *self)
{
	if (!(self->sample_type & PERF_SAMPLE_CALLCHAIN)) {
		if (sort__has_parent) {
			fprintf(stderr, "selected --sort parent, but no"
					" callchain data. Did you call"
					" perf record without -g?\n");
			return -EINVAL;
		}
		if (symbol_conf.use_callchain) {
			fprintf(stderr, "selected -g but no callchain data."
					" Did you call perf record without"
					" -g?\n");
			return -1;
		}
	} else if (!dont_use_callchains && callchain_param.mode != CHAIN_NONE &&
		   !symbol_conf.use_callchain) {
			symbol_conf.use_callchain = true;
			if (register_callchain_param(&callchain_param) < 0) {
				fprintf(stderr, "Can't register callchain"
						" params\n");
				return -EINVAL;
			}
	}

	return 0;
}

static struct perf_event_ops event_ops = {
	.sample	= process_sample_event,
	.mmap	= event__process_mmap,
	.comm	= event__process_comm,
	.exit	= event__process_task,
	.fork	= event__process_task,
	.lost	= event__process_lost,
	.read	= process_read_event,
	.attr	= event__process_attr,
	.event_type = event__process_event_type,
	.tracing_data = event__process_tracing_data,
	.build_id = event__process_build_id,
<<<<<<< HEAD
=======
	.ordered_samples = true,
	.ordering_requires_timestamps = true,
>>>>>>> 3cbea436
};

extern volatile int session_done;

static void sig_handler(int sig __used)
{
	session_done = 1;
}

static size_t hists__fprintf_nr_sample_events(struct hists *self,
					      const char *evname, FILE *fp)
{
	size_t ret;
	char unit;
	unsigned long nr_events = self->stats.nr_events[PERF_RECORD_SAMPLE];

	nr_events = convert_unit(nr_events, &unit);
	ret = fprintf(fp, "# Events: %lu%c", nr_events, unit);
	if (evname != NULL)
		ret += fprintf(fp, " %s", evname);
	return ret + fprintf(fp, "\n#\n");
}

static int hists__tty_browse_tree(struct rb_root *tree, const char *help)
{
	struct rb_node *next = rb_first(tree);

	while (next) {
		struct hists *hists = rb_entry(next, struct hists, rb_node);
		const char *evname = NULL;

		if (rb_first(&hists->entries) != rb_last(&hists->entries))
			evname = __event_name(hists->type, hists->config);

		hists__fprintf_nr_sample_events(hists, evname, stdout);
		hists__fprintf(hists, NULL, false, stdout);
		fprintf(stdout, "\n\n");
		next = rb_next(&hists->rb_node);
	}

	if (sort_order == default_sort_order &&
	    parent_pattern == default_parent_pattern) {
		fprintf(stdout, "#\n# (%s)\n#\n", help);

		if (show_threads) {
			bool style = !strcmp(pretty_printing_style, "raw");
			perf_read_values_display(stdout, &show_threads_values,
						 style);
			perf_read_values_destroy(&show_threads_values);
		}
	}

	return 0;
}

static int __cmd_report(void)
{
	int ret = -EINVAL;
	struct perf_session *session;
	struct rb_node *next;
	const char *help = "For a higher level overview, try: perf report --sort comm,dso";

	signal(SIGINT, sig_handler);

<<<<<<< HEAD
	session = perf_session__new(input_name, O_RDONLY, force, false);
=======
	session = perf_session__new(input_name, O_RDONLY, force, false, &event_ops);
>>>>>>> 3cbea436
	if (session == NULL)
		return -ENOMEM;

	if (show_threads)
		perf_read_values_init(&show_threads_values);

	ret = perf_session__setup_sample_type(session);
	if (ret)
		goto out_delete;

	ret = perf_session__process_events(session, &event_ops);
	if (ret)
		goto out_delete;

	if (dump_trace) {
		perf_session__fprintf_nr_events(session, stdout);
		goto out_delete;
	}

	if (verbose > 3)
		perf_session__fprintf(session, stdout);

	if (verbose > 2)
		perf_session__fprintf_dsos(session, stdout);

	next = rb_first(&session->hists_tree);
	while (next) {
		struct hists *hists;

		hists = rb_entry(next, struct hists, rb_node);
		hists__collapse_resort(hists);
		hists__output_resort(hists);
		next = rb_next(&hists->rb_node);
	}

	if (use_browser > 0)
		hists__tui_browse_tree(&session->hists_tree, help);
	else
		hists__tty_browse_tree(&session->hists_tree, help);

out_delete:
	/*
	 * Speed up the exit process, for large files this can
	 * take quite a while.
	 *
	 * XXX Enable this when using valgrind or if we ever
	 * librarize this command.
	 *
	 * Also experiment with obstacks to see how much speed
	 * up we'll get here.
	 *
 	 * perf_session__delete(session);
 	 */
	return ret;
}

static int
parse_callchain_opt(const struct option *opt __used, const char *arg,
		    int unset)
{
	char *tok, *tok2;
	char *endptr;

	/*
	 * --no-call-graph
	 */
	if (unset) {
		dont_use_callchains = true;
		return 0;
	}

	symbol_conf.use_callchain = true;

	if (!arg)
		return 0;

	tok = strtok((char *)arg, ",");
	if (!tok)
		return -1;

	/* get the output mode */
	if (!strncmp(tok, "graph", strlen(arg)))
		callchain_param.mode = CHAIN_GRAPH_ABS;

	else if (!strncmp(tok, "flat", strlen(arg)))
		callchain_param.mode = CHAIN_FLAT;

	else if (!strncmp(tok, "fractal", strlen(arg)))
		callchain_param.mode = CHAIN_GRAPH_REL;

	else if (!strncmp(tok, "none", strlen(arg))) {
		callchain_param.mode = CHAIN_NONE;
		symbol_conf.use_callchain = false;

		return 0;
	}

	else
		return -1;

	/* get the min percentage */
	tok = strtok(NULL, ",");
	if (!tok)
		goto setup;

	tok2 = strtok(NULL, ",");
	callchain_param.min_percent = strtod(tok, &endptr);
	if (tok == endptr)
		return -1;

	if (tok2)
		callchain_param.print_limit = strtod(tok2, &endptr);
setup:
	if (register_callchain_param(&callchain_param) < 0) {
		fprintf(stderr, "Can't register callchain params\n");
		return -1;
	}
	return 0;
}

static const char * const report_usage[] = {
	"perf report [<options>] <command>",
	NULL
};

static const struct option options[] = {
	OPT_STRING('i', "input", &input_name, "file",
		    "input file name"),
	OPT_INCR('v', "verbose", &verbose,
		    "be more verbose (show symbol address, etc)"),
	OPT_BOOLEAN('D', "dump-raw-trace", &dump_trace,
		    "dump raw trace in ASCII"),
	OPT_STRING('k', "vmlinux", &symbol_conf.vmlinux_name,
		   "file", "vmlinux pathname"),
	OPT_STRING(0, "kallsyms", &symbol_conf.kallsyms_name,
		   "file", "kallsyms pathname"),
	OPT_BOOLEAN('f', "force", &force, "don't complain, do it"),
	OPT_BOOLEAN('m', "modules", &symbol_conf.use_modules,
		    "load module symbols - WARNING: use only with -k and LIVE kernel"),
	OPT_BOOLEAN('n', "show-nr-samples", &symbol_conf.show_nr_samples,
		    "Show a column with the number of samples"),
	OPT_BOOLEAN('T', "threads", &show_threads,
		    "Show per-thread event counters"),
	OPT_STRING(0, "pretty", &pretty_printing_style, "key",
		   "pretty printing style key: normal raw"),
	OPT_BOOLEAN(0, "tui", &use_tui, "Use the TUI interface"),
	OPT_BOOLEAN(0, "stdio", &use_stdio, "Use the stdio interface"),
	OPT_STRING('s', "sort", &sort_order, "key[,key2...]",
		   "sort by key(s): pid, comm, dso, symbol, parent"),
	OPT_BOOLEAN(0, "showcpuutilization", &symbol_conf.show_cpu_utilization,
		    "Show sample percentage for different cpu modes"),
	OPT_STRING('p', "parent", &parent_pattern, "regex",
		   "regex filter to identify parent, see: '--sort parent'"),
	OPT_BOOLEAN('x', "exclude-other", &symbol_conf.exclude_other,
		    "Only display entries with parent-match"),
	OPT_CALLBACK_DEFAULT('g', "call-graph", NULL, "output_type,min_percent",
		     "Display callchains using output_type (graph, flat, fractal, or none) and min percent threshold. "
		     "Default: fractal,0.5", &parse_callchain_opt, callchain_default_opt),
	OPT_STRING('d', "dsos", &symbol_conf.dso_list_str, "dso[,dso...]",
		   "only consider symbols in these dsos"),
	OPT_STRING('C', "comms", &symbol_conf.comm_list_str, "comm[,comm...]",
		   "only consider symbols in these comms"),
	OPT_STRING('S', "symbols", &symbol_conf.sym_list_str, "symbol[,symbol...]",
		   "only consider these symbols"),
	OPT_STRING('w', "column-widths", &symbol_conf.col_width_list_str,
		   "width[,width...]",
		   "don't try to adjust column width, use these fixed values"),
	OPT_STRING('t', "field-separator", &symbol_conf.field_sep, "separator",
		   "separator for columns, no spaces will be added between "
		   "columns '.' is reserved."),
	OPT_BOOLEAN('U', "hide-unresolved", &hide_unresolved,
		    "Only display entries resolved to a symbol"),
<<<<<<< HEAD
=======
	OPT_STRING(0, "symfs", &symbol_conf.symfs, "directory",
		    "Look for files with symbols relative to this directory"),
>>>>>>> 3cbea436
	OPT_END()
};

int cmd_report(int argc, const char **argv, const char *prefix __used)
{
	argc = parse_options(argc, argv, options, report_usage, 0);

	if (use_stdio)
		use_browser = 0;
	else if (use_tui)
		use_browser = 1;

	if (strcmp(input_name, "-") != 0)
		setup_browser();
	else
		use_browser = 0;
	/*
	 * Only in the newt browser we are doing integrated annotation,
	 * so don't allocate extra space that won't be used in the stdio
	 * implementation.
	 */
	if (use_browser > 0) {
		symbol_conf.priv_size = sizeof(struct sym_priv);
		/*
 		 * For searching by name on the "Browse map details".
 		 * providing it only in verbose mode not to bloat too
 		 * much struct symbol.
 		 */
		if (verbose) {
			/*
			 * XXX: Need to provide a less kludgy way to ask for
			 * more space per symbol, the u32 is for the index on
			 * the ui browser.
			 * See symbol__browser_index.
			 */
			symbol_conf.priv_size += sizeof(u32);
			symbol_conf.sort_by_name = true;
		}
	}

	if (symbol__init() < 0)
		return -1;

	setup_sorting(report_usage, options);

	if (parent_pattern != default_parent_pattern) {
		if (sort_dimension__add("parent") < 0)
			return -1;
		sort_parent.elide = 1;
	} else
		symbol_conf.exclude_other = false;

	/*
	 * Any (unrecognized) arguments left?
	 */
	if (argc)
		usage_with_options(report_usage, options);

	sort_entry__setup_elide(&sort_dso, symbol_conf.dso_list, "dso", stdout);
	sort_entry__setup_elide(&sort_comm, symbol_conf.comm_list, "comm", stdout);
	sort_entry__setup_elide(&sort_sym, symbol_conf.sym_list, "symbol", stdout);

	return __cmd_report();
}<|MERGE_RESOLUTION|>--- conflicted
+++ resolved
@@ -156,11 +156,7 @@
 	struct addr_location al;
 	struct perf_event_attr *attr;
 
-<<<<<<< HEAD
-	if (event__preprocess_sample(event, session, &al, &data, NULL) < 0) {
-=======
 	if (event__preprocess_sample(event, session, &al, sample, NULL) < 0) {
->>>>>>> 3cbea436
 		fprintf(stderr, "problem processing %d event, skipping it.\n",
 			event->header.type);
 		return -1;
@@ -169,24 +165,14 @@
 	if (al.filtered || (hide_unresolved && al.sym == NULL))
 		return 0;
 
-<<<<<<< HEAD
-	if (perf_session__add_hist_entry(session, &al, &data)) {
-=======
 	if (perf_session__add_hist_entry(session, &al, sample)) {
->>>>>>> 3cbea436
 		pr_debug("problem incrementing symbol period, skipping event\n");
 		return -1;
 	}
 
-<<<<<<< HEAD
-	attr = perf_header__find_attr(data.id, &session->header);
-
-	if (add_event_total(session, &data, attr)) {
-=======
 	attr = perf_header__find_attr(sample->id, &session->header);
 
 	if (add_event_total(session, sample, attr)) {
->>>>>>> 3cbea436
 		pr_debug("problem adding event period\n");
 		return -1;
 	}
@@ -258,11 +244,8 @@
 	.event_type = event__process_event_type,
 	.tracing_data = event__process_tracing_data,
 	.build_id = event__process_build_id,
-<<<<<<< HEAD
-=======
 	.ordered_samples = true,
 	.ordering_requires_timestamps = true,
->>>>>>> 3cbea436
 };
 
 extern volatile int session_done;
@@ -327,11 +310,7 @@
 
 	signal(SIGINT, sig_handler);
 
-<<<<<<< HEAD
-	session = perf_session__new(input_name, O_RDONLY, force, false);
-=======
 	session = perf_session__new(input_name, O_RDONLY, force, false, &event_ops);
->>>>>>> 3cbea436
 	if (session == NULL)
 		return -ENOMEM;
 
@@ -504,11 +483,8 @@
 		   "columns '.' is reserved."),
 	OPT_BOOLEAN('U', "hide-unresolved", &hide_unresolved,
 		    "Only display entries resolved to a symbol"),
-<<<<<<< HEAD
-=======
 	OPT_STRING(0, "symfs", &symbol_conf.symfs, "directory",
 		    "Look for files with symbols relative to this directory"),
->>>>>>> 3cbea436
 	OPT_END()
 };
 
