--- conflicted
+++ resolved
@@ -52,11 +52,8 @@
 #include <sys/prctl.h>
 #include <math.h>
 #include <locale.h>
-<<<<<<< HEAD
-=======
 
 #define DEFAULT_SEPARATOR	" "
->>>>>>> 3cbea436
 
 static struct perf_event_attr default_attrs[] = {
 
@@ -75,29 +72,12 @@
 };
 
 static bool			system_wide			=  false;
-<<<<<<< HEAD
-static int			nr_cpus				=  0;
-=======
 static struct cpu_map		*cpus;
->>>>>>> 3cbea436
 static int			run_idx				=  0;
 
 static int			run_count			=  1;
 static bool			no_inherit			= false;
 static bool			scale				=  true;
-<<<<<<< HEAD
-static pid_t			target_pid			= -1;
-static pid_t			target_tid			= -1;
-static pid_t			*all_tids			=  NULL;
-static int			thread_num			=  0;
-static pid_t			child_pid			= -1;
-static bool			null_run			=  false;
-static bool			big_num				=  false;
-static const char		*cpu_list;
-
-
-static int			*fd[MAX_NR_CPUS][MAX_COUNTERS];
-=======
 static bool			no_aggr				= false;
 static pid_t			target_pid			= -1;
 static pid_t			target_tid			= -1;
@@ -109,9 +89,6 @@
 static const char		*cpu_list;
 static const char		*csv_sep			= NULL;
 static bool			csv_output			= false;
->>>>>>> 3cbea436
-
-static volatile int done = 0;
 
 static volatile int done = 0;
 
@@ -180,58 +157,14 @@
 struct stats			runtime_branches_stats[MAX_NR_CPUS];
 struct stats			walltime_nsecs_stats;
 
-<<<<<<< HEAD
-#define ERR_PERF_OPEN \
-"Error: counter %d, sys_perf_event_open() syscall returned with %d (%s)\n"
-
-static int create_perf_stat_counter(int counter)
-{
-	struct perf_event_attr *attr = attrs + counter;
-	int thread;
-	int ncreated = 0;
-=======
 static int create_perf_stat_counter(struct perf_evsel *evsel)
 {
 	struct perf_event_attr *attr = &evsel->attr;
->>>>>>> 3cbea436
 
 	if (scale)
 		attr->read_format = PERF_FORMAT_TOTAL_TIME_ENABLED |
 				    PERF_FORMAT_TOTAL_TIME_RUNNING;
 
-<<<<<<< HEAD
-	if (system_wide) {
-		int cpu;
-
-		for (cpu = 0; cpu < nr_cpus; cpu++) {
-			fd[cpu][counter][0] = sys_perf_event_open(attr,
-					-1, cpumap[cpu], -1, 0);
-			if (fd[cpu][counter][0] < 0)
-				pr_debug(ERR_PERF_OPEN, counter,
-					 fd[cpu][counter][0], strerror(errno));
-			else
-				++ncreated;
-		}
-	} else {
-		attr->inherit = !no_inherit;
-		if (target_pid == -1 && target_tid == -1) {
-			attr->disabled = 1;
-			attr->enable_on_exec = 1;
-		}
-		for (thread = 0; thread < thread_num; thread++) {
-			fd[0][counter][thread] = sys_perf_event_open(attr,
-				all_tids[thread], -1, -1, 0);
-			if (fd[0][counter][thread] < 0)
-				pr_debug(ERR_PERF_OPEN, counter,
-					 fd[0][counter][thread],
-					 strerror(errno));
-			else
-				++ncreated;
-		}
-	}
-
-	return ncreated;
-=======
 	if (system_wide)
 		return perf_evsel__open_per_cpu(evsel, cpus);
 
@@ -242,7 +175,6 @@
 	}
 
 	return perf_evsel__open_per_thread(evsel, threads);
->>>>>>> 3cbea436
 }
 
 /*
@@ -263,58 +195,12 @@
  */
 static int read_counter_aggr(struct perf_evsel *counter)
 {
-<<<<<<< HEAD
-	u64 count[3], single_count[3];
-	int cpu;
-	size_t res, nv;
-	int scaled;
-	int i, thread;
-
-	count[0] = count[1] = count[2] = 0;
-
-	nv = scale ? 3 : 1;
-	for (cpu = 0; cpu < nr_cpus; cpu++) {
-		for (thread = 0; thread < thread_num; thread++) {
-			if (fd[cpu][counter][thread] < 0)
-				continue;
-
-			res = read(fd[cpu][counter][thread],
-					single_count, nv * sizeof(u64));
-			assert(res == nv * sizeof(u64));
-
-			close(fd[cpu][counter][thread]);
-			fd[cpu][counter][thread] = -1;
-
-			count[0] += single_count[0];
-			if (scale) {
-				count[1] += single_count[1];
-				count[2] += single_count[2];
-			}
-		}
-	}
-
-	scaled = 0;
-	if (scale) {
-		if (count[2] == 0) {
-			event_scaled[counter] = -1;
-			count[0] = 0;
-			return;
-		}
-
-		if (count[2] < count[1]) {
-			event_scaled[counter] = 1;
-			count[0] = (unsigned long long)
-				((double)count[0] * count[1] / count[2] + 0.5);
-		}
-	}
-=======
 	struct perf_stat *ps = counter->priv;
 	u64 *count = counter->counts->aggr.values;
 	int i;
 
 	if (__perf_evsel__read(counter, cpus->nr, threads->nr, scale) < 0)
 		return -1;
->>>>>>> 3cbea436
 
 	for (i = 0; i < 3; i++)
 		update_stats(&ps->res_stats[i], count[i]);
@@ -368,20 +254,10 @@
 	unsigned long long t0, t1;
 	struct perf_evsel *counter;
 	int status = 0;
-<<<<<<< HEAD
-	int counter, ncreated = 0;
-=======
->>>>>>> 3cbea436
 	int child_ready_pipe[2], go_pipe[2];
 	const bool forks = (argc > 0);
 	char buf;
 
-<<<<<<< HEAD
-	if (!system_wide)
-		nr_cpus = 1;
-
-=======
->>>>>>> 3cbea436
 	if (forks && (pipe(child_ready_pipe) < 0 || pipe(go_pipe) < 0)) {
 		perror("failed to create pipes");
 		exit(1);
@@ -419,17 +295,10 @@
 			perror(argv[0]);
 			exit(-1);
 		}
-<<<<<<< HEAD
-
-		if (target_tid == -1 && target_pid == -1 && !system_wide)
-			all_tids[0] = child_pid;
-
-=======
 
 		if (target_tid == -1 && target_pid == -1 && !system_wide)
 			threads->map[0] = child_pid;
 
->>>>>>> 3cbea436
 		/*
 		 * Wait for the child to be ready to exec.
 		 */
@@ -440,18 +309,6 @@
 		close(child_ready_pipe[0]);
 	}
 
-<<<<<<< HEAD
-	for (counter = 0; counter < nr_counters; counter++)
-		ncreated += create_perf_stat_counter(counter);
-
-	if (ncreated == 0) {
-		pr_err("No permission to collect %sstats.\n"
-		       "Consider tweaking /proc/sys/kernel/perf_event_paranoid.\n",
-		       system_wide ? "system-wide " : "");
-		if (child_pid != -1)
-			kill(child_pid, SIGTERM);
-		return -1;
-=======
 	list_for_each_entry(counter, &evsel_list, node) {
 		if (create_perf_stat_counter(counter) < 0) {
 			if (errno == -EPERM || errno == -EACCES) {
@@ -471,7 +328,6 @@
 			die("Not all events could be opened.\n");
 			return -1;
 		}
->>>>>>> 3cbea436
 	}
 
 	/*
@@ -523,14 +379,10 @@
 	char cpustr[16] = { '\0', };
 	const char *fmt = csv_output ? "%s%.6f%s%s" : "%s%18.6f%s%-24s";
 
-<<<<<<< HEAD
-	fprintf(stderr, " %18.6f  %-24s", msecs, event_name(counter));
-=======
 	if (no_aggr)
 		sprintf(cpustr, "CPU%*d%s",
 			csv_output ? 0 : -4,
 			cpus->map[cpu], csv_sep);
->>>>>>> 3cbea436
 
 	fprintf(stderr, fmt, cpustr, msecs, csv_sep, event_name(evsel));
 
@@ -548,19 +400,12 @@
 	char cpustr[16] = { '\0', };
 	const char *fmt;
 
-<<<<<<< HEAD
-	if (big_num)
-		fprintf(stderr, " %'18.0f  %-24s", avg, event_name(counter));
-	else
-		fprintf(stderr, " %18.0f  %-24s", avg, event_name(counter));
-=======
 	if (csv_output)
 		fmt = "%s%.0f%s%s";
 	else if (big_num)
 		fmt = "%s%'18.0f%s%-24s";
 	else
 		fmt = "%s%18.0f%s%-24s";
->>>>>>> 3cbea436
 
 	if (no_aggr)
 		sprintf(cpustr, "CPU%*d%s",
@@ -611,14 +456,9 @@
 	int scaled = counter->counts->scaled;
 
 	if (scaled == -1) {
-<<<<<<< HEAD
-		fprintf(stderr, " %18s  %-24s\n",
-			"<not counted>", event_name(counter));
-=======
 		fprintf(stderr, "%*s%s%-24s\n",
 			csv_output ? 0 : 18,
 			"<not counted>", csv_sep, event_name(counter));
->>>>>>> 3cbea436
 		return;
 	}
 
@@ -677,18 +517,6 @@
 		else
 			abs_printout(cpu, counter, val);
 
-<<<<<<< HEAD
-	fprintf(stderr, "\n");
-	fprintf(stderr, " Performance counter stats for ");
-	if(target_pid == -1 && target_tid == -1) {
-		fprintf(stderr, "\'%s", argv[0]);
-		for (i = 1; i < argc; i++)
-			fprintf(stderr, " %s", argv[i]);
-	} else if (target_pid != -1)
-		fprintf(stderr, "process id \'%d", target_pid);
-	else
-		fprintf(stderr, "thread id \'%d", target_tid);
-=======
 		if (!csv_output) {
 			print_noise(counter, 1.0);
 
@@ -700,7 +528,6 @@
 		fprintf(stderr, "\n");
 	}
 }
->>>>>>> 3cbea436
 
 static void print_stat(int argc, const char **argv)
 {
@@ -709,13 +536,6 @@
 
 	fflush(stdout);
 
-<<<<<<< HEAD
-	fprintf(stderr, "\n");
-	fprintf(stderr, " %18.9f  seconds time elapsed",
-			avg_stats(&walltime_nsecs_stats)/1e9);
-	if (run_count > 1) {
-		fprintf(stderr, "   ( +- %7.3f%% )",
-=======
 	if (!csv_output) {
 		fprintf(stderr, "\n");
 		fprintf(stderr, " Performance counter stats for ");
@@ -748,7 +568,6 @@
 				avg_stats(&walltime_nsecs_stats)/1e9);
 		if (run_count > 1) {
 			fprintf(stderr, "   ( +- %7.3f%% )",
->>>>>>> 3cbea436
 				100*stddev_stats(&walltime_nsecs_stats) /
 				avg_stats(&walltime_nsecs_stats));
 		}
@@ -810,12 +629,6 @@
 		    "repeat command and print average + stddev (max: 100)"),
 	OPT_BOOLEAN('n', "null", &null_run,
 		    "null run - dont start any counters"),
-<<<<<<< HEAD
-	OPT_BOOLEAN('B', "big-num", &big_num,
-		    "print large numbers with thousands\' separators"),
-	OPT_STRING('C', "cpu", &cpu_list, "cpu",
-		    "list of cpus to monitor in system-wide"),
-=======
 	OPT_CALLBACK_NOOPT('B', "big-num", NULL, NULL, 
 			   "print large numbers with thousands\' separators",
 			   stat__set_big_num),
@@ -825,26 +638,18 @@
 		    "disable CPU count aggregation"),
 	OPT_STRING('x', "field-separator", &csv_sep, "separator",
 		   "print counts with custom separator"),
->>>>>>> 3cbea436
 	OPT_END()
 };
 
 int cmd_stat(int argc, const char **argv, const char *prefix __used)
 {
-<<<<<<< HEAD
-	int status;
-	int i,j;
-=======
 	struct perf_evsel *pos;
 	int status = -ENOMEM;
->>>>>>> 3cbea436
 
 	setlocale(LC_ALL, "");
 
 	argc = parse_options(argc, argv, options, stat_usage,
 		PARSE_OPT_STOP_AT_NON_OPTION);
-<<<<<<< HEAD
-=======
 
 	if (csv_sep)
 		csv_output = true;
@@ -864,7 +669,6 @@
 	} else if (big_num_opt == 0) /* User passed --no-big-num */
 		big_num = false;
 
->>>>>>> 3cbea436
 	if (!argc && target_pid == -1 && target_tid == -1)
 		usage_with_options(stat_usage, options);
 	if (run_count <= 0)
@@ -909,45 +713,11 @@
 		return -1;
 	}
 
-<<<<<<< HEAD
-	if (system_wide)
-		nr_cpus = read_cpu_map(cpu_list);
-	else
-		nr_cpus = 1;
-
-	if (nr_cpus < 1)
-		usage_with_options(stat_usage, options);
-
-	if (target_pid != -1) {
-		target_tid = target_pid;
-		thread_num = find_all_tid(target_pid, &all_tids);
-		if (thread_num <= 0) {
-			fprintf(stderr, "Can't find all threads of pid %d\n",
-					target_pid);
-			usage_with_options(stat_usage, options);
-		}
-	} else {
-		all_tids=malloc(sizeof(pid_t));
-		if (!all_tids)
-			return -ENOMEM;
-
-		all_tids[0] = target_tid;
-		thread_num = 1;
-	}
-
-	for (i = 0; i < MAX_NR_CPUS; i++) {
-		for (j = 0; j < MAX_COUNTERS; j++) {
-			fd[i][j] = malloc(sizeof(int)*thread_num);
-			if (!fd[i][j])
-				return -ENOMEM;
-		}
-=======
 	list_for_each_entry(pos, &evsel_list, node) {
 		if (perf_evsel__alloc_stat_priv(pos) < 0 ||
 		    perf_evsel__alloc_counts(pos, cpus->nr) < 0 ||
 		    perf_evsel__alloc_fd(pos, cpus->nr, threads->nr) < 0)
 			goto out_free_fd;
->>>>>>> 3cbea436
 	}
 
 	/*
@@ -970,9 +740,6 @@
 
 	if (status != -1)
 		print_stat(argc, argv);
-<<<<<<< HEAD
-
-=======
 out_free_fd:
 	list_for_each_entry(pos, &evsel_list, node)
 		perf_evsel__free_stat_priv(pos);
@@ -980,6 +747,5 @@
 out:
 	thread_map__delete(threads);
 	threads = NULL;
->>>>>>> 3cbea436
 	return status;
 }