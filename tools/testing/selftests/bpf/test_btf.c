--- conflicted
+++ resolved
@@ -3370,35 +3370,12 @@
 		goto done;
 	}
 
-<<<<<<< HEAD
 	bpf_program__set_type(prog, BPF_PROG_TYPE_TRACEPOINT);
 	err = bpf_object__load(obj);
 	if (CHECK(err < 0, "bpf_object__load: %d", err))
-=======
-	user_btf_size = (int)raw_btf_size + test->btf_size_delta;
-	expected_nbytes = min(raw_btf_size, user_btf_size);
-	if (raw_btf_size > expected_nbytes)
-		memset(user_btf + expected_nbytes, 0xff,
-		       raw_btf_size - expected_nbytes);
-
-	info_len = sizeof(info);
-	info.btf = ptr_to_u64(user_btf);
-	info.btf_size = user_btf_size;
-
-	ret = 0;
-	err = bpf_obj_get_info_by_fd(btf_fd, &info, &info_len);
-	if (CHECK(err || !info.id || info_len != sizeof(info) ||
-		  info.btf_size != raw_btf_size ||
-		  (ret = memcmp(raw_btf, user_btf, expected_nbytes)),
-		  "err:%d errno:%d info.id:%u info_len:%u sizeof(info):%lu raw_btf_size:%u info.btf_size:%u expected_nbytes:%u memcmp:%d",
-		  err, errno, info.id, info_len, sizeof(info),
-		  raw_btf_size, info.btf_size, expected_nbytes, ret)) {
-		err = -1;
->>>>>>> f17b5f06
 		goto done;
 	prog_fd = bpf_program__fd(prog);
 
-<<<<<<< HEAD
 	map = bpf_object__find_map_by_name(obj, "btf_map");
 	if (CHECK(!map, "btf_map not found")) {
 		err = -1;
@@ -3471,229 +3448,6 @@
 
 	err = btf__get_from_id(info.btf_id, &btf);
 	if (CHECK(err, "cannot get btf from kernel, err: %d", err))
-=======
-	while (expected_nbytes < raw_btf_size) {
-		fprintf(stderr, "%u...", expected_nbytes);
-		if (CHECK(user_btf[expected_nbytes++] != 0xff,
-			  "user_btf[%u]:%x != 0xff", expected_nbytes - 1,
-			  user_btf[expected_nbytes - 1])) {
-			err = -1;
-			goto done;
-		}
-	}
-
-	fprintf(stderr, "OK");
-
-done:
-	if (*btf_log_buf && (err || args.always_log))
-		fprintf(stderr, "\n%s", btf_log_buf);
-
-	free(raw_btf);
-	free(user_btf);
-
-	if (btf_fd != -1)
-		close(btf_fd);
-
-	return err;
-}
-
-static int test_get_info(void)
-{
-	unsigned int i;
-	int err = 0;
-
-	if (args.get_info_test_num)
-		return count_result(do_test_get_info(args.get_info_test_num));
-
-	for (i = 1; i <= ARRAY_SIZE(get_info_tests); i++)
-		err |= count_result(do_test_get_info(i));
-
-	return err;
-}
-
-struct btf_file_test {
-	const char *file;
-	bool btf_kv_notfound;
-};
-
-static struct btf_file_test file_tests[] = {
-{
-	.file = "test_btf_haskv.o",
-},
-{
-	.file = "test_btf_nokv.o",
-	.btf_kv_notfound = true,
-},
-};
-
-static int file_has_btf_elf(const char *fn, bool *has_btf_ext)
-{
-	Elf_Scn *scn = NULL;
-	GElf_Ehdr ehdr;
-	int ret = 0;
-	int elf_fd;
-	Elf *elf;
-
-	if (CHECK(elf_version(EV_CURRENT) == EV_NONE,
-		  "elf_version(EV_CURRENT) == EV_NONE"))
-		return -1;
-
-	elf_fd = open(fn, O_RDONLY);
-	if (CHECK(elf_fd == -1, "open(%s): errno:%d", fn, errno))
-		return -1;
-
-	elf = elf_begin(elf_fd, ELF_C_READ, NULL);
-	if (CHECK(!elf, "elf_begin(%s): %s", fn, elf_errmsg(elf_errno()))) {
-		ret = -1;
-		goto done;
-	}
-
-	if (CHECK(!gelf_getehdr(elf, &ehdr), "!gelf_getehdr(%s)", fn)) {
-		ret = -1;
-		goto done;
-	}
-
-	while ((scn = elf_nextscn(elf, scn))) {
-		const char *sh_name;
-		GElf_Shdr sh;
-
-		if (CHECK(gelf_getshdr(scn, &sh) != &sh,
-			  "file:%s gelf_getshdr != &sh", fn)) {
-			ret = -1;
-			goto done;
-		}
-
-		sh_name = elf_strptr(elf, ehdr.e_shstrndx, sh.sh_name);
-		if (!strcmp(sh_name, BTF_ELF_SEC))
-			ret = 1;
-		if (!strcmp(sh_name, BTF_EXT_ELF_SEC))
-			*has_btf_ext = true;
-	}
-
-done:
-	close(elf_fd);
-	elf_end(elf);
-	return ret;
-}
-
-static int do_test_file(unsigned int test_num)
-{
-	const struct btf_file_test *test = &file_tests[test_num - 1];
-	const char *expected_fnames[] = {"_dummy_tracepoint",
-					 "test_long_fname_1",
-					 "test_long_fname_2"};
-	struct bpf_prog_info info = {};
-	struct bpf_object *obj = NULL;
-	struct bpf_func_info *finfo;
-	struct bpf_program *prog;
-	__u32 info_len, rec_size;
-	bool has_btf_ext = false;
-	struct btf *btf = NULL;
-	void *func_info = NULL;
-	struct bpf_map *map;
-	int i, err, prog_fd;
-
-	fprintf(stderr, "BTF libbpf test[%u] (%s): ", test_num,
-		test->file);
-
-	err = file_has_btf_elf(test->file, &has_btf_ext);
-	if (err == -1)
-		return err;
-
-	if (err == 0) {
-		fprintf(stderr, "SKIP. No ELF %s found", BTF_ELF_SEC);
-		skip_cnt++;
-		return 0;
-	}
-
-	obj = bpf_object__open(test->file);
-	if (CHECK(IS_ERR(obj), "obj: %ld", PTR_ERR(obj)))
-		return PTR_ERR(obj);
-
-	err = bpf_object__btf_fd(obj);
-	if (CHECK(err == -1, "bpf_object__btf_fd: -1"))
-		goto done;
-
-	prog = bpf_program__next(NULL, obj);
-	if (CHECK(!prog, "Cannot find bpf_prog")) {
-		err = -1;
-		goto done;
-	}
-
-	bpf_program__set_type(prog, BPF_PROG_TYPE_TRACEPOINT);
-	err = bpf_object__load(obj);
-	if (CHECK(err < 0, "bpf_object__load: %d", err))
-		goto done;
-	prog_fd = bpf_program__fd(prog);
-
-	map = bpf_object__find_map_by_name(obj, "btf_map");
-	if (CHECK(!map, "btf_map not found")) {
-		err = -1;
-		goto done;
-	}
-
-	err = (bpf_map__btf_key_type_id(map) == 0 || bpf_map__btf_value_type_id(map) == 0)
-		!= test->btf_kv_notfound;
-	if (CHECK(err, "btf_key_type_id:%u btf_value_type_id:%u test->btf_kv_notfound:%u",
-		  bpf_map__btf_key_type_id(map), bpf_map__btf_value_type_id(map),
-		  test->btf_kv_notfound))
-		goto done;
-
-	if (!has_btf_ext)
-		goto skip;
-
-	/* get necessary program info */
-	info_len = sizeof(struct bpf_prog_info);
-	err = bpf_obj_get_info_by_fd(prog_fd, &info, &info_len);
-
-	if (CHECK(err == -1, "invalid get info (1st) errno:%d", errno)) {
-		fprintf(stderr, "%s\n", btf_log_buf);
-		err = -1;
-		goto done;
-	}
-	if (CHECK(info.nr_func_info != 3,
-		  "incorrect info.nr_func_info (1st) %d",
-		  info.nr_func_info)) {
-		err = -1;
-		goto done;
-	}
-	rec_size = info.func_info_rec_size;
-	if (CHECK(rec_size != sizeof(struct bpf_func_info),
-		  "incorrect info.func_info_rec_size (1st) %d\n", rec_size)) {
-		err = -1;
-		goto done;
-	}
-
-	func_info = malloc(info.nr_func_info * rec_size);
-	if (CHECK(!func_info, "out of memory")) {
-		err = -1;
-		goto done;
-	}
-
-	/* reset info to only retrieve func_info related data */
-	memset(&info, 0, sizeof(info));
-	info.nr_func_info = 3;
-	info.func_info_rec_size = rec_size;
-	info.func_info = ptr_to_u64(func_info);
-
-	err = bpf_obj_get_info_by_fd(prog_fd, &info, &info_len);
-
-	if (CHECK(err == -1, "invalid get info (2nd) errno:%d", errno)) {
-		fprintf(stderr, "%s\n", btf_log_buf);
-		err = -1;
-		goto done;
-	}
-	if (CHECK(info.nr_func_info != 3,
-		  "incorrect info.nr_func_info (2nd) %d",
-		  info.nr_func_info)) {
-		err = -1;
-		goto done;
-	}
-	if (CHECK(info.func_info_rec_size != rec_size,
-		  "incorrect info.func_info_rec_size (2nd) %d",
-		  info.func_info_rec_size)) {
-		err = -1;
->>>>>>> f17b5f06
 		goto done;
 
 	/* check three functions */
@@ -3724,41 +3478,6 @@
 		finfo = (void *)finfo + rec_size;
 	}
 
-<<<<<<< HEAD
-=======
-	err = btf__get_from_id(info.btf_id, &btf);
-	if (CHECK(err, "cannot get btf from kernel, err: %d", err))
-		goto done;
-
-	/* check three functions */
-	finfo = func_info;
-	for (i = 0; i < 3; i++) {
-		const struct btf_type *t;
-		const char *fname;
-
-		t = btf__type_by_id(btf, finfo->type_id);
-		if (CHECK(!t, "btf__type_by_id failure: id %u",
-			  finfo->type_id)) {
-			err = -1;
-			goto done;
-		}
-
-		fname = btf__name_by_offset(btf, t->name_off);
-		err = strcmp(fname, expected_fnames[i]);
-		/* for the second and third functions in .text section,
-		 * the compiler may order them either way.
-		 */
-		if (i && err)
-			err = strcmp(fname, expected_fnames[3 - i]);
-		if (CHECK(err, "incorrect fname %s", fname ? : "")) {
-			err = -1;
-			goto done;
-		}
-
-		finfo = (void *)finfo + rec_size;
-	}
-
->>>>>>> f17b5f06
 skip:
 	fprintf(stderr, "OK");
 
@@ -3807,11 +3526,8 @@
 		ENUM_TWO,
 		ENUM_THREE,
 	} aenum;
-<<<<<<< HEAD
-=======
 	uint32_t ui32b;
 	uint32_t bits2c:2;
->>>>>>> f17b5f06
 };
 
 static struct btf_raw_test pprint_test_template[] = {
@@ -3854,11 +3570,7 @@
 		BTF_ENUM_ENC(NAME_TBD, 2),
 		BTF_ENUM_ENC(NAME_TBD, 3),
 		/* struct pprint_mapv */		/* [16] */
-<<<<<<< HEAD
-		BTF_TYPE_ENC(NAME_TBD, BTF_INFO_ENC(BTF_KIND_STRUCT, 0, 8), 32),
-=======
 		BTF_TYPE_ENC(NAME_TBD, BTF_INFO_ENC(BTF_KIND_STRUCT, 0, 10), 40),
->>>>>>> f17b5f06
 		BTF_MEMBER_ENC(NAME_TBD, 11, 0),	/* uint32_t ui32 */
 		BTF_MEMBER_ENC(NAME_TBD, 10, 32),	/* uint16_t ui16 */
 		BTF_MEMBER_ENC(NAME_TBD, 12, 64),	/* int32_t si32 */
@@ -3867,17 +3579,11 @@
 		BTF_MEMBER_ENC(NAME_TBD, 6, 126),	/* unused_bits2b */
 		BTF_MEMBER_ENC(0, 14, 128),		/* union (anon) */
 		BTF_MEMBER_ENC(NAME_TBD, 15, 192),	/* aenum */
-<<<<<<< HEAD
-		BTF_END_RAW,
-	},
-	BTF_STR_SEC("\0unsigned char\0unsigned short\0unsigned int\0int\0unsigned long long\0uint8_t\0uint16_t\0uint32_t\0int32_t\0uint64_t\0ui64\0ui8a\0ENUM_ZERO\0ENUM_ONE\0ENUM_TWO\0ENUM_THREE\0pprint_mapv\0ui32\0ui16\0si32\0unused_bits2a\0bits28\0unused_bits2b\0aenum"),
-=======
 		BTF_MEMBER_ENC(NAME_TBD, 11, 224),	/* uint32_t ui32b */
 		BTF_MEMBER_ENC(NAME_TBD, 6, 256),	/* bits2c */
 		BTF_END_RAW,
 	},
 	BTF_STR_SEC("\0unsigned char\0unsigned short\0unsigned int\0int\0unsigned long long\0uint8_t\0uint16_t\0uint32_t\0int32_t\0uint64_t\0ui64\0ui8a\0ENUM_ZERO\0ENUM_ONE\0ENUM_TWO\0ENUM_THREE\0pprint_mapv\0ui32\0ui16\0si32\0unused_bits2a\0bits28\0unused_bits2b\0aenum\0ui32b\0bits2c"),
->>>>>>> f17b5f06
 	.key_size = sizeof(unsigned int),
 	.value_size = sizeof(struct pprint_mapv),
 	.key_type_id = 3,	/* unsigned int */
@@ -3926,11 +3632,7 @@
 		BTF_ENUM_ENC(NAME_TBD, 2),
 		BTF_ENUM_ENC(NAME_TBD, 3),
 		/* struct pprint_mapv */		/* [16] */
-<<<<<<< HEAD
-		BTF_TYPE_ENC(NAME_TBD, BTF_INFO_ENC(BTF_KIND_STRUCT, 1, 8), 32),
-=======
 		BTF_TYPE_ENC(NAME_TBD, BTF_INFO_ENC(BTF_KIND_STRUCT, 1, 10), 40),
->>>>>>> f17b5f06
 		BTF_MEMBER_ENC(NAME_TBD, 11, BTF_MEMBER_OFFSET(0, 0)),	/* uint32_t ui32 */
 		BTF_MEMBER_ENC(NAME_TBD, 10, BTF_MEMBER_OFFSET(0, 32)),	/* uint16_t ui16 */
 		BTF_MEMBER_ENC(NAME_TBD, 12, BTF_MEMBER_OFFSET(0, 64)),	/* int32_t si32 */
@@ -3939,17 +3641,11 @@
 		BTF_MEMBER_ENC(NAME_TBD, 6, BTF_MEMBER_OFFSET(2, 126)),	/* unused_bits2b */
 		BTF_MEMBER_ENC(0, 14, BTF_MEMBER_OFFSET(0, 128)),	/* union (anon) */
 		BTF_MEMBER_ENC(NAME_TBD, 15, BTF_MEMBER_OFFSET(0, 192)),	/* aenum */
-<<<<<<< HEAD
-		BTF_END_RAW,
-	},
-	BTF_STR_SEC("\0unsigned char\0unsigned short\0unsigned int\0int\0unsigned long long\0uint8_t\0uint16_t\0uint32_t\0int32_t\0uint64_t\0ui64\0ui8a\0ENUM_ZERO\0ENUM_ONE\0ENUM_TWO\0ENUM_THREE\0pprint_mapv\0ui32\0ui16\0si32\0unused_bits2a\0bits28\0unused_bits2b\0aenum"),
-=======
 		BTF_MEMBER_ENC(NAME_TBD, 11, BTF_MEMBER_OFFSET(0, 224)),	/* uint32_t ui32b */
 		BTF_MEMBER_ENC(NAME_TBD, 6, BTF_MEMBER_OFFSET(2, 256)),	/* bits2c */
 		BTF_END_RAW,
 	},
 	BTF_STR_SEC("\0unsigned char\0unsigned short\0unsigned int\0int\0unsigned long long\0uint8_t\0uint16_t\0uint32_t\0int32_t\0uint64_t\0ui64\0ui8a\0ENUM_ZERO\0ENUM_ONE\0ENUM_TWO\0ENUM_THREE\0pprint_mapv\0ui32\0ui16\0si32\0unused_bits2a\0bits28\0unused_bits2b\0aenum\0ui32b\0bits2c"),
->>>>>>> f17b5f06
 	.key_size = sizeof(unsigned int),
 	.value_size = sizeof(struct pprint_mapv),
 	.key_type_id = 3,	/* unsigned int */
@@ -4000,11 +3696,7 @@
 		BTF_ENUM_ENC(NAME_TBD, 2),
 		BTF_ENUM_ENC(NAME_TBD, 3),
 		/* struct pprint_mapv */		/* [16] */
-<<<<<<< HEAD
-		BTF_TYPE_ENC(NAME_TBD, BTF_INFO_ENC(BTF_KIND_STRUCT, 1, 8), 32),
-=======
 		BTF_TYPE_ENC(NAME_TBD, BTF_INFO_ENC(BTF_KIND_STRUCT, 1, 10), 40),
->>>>>>> f17b5f06
 		BTF_MEMBER_ENC(NAME_TBD, 11, BTF_MEMBER_OFFSET(0, 0)),	/* uint32_t ui32 */
 		BTF_MEMBER_ENC(NAME_TBD, 10, BTF_MEMBER_OFFSET(0, 32)),	/* uint16_t ui16 */
 		BTF_MEMBER_ENC(NAME_TBD, 12, BTF_MEMBER_OFFSET(0, 64)),	/* int32_t si32 */
@@ -4013,22 +3705,15 @@
 		BTF_MEMBER_ENC(NAME_TBD, 19, BTF_MEMBER_OFFSET(2, 126)),/* unused_bits2b */
 		BTF_MEMBER_ENC(0, 14, BTF_MEMBER_OFFSET(0, 128)),	/* union (anon) */
 		BTF_MEMBER_ENC(NAME_TBD, 15, BTF_MEMBER_OFFSET(0, 192)),	/* aenum */
-<<<<<<< HEAD
-=======
 		BTF_MEMBER_ENC(NAME_TBD, 11, BTF_MEMBER_OFFSET(0, 224)),	/* uint32_t ui32b */
 		BTF_MEMBER_ENC(NAME_TBD, 17, BTF_MEMBER_OFFSET(2, 256)),	/* bits2c */
->>>>>>> f17b5f06
 		/* typedef unsigned int ___int */	/* [17] */
 		BTF_TYPEDEF_ENC(NAME_TBD, 18),
 		BTF_TYPE_ENC(0, BTF_INFO_ENC(BTF_KIND_VOLATILE, 0, 0), 6),	/* [18] */
 		BTF_TYPE_ENC(0, BTF_INFO_ENC(BTF_KIND_CONST, 0, 0), 15),	/* [19] */
 		BTF_END_RAW,
 	},
-<<<<<<< HEAD
-	BTF_STR_SEC("\0unsigned char\0unsigned short\0unsigned int\0int\0unsigned long long\0uint8_t\0uint16_t\0uint32_t\0int32_t\0uint64_t\0ui64\0ui8a\0ENUM_ZERO\0ENUM_ONE\0ENUM_TWO\0ENUM_THREE\0pprint_mapv\0ui32\0ui16\0si32\0unused_bits2a\0bits28\0unused_bits2b\0aenum\0___int"),
-=======
 	BTF_STR_SEC("\0unsigned char\0unsigned short\0unsigned int\0int\0unsigned long long\0uint8_t\0uint16_t\0uint32_t\0int32_t\0uint64_t\0ui64\0ui8a\0ENUM_ZERO\0ENUM_ONE\0ENUM_TWO\0ENUM_THREE\0pprint_mapv\0ui32\0ui16\0si32\0unused_bits2a\0bits28\0unused_bits2b\0aenum\0ui32b\0bits2c\0___int"),
->>>>>>> f17b5f06
 	.key_size = sizeof(unsigned int),
 	.value_size = sizeof(struct pprint_mapv),
 	.key_type_id = 3,	/* unsigned int */
@@ -4116,7 +3801,8 @@
 		v->unused_bits2b = 3;
 		v->ui64 = i;
 		v->aenum = i & 0x03;
-<<<<<<< HEAD
+		v->ui32b = 4;
+		v->bits2c = 1;
 		v = (void *)v + rounded_value_size;
 	}
 }
@@ -4172,64 +3858,6 @@
 	free(raw_btf);
 
 	if (CHECK(btf_fd == -1, "errno:%d", errno)) {
-=======
-		v->ui32b = 4;
-		v->bits2c = 1;
-		v = (void *)v + rounded_value_size;
-	}
-}
-
-static int check_line(const char *expected_line, int nexpected_line,
-		      int expected_line_len, const char *line)
-{
-	if (CHECK(nexpected_line == expected_line_len,
-		  "expected_line is too long"))
-		return -1;
-
-	if (strcmp(expected_line, line)) {
-		fprintf(stderr, "unexpected pprint output\n");
-		fprintf(stderr, "expected: %s", expected_line);
-		fprintf(stderr, "    read: %s", line);
-		return -1;
-	}
-
-	return 0;
-}
-
-
-static int do_test_pprint(int test_num)
-{
-	const struct btf_raw_test *test = &pprint_test_template[test_num];
-	struct bpf_create_map_attr create_attr = {};
-	bool ordered_map, lossless_map, percpu_map;
-	int err, ret, num_cpus, rounded_value_size;
-	struct pprint_mapv *mapv = NULL;
-	unsigned int key, nr_read_elems;
-	int map_fd = -1, btf_fd = -1;
-	unsigned int raw_btf_size;
-	char expected_line[255];
-	FILE *pin_file = NULL;
-	char pin_path[255];
-	size_t line_len = 0;
-	char *line = NULL;
-	uint8_t *raw_btf;
-	ssize_t nread;
-
-	fprintf(stderr, "%s(#%d)......", test->descr, test_num);
-	raw_btf = btf_raw_create(&hdr_tmpl, test->raw_types,
-				 test->str_sec, test->str_sec_size,
-				 &raw_btf_size, NULL);
-
-	if (!raw_btf)
-		return -1;
-
-	*btf_log_buf = '\0';
-	btf_fd = bpf_load_btf(raw_btf, raw_btf_size,
-			      btf_log_buf, BTF_LOG_BUF_SIZE,
-			      args.always_log);
-	free(raw_btf);
-
-	if (CHECK(btf_fd == -1, "errno:%d", errno)) {
 		err = -1;
 		goto done;
 	}
@@ -4254,68 +3882,10 @@
 
 	if (CHECK(ret == sizeof(pin_path), "pin_path %s/%s is too long",
 		  "/sys/fs/bpf", test->map_name)) {
->>>>>>> f17b5f06
 		err = -1;
 		goto done;
 	}
 
-<<<<<<< HEAD
-	create_attr.name = test->map_name;
-	create_attr.map_type = test->map_type;
-	create_attr.key_size = test->key_size;
-	create_attr.value_size = test->value_size;
-	create_attr.max_entries = test->max_entries;
-	create_attr.btf_fd = btf_fd;
-	create_attr.btf_key_type_id = test->key_type_id;
-	create_attr.btf_value_type_id = test->value_type_id;
-
-	map_fd = bpf_create_map_xattr(&create_attr);
-	if (CHECK(map_fd == -1, "errno:%d", errno)) {
-=======
-	err = bpf_obj_pin(map_fd, pin_path);
-	if (CHECK(err, "bpf_obj_pin(%s): errno:%d.", pin_path, errno))
-		goto done;
-
-	percpu_map = test->percpu_map;
-	num_cpus = percpu_map ? bpf_num_possible_cpus() : 1;
-	rounded_value_size = round_up(sizeof(struct pprint_mapv), 8);
-	mapv = calloc(num_cpus, rounded_value_size);
-	if (CHECK(!mapv, "mapv allocation failure")) {
->>>>>>> f17b5f06
-		err = -1;
-		goto done;
-	}
-
-<<<<<<< HEAD
-	ret = snprintf(pin_path, sizeof(pin_path), "%s/%s",
-		       "/sys/fs/bpf", test->map_name);
-
-	if (CHECK(ret == sizeof(pin_path), "pin_path %s/%s is too long",
-		  "/sys/fs/bpf", test->map_name)) {
-=======
-	for (key = 0; key < test->max_entries; key++) {
-		set_pprint_mapv(mapv, key, num_cpus, rounded_value_size);
-		bpf_map_update_elem(map_fd, &key, mapv, 0);
-	}
-
-	pin_file = fopen(pin_path, "r");
-	if (CHECK(!pin_file, "fopen(%s): errno:%d", pin_path, errno)) {
-		err = -1;
-		goto done;
-	}
-
-	/* Skip lines start with '#' */
-	while ((nread = getline(&line, &line_len, pin_file)) > 0 &&
-	       *line == '#')
-		;
-
-	if (CHECK(nread <= 0, "Unexpected EOF")) {
->>>>>>> f17b5f06
-		err = -1;
-		goto done;
-	}
-
-<<<<<<< HEAD
 	err = bpf_obj_pin(map_fd, pin_path);
 	if (CHECK(err, "bpf_obj_pin(%s): errno:%d.", pin_path, errno))
 		goto done;
@@ -4350,74 +3920,6 @@
 		goto done;
 	}
 
-	nr_read_elems = 0;
-	ordered_map = test->ordered_map;
-	lossless_map = test->lossless_map;
-	do {
-		struct pprint_mapv *cmapv;
-		ssize_t nexpected_line;
-		unsigned int next_key;
-		int cpu;
-
-		next_key = ordered_map ? nr_read_elems : atoi(line);
-		set_pprint_mapv(mapv, next_key, num_cpus, rounded_value_size);
-		cmapv = mapv;
-
-		for (cpu = 0; cpu < num_cpus; cpu++) {
-			if (percpu_map) {
-				/* for percpu map, the format looks like:
-				 * <key>: {
-				 *	cpu0: <value_on_cpu0>
-				 *	cpu1: <value_on_cpu1>
-				 *	...
-				 *	cpun: <value_on_cpun>
-				 * }
-				 *
-				 * let us verify the line containing the key here.
-				 */
-				if (cpu == 0) {
-					nexpected_line = snprintf(expected_line,
-								  sizeof(expected_line),
-								  "%u: {\n",
-								  next_key);
-
-					err = check_line(expected_line, nexpected_line,
-							 sizeof(expected_line), line);
-					if (err == -1)
-						goto done;
-				}
-
-				/* read value@cpu */
-				nread = getline(&line, &line_len, pin_file);
-				if (nread < 0)
-					break;
-			}
-
-			nexpected_line = snprintf(expected_line, sizeof(expected_line),
-						  "%s%u: {%u,0,%d,0x%x,0x%x,0x%x,"
-						  "{%lu|[%u,%u,%u,%u,%u,%u,%u,%u]},%s}\n",
-						  percpu_map ? "\tcpu" : "",
-						  percpu_map ? cpu : next_key,
-						  cmapv->ui32, cmapv->si32,
-						  cmapv->unused_bits2a,
-						  cmapv->bits28,
-						  cmapv->unused_bits2b,
-						  cmapv->ui64,
-						  cmapv->ui8a[0], cmapv->ui8a[1],
-						  cmapv->ui8a[2], cmapv->ui8a[3],
-						  cmapv->ui8a[4], cmapv->ui8a[5],
-						  cmapv->ui8a[6], cmapv->ui8a[7],
-						  pprint_enum_str[cmapv->aenum]);
-
-			err = check_line(expected_line, nexpected_line,
-					 sizeof(expected_line), line);
-			if (err == -1)
-				goto done;
-
-			cmapv = (void *)cmapv + rounded_value_size;
-		}
-
-=======
 	nr_read_elems = 0;
 	ordered_map = test->ordered_map;
 	lossless_map = test->lossless_map;
@@ -4488,7 +3990,6 @@
 			cmapv = (void *)cmapv + rounded_value_size;
 		}
 
->>>>>>> f17b5f06
 		if (percpu_map) {
 			/* skip the last bracket for the percpu map */
 			nread = getline(&line, &line_len, pin_file);
@@ -5074,7 +4575,6 @@
 	err = bpf_obj_get_info_by_fd(prog_fd, &info, &info_len);
 	if (CHECK(err == -1, "invalid get info (1st) errno:%d", errno)) {
 		fprintf(stderr, "%s\n", btf_log_buf);
-<<<<<<< HEAD
 		return -1;
 	}
 	if (CHECK(info.nr_func_info != test->func_info_cnt,
@@ -5082,15 +4582,6 @@
 		  info.nr_func_info)) {
 		return -1;
 	}
-=======
-		return -1;
-	}
-	if (CHECK(info.nr_func_info != test->func_info_cnt,
-		  "incorrect info.nr_func_info (1st) %d",
-		  info.nr_func_info)) {
-		return -1;
-	}
->>>>>>> f17b5f06
 
 	rec_size = info.func_info_rec_size;
 	if (CHECK(rec_size != sizeof(struct bpf_func_info),
