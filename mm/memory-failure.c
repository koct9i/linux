--- conflicted
+++ resolved
@@ -51,10 +51,7 @@
 #include <linux/slab.h>
 #include <linux/swapops.h>
 #include <linux/hugetlb.h>
-<<<<<<< HEAD
-=======
 #include <linux/memory_hotplug.h>
->>>>>>> 3cbea436
 #include "internal.h"
 
 int sysctl_memory_failure_early_kill __read_mostly = 0;
@@ -206,11 +203,7 @@
 #ifdef __ARCH_SI_TRAPNO
 	si.si_trapno = trapno;
 #endif
-<<<<<<< HEAD
-	si.si_addr_lsb = compound_order(compound_head(page)) + PAGE_SHIFT;
-=======
 	si.si_addr_lsb = compound_trans_order(compound_head(page)) + PAGE_SHIFT;
->>>>>>> 3cbea436
 	/*
 	 * Don't use force here, it's convenient if the signal
 	 * can be temporarily blocked.
@@ -937,11 +930,7 @@
 static void set_page_hwpoison_huge_page(struct page *hpage)
 {
 	int i;
-<<<<<<< HEAD
-	int nr_pages = 1 << compound_order(hpage);
-=======
 	int nr_pages = 1 << compound_trans_order(hpage);
->>>>>>> 3cbea436
 	for (i = 0; i < nr_pages; i++)
 		SetPageHWPoison(hpage + i);
 }
@@ -949,11 +938,7 @@
 static void clear_page_hwpoison_huge_page(struct page *hpage)
 {
 	int i;
-<<<<<<< HEAD
-	int nr_pages = 1 << compound_order(hpage);
-=======
 	int nr_pages = 1 << compound_trans_order(hpage);
->>>>>>> 3cbea436
 	for (i = 0; i < nr_pages; i++)
 		ClearPageHWPoison(hpage + i);
 }
@@ -983,11 +968,7 @@
 		return 0;
 	}
 
-<<<<<<< HEAD
-	nr_pages = 1 << compound_order(hpage);
-=======
 	nr_pages = 1 << compound_trans_order(hpage);
->>>>>>> 3cbea436
 	atomic_long_add(nr_pages, &mce_bad_pages);
 
 	/*
@@ -1185,11 +1166,7 @@
 		return 0;
 	}
 
-<<<<<<< HEAD
-	nr_pages = 1 << compound_order(page);
-=======
 	nr_pages = 1 << compound_trans_order(page);
->>>>>>> 3cbea436
 
 	if (!get_page_unless_zero(page)) {
 		/*
@@ -1334,46 +1311,6 @@
 	return ret;
 }
 
-static int soft_offline_huge_page(struct page *page, int flags)
-{
-	int ret;
-	unsigned long pfn = page_to_pfn(page);
-	struct page *hpage = compound_head(page);
-	LIST_HEAD(pagelist);
-
-	ret = get_any_page(page, pfn, flags);
-	if (ret < 0)
-		return ret;
-	if (ret == 0)
-		goto done;
-
-	if (PageHWPoison(hpage)) {
-		put_page(hpage);
-		pr_debug("soft offline: %#lx hugepage already poisoned\n", pfn);
-		return -EBUSY;
-	}
-
-	/* Keep page count to indicate a given hugepage is isolated. */
-
-	list_add(&hpage->lru, &pagelist);
-	ret = migrate_huge_pages(&pagelist, new_page, MPOL_MF_MOVE_ALL, 0);
-	if (ret) {
-			putback_lru_pages(&pagelist);
-		pr_debug("soft offline: %#lx: migration failed %d, type %lx\n",
-			 pfn, ret, page->flags);
-		if (ret > 0)
-			ret = -EIO;
-		return ret;
-	}
-done:
-	if (!PageHWPoison(hpage))
-		atomic_long_add(1 << compound_order(hpage), &mce_bad_pages);
-	set_page_hwpoison_huge_page(hpage);
-	dequeue_hwpoisoned_huge_page(hpage);
-	/* keep elevated page count for bad page */
-	return ret;
-}
-
 /**
  * soft_offline_page - Soft offline a page.
  * @page: page to offline
