/*
 * SLUB: A slab allocator that limits cache line use instead of queuing
 * objects in per cpu and per node lists.
 *
 * The allocator synchronizes using per slab locks or atomic operatios
 * and only uses a centralized lock to manage a pool of partial slabs.
 *
 * (C) 2007 SGI, Christoph Lameter
 * (C) 2011 Linux Foundation, Christoph Lameter
 */

#include <linux/mm.h>
#include <linux/swap.h> /* struct reclaim_state */
#include <linux/module.h>
#include <linux/bit_spinlock.h>
#include <linux/interrupt.h>
#include <linux/bitops.h>
#include <linux/slab.h>
#include <linux/proc_fs.h>
#include <linux/seq_file.h>
#include <linux/kmemcheck.h>
#include <linux/cpu.h>
#include <linux/cpuset.h>
#include <linux/mempolicy.h>
#include <linux/ctype.h>
#include <linux/debugobjects.h>
#include <linux/kallsyms.h>
#include <linux/memory.h>
#include <linux/math64.h>
#include <linux/fault-inject.h>
#include <linux/stacktrace.h>

#include <trace/events/kmem.h>

/*
 * Lock order:
 *   1. slub_lock (Global Semaphore)
 *   2. node->list_lock
 *   3. slab_lock(page) (Only on some arches and for debugging)
 *
 *   slub_lock
 *
 *   The role of the slub_lock is to protect the list of all the slabs
 *   and to synchronize major metadata changes to slab cache structures.
 *
 *   The slab_lock is only used for debugging and on arches that do not
 *   have the ability to do a cmpxchg_double. It only protects the second
 *   double word in the page struct. Meaning
 *	A. page->freelist	-> List of object free in a page
 *	B. page->counters	-> Counters of objects
 *	C. page->frozen		-> frozen state
 *
 *   If a slab is frozen then it is exempt from list management. It is not
 *   on any list. The processor that froze the slab is the one who can
 *   perform list operations on the page. Other processors may put objects
 *   onto the freelist but the processor that froze the slab is the only
 *   one that can retrieve the objects from the page's freelist.
 *
 *   The list_lock protects the partial and full list on each node and
 *   the partial slab counter. If taken then no new slabs may be added or
 *   removed from the lists nor make the number of partial slabs be modified.
 *   (Note that the total number of slabs is an atomic value that may be
 *   modified without taking the list lock).
 *
 *   The list_lock is a centralized lock and thus we avoid taking it as
 *   much as possible. As long as SLUB does not have to handle partial
 *   slabs, operations can continue without any centralized lock. F.e.
 *   allocating a long series of objects that fill up slabs does not require
 *   the list lock.
 *   Interrupts are disabled during allocation and deallocation in order to
 *   make the slab allocator safe to use in the context of an irq. In addition
 *   interrupts are disabled to ensure that the processor does not change
 *   while handling per_cpu slabs, due to kernel preemption.
 *
 * SLUB assigns one slab for allocation to each processor.
 * Allocations only occur from these slabs called cpu slabs.
 *
 * Slabs with free elements are kept on a partial list and during regular
 * operations no list for full slabs is used. If an object in a full slab is
 * freed then the slab will show up again on the partial lists.
 * We track full slabs for debugging purposes though because otherwise we
 * cannot scan all objects.
 *
 * Slabs are freed when they become empty. Teardown and setup is
 * minimal so we rely on the page allocators per cpu caches for
 * fast frees and allocs.
 *
 * Overloading of page flags that are otherwise used for LRU management.
 *
 * PageActive 		The slab is frozen and exempt from list processing.
 * 			This means that the slab is dedicated to a purpose
 * 			such as satisfying allocations for a specific
 * 			processor. Objects may be freed in the slab while
 * 			it is frozen but slab_free will then skip the usual
 * 			list operations. It is up to the processor holding
 * 			the slab to integrate the slab into the slab lists
 * 			when the slab is no longer needed.
 *
 * 			One use of this flag is to mark slabs that are
 * 			used for allocations. Then such a slab becomes a cpu
 * 			slab. The cpu slab may be equipped with an additional
 * 			freelist that allows lockless access to
 * 			free objects in addition to the regular freelist
 * 			that requires the slab lock.
 *
 * PageError		Slab requires special handling due to debug
 * 			options set. This moves	slab handling out of
 * 			the fast path and disables lockless freelists.
 */

#define SLAB_DEBUG_FLAGS (SLAB_RED_ZONE | SLAB_POISON | SLAB_STORE_USER | \
		SLAB_TRACE | SLAB_DEBUG_FREE)

static inline int kmem_cache_debug(struct kmem_cache *s)
{
#ifdef CONFIG_SLUB_DEBUG
	return unlikely(s->flags & SLAB_DEBUG_FLAGS);
#else
	return 0;
#endif
}

/*
 * Issues still to be resolved:
 *
 * - Support PAGE_ALLOC_DEBUG. Should be easy to do.
 *
 * - Variable sizing of the per node arrays
 */

/* Enable to test recovery from slab corruption on boot */
#undef SLUB_RESILIENCY_TEST

/* Enable to log cmpxchg failures */
#undef SLUB_DEBUG_CMPXCHG

/*
 * Mininum number of partial slabs. These will be left on the partial
 * lists even if they are empty. kmem_cache_shrink may reclaim them.
 */
#define MIN_PARTIAL 5

/*
 * Maximum number of desirable partial slabs.
 * The existence of more partial slabs makes kmem_cache_shrink
 * sort the partial list by the number of objects in the.
 */
#define MAX_PARTIAL 10

#define DEBUG_DEFAULT_FLAGS (SLAB_DEBUG_FREE | SLAB_RED_ZONE | \
				SLAB_POISON | SLAB_STORE_USER)

/*
 * Debugging flags that require metadata to be stored in the slab.  These get
 * disabled when slub_debug=O is used and a cache's min order increases with
 * metadata.
 */
#define DEBUG_METADATA_FLAGS (SLAB_RED_ZONE | SLAB_POISON | SLAB_STORE_USER)

/*
 * Set of flags that will prevent slab merging
 */
#define SLUB_NEVER_MERGE (SLAB_RED_ZONE | SLAB_POISON | SLAB_STORE_USER | \
		SLAB_TRACE | SLAB_DESTROY_BY_RCU | SLAB_NOLEAKTRACE | \
		SLAB_FAILSLAB)

#define SLUB_MERGE_SAME (SLAB_DEBUG_FREE | SLAB_RECLAIM_ACCOUNT | \
		SLAB_CACHE_DMA | SLAB_NOTRACK)

#define OO_SHIFT	16
#define OO_MASK		((1 << OO_SHIFT) - 1)
#define MAX_OBJS_PER_PAGE	32767 /* since page.objects is u15 */

/* Internal SLUB flags */
#define __OBJECT_POISON		0x80000000UL /* Poison object */
#define __CMPXCHG_DOUBLE	0x40000000UL /* Use cmpxchg_double */

static int kmem_size = sizeof(struct kmem_cache);

#ifdef CONFIG_SMP
static struct notifier_block slab_notifier;
#endif

static enum {
	DOWN,		/* No slab functionality available */
	PARTIAL,	/* Kmem_cache_node works */
	UP,		/* Everything works but does not show up in sysfs */
	SYSFS		/* Sysfs up */
} slab_state = DOWN;

/* A list of all slab caches on the system */
static DECLARE_RWSEM(slub_lock);
static LIST_HEAD(slab_caches);

/*
 * Tracking user of a slab.
 */
#define TRACK_ADDRS_COUNT 16
struct track {
	unsigned long addr;	/* Called from address */
#ifdef CONFIG_STACKTRACE
	unsigned long addrs[TRACK_ADDRS_COUNT];	/* Called from address */
#endif
	int cpu;		/* Was running on cpu */
	int pid;		/* Pid context */
	unsigned long when;	/* When did the operation occur */
};

enum track_item { TRACK_ALLOC, TRACK_FREE };

#ifdef CONFIG_SYSFS
static int sysfs_slab_add(struct kmem_cache *);
static int sysfs_slab_alias(struct kmem_cache *, const char *);
static void sysfs_slab_remove(struct kmem_cache *);

#else
static inline int sysfs_slab_add(struct kmem_cache *s) { return 0; }
static inline int sysfs_slab_alias(struct kmem_cache *s, const char *p)
							{ return 0; }
static inline void sysfs_slab_remove(struct kmem_cache *s)
{
	kfree(s->name);
	kfree(s);
}

#endif

static inline void stat(const struct kmem_cache *s, enum stat_item si)
{
#ifdef CONFIG_SLUB_STATS
	__this_cpu_inc(s->cpu_slab->stat[si]);
#endif
}

/********************************************************************
 * 			Core slab cache functions
 *******************************************************************/

int slab_is_available(void)
{
	return slab_state >= UP;
}

static inline struct kmem_cache_node *get_node(struct kmem_cache *s, int node)
{
	return s->node[node];
}

/* Verify that a pointer has an address that is valid within a slab page */
static inline int check_valid_pointer(struct kmem_cache *s,
				struct page *page, const void *object)
{
	void *base;

	if (!object)
		return 1;

	base = page_address(page);
	if (object < base || object >= base + page->objects * s->size ||
		(object - base) % s->size) {
		return 0;
	}

	return 1;
}

static inline void *get_freepointer(struct kmem_cache *s, void *object)
{
	return *(void **)(object + s->offset);
}

static inline void *get_freepointer_safe(struct kmem_cache *s, void *object)
{
	void *p;

#ifdef CONFIG_DEBUG_PAGEALLOC
	probe_kernel_read(&p, (void **)(object + s->offset), sizeof(p));
#else
	p = get_freepointer(s, object);
#endif
	return p;
}

static inline void set_freepointer(struct kmem_cache *s, void *object, void *fp)
{
	*(void **)(object + s->offset) = fp;
}

/* Loop over all objects in a slab */
#define for_each_object(__p, __s, __addr, __objects) \
	for (__p = (__addr); __p < (__addr) + (__objects) * (__s)->size;\
			__p += (__s)->size)

/* Determine object index from a given position */
static inline int slab_index(void *p, struct kmem_cache *s, void *addr)
{
	return (p - addr) / s->size;
}

static inline size_t slab_ksize(const struct kmem_cache *s)
{
#ifdef CONFIG_SLUB_DEBUG
	/*
	 * Debugging requires use of the padding between object
	 * and whatever may come after it.
	 */
	if (s->flags & (SLAB_RED_ZONE | SLAB_POISON))
		return s->objsize;

#endif
	/*
	 * If we have the need to store the freelist pointer
	 * back there or track user information then we can
	 * only use the space before that information.
	 */
	if (s->flags & (SLAB_DESTROY_BY_RCU | SLAB_STORE_USER))
		return s->inuse;
	/*
	 * Else we can use all the padding etc for the allocation
	 */
	return s->size;
}

static inline int order_objects(int order, unsigned long size, int reserved)
{
	return ((PAGE_SIZE << order) - reserved) / size;
}

static inline struct kmem_cache_order_objects oo_make(int order,
		unsigned long size, int reserved)
{
	struct kmem_cache_order_objects x = {
		(order << OO_SHIFT) + order_objects(order, size, reserved)
	};

	return x;
}

static inline int oo_order(struct kmem_cache_order_objects x)
{
	return x.x >> OO_SHIFT;
}

static inline int oo_objects(struct kmem_cache_order_objects x)
{
	return x.x & OO_MASK;
}

/*
 * Per slab locking using the pagelock
 */
static __always_inline void slab_lock(struct page *page)
{
	bit_spin_lock(PG_locked, &page->flags);
}

static __always_inline void slab_unlock(struct page *page)
{
	__bit_spin_unlock(PG_locked, &page->flags);
}

/* Interrupts must be disabled (for the fallback code to work right) */
static inline bool __cmpxchg_double_slab(struct kmem_cache *s, struct page *page,
		void *freelist_old, unsigned long counters_old,
		void *freelist_new, unsigned long counters_new,
		const char *n)
{
	VM_BUG_ON(!irqs_disabled());
#if defined(CONFIG_HAVE_CMPXCHG_DOUBLE) && \
    defined(CONFIG_HAVE_ALIGNED_STRUCT_PAGE)
	if (s->flags & __CMPXCHG_DOUBLE) {
		if (cmpxchg_double(&page->freelist, &page->counters,
			freelist_old, counters_old,
			freelist_new, counters_new))
		return 1;
	} else
#endif
	{
		slab_lock(page);
		if (page->freelist == freelist_old && page->counters == counters_old) {
			page->freelist = freelist_new;
			page->counters = counters_new;
			slab_unlock(page);
			return 1;
		}
		slab_unlock(page);
	}

	cpu_relax();
	stat(s, CMPXCHG_DOUBLE_FAIL);

#ifdef SLUB_DEBUG_CMPXCHG
	printk(KERN_INFO "%s %s: cmpxchg double redo ", n, s->name);
#endif

	return 0;
}

static inline bool cmpxchg_double_slab(struct kmem_cache *s, struct page *page,
		void *freelist_old, unsigned long counters_old,
		void *freelist_new, unsigned long counters_new,
		const char *n)
{
#if defined(CONFIG_HAVE_CMPXCHG_DOUBLE) && \
    defined(CONFIG_HAVE_ALIGNED_STRUCT_PAGE)
	if (s->flags & __CMPXCHG_DOUBLE) {
		if (cmpxchg_double(&page->freelist, &page->counters,
			freelist_old, counters_old,
			freelist_new, counters_new))
		return 1;
	} else
#endif
	{
		unsigned long flags;

		local_irq_save(flags);
		slab_lock(page);
		if (page->freelist == freelist_old && page->counters == counters_old) {
			page->freelist = freelist_new;
			page->counters = counters_new;
			slab_unlock(page);
			local_irq_restore(flags);
			return 1;
		}
		slab_unlock(page);
		local_irq_restore(flags);
	}

	cpu_relax();
	stat(s, CMPXCHG_DOUBLE_FAIL);

#ifdef SLUB_DEBUG_CMPXCHG
	printk(KERN_INFO "%s %s: cmpxchg double redo ", n, s->name);
#endif

	return 0;
}

#ifdef CONFIG_SLUB_DEBUG
/*
 * Determine a map of object in use on a page.
 *
 * Node listlock must be held to guarantee that the page does
 * not vanish from under us.
 */
static void get_map(struct kmem_cache *s, struct page *page, unsigned long *map)
{
	void *p;
	void *addr = page_address(page);

	for (p = page->freelist; p; p = get_freepointer(s, p))
		set_bit(slab_index(p, s, addr), map);
}

/*
 * Debug settings:
 */
#ifdef CONFIG_SLUB_DEBUG_ON
static int slub_debug = DEBUG_DEFAULT_FLAGS;
#else
static int slub_debug;
#endif

static char *slub_debug_slabs;
static int disable_higher_order_debug;

/*
 * Object debugging
 */
static void print_section(char *text, u8 *addr, unsigned int length)
{
	print_hex_dump(KERN_ERR, text, DUMP_PREFIX_ADDRESS, 16, 1, addr,
			length, 1);
}

static struct track *get_track(struct kmem_cache *s, void *object,
	enum track_item alloc)
{
	struct track *p;

	if (s->offset)
		p = object + s->offset + sizeof(void *);
	else
		p = object + s->inuse;

	return p + alloc;
}

static void set_track(struct kmem_cache *s, void *object,
			enum track_item alloc, unsigned long addr)
{
	struct track *p = get_track(s, object, alloc);

	if (addr) {
#ifdef CONFIG_STACKTRACE
		struct stack_trace trace;
		int i;

		trace.nr_entries = 0;
		trace.max_entries = TRACK_ADDRS_COUNT;
		trace.entries = p->addrs;
		trace.skip = 3;
		save_stack_trace(&trace);

		/* See rant in lockdep.c */
		if (trace.nr_entries != 0 &&
		    trace.entries[trace.nr_entries - 1] == ULONG_MAX)
			trace.nr_entries--;

		for (i = trace.nr_entries; i < TRACK_ADDRS_COUNT; i++)
			p->addrs[i] = 0;
#endif
		p->addr = addr;
		p->cpu = smp_processor_id();
		p->pid = current->pid;
		p->when = jiffies;
	} else
		memset(p, 0, sizeof(struct track));
}

static void init_tracking(struct kmem_cache *s, void *object)
{
	if (!(s->flags & SLAB_STORE_USER))
		return;

	set_track(s, object, TRACK_FREE, 0UL);
	set_track(s, object, TRACK_ALLOC, 0UL);
}

static void print_track(const char *s, struct track *t)
{
	if (!t->addr)
		return;

	printk(KERN_ERR "INFO: %s in %pS age=%lu cpu=%u pid=%d\n",
		s, (void *)t->addr, jiffies - t->when, t->cpu, t->pid);
#ifdef CONFIG_STACKTRACE
	{
		int i;
		for (i = 0; i < TRACK_ADDRS_COUNT; i++)
			if (t->addrs[i])
				printk(KERN_ERR "\t%pS\n", (void *)t->addrs[i]);
			else
				break;
	}
#endif
}

static void print_tracking(struct kmem_cache *s, void *object)
{
	if (!(s->flags & SLAB_STORE_USER))
		return;

	print_track("Allocated", get_track(s, object, TRACK_ALLOC));
	print_track("Freed", get_track(s, object, TRACK_FREE));
}

static void print_page_info(struct page *page)
{
	printk(KERN_ERR "INFO: Slab 0x%p objects=%u used=%u fp=0x%p flags=0x%04lx\n",
		page, page->objects, page->inuse, page->freelist, page->flags);

}

static void slab_bug(struct kmem_cache *s, char *fmt, ...)
{
	va_list args;
	char buf[100];

	va_start(args, fmt);
	vsnprintf(buf, sizeof(buf), fmt, args);
	va_end(args);
	printk(KERN_ERR "========================================"
			"=====================================\n");
	printk(KERN_ERR "BUG %s (%s): %s\n", s->name, print_tainted(), buf);
	printk(KERN_ERR "----------------------------------------"
			"-------------------------------------\n\n");
}

static void slab_fix(struct kmem_cache *s, char *fmt, ...)
{
	va_list args;
	char buf[100];

	va_start(args, fmt);
	vsnprintf(buf, sizeof(buf), fmt, args);
	va_end(args);
	printk(KERN_ERR "FIX %s: %s\n", s->name, buf);
}

static void print_trailer(struct kmem_cache *s, struct page *page, u8 *p)
{
	unsigned int off;	/* Offset of last byte */
	u8 *addr = page_address(page);

	print_tracking(s, p);

	print_page_info(page);

	printk(KERN_ERR "INFO: Object 0x%p @offset=%tu fp=0x%p\n\n",
			p, p - addr, get_freepointer(s, p));

	if (p > addr + 16)
		print_section("Bytes b4 ", p - 16, 16);

	print_section("Object ", p, min_t(unsigned long, s->objsize,
				PAGE_SIZE));
	if (s->flags & SLAB_RED_ZONE)
		print_section("Redzone ", p + s->objsize,
			s->inuse - s->objsize);

	if (s->offset)
		off = s->offset + sizeof(void *);
	else
		off = s->inuse;

	if (s->flags & SLAB_STORE_USER)
		off += 2 * sizeof(struct track);

	if (off != s->size)
		/* Beginning of the filler is the free pointer */
		print_section("Padding ", p + off, s->size - off);

	dump_stack();
}

static void object_err(struct kmem_cache *s, struct page *page,
			u8 *object, char *reason)
{
	slab_bug(s, "%s", reason);
	print_trailer(s, page, object);
}

static void slab_err(struct kmem_cache *s, struct page *page, char *fmt, ...)
{
	va_list args;
	char buf[100];

	va_start(args, fmt);
	vsnprintf(buf, sizeof(buf), fmt, args);
	va_end(args);
	slab_bug(s, "%s", buf);
	print_page_info(page);
	dump_stack();
}

static void init_object(struct kmem_cache *s, void *object, u8 val)
{
	u8 *p = object;

	if (s->flags & __OBJECT_POISON) {
		memset(p, POISON_FREE, s->objsize - 1);
		p[s->objsize - 1] = POISON_END;
	}

	if (s->flags & SLAB_RED_ZONE)
		memset(p + s->objsize, val, s->inuse - s->objsize);
}

static void restore_bytes(struct kmem_cache *s, char *message, u8 data,
						void *from, void *to)
{
	slab_fix(s, "Restoring 0x%p-0x%p=0x%x\n", from, to - 1, data);
	memset(from, data, to - from);
}

static int check_bytes_and_report(struct kmem_cache *s, struct page *page,
			u8 *object, char *what,
			u8 *start, unsigned int value, unsigned int bytes)
{
	u8 *fault;
	u8 *end;

	fault = memchr_inv(start, value, bytes);
	if (!fault)
		return 1;

	end = start + bytes;
	while (end > fault && end[-1] == value)
		end--;

	slab_bug(s, "%s overwritten", what);
	printk(KERN_ERR "INFO: 0x%p-0x%p. First byte 0x%x instead of 0x%x\n",
					fault, end - 1, fault[0], value);
	print_trailer(s, page, object);

	restore_bytes(s, what, value, fault, end);
	return 0;
}

/*
 * Object layout:
 *
 * object address
 * 	Bytes of the object to be managed.
 * 	If the freepointer may overlay the object then the free
 * 	pointer is the first word of the object.
 *
 * 	Poisoning uses 0x6b (POISON_FREE) and the last byte is
 * 	0xa5 (POISON_END)
 *
 * object + s->objsize
 * 	Padding to reach word boundary. This is also used for Redzoning.
 * 	Padding is extended by another word if Redzoning is enabled and
 * 	objsize == inuse.
 *
 * 	We fill with 0xbb (RED_INACTIVE) for inactive objects and with
 * 	0xcc (RED_ACTIVE) for objects in use.
 *
 * object + s->inuse
 * 	Meta data starts here.
 *
 * 	A. Free pointer (if we cannot overwrite object on free)
 * 	B. Tracking data for SLAB_STORE_USER
 * 	C. Padding to reach required alignment boundary or at mininum
 * 		one word if debugging is on to be able to detect writes
 * 		before the word boundary.
 *
 *	Padding is done using 0x5a (POISON_INUSE)
 *
 * object + s->size
 * 	Nothing is used beyond s->size.
 *
 * If slabcaches are merged then the objsize and inuse boundaries are mostly
 * ignored. And therefore no slab options that rely on these boundaries
 * may be used with merged slabcaches.
 */

static int check_pad_bytes(struct kmem_cache *s, struct page *page, u8 *p)
{
	unsigned long off = s->inuse;	/* The end of info */

	if (s->offset)
		/* Freepointer is placed after the object. */
		off += sizeof(void *);

	if (s->flags & SLAB_STORE_USER)
		/* We also have user information there */
		off += 2 * sizeof(struct track);

	if (s->size == off)
		return 1;

	return check_bytes_and_report(s, page, p, "Object padding",
				p + off, POISON_INUSE, s->size - off);
}

/* Check the pad bytes at the end of a slab page */
static int slab_pad_check(struct kmem_cache *s, struct page *page)
{
	u8 *start;
	u8 *fault;
	u8 *end;
	int length;
	int remainder;

	if (!(s->flags & SLAB_POISON))
		return 1;

	start = page_address(page);
	length = (PAGE_SIZE << compound_order(page)) - s->reserved;
	end = start + length;
	remainder = length % s->size;
	if (!remainder)
		return 1;

	fault = memchr_inv(end - remainder, POISON_INUSE, remainder);
	if (!fault)
		return 1;
	while (end > fault && end[-1] == POISON_INUSE)
		end--;

	slab_err(s, page, "Padding overwritten. 0x%p-0x%p", fault, end - 1);
	print_section("Padding ", end - remainder, remainder);

	restore_bytes(s, "slab padding", POISON_INUSE, end - remainder, end);
	return 0;
}

static int check_object(struct kmem_cache *s, struct page *page,
					void *object, u8 val)
{
	u8 *p = object;
	u8 *endobject = object + s->objsize;

	if (s->flags & SLAB_RED_ZONE) {
		if (!check_bytes_and_report(s, page, object, "Redzone",
			endobject, val, s->inuse - s->objsize))
			return 0;
	} else {
		if ((s->flags & SLAB_POISON) && s->objsize < s->inuse) {
			check_bytes_and_report(s, page, p, "Alignment padding",
				endobject, POISON_INUSE, s->inuse - s->objsize);
		}
	}

	if (s->flags & SLAB_POISON) {
		if (val != SLUB_RED_ACTIVE && (s->flags & __OBJECT_POISON) &&
			(!check_bytes_and_report(s, page, p, "Poison", p,
					POISON_FREE, s->objsize - 1) ||
			 !check_bytes_and_report(s, page, p, "Poison",
				p + s->objsize - 1, POISON_END, 1)))
			return 0;
		/*
		 * check_pad_bytes cleans up on its own.
		 */
		check_pad_bytes(s, page, p);
	}

	if (!s->offset && val == SLUB_RED_ACTIVE)
		/*
		 * Object and freepointer overlap. Cannot check
		 * freepointer while object is allocated.
		 */
		return 1;

	/* Check free pointer validity */
	if (!check_valid_pointer(s, page, get_freepointer(s, p))) {
		object_err(s, page, p, "Freepointer corrupt");
		/*
		 * No choice but to zap it and thus lose the remainder
		 * of the free objects in this slab. May cause
		 * another error because the object count is now wrong.
		 */
		set_freepointer(s, p, NULL);
		return 0;
	}
	return 1;
}

static int check_slab(struct kmem_cache *s, struct page *page)
{
	int maxobj;

	VM_BUG_ON(!irqs_disabled());

	if (!PageSlab(page)) {
		slab_err(s, page, "Not a valid slab page");
		return 0;
	}

	maxobj = order_objects(compound_order(page), s->size, s->reserved);
	if (page->objects > maxobj) {
		slab_err(s, page, "objects %u > max %u",
			s->name, page->objects, maxobj);
		return 0;
	}
	if (page->inuse > page->objects) {
		slab_err(s, page, "inuse %u > max %u",
			s->name, page->inuse, page->objects);
		return 0;
	}
	/* Slab_pad_check fixes things up after itself */
	slab_pad_check(s, page);
	return 1;
}

/*
 * Determine if a certain object on a page is on the freelist. Must hold the
 * slab lock to guarantee that the chains are in a consistent state.
 */
static int on_freelist(struct kmem_cache *s, struct page *page, void *search)
{
	int nr = 0;
	void *fp;
	void *object = NULL;
	unsigned long max_objects;

	fp = page->freelist;
	while (fp && nr <= page->objects) {
		if (fp == search)
			return 1;
		if (!check_valid_pointer(s, page, fp)) {
			if (object) {
				object_err(s, page, object,
					"Freechain corrupt");
				set_freepointer(s, object, NULL);
				break;
			} else {
				slab_err(s, page, "Freepointer corrupt");
				page->freelist = NULL;
				page->inuse = page->objects;
				slab_fix(s, "Freelist cleared");
				return 0;
			}
			break;
		}
		object = fp;
		fp = get_freepointer(s, object);
		nr++;
	}

	max_objects = order_objects(compound_order(page), s->size, s->reserved);
	if (max_objects > MAX_OBJS_PER_PAGE)
		max_objects = MAX_OBJS_PER_PAGE;

	if (page->objects != max_objects) {
		slab_err(s, page, "Wrong number of objects. Found %d but "
			"should be %d", page->objects, max_objects);
		page->objects = max_objects;
		slab_fix(s, "Number of objects adjusted.");
	}
	if (page->inuse != page->objects - nr) {
		slab_err(s, page, "Wrong object count. Counter is %d but "
			"counted were %d", page->inuse, page->objects - nr);
		page->inuse = page->objects - nr;
		slab_fix(s, "Object count adjusted.");
	}
	return search == NULL;
}

static void trace(struct kmem_cache *s, struct page *page, void *object,
								int alloc)
{
	if (s->flags & SLAB_TRACE) {
		printk(KERN_INFO "TRACE %s %s 0x%p inuse=%d fp=0x%p\n",
			s->name,
			alloc ? "alloc" : "free",
			object, page->inuse,
			page->freelist);

		if (!alloc)
			print_section("Object ", (void *)object, s->objsize);

		dump_stack();
	}
}

/*
 * Hooks for other subsystems that check memory allocations. In a typical
 * production configuration these hooks all should produce no code at all.
 */
static inline int slab_pre_alloc_hook(struct kmem_cache *s, gfp_t flags)
{
	flags &= gfp_allowed_mask;
	lockdep_trace_alloc(flags);
	might_sleep_if(flags & __GFP_WAIT);

	return should_failslab(s->objsize, flags, s->flags);
}

static inline void slab_post_alloc_hook(struct kmem_cache *s, gfp_t flags, void *object)
{
	flags &= gfp_allowed_mask;
	kmemcheck_slab_alloc(s, flags, object, slab_ksize(s));
	kmemleak_alloc_recursive(object, s->objsize, 1, s->flags, flags);
}

static inline void slab_free_hook(struct kmem_cache *s, void *x)
{
	kmemleak_free_recursive(x, s->flags);

	/*
	 * Trouble is that we may no longer disable interupts in the fast path
	 * So in order to make the debug calls that expect irqs to be
	 * disabled we need to disable interrupts temporarily.
	 */
#if defined(CONFIG_KMEMCHECK) || defined(CONFIG_LOCKDEP)
	{
		unsigned long flags;

		local_irq_save(flags);
		kmemcheck_slab_free(s, x, s->objsize);
		debug_check_no_locks_freed(x, s->objsize);
		local_irq_restore(flags);
	}
#endif
	if (!(s->flags & SLAB_DEBUG_OBJECTS))
		debug_check_no_obj_freed(x, s->objsize);
}

/*
 * Tracking of fully allocated slabs for debugging purposes.
 *
 * list_lock must be held.
 */
static void add_full(struct kmem_cache *s,
	struct kmem_cache_node *n, struct page *page)
{
	if (!(s->flags & SLAB_STORE_USER))
		return;

	list_add(&page->lru, &n->full);
}

/*
 * list_lock must be held.
 */
static void remove_full(struct kmem_cache *s, struct page *page)
{
	if (!(s->flags & SLAB_STORE_USER))
		return;

	list_del(&page->lru);
}

/* Tracking of the number of slabs for debugging purposes */
static inline unsigned long slabs_node(struct kmem_cache *s, int node)
{
	struct kmem_cache_node *n = get_node(s, node);

	return atomic_long_read(&n->nr_slabs);
}

static inline unsigned long node_nr_slabs(struct kmem_cache_node *n)
{
	return atomic_long_read(&n->nr_slabs);
}

static inline void inc_slabs_node(struct kmem_cache *s, int node, int objects)
{
	struct kmem_cache_node *n = get_node(s, node);

	/*
	 * May be called early in order to allocate a slab for the
	 * kmem_cache_node structure. Solve the chicken-egg
	 * dilemma by deferring the increment of the count during
	 * bootstrap (see early_kmem_cache_node_alloc).
	 */
	if (n) {
		atomic_long_inc(&n->nr_slabs);
		atomic_long_add(objects, &n->total_objects);
	}
}
static inline void dec_slabs_node(struct kmem_cache *s, int node, int objects)
{
	struct kmem_cache_node *n = get_node(s, node);

	atomic_long_dec(&n->nr_slabs);
	atomic_long_sub(objects, &n->total_objects);
}

/* Object debug checks for alloc/free paths */
static void setup_object_debug(struct kmem_cache *s, struct page *page,
								void *object)
{
	if (!(s->flags & (SLAB_STORE_USER|SLAB_RED_ZONE|__OBJECT_POISON)))
		return;

	init_object(s, object, SLUB_RED_INACTIVE);
	init_tracking(s, object);
}

static noinline int alloc_debug_processing(struct kmem_cache *s, struct page *page,
					void *object, unsigned long addr)
{
	if (!check_slab(s, page))
		goto bad;

	if (!check_valid_pointer(s, page, object)) {
		object_err(s, page, object, "Freelist Pointer check fails");
		goto bad;
	}

	if (!check_object(s, page, object, SLUB_RED_INACTIVE))
		goto bad;

	/* Success perform special debug activities for allocs */
	if (s->flags & SLAB_STORE_USER)
		set_track(s, object, TRACK_ALLOC, addr);
	trace(s, page, object, 1);
	init_object(s, object, SLUB_RED_ACTIVE);
	return 1;

bad:
	if (PageSlab(page)) {
		/*
		 * If this is a slab page then lets do the best we can
		 * to avoid issues in the future. Marking all objects
		 * as used avoids touching the remaining objects.
		 */
		slab_fix(s, "Marking all objects used");
		page->inuse = page->objects;
		page->freelist = NULL;
	}
	return 0;
}

static noinline int free_debug_processing(struct kmem_cache *s,
		 struct page *page, void *object, unsigned long addr)
{
	unsigned long flags;
	int rc = 0;

	local_irq_save(flags);
	slab_lock(page);

	if (!check_slab(s, page))
		goto fail;

	if (!check_valid_pointer(s, page, object)) {
		slab_err(s, page, "Invalid object pointer 0x%p", object);
		goto fail;
	}

	if (on_freelist(s, page, object)) {
		object_err(s, page, object, "Object already free");
		goto fail;
	}

	if (!check_object(s, page, object, SLUB_RED_ACTIVE))
		goto out;

	if (unlikely(s != page->slab)) {
		if (!PageSlab(page)) {
			slab_err(s, page, "Attempt to free object(0x%p) "
				"outside of slab", object);
		} else if (!page->slab) {
			printk(KERN_ERR
				"SLUB <none>: no slab for object 0x%p.\n",
						object);
			dump_stack();
		} else
			object_err(s, page, object,
					"page slab pointer corrupt.");
		goto fail;
	}

	if (s->flags & SLAB_STORE_USER)
		set_track(s, object, TRACK_FREE, addr);
	trace(s, page, object, 0);
	init_object(s, object, SLUB_RED_INACTIVE);
	rc = 1;
out:
	slab_unlock(page);
	local_irq_restore(flags);
	return rc;

fail:
	slab_fix(s, "Object at 0x%p not freed", object);
	goto out;
}

static int __init setup_slub_debug(char *str)
{
	slub_debug = DEBUG_DEFAULT_FLAGS;
	if (*str++ != '=' || !*str)
		/*
		 * No options specified. Switch on full debugging.
		 */
		goto out;

	if (*str == ',')
		/*
		 * No options but restriction on slabs. This means full
		 * debugging for slabs matching a pattern.
		 */
		goto check_slabs;

	if (tolower(*str) == 'o') {
		/*
		 * Avoid enabling debugging on caches if its minimum order
		 * would increase as a result.
		 */
		disable_higher_order_debug = 1;
		goto out;
	}

	slub_debug = 0;
	if (*str == '-')
		/*
		 * Switch off all debugging measures.
		 */
		goto out;

	/*
	 * Determine which debug features should be switched on
	 */
	for (; *str && *str != ','; str++) {
		switch (tolower(*str)) {
		case 'f':
			slub_debug |= SLAB_DEBUG_FREE;
			break;
		case 'z':
			slub_debug |= SLAB_RED_ZONE;
			break;
		case 'p':
			slub_debug |= SLAB_POISON;
			break;
		case 'u':
			slub_debug |= SLAB_STORE_USER;
			break;
		case 't':
			slub_debug |= SLAB_TRACE;
			break;
		case 'a':
			slub_debug |= SLAB_FAILSLAB;
			break;
		default:
			printk(KERN_ERR "slub_debug option '%c' "
				"unknown. skipped\n", *str);
		}
	}

check_slabs:
	if (*str == ',')
		slub_debug_slabs = str + 1;
out:
	return 1;
}

__setup("slub_debug", setup_slub_debug);

static unsigned long kmem_cache_flags(unsigned long objsize,
	unsigned long flags, const char *name,
	void (*ctor)(void *))
{
	/*
	 * Enable debugging if selected on the kernel commandline.
	 */
	if (slub_debug && (!slub_debug_slabs ||
		!strncmp(slub_debug_slabs, name, strlen(slub_debug_slabs))))
		flags |= slub_debug;

	return flags;
}
#else
static inline void setup_object_debug(struct kmem_cache *s,
			struct page *page, void *object) {}

static inline int alloc_debug_processing(struct kmem_cache *s,
	struct page *page, void *object, unsigned long addr) { return 0; }

static inline int free_debug_processing(struct kmem_cache *s,
	struct page *page, void *object, unsigned long addr) { return 0; }

static inline int slab_pad_check(struct kmem_cache *s, struct page *page)
			{ return 1; }
static inline int check_object(struct kmem_cache *s, struct page *page,
			void *object, u8 val) { return 1; }
static inline void add_full(struct kmem_cache *s, struct kmem_cache_node *n,
					struct page *page) {}
static inline void remove_full(struct kmem_cache *s, struct page *page) {}
static inline unsigned long kmem_cache_flags(unsigned long objsize,
	unsigned long flags, const char *name,
	void (*ctor)(void *))
{
	return flags;
}
#define slub_debug 0

#define disable_higher_order_debug 0

static inline unsigned long slabs_node(struct kmem_cache *s, int node)
							{ return 0; }
static inline unsigned long node_nr_slabs(struct kmem_cache_node *n)
							{ return 0; }
static inline void inc_slabs_node(struct kmem_cache *s, int node,
							int objects) {}
static inline void dec_slabs_node(struct kmem_cache *s, int node,
							int objects) {}

static inline int slab_pre_alloc_hook(struct kmem_cache *s, gfp_t flags)
							{ return 0; }

static inline void slab_post_alloc_hook(struct kmem_cache *s, gfp_t flags,
		void *object) {}

static inline void slab_free_hook(struct kmem_cache *s, void *x) {}

#endif /* CONFIG_SLUB_DEBUG */

/*
 * Slab allocation and freeing
 */
static inline struct page *alloc_slab_page(gfp_t flags, int node,
					struct kmem_cache_order_objects oo)
{
	int order = oo_order(oo);

	flags |= __GFP_NOTRACK;

	if (node == NUMA_NO_NODE)
		return alloc_pages(flags, order);
	else
		return alloc_pages_exact_node(node, flags, order);
}

static struct page *allocate_slab(struct kmem_cache *s, gfp_t flags, int node)
{
	struct page *page;
	struct kmem_cache_order_objects oo = s->oo;
	gfp_t alloc_gfp;

	flags &= gfp_allowed_mask;

	if (flags & __GFP_WAIT)
		local_irq_enable();

	flags |= s->allocflags;

	/*
	 * Let the initial higher-order allocation fail under memory pressure
	 * so we fall-back to the minimum order allocation.
	 */
	alloc_gfp = (flags | __GFP_NOWARN | __GFP_NORETRY) & ~__GFP_NOFAIL;

	page = alloc_slab_page(alloc_gfp, node, oo);
	if (unlikely(!page)) {
		oo = s->min;
		/*
		 * Allocation may have failed due to fragmentation.
		 * Try a lower order alloc if possible
		 */
		page = alloc_slab_page(flags, node, oo);

		if (page)
			stat(s, ORDER_FALLBACK);
	}

	if (flags & __GFP_WAIT)
		local_irq_disable();

	if (!page)
		return NULL;

	if (kmemcheck_enabled
		&& !(s->flags & (SLAB_NOTRACK | DEBUG_DEFAULT_FLAGS))) {
		int pages = 1 << oo_order(oo);

		kmemcheck_alloc_shadow(page, oo_order(oo), flags, node);

		/*
		 * Objects from caches that have a constructor don't get
		 * cleared when they're allocated, so we need to do it here.
		 */
		if (s->ctor)
			kmemcheck_mark_uninitialized_pages(page, pages);
		else
			kmemcheck_mark_unallocated_pages(page, pages);
	}

	page->objects = oo_objects(oo);
	mod_zone_page_state(page_zone(page),
		(s->flags & SLAB_RECLAIM_ACCOUNT) ?
		NR_SLAB_RECLAIMABLE : NR_SLAB_UNRECLAIMABLE,
		1 << oo_order(oo));

	return page;
}

static void setup_object(struct kmem_cache *s, struct page *page,
				void *object)
{
	setup_object_debug(s, page, object);
	if (unlikely(s->ctor))
		s->ctor(object);
}

static struct page *new_slab(struct kmem_cache *s, gfp_t flags, int node)
{
	struct page *page;
	void *start;
	void *last;
	void *p;

	BUG_ON(flags & GFP_SLAB_BUG_MASK);

	page = allocate_slab(s,
		flags & (GFP_RECLAIM_MASK | GFP_CONSTRAINT_MASK), node);
	if (!page)
		goto out;

	inc_slabs_node(s, page_to_nid(page), page->objects);
	page->slab = s;
	page->flags |= 1 << PG_slab;

	start = page_address(page);

	if (unlikely(s->flags & SLAB_POISON))
		memset(start, POISON_INUSE, PAGE_SIZE << compound_order(page));

	last = start;
	for_each_object(p, s, start, page->objects) {
		setup_object(s, page, last);
		set_freepointer(s, last, p);
		last = p;
	}
	setup_object(s, page, last);
	set_freepointer(s, last, NULL);

	page->freelist = start;
	page->inuse = page->objects;
	page->frozen = 1;
out:
	return page;
}

static void __free_slab(struct kmem_cache *s, struct page *page)
{
	int order = compound_order(page);
	int pages = 1 << order;

	if (kmem_cache_debug(s)) {
		void *p;

		slab_pad_check(s, page);
		for_each_object(p, s, page_address(page),
						page->objects)
			check_object(s, page, p, SLUB_RED_INACTIVE);
	}

	kmemcheck_free_shadow(page, compound_order(page));

	mod_zone_page_state(page_zone(page),
		(s->flags & SLAB_RECLAIM_ACCOUNT) ?
		NR_SLAB_RECLAIMABLE : NR_SLAB_UNRECLAIMABLE,
		-pages);

	__ClearPageSlab(page);
	reset_page_mapcount(page);
	if (current->reclaim_state)
		current->reclaim_state->reclaimed_slab += pages;
	__free_pages(page, order);
}

#define need_reserve_slab_rcu						\
	(sizeof(((struct page *)NULL)->lru) < sizeof(struct rcu_head))

static void rcu_free_slab(struct rcu_head *h)
{
	struct page *page;

	if (need_reserve_slab_rcu)
		page = virt_to_head_page(h);
	else
		page = container_of((struct list_head *)h, struct page, lru);

	__free_slab(page->slab, page);
}

static void free_slab(struct kmem_cache *s, struct page *page)
{
	if (unlikely(s->flags & SLAB_DESTROY_BY_RCU)) {
		struct rcu_head *head;

		if (need_reserve_slab_rcu) {
			int order = compound_order(page);
			int offset = (PAGE_SIZE << order) - s->reserved;

			VM_BUG_ON(s->reserved != sizeof(*head));
			head = page_address(page) + offset;
		} else {
			/*
			 * RCU free overloads the RCU head over the LRU
			 */
			head = (void *)&page->lru;
		}

		call_rcu(head, rcu_free_slab);
	} else
		__free_slab(s, page);
}

static void discard_slab(struct kmem_cache *s, struct page *page)
{
	dec_slabs_node(s, page_to_nid(page), page->objects);
	free_slab(s, page);
}

/*
 * Management of partially allocated slabs.
 *
 * list_lock must be held.
 */
static inline void add_partial(struct kmem_cache_node *n,
				struct page *page, int tail)
{
	n->nr_partial++;
	if (tail == DEACTIVATE_TO_TAIL)
		list_add_tail(&page->lru, &n->partial);
	else
		list_add(&page->lru, &n->partial);
}

/*
 * list_lock must be held.
 */
static inline void remove_partial(struct kmem_cache_node *n,
					struct page *page)
{
	list_del(&page->lru);
	n->nr_partial--;
}

/*
 * Lock slab, remove from the partial list and put the object into the
 * per cpu freelist.
 *
 * Returns a list of objects or NULL if it fails.
 *
 * Must hold list_lock.
 */
static inline void *acquire_slab(struct kmem_cache *s,
		struct kmem_cache_node *n, struct page *page,
		int mode)
{
	void *freelist;
	unsigned long counters;
	struct page new;

	/*
	 * Zap the freelist and set the frozen bit.
	 * The old freelist is the list of objects for the
	 * per cpu allocation list.
	 */
	do {
		freelist = page->freelist;
		counters = page->counters;
		new.counters = counters;
		if (mode)
			new.inuse = page->objects;

		VM_BUG_ON(new.frozen);
		new.frozen = 1;

	} while (!__cmpxchg_double_slab(s, page,
			freelist, counters,
			NULL, new.counters,
			"lock and freeze"));

	remove_partial(n, page);
	return freelist;
}

static int put_cpu_partial(struct kmem_cache *s, struct page *page, int drain);

/*
 * Try to allocate a partial slab from a specific node.
 */
static void *get_partial_node(struct kmem_cache *s,
		struct kmem_cache_node *n, struct kmem_cache_cpu *c)
{
	struct page *page, *page2;
	void *object = NULL;

	/*
	 * Racy check. If we mistakenly see no partial slabs then we
	 * just allocate an empty slab. If we mistakenly try to get a
	 * partial slab and there is none available then get_partials()
	 * will return NULL.
	 */
	if (!n || !n->nr_partial)
		return NULL;

	spin_lock(&n->list_lock);
	list_for_each_entry_safe(page, page2, &n->partial, lru) {
		void *t = acquire_slab(s, n, page, object == NULL);
		int available;

		if (!t)
			break;

		if (!object) {
			c->page = page;
			c->node = page_to_nid(page);
			stat(s, ALLOC_FROM_PARTIAL);
			object = t;
			available =  page->objects - page->inuse;
		} else {
			page->freelist = t;
			available = put_cpu_partial(s, page, 0);
		}
		if (kmem_cache_debug(s) || available > s->cpu_partial / 2)
			break;

	}
	spin_unlock(&n->list_lock);
	return object;
}

/*
 * Get a page from somewhere. Search in increasing NUMA distances.
 */
static struct page *get_any_partial(struct kmem_cache *s, gfp_t flags,
		struct kmem_cache_cpu *c)
{
#ifdef CONFIG_NUMA
	struct zonelist *zonelist;
	struct zoneref *z;
	struct zone *zone;
	enum zone_type high_zoneidx = gfp_zone(flags);
	void *object;

	/*
	 * The defrag ratio allows a configuration of the tradeoffs between
	 * inter node defragmentation and node local allocations. A lower
	 * defrag_ratio increases the tendency to do local allocations
	 * instead of attempting to obtain partial slabs from other nodes.
	 *
	 * If the defrag_ratio is set to 0 then kmalloc() always
	 * returns node local objects. If the ratio is higher then kmalloc()
	 * may return off node objects because partial slabs are obtained
	 * from other nodes and filled up.
	 *
	 * If /sys/kernel/slab/xx/defrag_ratio is set to 100 (which makes
	 * defrag_ratio = 1000) then every (well almost) allocation will
	 * first attempt to defrag slab caches on other nodes. This means
	 * scanning over all nodes to look for partial slabs which may be
	 * expensive if we do it every time we are trying to find a slab
	 * with available objects.
	 */
	if (!s->remote_node_defrag_ratio ||
			get_cycles() % 1024 > s->remote_node_defrag_ratio)
		return NULL;

	get_mems_allowed();
	zonelist = node_zonelist(slab_node(current->mempolicy), flags);
	for_each_zone_zonelist(zone, z, zonelist, high_zoneidx) {
		struct kmem_cache_node *n;

		n = get_node(s, zone_to_nid(zone));

		if (n && cpuset_zone_allowed_hardwall(zone, flags) &&
				n->nr_partial > s->min_partial) {
			object = get_partial_node(s, n, c);
			if (object) {
				put_mems_allowed();
				return object;
			}
		}
	}
	put_mems_allowed();
#endif
	return NULL;
}

/*
 * Get a partial page, lock it and return it.
 */
static void *get_partial(struct kmem_cache *s, gfp_t flags, int node,
		struct kmem_cache_cpu *c)
{
	void *object;
	int searchnode = (node == NUMA_NO_NODE) ? numa_node_id() : node;

	object = get_partial_node(s, get_node(s, searchnode), c);
	if (object || node != NUMA_NO_NODE)
		return object;

	return get_any_partial(s, flags, c);
}

#ifdef CONFIG_PREEMPT
/*
 * Calculate the next globally unique transaction for disambiguiation
 * during cmpxchg. The transactions start with the cpu number and are then
 * incremented by CONFIG_NR_CPUS.
 */
#define TID_STEP  roundup_pow_of_two(CONFIG_NR_CPUS)
#else
/*
 * No preemption supported therefore also no need to check for
 * different cpus.
 */
#define TID_STEP 1
#endif

static inline unsigned long next_tid(unsigned long tid)
{
	return tid + TID_STEP;
}

static inline unsigned int tid_to_cpu(unsigned long tid)
{
	return tid % TID_STEP;
}

static inline unsigned long tid_to_event(unsigned long tid)
{
	return tid / TID_STEP;
}

static inline unsigned int init_tid(int cpu)
{
	return cpu;
}

static inline void note_cmpxchg_failure(const char *n,
		const struct kmem_cache *s, unsigned long tid)
{
#ifdef SLUB_DEBUG_CMPXCHG
	unsigned long actual_tid = __this_cpu_read(s->cpu_slab->tid);

	printk(KERN_INFO "%s %s: cmpxchg redo ", n, s->name);

#ifdef CONFIG_PREEMPT
	if (tid_to_cpu(tid) != tid_to_cpu(actual_tid))
		printk("due to cpu change %d -> %d\n",
			tid_to_cpu(tid), tid_to_cpu(actual_tid));
	else
#endif
	if (tid_to_event(tid) != tid_to_event(actual_tid))
		printk("due to cpu running other code. Event %ld->%ld\n",
			tid_to_event(tid), tid_to_event(actual_tid));
	else
		printk("for unknown reason: actual=%lx was=%lx target=%lx\n",
			actual_tid, tid, next_tid(tid));
#endif
	stat(s, CMPXCHG_DOUBLE_CPU_FAIL);
}

void init_kmem_cache_cpus(struct kmem_cache *s)
{
	int cpu;

	for_each_possible_cpu(cpu)
		per_cpu_ptr(s->cpu_slab, cpu)->tid = init_tid(cpu);
}

/*
 * Remove the cpu slab
 */
static void deactivate_slab(struct kmem_cache *s, struct kmem_cache_cpu *c)
{
	enum slab_modes { M_NONE, M_PARTIAL, M_FULL, M_FREE };
	struct page *page = c->page;
	struct kmem_cache_node *n = get_node(s, page_to_nid(page));
	int lock = 0;
	enum slab_modes l = M_NONE, m = M_NONE;
	void *freelist;
	void *nextfree;
	int tail = DEACTIVATE_TO_HEAD;
	struct page new;
	struct page old;

	if (page->freelist) {
		stat(s, DEACTIVATE_REMOTE_FREES);
		tail = DEACTIVATE_TO_TAIL;
	}

	c->tid = next_tid(c->tid);
	c->page = NULL;
	freelist = c->freelist;
	c->freelist = NULL;

	/*
	 * Stage one: Free all available per cpu objects back
	 * to the page freelist while it is still frozen. Leave the
	 * last one.
	 *
	 * There is no need to take the list->lock because the page
	 * is still frozen.
	 */
	while (freelist && (nextfree = get_freepointer(s, freelist))) {
		void *prior;
		unsigned long counters;

		do {
			prior = page->freelist;
			counters = page->counters;
			set_freepointer(s, freelist, prior);
			new.counters = counters;
			new.inuse--;
			VM_BUG_ON(!new.frozen);

		} while (!__cmpxchg_double_slab(s, page,
			prior, counters,
			freelist, new.counters,
			"drain percpu freelist"));

		freelist = nextfree;
	}

	/*
	 * Stage two: Ensure that the page is unfrozen while the
	 * list presence reflects the actual number of objects
	 * during unfreeze.
	 *
	 * We setup the list membership and then perform a cmpxchg
	 * with the count. If there is a mismatch then the page
	 * is not unfrozen but the page is on the wrong list.
	 *
	 * Then we restart the process which may have to remove
	 * the page from the list that we just put it on again
	 * because the number of objects in the slab may have
	 * changed.
	 */
redo:

	old.freelist = page->freelist;
	old.counters = page->counters;
	VM_BUG_ON(!old.frozen);

	/* Determine target state of the slab */
	new.counters = old.counters;
	if (freelist) {
		new.inuse--;
		set_freepointer(s, freelist, old.freelist);
		new.freelist = freelist;
	} else
		new.freelist = old.freelist;

	new.frozen = 0;

	if (!new.inuse && n->nr_partial > s->min_partial)
		m = M_FREE;
	else if (new.freelist) {
		m = M_PARTIAL;
		if (!lock) {
			lock = 1;
			/*
			 * Taking the spinlock removes the possiblity
			 * that acquire_slab() will see a slab page that
			 * is frozen
			 */
			spin_lock(&n->list_lock);
		}
	} else {
		m = M_FULL;
		if (kmem_cache_debug(s) && !lock) {
			lock = 1;
			/*
			 * This also ensures that the scanning of full
			 * slabs from diagnostic functions will not see
			 * any frozen slabs.
			 */
			spin_lock(&n->list_lock);
		}
	}

	if (l != m) {

		if (l == M_PARTIAL)

			remove_partial(n, page);

		else if (l == M_FULL)

			remove_full(s, page);

		if (m == M_PARTIAL) {

			add_partial(n, page, tail);
			stat(s, tail);

		} else if (m == M_FULL) {

			stat(s, DEACTIVATE_FULL);
			add_full(s, n, page);

		}
	}

	l = m;
	if (!__cmpxchg_double_slab(s, page,
				old.freelist, old.counters,
				new.freelist, new.counters,
				"unfreezing slab"))
		goto redo;

	if (lock)
		spin_unlock(&n->list_lock);

	if (m == M_FREE) {
		stat(s, DEACTIVATE_EMPTY);
		discard_slab(s, page);
		stat(s, FREE_SLAB);
	}
}

/* Unfreeze all the cpu partial slabs */
static void unfreeze_partials(struct kmem_cache *s)
{
	struct kmem_cache_node *n = NULL;
	struct kmem_cache_cpu *c = this_cpu_ptr(s->cpu_slab);
<<<<<<< HEAD
	struct page *page;
=======
	struct page *page, *discard_page = NULL;
>>>>>>> dcd6c922

	while ((page = c->partial)) {
		enum slab_modes { M_PARTIAL, M_FREE };
		enum slab_modes l, m;
		struct page new;
		struct page old;

		c->partial = page->next;
		l = M_FREE;

		do {

			old.freelist = page->freelist;
			old.counters = page->counters;
			VM_BUG_ON(!old.frozen);

			new.counters = old.counters;
			new.freelist = old.freelist;

			new.frozen = 0;

			if (!new.inuse && (!n || n->nr_partial > s->min_partial))
				m = M_FREE;
			else {
				struct kmem_cache_node *n2 = get_node(s,
							page_to_nid(page));

				m = M_PARTIAL;
				if (n != n2) {
					if (n)
						spin_unlock(&n->list_lock);

					n = n2;
					spin_lock(&n->list_lock);
				}
			}

			if (l != m) {
<<<<<<< HEAD
				if (l == M_PARTIAL)
					remove_partial(n, page);
				else
					add_partial(n, page, 1);
=======
				if (l == M_PARTIAL) {
					remove_partial(n, page);
					stat(s, FREE_REMOVE_PARTIAL);
				} else {
					add_partial(n, page,
						DEACTIVATE_TO_TAIL);
					stat(s, FREE_ADD_PARTIAL);
				}
>>>>>>> dcd6c922

				l = m;
			}

		} while (!cmpxchg_double_slab(s, page,
				old.freelist, old.counters,
				new.freelist, new.counters,
				"unfreezing slab"));

		if (m == M_FREE) {
<<<<<<< HEAD
			stat(s, DEACTIVATE_EMPTY);
			discard_slab(s, page);
			stat(s, FREE_SLAB);
=======
			page->next = discard_page;
			discard_page = page;
>>>>>>> dcd6c922
		}
	}

	if (n)
		spin_unlock(&n->list_lock);
<<<<<<< HEAD
=======

	while (discard_page) {
		page = discard_page;
		discard_page = discard_page->next;

		stat(s, DEACTIVATE_EMPTY);
		discard_slab(s, page);
		stat(s, FREE_SLAB);
	}
>>>>>>> dcd6c922
}

/*
 * Put a page that was just frozen (in __slab_free) into a partial page
 * slot if available. This is done without interrupts disabled and without
 * preemption disabled. The cmpxchg is racy and may put the partial page
 * onto a random cpus partial slot.
 *
 * If we did not find a slot then simply move all the partials to the
 * per node partial list.
 */
int put_cpu_partial(struct kmem_cache *s, struct page *page, int drain)
{
	struct page *oldpage;
	int pages;
	int pobjects;

	do {
		pages = 0;
		pobjects = 0;
		oldpage = this_cpu_read(s->cpu_slab->partial);

		if (oldpage) {
			pobjects = oldpage->pobjects;
			pages = oldpage->pages;
			if (drain && pobjects > s->cpu_partial) {
				unsigned long flags;
				/*
				 * partial array is full. Move the existing
				 * set to the per node partial list.
				 */
				local_irq_save(flags);
				unfreeze_partials(s);
				local_irq_restore(flags);
				pobjects = 0;
				pages = 0;
			}
		}

		pages++;
		pobjects += page->objects - page->inuse;

		page->pages = pages;
		page->pobjects = pobjects;
		page->next = oldpage;

	} while (this_cpu_cmpxchg(s->cpu_slab->partial, oldpage, page) != oldpage);
	stat(s, CPU_PARTIAL_FREE);
	return pobjects;
}

static inline void flush_slab(struct kmem_cache *s, struct kmem_cache_cpu *c)
{
	stat(s, CPUSLAB_FLUSH);
	deactivate_slab(s, c);
}

/*
 * Flush cpu slab.
 *
 * Called from IPI handler with interrupts disabled.
 */
static inline void __flush_cpu_slab(struct kmem_cache *s, int cpu)
{
	struct kmem_cache_cpu *c = per_cpu_ptr(s->cpu_slab, cpu);

	if (likely(c)) {
		if (c->page)
			flush_slab(s, c);

		unfreeze_partials(s);
	}
}

static void flush_cpu_slab(void *d)
{
	struct kmem_cache *s = d;

	__flush_cpu_slab(s, smp_processor_id());
}

static void flush_all(struct kmem_cache *s)
{
	on_each_cpu(flush_cpu_slab, s, 1);
}

/*
 * Check if the objects in a per cpu structure fit numa
 * locality expectations.
 */
static inline int node_match(struct kmem_cache_cpu *c, int node)
{
#ifdef CONFIG_NUMA
	if (node != NUMA_NO_NODE && c->node != node)
		return 0;
#endif
	return 1;
}

static int count_free(struct page *page)
{
	return page->objects - page->inuse;
}

static unsigned long count_partial(struct kmem_cache_node *n,
					int (*get_count)(struct page *))
{
	unsigned long flags;
	unsigned long x = 0;
	struct page *page;

	spin_lock_irqsave(&n->list_lock, flags);
	list_for_each_entry(page, &n->partial, lru)
		x += get_count(page);
	spin_unlock_irqrestore(&n->list_lock, flags);
	return x;
}

static inline unsigned long node_nr_objs(struct kmem_cache_node *n)
{
#ifdef CONFIG_SLUB_DEBUG
	return atomic_long_read(&n->total_objects);
#else
	return 0;
#endif
}

static noinline void
slab_out_of_memory(struct kmem_cache *s, gfp_t gfpflags, int nid)
{
	int node;

	printk(KERN_WARNING
		"SLUB: Unable to allocate memory on node %d (gfp=0x%x)\n",
		nid, gfpflags);
	printk(KERN_WARNING "  cache: %s, object size: %d, buffer size: %d, "
		"default order: %d, min order: %d\n", s->name, s->objsize,
		s->size, oo_order(s->oo), oo_order(s->min));

	if (oo_order(s->min) > get_order(s->objsize))
		printk(KERN_WARNING "  %s debugging increased min order, use "
		       "slub_debug=O to disable.\n", s->name);

	for_each_online_node(node) {
		struct kmem_cache_node *n = get_node(s, node);
		unsigned long nr_slabs;
		unsigned long nr_objs;
		unsigned long nr_free;

		if (!n)
			continue;

		nr_free  = count_partial(n, count_free);
		nr_slabs = node_nr_slabs(n);
		nr_objs  = node_nr_objs(n);

		printk(KERN_WARNING
			"  node %d: slabs: %ld, objs: %ld, free: %ld\n",
			node, nr_slabs, nr_objs, nr_free);
	}
}

static inline void *new_slab_objects(struct kmem_cache *s, gfp_t flags,
			int node, struct kmem_cache_cpu **pc)
{
	void *object;
	struct kmem_cache_cpu *c;
	struct page *page = new_slab(s, flags, node);

	if (page) {
		c = __this_cpu_ptr(s->cpu_slab);
		if (c->page)
			flush_slab(s, c);

		/*
		 * No other reference to the page yet so we can
		 * muck around with it freely without cmpxchg
		 */
		object = page->freelist;
		page->freelist = NULL;

		stat(s, ALLOC_SLAB);
		c->node = page_to_nid(page);
		c->page = page;
		*pc = c;
	} else
		object = NULL;

	return object;
}

<<<<<<< HEAD
=======
/*
 * Check the page->freelist of a page and either transfer the freelist to the per cpu freelist
 * or deactivate the page.
 *
 * The page is still frozen if the return value is not NULL.
 *
 * If this function returns NULL then the page has been unfrozen.
 */
static inline void *get_freelist(struct kmem_cache *s, struct page *page)
{
	struct page new;
	unsigned long counters;
	void *freelist;

	do {
		freelist = page->freelist;
		counters = page->counters;
		new.counters = counters;
		VM_BUG_ON(!new.frozen);

		new.inuse = page->objects;
		new.frozen = freelist != NULL;

	} while (!cmpxchg_double_slab(s, page,
		freelist, counters,
		NULL, new.counters,
		"get_freelist"));

	return freelist;
}

>>>>>>> dcd6c922
/*
 * Slow path. The lockless freelist is empty or we need to perform
 * debugging duties.
 *
 * Processing is still very fast if new objects have been freed to the
 * regular freelist. In that case we simply take over the regular freelist
 * as the lockless freelist and zap the regular freelist.
 *
 * If that is not working then we fall back to the partial lists. We take the
 * first element of the freelist as the object to allocate now and move the
 * rest of the freelist to the lockless freelist.
 *
 * And if we were unable to get a new slab from the partial slab lists then
 * we need to allocate a new slab. This is the slowest path since it involves
 * a call to the page allocator and the setup of a new slab.
 */
static void *__slab_alloc(struct kmem_cache *s, gfp_t gfpflags, int node,
			  unsigned long addr, struct kmem_cache_cpu *c)
{
	void **object;
	unsigned long flags;

	local_irq_save(flags);
#ifdef CONFIG_PREEMPT
	/*
	 * We may have been preempted and rescheduled on a different
	 * cpu before disabling interrupts. Need to reload cpu area
	 * pointer.
	 */
	c = this_cpu_ptr(s->cpu_slab);
#endif

	if (!c->page)
		goto new_slab;
redo:
	if (unlikely(!node_match(c, node))) {
		stat(s, ALLOC_NODE_MISMATCH);
		deactivate_slab(s, c);
		goto new_slab;
	}

<<<<<<< HEAD
	stat(s, ALLOC_SLOWPATH);

	do {
		object = c->page->freelist;
		counters = c->page->counters;
		new.counters = counters;
		VM_BUG_ON(!new.frozen);

		/*
		 * If there is no object left then we use this loop to
		 * deactivate the slab which is simple since no objects
		 * are left in the slab and therefore we do not need to
		 * put the page back onto the partial list.
		 *
		 * If there are objects left then we retrieve them
		 * and use them to refill the per cpu queue.
		 */

		new.inuse = c->page->objects;
		new.frozen = object != NULL;

	} while (!__cmpxchg_double_slab(s, c->page,
			object, counters,
			NULL, new.counters,
			"__slab_alloc"));
=======
	/* must check again c->freelist in case of cpu migration or IRQ */
	object = c->freelist;
	if (object)
		goto load_freelist;

	stat(s, ALLOC_SLOWPATH);

	object = get_freelist(s, c->page);
>>>>>>> dcd6c922

	if (!object) {
		c->page = NULL;
		stat(s, DEACTIVATE_BYPASS);
		goto new_slab;
	}

	stat(s, ALLOC_REFILL);

load_freelist:
	c->freelist = get_freepointer(s, object);
	c->tid = next_tid(c->tid);
	local_irq_restore(flags);
	return object;

new_slab:

	if (c->partial) {
		c->page = c->partial;
		c->partial = c->page->next;
		c->node = page_to_nid(c->page);
		stat(s, CPU_PARTIAL_ALLOC);
		c->freelist = NULL;
		goto redo;
	}

	/* Then do expensive stuff like retrieving pages from the partial lists */
	object = get_partial(s, gfpflags, node, c);

	if (unlikely(!object)) {

		object = new_slab_objects(s, gfpflags, node, &c);

		if (unlikely(!object)) {
			if (!(gfpflags & __GFP_NOWARN) && printk_ratelimit())
				slab_out_of_memory(s, gfpflags, node);

			local_irq_restore(flags);
			return NULL;
		}
	}

	if (likely(!kmem_cache_debug(s)))
		goto load_freelist;

	/* Only entered in the debug case */
	if (!alloc_debug_processing(s, c->page, object, addr))
		goto new_slab;	/* Slab failed checks. Next slab needed */

	c->freelist = get_freepointer(s, object);
	deactivate_slab(s, c);
	c->node = NUMA_NO_NODE;
	local_irq_restore(flags);
	return object;
}

/*
 * Inlined fastpath so that allocation functions (kmalloc, kmem_cache_alloc)
 * have the fastpath folded into their functions. So no function call
 * overhead for requests that can be satisfied on the fastpath.
 *
 * The fastpath works by first checking if the lockless freelist can be used.
 * If not then __slab_alloc is called for slow processing.
 *
 * Otherwise we can simply pick the next object from the lockless free list.
 */
static __always_inline void *slab_alloc(struct kmem_cache *s,
		gfp_t gfpflags, int node, unsigned long addr)
{
	void **object;
	struct kmem_cache_cpu *c;
	unsigned long tid;

	if (slab_pre_alloc_hook(s, gfpflags))
		return NULL;

redo:

	/*
	 * Must read kmem_cache cpu data via this cpu ptr. Preemption is
	 * enabled. We may switch back and forth between cpus while
	 * reading from one cpu area. That does not matter as long
	 * as we end up on the original cpu again when doing the cmpxchg.
	 */
	c = __this_cpu_ptr(s->cpu_slab);

	/*
	 * The transaction ids are globally unique per cpu and per operation on
	 * a per cpu queue. Thus they can be guarantee that the cmpxchg_double
	 * occurs on the right processor and that there was no operation on the
	 * linked list in between.
	 */
	tid = c->tid;
	barrier();

	object = c->freelist;
	if (unlikely(!object || !node_match(c, node)))

		object = __slab_alloc(s, gfpflags, node, addr, c);

	else {
		/*
		 * The cmpxchg will only match if there was no additional
		 * operation and if we are on the right processor.
		 *
		 * The cmpxchg does the following atomically (without lock semantics!)
		 * 1. Relocate first pointer to the current per cpu area.
		 * 2. Verify that tid and freelist have not been changed
		 * 3. If they were not changed replace tid and freelist
		 *
		 * Since this is without lock semantics the protection is only against
		 * code executing on this cpu *not* from access by other cpus.
		 */
		if (unlikely(!this_cpu_cmpxchg_double(
				s->cpu_slab->freelist, s->cpu_slab->tid,
				object, tid,
				get_freepointer_safe(s, object), next_tid(tid)))) {

			note_cmpxchg_failure("slab_alloc", s, tid);
			goto redo;
		}
		stat(s, ALLOC_FASTPATH);
	}

	if (unlikely(gfpflags & __GFP_ZERO) && object)
		memset(object, 0, s->objsize);

	slab_post_alloc_hook(s, gfpflags, object);

	return object;
}

void *kmem_cache_alloc(struct kmem_cache *s, gfp_t gfpflags)
{
	void *ret = slab_alloc(s, gfpflags, NUMA_NO_NODE, _RET_IP_);

	trace_kmem_cache_alloc(_RET_IP_, ret, s->objsize, s->size, gfpflags);

	return ret;
}
EXPORT_SYMBOL(kmem_cache_alloc);

#ifdef CONFIG_TRACING
void *kmem_cache_alloc_trace(struct kmem_cache *s, gfp_t gfpflags, size_t size)
{
	void *ret = slab_alloc(s, gfpflags, NUMA_NO_NODE, _RET_IP_);
	trace_kmalloc(_RET_IP_, ret, size, s->size, gfpflags);
	return ret;
}
EXPORT_SYMBOL(kmem_cache_alloc_trace);

void *kmalloc_order_trace(size_t size, gfp_t flags, unsigned int order)
{
	void *ret = kmalloc_order(size, flags, order);
	trace_kmalloc(_RET_IP_, ret, size, PAGE_SIZE << order, flags);
	return ret;
}
EXPORT_SYMBOL(kmalloc_order_trace);
#endif

#ifdef CONFIG_NUMA
void *kmem_cache_alloc_node(struct kmem_cache *s, gfp_t gfpflags, int node)
{
	void *ret = slab_alloc(s, gfpflags, node, _RET_IP_);

	trace_kmem_cache_alloc_node(_RET_IP_, ret,
				    s->objsize, s->size, gfpflags, node);

	return ret;
}
EXPORT_SYMBOL(kmem_cache_alloc_node);

#ifdef CONFIG_TRACING
void *kmem_cache_alloc_node_trace(struct kmem_cache *s,
				    gfp_t gfpflags,
				    int node, size_t size)
{
	void *ret = slab_alloc(s, gfpflags, node, _RET_IP_);

	trace_kmalloc_node(_RET_IP_, ret,
			   size, s->size, gfpflags, node);
	return ret;
}
EXPORT_SYMBOL(kmem_cache_alloc_node_trace);
#endif
#endif

/*
 * Slow patch handling. This may still be called frequently since objects
 * have a longer lifetime than the cpu slabs in most processing loads.
 *
 * So we still attempt to reduce cache line usage. Just take the slab
 * lock and free the item. If there is no additional partial page
 * handling required then we can return immediately.
 */
static void __slab_free(struct kmem_cache *s, struct page *page,
			void *x, unsigned long addr)
{
	void *prior;
	void **object = (void *)x;
	int was_frozen;
	int inuse;
	struct page new;
	unsigned long counters;
	struct kmem_cache_node *n = NULL;
	unsigned long uninitialized_var(flags);

	stat(s, FREE_SLOWPATH);

	if (kmem_cache_debug(s) && !free_debug_processing(s, page, x, addr))
		return;

	do {
		prior = page->freelist;
		counters = page->counters;
		set_freepointer(s, object, prior);
		new.counters = counters;
		was_frozen = new.frozen;
		new.inuse--;
		if ((!new.inuse || !prior) && !was_frozen && !n) {

			if (!kmem_cache_debug(s) && !prior)

				/*
				 * Slab was on no list before and will be partially empty
				 * We can defer the list move and instead freeze it.
				 */
				new.frozen = 1;

			else { /* Needs to be taken off a list */

	                        n = get_node(s, page_to_nid(page));
				/*
				 * Speculatively acquire the list_lock.
				 * If the cmpxchg does not succeed then we may
				 * drop the list_lock without any processing.
				 *
				 * Otherwise the list_lock will synchronize with
				 * other processors updating the list of slabs.
				 */
				spin_lock_irqsave(&n->list_lock, flags);

			}
		}
		inuse = new.inuse;

	} while (!cmpxchg_double_slab(s, page,
		prior, counters,
		object, new.counters,
		"__slab_free"));

	if (likely(!n)) {

		/*
		 * If we just froze the page then put it onto the
		 * per cpu partial list.
		 */
		if (new.frozen && !was_frozen)
			put_cpu_partial(s, page, 1);

		/*
		 * The list lock was not taken therefore no list
		 * activity can be necessary.
		 */
                if (was_frozen)
                        stat(s, FREE_FROZEN);
                return;
        }

	/*
	 * was_frozen may have been set after we acquired the list_lock in
	 * an earlier loop. So we need to check it here again.
	 */
	if (was_frozen)
		stat(s, FREE_FROZEN);
	else {
		if (unlikely(!inuse && n->nr_partial > s->min_partial))
                        goto slab_empty;

		/*
		 * Objects left in the slab. If it was not on the partial list before
		 * then add it.
		 */
		if (unlikely(!prior)) {
			remove_full(s, page);
			add_partial(n, page, DEACTIVATE_TO_TAIL);
			stat(s, FREE_ADD_PARTIAL);
		}
	}
	spin_unlock_irqrestore(&n->list_lock, flags);
	return;

slab_empty:
	if (prior) {
		/*
		 * Slab on the partial list.
		 */
		remove_partial(n, page);
		stat(s, FREE_REMOVE_PARTIAL);
	} else
		/* Slab must be on the full list */
		remove_full(s, page);

	spin_unlock_irqrestore(&n->list_lock, flags);
	stat(s, FREE_SLAB);
	discard_slab(s, page);
}

/*
 * Fastpath with forced inlining to produce a kfree and kmem_cache_free that
 * can perform fastpath freeing without additional function calls.
 *
 * The fastpath is only possible if we are freeing to the current cpu slab
 * of this processor. This typically the case if we have just allocated
 * the item before.
 *
 * If fastpath is not possible then fall back to __slab_free where we deal
 * with all sorts of special processing.
 */
static __always_inline void slab_free(struct kmem_cache *s,
			struct page *page, void *x, unsigned long addr)
{
	void **object = (void *)x;
	struct kmem_cache_cpu *c;
	unsigned long tid;

	slab_free_hook(s, x);

redo:
	/*
	 * Determine the currently cpus per cpu slab.
	 * The cpu may change afterward. However that does not matter since
	 * data is retrieved via this pointer. If we are on the same cpu
	 * during the cmpxchg then the free will succedd.
	 */
	c = __this_cpu_ptr(s->cpu_slab);

	tid = c->tid;
	barrier();

	if (likely(page == c->page)) {
		set_freepointer(s, object, c->freelist);

		if (unlikely(!this_cpu_cmpxchg_double(
				s->cpu_slab->freelist, s->cpu_slab->tid,
				c->freelist, tid,
				object, next_tid(tid)))) {

			note_cmpxchg_failure("slab_free", s, tid);
			goto redo;
		}
		stat(s, FREE_FASTPATH);
	} else
		__slab_free(s, page, x, addr);

}

void kmem_cache_free(struct kmem_cache *s, void *x)
{
	struct page *page;

	page = virt_to_head_page(x);

	slab_free(s, page, x, _RET_IP_);

	trace_kmem_cache_free(_RET_IP_, x);
}
EXPORT_SYMBOL(kmem_cache_free);

/*
 * Object placement in a slab is made very easy because we always start at
 * offset 0. If we tune the size of the object to the alignment then we can
 * get the required alignment by putting one properly sized object after
 * another.
 *
 * Notice that the allocation order determines the sizes of the per cpu
 * caches. Each processor has always one slab available for allocations.
 * Increasing the allocation order reduces the number of times that slabs
 * must be moved on and off the partial lists and is therefore a factor in
 * locking overhead.
 */

/*
 * Mininum / Maximum order of slab pages. This influences locking overhead
 * and slab fragmentation. A higher order reduces the number of partial slabs
 * and increases the number of allocations possible without having to
 * take the list_lock.
 */
static int slub_min_order;
static int slub_max_order = PAGE_ALLOC_COSTLY_ORDER;
static int slub_min_objects;

/*
 * Merge control. If this is set then no merging of slab caches will occur.
 * (Could be removed. This was introduced to pacify the merge skeptics.)
 */
static int slub_nomerge;

/*
 * Calculate the order of allocation given an slab object size.
 *
 * The order of allocation has significant impact on performance and other
 * system components. Generally order 0 allocations should be preferred since
 * order 0 does not cause fragmentation in the page allocator. Larger objects
 * be problematic to put into order 0 slabs because there may be too much
 * unused space left. We go to a higher order if more than 1/16th of the slab
 * would be wasted.
 *
 * In order to reach satisfactory performance we must ensure that a minimum
 * number of objects is in one slab. Otherwise we may generate too much
 * activity on the partial lists which requires taking the list_lock. This is
 * less a concern for large slabs though which are rarely used.
 *
 * slub_max_order specifies the order where we begin to stop considering the
 * number of objects in a slab as critical. If we reach slub_max_order then
 * we try to keep the page order as low as possible. So we accept more waste
 * of space in favor of a small page order.
 *
 * Higher order allocations also allow the placement of more objects in a
 * slab and thereby reduce object handling overhead. If the user has
 * requested a higher mininum order then we start with that one instead of
 * the smallest order which will fit the object.
 */
static inline int slab_order(int size, int min_objects,
				int max_order, int fract_leftover, int reserved)
{
	int order;
	int rem;
	int min_order = slub_min_order;

	if (order_objects(min_order, size, reserved) > MAX_OBJS_PER_PAGE)
		return get_order(size * MAX_OBJS_PER_PAGE) - 1;

	for (order = max(min_order,
				fls(min_objects * size - 1) - PAGE_SHIFT);
			order <= max_order; order++) {

		unsigned long slab_size = PAGE_SIZE << order;

		if (slab_size < min_objects * size + reserved)
			continue;

		rem = (slab_size - reserved) % size;

		if (rem <= slab_size / fract_leftover)
			break;

	}

	return order;
}

static inline int calculate_order(int size, int reserved)
{
	int order;
	int min_objects;
	int fraction;
	int max_objects;

	/*
	 * Attempt to find best configuration for a slab. This
	 * works by first attempting to generate a layout with
	 * the best configuration and backing off gradually.
	 *
	 * First we reduce the acceptable waste in a slab. Then
	 * we reduce the minimum objects required in a slab.
	 */
	min_objects = slub_min_objects;
	if (!min_objects)
		min_objects = 4 * (fls(nr_cpu_ids) + 1);
	max_objects = order_objects(slub_max_order, size, reserved);
	min_objects = min(min_objects, max_objects);

	while (min_objects > 1) {
		fraction = 16;
		while (fraction >= 4) {
			order = slab_order(size, min_objects,
					slub_max_order, fraction, reserved);
			if (order <= slub_max_order)
				return order;
			fraction /= 2;
		}
		min_objects--;
	}

	/*
	 * We were unable to place multiple objects in a slab. Now
	 * lets see if we can place a single object there.
	 */
	order = slab_order(size, 1, slub_max_order, 1, reserved);
	if (order <= slub_max_order)
		return order;

	/*
	 * Doh this slab cannot be placed using slub_max_order.
	 */
	order = slab_order(size, 1, MAX_ORDER, 1, reserved);
	if (order < MAX_ORDER)
		return order;
	return -ENOSYS;
}

/*
 * Figure out what the alignment of the objects will be.
 */
static unsigned long calculate_alignment(unsigned long flags,
		unsigned long align, unsigned long size)
{
	/*
	 * If the user wants hardware cache aligned objects then follow that
	 * suggestion if the object is sufficiently large.
	 *
	 * The hardware cache alignment cannot override the specified
	 * alignment though. If that is greater then use it.
	 */
	if (flags & SLAB_HWCACHE_ALIGN) {
		unsigned long ralign = cache_line_size();
		while (size <= ralign / 2)
			ralign /= 2;
		align = max(align, ralign);
	}

	if (align < ARCH_SLAB_MINALIGN)
		align = ARCH_SLAB_MINALIGN;

	return ALIGN(align, sizeof(void *));
}

static void
init_kmem_cache_node(struct kmem_cache_node *n, struct kmem_cache *s)
{
	n->nr_partial = 0;
	spin_lock_init(&n->list_lock);
	INIT_LIST_HEAD(&n->partial);
#ifdef CONFIG_SLUB_DEBUG
	atomic_long_set(&n->nr_slabs, 0);
	atomic_long_set(&n->total_objects, 0);
	INIT_LIST_HEAD(&n->full);
#endif
}

static inline int alloc_kmem_cache_cpus(struct kmem_cache *s)
{
	BUILD_BUG_ON(PERCPU_DYNAMIC_EARLY_SIZE <
			SLUB_PAGE_SHIFT * sizeof(struct kmem_cache_cpu));

	/*
	 * Must align to double word boundary for the double cmpxchg
	 * instructions to work; see __pcpu_double_call_return_bool().
	 */
	s->cpu_slab = __alloc_percpu(sizeof(struct kmem_cache_cpu),
				     2 * sizeof(void *));

	if (!s->cpu_slab)
		return 0;

	init_kmem_cache_cpus(s);

	return 1;
}

static struct kmem_cache *kmem_cache_node;

/*
 * No kmalloc_node yet so do it by hand. We know that this is the first
 * slab on the node for this slabcache. There are no concurrent accesses
 * possible.
 *
 * Note that this function only works on the kmalloc_node_cache
 * when allocating for the kmalloc_node_cache. This is used for bootstrapping
 * memory on a fresh node that has no slab structures yet.
 */
static void early_kmem_cache_node_alloc(int node)
{
	struct page *page;
	struct kmem_cache_node *n;

	BUG_ON(kmem_cache_node->size < sizeof(struct kmem_cache_node));

	page = new_slab(kmem_cache_node, GFP_NOWAIT, node);

	BUG_ON(!page);
	if (page_to_nid(page) != node) {
		printk(KERN_ERR "SLUB: Unable to allocate memory from "
				"node %d\n", node);
		printk(KERN_ERR "SLUB: Allocating a useless per node structure "
				"in order to be able to continue\n");
	}

	n = page->freelist;
	BUG_ON(!n);
	page->freelist = get_freepointer(kmem_cache_node, n);
	page->inuse = 1;
	page->frozen = 0;
	kmem_cache_node->node[node] = n;
#ifdef CONFIG_SLUB_DEBUG
	init_object(kmem_cache_node, n, SLUB_RED_ACTIVE);
	init_tracking(kmem_cache_node, n);
#endif
	init_kmem_cache_node(n, kmem_cache_node);
	inc_slabs_node(kmem_cache_node, node, page->objects);

	add_partial(n, page, DEACTIVATE_TO_HEAD);
}

static void free_kmem_cache_nodes(struct kmem_cache *s)
{
	int node;

	for_each_node_state(node, N_NORMAL_MEMORY) {
		struct kmem_cache_node *n = s->node[node];

		if (n)
			kmem_cache_free(kmem_cache_node, n);

		s->node[node] = NULL;
	}
}

static int init_kmem_cache_nodes(struct kmem_cache *s)
{
	int node;

	for_each_node_state(node, N_NORMAL_MEMORY) {
		struct kmem_cache_node *n;

		if (slab_state == DOWN) {
			early_kmem_cache_node_alloc(node);
			continue;
		}
		n = kmem_cache_alloc_node(kmem_cache_node,
						GFP_KERNEL, node);

		if (!n) {
			free_kmem_cache_nodes(s);
			return 0;
		}

		s->node[node] = n;
		init_kmem_cache_node(n, s);
	}
	return 1;
}

static void set_min_partial(struct kmem_cache *s, unsigned long min)
{
	if (min < MIN_PARTIAL)
		min = MIN_PARTIAL;
	else if (min > MAX_PARTIAL)
		min = MAX_PARTIAL;
	s->min_partial = min;
}

/*
 * calculate_sizes() determines the order and the distribution of data within
 * a slab object.
 */
static int calculate_sizes(struct kmem_cache *s, int forced_order)
{
	unsigned long flags = s->flags;
	unsigned long size = s->objsize;
	unsigned long align = s->align;
	int order;

	/*
	 * Round up object size to the next word boundary. We can only
	 * place the free pointer at word boundaries and this determines
	 * the possible location of the free pointer.
	 */
	size = ALIGN(size, sizeof(void *));

#ifdef CONFIG_SLUB_DEBUG
	/*
	 * Determine if we can poison the object itself. If the user of
	 * the slab may touch the object after free or before allocation
	 * then we should never poison the object itself.
	 */
	if ((flags & SLAB_POISON) && !(flags & SLAB_DESTROY_BY_RCU) &&
			!s->ctor)
		s->flags |= __OBJECT_POISON;
	else
		s->flags &= ~__OBJECT_POISON;


	/*
	 * If we are Redzoning then check if there is some space between the
	 * end of the object and the free pointer. If not then add an
	 * additional word to have some bytes to store Redzone information.
	 */
	if ((flags & SLAB_RED_ZONE) && size == s->objsize)
		size += sizeof(void *);
#endif

	/*
	 * With that we have determined the number of bytes in actual use
	 * by the object. This is the potential offset to the free pointer.
	 */
	s->inuse = size;

	if (((flags & (SLAB_DESTROY_BY_RCU | SLAB_POISON)) ||
		s->ctor)) {
		/*
		 * Relocate free pointer after the object if it is not
		 * permitted to overwrite the first word of the object on
		 * kmem_cache_free.
		 *
		 * This is the case if we do RCU, have a constructor or
		 * destructor or are poisoning the objects.
		 */
		s->offset = size;
		size += sizeof(void *);
	}

#ifdef CONFIG_SLUB_DEBUG
	if (flags & SLAB_STORE_USER)
		/*
		 * Need to store information about allocs and frees after
		 * the object.
		 */
		size += 2 * sizeof(struct track);

	if (flags & SLAB_RED_ZONE)
		/*
		 * Add some empty padding so that we can catch
		 * overwrites from earlier objects rather than let
		 * tracking information or the free pointer be
		 * corrupted if a user writes before the start
		 * of the object.
		 */
		size += sizeof(void *);
#endif

	/*
	 * Determine the alignment based on various parameters that the
	 * user specified and the dynamic determination of cache line size
	 * on bootup.
	 */
	align = calculate_alignment(flags, align, s->objsize);
	s->align = align;

	/*
	 * SLUB stores one object immediately after another beginning from
	 * offset 0. In order to align the objects we have to simply size
	 * each object to conform to the alignment.
	 */
	size = ALIGN(size, align);
	s->size = size;
	if (forced_order >= 0)
		order = forced_order;
	else
		order = calculate_order(size, s->reserved);

	if (order < 0)
		return 0;

	s->allocflags = 0;
	if (order)
		s->allocflags |= __GFP_COMP;

	if (s->flags & SLAB_CACHE_DMA)
		s->allocflags |= SLUB_DMA;

	if (s->flags & SLAB_RECLAIM_ACCOUNT)
		s->allocflags |= __GFP_RECLAIMABLE;

	/*
	 * Determine the number of objects per slab
	 */
	s->oo = oo_make(order, size, s->reserved);
	s->min = oo_make(get_order(size), size, s->reserved);
	if (oo_objects(s->oo) > oo_objects(s->max))
		s->max = s->oo;

	return !!oo_objects(s->oo);

}

static int kmem_cache_open(struct kmem_cache *s,
		const char *name, size_t size,
		size_t align, unsigned long flags,
		void (*ctor)(void *))
{
	memset(s, 0, kmem_size);
	s->name = name;
	s->ctor = ctor;
	s->objsize = size;
	s->align = align;
	s->flags = kmem_cache_flags(size, flags, name, ctor);
	s->reserved = 0;

	if (need_reserve_slab_rcu && (s->flags & SLAB_DESTROY_BY_RCU))
		s->reserved = sizeof(struct rcu_head);

	if (!calculate_sizes(s, -1))
		goto error;
	if (disable_higher_order_debug) {
		/*
		 * Disable debugging flags that store metadata if the min slab
		 * order increased.
		 */
		if (get_order(s->size) > get_order(s->objsize)) {
			s->flags &= ~DEBUG_METADATA_FLAGS;
			s->offset = 0;
			if (!calculate_sizes(s, -1))
				goto error;
		}
	}

#if defined(CONFIG_HAVE_CMPXCHG_DOUBLE) && \
    defined(CONFIG_HAVE_ALIGNED_STRUCT_PAGE)
	if (system_has_cmpxchg_double() && (s->flags & SLAB_DEBUG_FLAGS) == 0)
		/* Enable fast mode */
		s->flags |= __CMPXCHG_DOUBLE;
#endif

	/*
	 * The larger the object size is, the more pages we want on the partial
	 * list to avoid pounding the page allocator excessively.
	 */
	set_min_partial(s, ilog2(s->size) / 2);

	/*
	 * cpu_partial determined the maximum number of objects kept in the
	 * per cpu partial lists of a processor.
	 *
	 * Per cpu partial lists mainly contain slabs that just have one
	 * object freed. If they are used for allocation then they can be
	 * filled up again with minimal effort. The slab will never hit the
	 * per node partial lists and therefore no locking will be required.
	 *
	 * This setting also determines
	 *
	 * A) The number of objects from per cpu partial slabs dumped to the
	 *    per node list when we reach the limit.
	 * B) The number of objects in cpu partial slabs to extract from the
	 *    per node list when we run out of per cpu objects. We only fetch 50%
	 *    to keep some capacity around for frees.
	 */
<<<<<<< HEAD
	if (s->size >= PAGE_SIZE)
=======
	if (kmem_cache_debug(s))
		s->cpu_partial = 0;
	else if (s->size >= PAGE_SIZE)
>>>>>>> dcd6c922
		s->cpu_partial = 2;
	else if (s->size >= 1024)
		s->cpu_partial = 6;
	else if (s->size >= 256)
		s->cpu_partial = 13;
	else
		s->cpu_partial = 30;

	s->refcount = 1;
#ifdef CONFIG_NUMA
	s->remote_node_defrag_ratio = 1000;
#endif
	if (!init_kmem_cache_nodes(s))
		goto error;

	if (alloc_kmem_cache_cpus(s))
		return 1;

	free_kmem_cache_nodes(s);
error:
	if (flags & SLAB_PANIC)
		panic("Cannot create slab %s size=%lu realsize=%u "
			"order=%u offset=%u flags=%lx\n",
			s->name, (unsigned long)size, s->size, oo_order(s->oo),
			s->offset, flags);
	return 0;
}

/*
 * Determine the size of a slab object
 */
unsigned int kmem_cache_size(struct kmem_cache *s)
{
	return s->objsize;
}
EXPORT_SYMBOL(kmem_cache_size);

static void list_slab_objects(struct kmem_cache *s, struct page *page,
							const char *text)
{
#ifdef CONFIG_SLUB_DEBUG
	void *addr = page_address(page);
	void *p;
	unsigned long *map = kzalloc(BITS_TO_LONGS(page->objects) *
				     sizeof(long), GFP_ATOMIC);
	if (!map)
		return;
	slab_err(s, page, "%s", text);
	slab_lock(page);

	get_map(s, page, map);
	for_each_object(p, s, addr, page->objects) {

		if (!test_bit(slab_index(p, s, addr), map)) {
			printk(KERN_ERR "INFO: Object 0x%p @offset=%tu\n",
							p, p - addr);
			print_tracking(s, p);
		}
	}
	slab_unlock(page);
	kfree(map);
#endif
}

/*
 * Attempt to free all partial slabs on a node.
 * This is called from kmem_cache_close(). We must be the last thread
 * using the cache and therefore we do not need to lock anymore.
 */
static void free_partial(struct kmem_cache *s, struct kmem_cache_node *n)
{
	struct page *page, *h;

	list_for_each_entry_safe(page, h, &n->partial, lru) {
		if (!page->inuse) {
			remove_partial(n, page);
			discard_slab(s, page);
		} else {
			list_slab_objects(s, page,
				"Objects remaining on kmem_cache_close()");
		}
	}
}

/*
 * Release all resources used by a slab cache.
 */
static inline int kmem_cache_close(struct kmem_cache *s)
{
	int node;

	flush_all(s);
	free_percpu(s->cpu_slab);
	/* Attempt to free all objects */
	for_each_node_state(node, N_NORMAL_MEMORY) {
		struct kmem_cache_node *n = get_node(s, node);

		free_partial(s, n);
		if (n->nr_partial || slabs_node(s, node))
			return 1;
	}
	free_kmem_cache_nodes(s);
	return 0;
}

/*
 * Close a cache and release the kmem_cache structure
 * (must be used for caches created using kmem_cache_create)
 */
void kmem_cache_destroy(struct kmem_cache *s)
{
	down_write(&slub_lock);
	s->refcount--;
	if (!s->refcount) {
		list_del(&s->list);
		up_write(&slub_lock);
		if (kmem_cache_close(s)) {
			printk(KERN_ERR "SLUB %s: %s called for cache that "
				"still has objects.\n", s->name, __func__);
			dump_stack();
		}
		if (s->flags & SLAB_DESTROY_BY_RCU)
			rcu_barrier();
		sysfs_slab_remove(s);
	} else
		up_write(&slub_lock);
}
EXPORT_SYMBOL(kmem_cache_destroy);

/********************************************************************
 *		Kmalloc subsystem
 *******************************************************************/

struct kmem_cache *kmalloc_caches[SLUB_PAGE_SHIFT];
EXPORT_SYMBOL(kmalloc_caches);

static struct kmem_cache *kmem_cache;

#ifdef CONFIG_ZONE_DMA
static struct kmem_cache *kmalloc_dma_caches[SLUB_PAGE_SHIFT];
#endif

static int __init setup_slub_min_order(char *str)
{
	get_option(&str, &slub_min_order);

	return 1;
}

__setup("slub_min_order=", setup_slub_min_order);

static int __init setup_slub_max_order(char *str)
{
	get_option(&str, &slub_max_order);
	slub_max_order = min(slub_max_order, MAX_ORDER - 1);

	return 1;
}

__setup("slub_max_order=", setup_slub_max_order);

static int __init setup_slub_min_objects(char *str)
{
	get_option(&str, &slub_min_objects);

	return 1;
}

__setup("slub_min_objects=", setup_slub_min_objects);

static int __init setup_slub_nomerge(char *str)
{
	slub_nomerge = 1;
	return 1;
}

__setup("slub_nomerge", setup_slub_nomerge);

static struct kmem_cache *__init create_kmalloc_cache(const char *name,
						int size, unsigned int flags)
{
	struct kmem_cache *s;

	s = kmem_cache_alloc(kmem_cache, GFP_NOWAIT);

	/*
	 * This function is called with IRQs disabled during early-boot on
	 * single CPU so there's no need to take slub_lock here.
	 */
	if (!kmem_cache_open(s, name, size, ARCH_KMALLOC_MINALIGN,
								flags, NULL))
		goto panic;

	list_add(&s->list, &slab_caches);
	return s;

panic:
	panic("Creation of kmalloc slab %s size=%d failed.\n", name, size);
	return NULL;
}

/*
 * Conversion table for small slabs sizes / 8 to the index in the
 * kmalloc array. This is necessary for slabs < 192 since we have non power
 * of two cache sizes there. The size of larger slabs can be determined using
 * fls.
 */
static s8 size_index[24] = {
	3,	/* 8 */
	4,	/* 16 */
	5,	/* 24 */
	5,	/* 32 */
	6,	/* 40 */
	6,	/* 48 */
	6,	/* 56 */
	6,	/* 64 */
	1,	/* 72 */
	1,	/* 80 */
	1,	/* 88 */
	1,	/* 96 */
	7,	/* 104 */
	7,	/* 112 */
	7,	/* 120 */
	7,	/* 128 */
	2,	/* 136 */
	2,	/* 144 */
	2,	/* 152 */
	2,	/* 160 */
	2,	/* 168 */
	2,	/* 176 */
	2,	/* 184 */
	2	/* 192 */
};

static inline int size_index_elem(size_t bytes)
{
	return (bytes - 1) / 8;
}

static struct kmem_cache *get_slab(size_t size, gfp_t flags)
{
	int index;

	if (size <= 192) {
		if (!size)
			return ZERO_SIZE_PTR;

		index = size_index[size_index_elem(size)];
	} else
		index = fls(size - 1);

#ifdef CONFIG_ZONE_DMA
	if (unlikely((flags & SLUB_DMA)))
		return kmalloc_dma_caches[index];

#endif
	return kmalloc_caches[index];
}

void *__kmalloc(size_t size, gfp_t flags)
{
	struct kmem_cache *s;
	void *ret;

	if (unlikely(size > SLUB_MAX_SIZE))
		return kmalloc_large(size, flags);

	s = get_slab(size, flags);

	if (unlikely(ZERO_OR_NULL_PTR(s)))
		return s;

	ret = slab_alloc(s, flags, NUMA_NO_NODE, _RET_IP_);

	trace_kmalloc(_RET_IP_, ret, size, s->size, flags);

	return ret;
}
EXPORT_SYMBOL(__kmalloc);

#ifdef CONFIG_NUMA
static void *kmalloc_large_node(size_t size, gfp_t flags, int node)
{
	struct page *page;
	void *ptr = NULL;

	flags |= __GFP_COMP | __GFP_NOTRACK;
	page = alloc_pages_node(node, flags, get_order(size));
	if (page)
		ptr = page_address(page);

	kmemleak_alloc(ptr, size, 1, flags);
	return ptr;
}

void *__kmalloc_node(size_t size, gfp_t flags, int node)
{
	struct kmem_cache *s;
	void *ret;

	if (unlikely(size > SLUB_MAX_SIZE)) {
		ret = kmalloc_large_node(size, flags, node);

		trace_kmalloc_node(_RET_IP_, ret,
				   size, PAGE_SIZE << get_order(size),
				   flags, node);

		return ret;
	}

	s = get_slab(size, flags);

	if (unlikely(ZERO_OR_NULL_PTR(s)))
		return s;

	ret = slab_alloc(s, flags, node, _RET_IP_);

	trace_kmalloc_node(_RET_IP_, ret, size, s->size, flags, node);

	return ret;
}
EXPORT_SYMBOL(__kmalloc_node);
#endif

size_t ksize(const void *object)
{
	struct page *page;

	if (unlikely(object == ZERO_SIZE_PTR))
		return 0;

	page = virt_to_head_page(object);

	if (unlikely(!PageSlab(page))) {
		WARN_ON(!PageCompound(page));
		return PAGE_SIZE << compound_order(page);
	}

	return slab_ksize(page->slab);
}
EXPORT_SYMBOL(ksize);

#ifdef CONFIG_SLUB_DEBUG
bool verify_mem_not_deleted(const void *x)
{
	struct page *page;
	void *object = (void *)x;
	unsigned long flags;
	bool rv;

	if (unlikely(ZERO_OR_NULL_PTR(x)))
		return false;

	local_irq_save(flags);

	page = virt_to_head_page(x);
	if (unlikely(!PageSlab(page))) {
		/* maybe it was from stack? */
		rv = true;
		goto out_unlock;
	}

	slab_lock(page);
	if (on_freelist(page->slab, page, object)) {
		object_err(page->slab, page, object, "Object is on free-list");
		rv = false;
	} else {
		rv = true;
	}
	slab_unlock(page);

out_unlock:
	local_irq_restore(flags);
	return rv;
}
EXPORT_SYMBOL(verify_mem_not_deleted);
#endif

void kfree(const void *x)
{
	struct page *page;
	void *object = (void *)x;

	trace_kfree(_RET_IP_, x);

	if (unlikely(ZERO_OR_NULL_PTR(x)))
		return;

	page = virt_to_head_page(x);
	if (unlikely(!PageSlab(page))) {
		BUG_ON(!PageCompound(page));
		kmemleak_free(x);
		put_page(page);
		return;
	}
	slab_free(page->slab, page, object, _RET_IP_);
}
EXPORT_SYMBOL(kfree);

/*
 * kmem_cache_shrink removes empty slabs from the partial lists and sorts
 * the remaining slabs by the number of items in use. The slabs with the
 * most items in use come first. New allocations will then fill those up
 * and thus they can be removed from the partial lists.
 *
 * The slabs with the least items are placed last. This results in them
 * being allocated from last increasing the chance that the last objects
 * are freed in them.
 */
int kmem_cache_shrink(struct kmem_cache *s)
{
	int node;
	int i;
	struct kmem_cache_node *n;
	struct page *page;
	struct page *t;
	int objects = oo_objects(s->max);
	struct list_head *slabs_by_inuse =
		kmalloc(sizeof(struct list_head) * objects, GFP_KERNEL);
	unsigned long flags;

	if (!slabs_by_inuse)
		return -ENOMEM;

	flush_all(s);
	for_each_node_state(node, N_NORMAL_MEMORY) {
		n = get_node(s, node);

		if (!n->nr_partial)
			continue;

		for (i = 0; i < objects; i++)
			INIT_LIST_HEAD(slabs_by_inuse + i);

		spin_lock_irqsave(&n->list_lock, flags);

		/*
		 * Build lists indexed by the items in use in each slab.
		 *
		 * Note that concurrent frees may occur while we hold the
		 * list_lock. page->inuse here is the upper limit.
		 */
		list_for_each_entry_safe(page, t, &n->partial, lru) {
			list_move(&page->lru, slabs_by_inuse + page->inuse);
			if (!page->inuse)
				n->nr_partial--;
		}

		/*
		 * Rebuild the partial list with the slabs filled up most
		 * first and the least used slabs at the end.
		 */
		for (i = objects - 1; i > 0; i--)
			list_splice(slabs_by_inuse + i, n->partial.prev);

		spin_unlock_irqrestore(&n->list_lock, flags);

		/* Release empty slabs */
		list_for_each_entry_safe(page, t, slabs_by_inuse, lru)
			discard_slab(s, page);
	}

	kfree(slabs_by_inuse);
	return 0;
}
EXPORT_SYMBOL(kmem_cache_shrink);

#if defined(CONFIG_MEMORY_HOTPLUG)
static int slab_mem_going_offline_callback(void *arg)
{
	struct kmem_cache *s;

	down_read(&slub_lock);
	list_for_each_entry(s, &slab_caches, list)
		kmem_cache_shrink(s);
	up_read(&slub_lock);

	return 0;
}

static void slab_mem_offline_callback(void *arg)
{
	struct kmem_cache_node *n;
	struct kmem_cache *s;
	struct memory_notify *marg = arg;
	int offline_node;

	offline_node = marg->status_change_nid;

	/*
	 * If the node still has available memory. we need kmem_cache_node
	 * for it yet.
	 */
	if (offline_node < 0)
		return;

	down_read(&slub_lock);
	list_for_each_entry(s, &slab_caches, list) {
		n = get_node(s, offline_node);
		if (n) {
			/*
			 * if n->nr_slabs > 0, slabs still exist on the node
			 * that is going down. We were unable to free them,
			 * and offline_pages() function shouldn't call this
			 * callback. So, we must fail.
			 */
			BUG_ON(slabs_node(s, offline_node));

			s->node[offline_node] = NULL;
			kmem_cache_free(kmem_cache_node, n);
		}
	}
	up_read(&slub_lock);
}

static int slab_mem_going_online_callback(void *arg)
{
	struct kmem_cache_node *n;
	struct kmem_cache *s;
	struct memory_notify *marg = arg;
	int nid = marg->status_change_nid;
	int ret = 0;

	/*
	 * If the node's memory is already available, then kmem_cache_node is
	 * already created. Nothing to do.
	 */
	if (nid < 0)
		return 0;

	/*
	 * We are bringing a node online. No memory is available yet. We must
	 * allocate a kmem_cache_node structure in order to bring the node
	 * online.
	 */
	down_read(&slub_lock);
	list_for_each_entry(s, &slab_caches, list) {
		/*
		 * XXX: kmem_cache_alloc_node will fallback to other nodes
		 *      since memory is not yet available from the node that
		 *      is brought up.
		 */
		n = kmem_cache_alloc(kmem_cache_node, GFP_KERNEL);
		if (!n) {
			ret = -ENOMEM;
			goto out;
		}
		init_kmem_cache_node(n, s);
		s->node[nid] = n;
	}
out:
	up_read(&slub_lock);
	return ret;
}

static int slab_memory_callback(struct notifier_block *self,
				unsigned long action, void *arg)
{
	int ret = 0;

	switch (action) {
	case MEM_GOING_ONLINE:
		ret = slab_mem_going_online_callback(arg);
		break;
	case MEM_GOING_OFFLINE:
		ret = slab_mem_going_offline_callback(arg);
		break;
	case MEM_OFFLINE:
	case MEM_CANCEL_ONLINE:
		slab_mem_offline_callback(arg);
		break;
	case MEM_ONLINE:
	case MEM_CANCEL_OFFLINE:
		break;
	}
	if (ret)
		ret = notifier_from_errno(ret);
	else
		ret = NOTIFY_OK;
	return ret;
}

#endif /* CONFIG_MEMORY_HOTPLUG */

/********************************************************************
 *			Basic setup of slabs
 *******************************************************************/

/*
 * Used for early kmem_cache structures that were allocated using
 * the page allocator
 */

static void __init kmem_cache_bootstrap_fixup(struct kmem_cache *s)
{
	int node;

	list_add(&s->list, &slab_caches);
	s->refcount = -1;

	for_each_node_state(node, N_NORMAL_MEMORY) {
		struct kmem_cache_node *n = get_node(s, node);
		struct page *p;

		if (n) {
			list_for_each_entry(p, &n->partial, lru)
				p->slab = s;

#ifdef CONFIG_SLUB_DEBUG
			list_for_each_entry(p, &n->full, lru)
				p->slab = s;
#endif
		}
	}
}

void __init kmem_cache_init(void)
{
	int i;
	int caches = 0;
	struct kmem_cache *temp_kmem_cache;
	int order;
	struct kmem_cache *temp_kmem_cache_node;
	unsigned long kmalloc_size;

	if (debug_guardpage_minorder())
		slub_max_order = 0;

	kmem_size = offsetof(struct kmem_cache, node) +
				nr_node_ids * sizeof(struct kmem_cache_node *);

	/* Allocate two kmem_caches from the page allocator */
	kmalloc_size = ALIGN(kmem_size, cache_line_size());
	order = get_order(2 * kmalloc_size);
	kmem_cache = (void *)__get_free_pages(GFP_NOWAIT, order);

	/*
	 * Must first have the slab cache available for the allocations of the
	 * struct kmem_cache_node's. There is special bootstrap code in
	 * kmem_cache_open for slab_state == DOWN.
	 */
	kmem_cache_node = (void *)kmem_cache + kmalloc_size;

	kmem_cache_open(kmem_cache_node, "kmem_cache_node",
		sizeof(struct kmem_cache_node),
		0, SLAB_HWCACHE_ALIGN | SLAB_PANIC, NULL);

	hotplug_memory_notifier(slab_memory_callback, SLAB_CALLBACK_PRI);

	/* Able to allocate the per node structures */
	slab_state = PARTIAL;

	temp_kmem_cache = kmem_cache;
	kmem_cache_open(kmem_cache, "kmem_cache", kmem_size,
		0, SLAB_HWCACHE_ALIGN | SLAB_PANIC, NULL);
	kmem_cache = kmem_cache_alloc(kmem_cache, GFP_NOWAIT);
	memcpy(kmem_cache, temp_kmem_cache, kmem_size);

	/*
	 * Allocate kmem_cache_node properly from the kmem_cache slab.
	 * kmem_cache_node is separately allocated so no need to
	 * update any list pointers.
	 */
	temp_kmem_cache_node = kmem_cache_node;

	kmem_cache_node = kmem_cache_alloc(kmem_cache, GFP_NOWAIT);
	memcpy(kmem_cache_node, temp_kmem_cache_node, kmem_size);

	kmem_cache_bootstrap_fixup(kmem_cache_node);

	caches++;
	kmem_cache_bootstrap_fixup(kmem_cache);
	caches++;
	/* Free temporary boot structure */
	free_pages((unsigned long)temp_kmem_cache, order);

	/* Now we can use the kmem_cache to allocate kmalloc slabs */

	/*
	 * Patch up the size_index table if we have strange large alignment
	 * requirements for the kmalloc array. This is only the case for
	 * MIPS it seems. The standard arches will not generate any code here.
	 *
	 * Largest permitted alignment is 256 bytes due to the way we
	 * handle the index determination for the smaller caches.
	 *
	 * Make sure that nothing crazy happens if someone starts tinkering
	 * around with ARCH_KMALLOC_MINALIGN
	 */
	BUILD_BUG_ON(KMALLOC_MIN_SIZE > 256 ||
		(KMALLOC_MIN_SIZE & (KMALLOC_MIN_SIZE - 1)));

	for (i = 8; i < KMALLOC_MIN_SIZE; i += 8) {
		int elem = size_index_elem(i);
		if (elem >= ARRAY_SIZE(size_index))
			break;
		size_index[elem] = KMALLOC_SHIFT_LOW;
	}

	if (KMALLOC_MIN_SIZE == 64) {
		/*
		 * The 96 byte size cache is not used if the alignment
		 * is 64 byte.
		 */
		for (i = 64 + 8; i <= 96; i += 8)
			size_index[size_index_elem(i)] = 7;
	} else if (KMALLOC_MIN_SIZE == 128) {
		/*
		 * The 192 byte sized cache is not used if the alignment
		 * is 128 byte. Redirect kmalloc to use the 256 byte cache
		 * instead.
		 */
		for (i = 128 + 8; i <= 192; i += 8)
			size_index[size_index_elem(i)] = 8;
	}

	/* Caches that are not of the two-to-the-power-of size */
	if (KMALLOC_MIN_SIZE <= 32) {
		kmalloc_caches[1] = create_kmalloc_cache("kmalloc-96", 96, 0);
		caches++;
	}

	if (KMALLOC_MIN_SIZE <= 64) {
		kmalloc_caches[2] = create_kmalloc_cache("kmalloc-192", 192, 0);
		caches++;
	}

	for (i = KMALLOC_SHIFT_LOW; i < SLUB_PAGE_SHIFT; i++) {
		kmalloc_caches[i] = create_kmalloc_cache("kmalloc", 1 << i, 0);
		caches++;
	}

	slab_state = UP;

	/* Provide the correct kmalloc names now that the caches are up */
	if (KMALLOC_MIN_SIZE <= 32) {
		kmalloc_caches[1]->name = kstrdup(kmalloc_caches[1]->name, GFP_NOWAIT);
		BUG_ON(!kmalloc_caches[1]->name);
	}

	if (KMALLOC_MIN_SIZE <= 64) {
		kmalloc_caches[2]->name = kstrdup(kmalloc_caches[2]->name, GFP_NOWAIT);
		BUG_ON(!kmalloc_caches[2]->name);
	}

	for (i = KMALLOC_SHIFT_LOW; i < SLUB_PAGE_SHIFT; i++) {
		char *s = kasprintf(GFP_NOWAIT, "kmalloc-%d", 1 << i);

		BUG_ON(!s);
		kmalloc_caches[i]->name = s;
	}

#ifdef CONFIG_SMP
	register_cpu_notifier(&slab_notifier);
#endif

#ifdef CONFIG_ZONE_DMA
	for (i = 0; i < SLUB_PAGE_SHIFT; i++) {
		struct kmem_cache *s = kmalloc_caches[i];

		if (s && s->size) {
			char *name = kasprintf(GFP_NOWAIT,
				 "dma-kmalloc-%d", s->objsize);

			BUG_ON(!name);
			kmalloc_dma_caches[i] = create_kmalloc_cache(name,
				s->objsize, SLAB_CACHE_DMA);
		}
	}
#endif
	printk(KERN_INFO
		"SLUB: Genslabs=%d, HWalign=%d, Order=%d-%d, MinObjects=%d,"
		" CPUs=%d, Nodes=%d\n",
		caches, cache_line_size(),
		slub_min_order, slub_max_order, slub_min_objects,
		nr_cpu_ids, nr_node_ids);
}

void __init kmem_cache_init_late(void)
{
}

/*
 * Find a mergeable slab cache
 */
static int slab_unmergeable(struct kmem_cache *s)
{
	if (slub_nomerge || (s->flags & SLUB_NEVER_MERGE))
		return 1;

	if (s->ctor)
		return 1;

	/*
	 * We may have set a slab to be unmergeable during bootstrap.
	 */
	if (s->refcount < 0)
		return 1;

	return 0;
}

static struct kmem_cache *find_mergeable(size_t size,
		size_t align, unsigned long flags, const char *name,
		void (*ctor)(void *))
{
	struct kmem_cache *s;

	if (slub_nomerge || (flags & SLUB_NEVER_MERGE))
		return NULL;

	if (ctor)
		return NULL;

	size = ALIGN(size, sizeof(void *));
	align = calculate_alignment(flags, align, size);
	size = ALIGN(size, align);
	flags = kmem_cache_flags(size, flags, name, NULL);

	list_for_each_entry(s, &slab_caches, list) {
		if (slab_unmergeable(s))
			continue;

		if (size > s->size)
			continue;

		if ((flags & SLUB_MERGE_SAME) != (s->flags & SLUB_MERGE_SAME))
				continue;
		/*
		 * Check if alignment is compatible.
		 * Courtesy of Adrian Drzewiecki
		 */
		if ((s->size & ~(align - 1)) != s->size)
			continue;

		if (s->size - size >= sizeof(void *))
			continue;

		return s;
	}
	return NULL;
}

struct kmem_cache *kmem_cache_create(const char *name, size_t size,
		size_t align, unsigned long flags, void (*ctor)(void *))
{
	struct kmem_cache *s;
	char *n;

	if (WARN_ON(!name))
		return NULL;

	down_write(&slub_lock);
	s = find_mergeable(size, align, flags, name, ctor);
	if (s) {
		s->refcount++;
		/*
		 * Adjust the object sizes so that we clear
		 * the complete object on kzalloc.
		 */
		s->objsize = max(s->objsize, (int)size);
		s->inuse = max_t(int, s->inuse, ALIGN(size, sizeof(void *)));

		if (sysfs_slab_alias(s, name)) {
			s->refcount--;
			goto err;
		}
		up_write(&slub_lock);
		return s;
	}

	n = kstrdup(name, GFP_KERNEL);
	if (!n)
		goto err;

	s = kmalloc(kmem_size, GFP_KERNEL);
	if (s) {
		if (kmem_cache_open(s, n,
				size, align, flags, ctor)) {
			list_add(&s->list, &slab_caches);
			if (sysfs_slab_add(s)) {
				list_del(&s->list);
				kfree(n);
				kfree(s);
				goto err;
			}
			up_write(&slub_lock);
			return s;
		}
		kfree(n);
		kfree(s);
	}
err:
	up_write(&slub_lock);

	if (flags & SLAB_PANIC)
		panic("Cannot create slabcache %s\n", name);
	else
		s = NULL;
	return s;
}
EXPORT_SYMBOL(kmem_cache_create);

#ifdef CONFIG_SMP
/*
 * Use the cpu notifier to insure that the cpu slabs are flushed when
 * necessary.
 */
static int __cpuinit slab_cpuup_callback(struct notifier_block *nfb,
		unsigned long action, void *hcpu)
{
	long cpu = (long)hcpu;
	struct kmem_cache *s;
	unsigned long flags;

	switch (action) {
	case CPU_UP_CANCELED:
	case CPU_UP_CANCELED_FROZEN:
	case CPU_DEAD:
	case CPU_DEAD_FROZEN:
		down_read(&slub_lock);
		list_for_each_entry(s, &slab_caches, list) {
			local_irq_save(flags);
			__flush_cpu_slab(s, cpu);
			local_irq_restore(flags);
		}
		up_read(&slub_lock);
		break;
	default:
		break;
	}
	return NOTIFY_OK;
}

static struct notifier_block __cpuinitdata slab_notifier = {
	.notifier_call = slab_cpuup_callback
};

#endif

void *__kmalloc_track_caller(size_t size, gfp_t gfpflags, unsigned long caller)
{
	struct kmem_cache *s;
	void *ret;

	if (unlikely(size > SLUB_MAX_SIZE))
		return kmalloc_large(size, gfpflags);

	s = get_slab(size, gfpflags);

	if (unlikely(ZERO_OR_NULL_PTR(s)))
		return s;

	ret = slab_alloc(s, gfpflags, NUMA_NO_NODE, caller);

	/* Honor the call site pointer we received. */
	trace_kmalloc(caller, ret, size, s->size, gfpflags);

	return ret;
}

#ifdef CONFIG_NUMA
void *__kmalloc_node_track_caller(size_t size, gfp_t gfpflags,
					int node, unsigned long caller)
{
	struct kmem_cache *s;
	void *ret;

	if (unlikely(size > SLUB_MAX_SIZE)) {
		ret = kmalloc_large_node(size, gfpflags, node);

		trace_kmalloc_node(caller, ret,
				   size, PAGE_SIZE << get_order(size),
				   gfpflags, node);

		return ret;
	}

	s = get_slab(size, gfpflags);

	if (unlikely(ZERO_OR_NULL_PTR(s)))
		return s;

	ret = slab_alloc(s, gfpflags, node, caller);

	/* Honor the call site pointer we received. */
	trace_kmalloc_node(caller, ret, size, s->size, gfpflags, node);

	return ret;
}
#endif

#ifdef CONFIG_SYSFS
static int count_inuse(struct page *page)
{
	return page->inuse;
}

static int count_total(struct page *page)
{
	return page->objects;
}
#endif

#ifdef CONFIG_SLUB_DEBUG
static int validate_slab(struct kmem_cache *s, struct page *page,
						unsigned long *map)
{
	void *p;
	void *addr = page_address(page);

	if (!check_slab(s, page) ||
			!on_freelist(s, page, NULL))
		return 0;

	/* Now we know that a valid freelist exists */
	bitmap_zero(map, page->objects);

	get_map(s, page, map);
	for_each_object(p, s, addr, page->objects) {
		if (test_bit(slab_index(p, s, addr), map))
			if (!check_object(s, page, p, SLUB_RED_INACTIVE))
				return 0;
	}

	for_each_object(p, s, addr, page->objects)
		if (!test_bit(slab_index(p, s, addr), map))
			if (!check_object(s, page, p, SLUB_RED_ACTIVE))
				return 0;
	return 1;
}

static void validate_slab_slab(struct kmem_cache *s, struct page *page,
						unsigned long *map)
{
	slab_lock(page);
	validate_slab(s, page, map);
	slab_unlock(page);
}

static int validate_slab_node(struct kmem_cache *s,
		struct kmem_cache_node *n, unsigned long *map)
{
	unsigned long count = 0;
	struct page *page;
	unsigned long flags;

	spin_lock_irqsave(&n->list_lock, flags);

	list_for_each_entry(page, &n->partial, lru) {
		validate_slab_slab(s, page, map);
		count++;
	}
	if (count != n->nr_partial)
		printk(KERN_ERR "SLUB %s: %ld partial slabs counted but "
			"counter=%ld\n", s->name, count, n->nr_partial);

	if (!(s->flags & SLAB_STORE_USER))
		goto out;

	list_for_each_entry(page, &n->full, lru) {
		validate_slab_slab(s, page, map);
		count++;
	}
	if (count != atomic_long_read(&n->nr_slabs))
		printk(KERN_ERR "SLUB: %s %ld slabs counted but "
			"counter=%ld\n", s->name, count,
			atomic_long_read(&n->nr_slabs));

out:
	spin_unlock_irqrestore(&n->list_lock, flags);
	return count;
}

static long validate_slab_cache(struct kmem_cache *s)
{
	int node;
	unsigned long count = 0;
	unsigned long *map = kmalloc(BITS_TO_LONGS(oo_objects(s->max)) *
				sizeof(unsigned long), GFP_KERNEL);

	if (!map)
		return -ENOMEM;

	flush_all(s);
	for_each_node_state(node, N_NORMAL_MEMORY) {
		struct kmem_cache_node *n = get_node(s, node);

		count += validate_slab_node(s, n, map);
	}
	kfree(map);
	return count;
}
/*
 * Generate lists of code addresses where slabcache objects are allocated
 * and freed.
 */

struct location {
	unsigned long count;
	unsigned long addr;
	long long sum_time;
	long min_time;
	long max_time;
	long min_pid;
	long max_pid;
	DECLARE_BITMAP(cpus, NR_CPUS);
	nodemask_t nodes;
};

struct loc_track {
	unsigned long max;
	unsigned long count;
	struct location *loc;
};

static void free_loc_track(struct loc_track *t)
{
	if (t->max)
		free_pages((unsigned long)t->loc,
			get_order(sizeof(struct location) * t->max));
}

static int alloc_loc_track(struct loc_track *t, unsigned long max, gfp_t flags)
{
	struct location *l;
	int order;

	order = get_order(sizeof(struct location) * max);

	l = (void *)__get_free_pages(flags, order);
	if (!l)
		return 0;

	if (t->count) {
		memcpy(l, t->loc, sizeof(struct location) * t->count);
		free_loc_track(t);
	}
	t->max = max;
	t->loc = l;
	return 1;
}

static int add_location(struct loc_track *t, struct kmem_cache *s,
				const struct track *track)
{
	long start, end, pos;
	struct location *l;
	unsigned long caddr;
	unsigned long age = jiffies - track->when;

	start = -1;
	end = t->count;

	for ( ; ; ) {
		pos = start + (end - start + 1) / 2;

		/*
		 * There is nothing at "end". If we end up there
		 * we need to add something to before end.
		 */
		if (pos == end)
			break;

		caddr = t->loc[pos].addr;
		if (track->addr == caddr) {

			l = &t->loc[pos];
			l->count++;
			if (track->when) {
				l->sum_time += age;
				if (age < l->min_time)
					l->min_time = age;
				if (age > l->max_time)
					l->max_time = age;

				if (track->pid < l->min_pid)
					l->min_pid = track->pid;
				if (track->pid > l->max_pid)
					l->max_pid = track->pid;

				cpumask_set_cpu(track->cpu,
						to_cpumask(l->cpus));
			}
			node_set(page_to_nid(virt_to_page(track)), l->nodes);
			return 1;
		}

		if (track->addr < caddr)
			end = pos;
		else
			start = pos;
	}

	/*
	 * Not found. Insert new tracking element.
	 */
	if (t->count >= t->max && !alloc_loc_track(t, 2 * t->max, GFP_ATOMIC))
		return 0;

	l = t->loc + pos;
	if (pos < t->count)
		memmove(l + 1, l,
			(t->count - pos) * sizeof(struct location));
	t->count++;
	l->count = 1;
	l->addr = track->addr;
	l->sum_time = age;
	l->min_time = age;
	l->max_time = age;
	l->min_pid = track->pid;
	l->max_pid = track->pid;
	cpumask_clear(to_cpumask(l->cpus));
	cpumask_set_cpu(track->cpu, to_cpumask(l->cpus));
	nodes_clear(l->nodes);
	node_set(page_to_nid(virt_to_page(track)), l->nodes);
	return 1;
}

static void process_slab(struct loc_track *t, struct kmem_cache *s,
		struct page *page, enum track_item alloc,
		unsigned long *map)
{
	void *addr = page_address(page);
	void *p;

	bitmap_zero(map, page->objects);
	get_map(s, page, map);

	for_each_object(p, s, addr, page->objects)
		if (!test_bit(slab_index(p, s, addr), map))
			add_location(t, s, get_track(s, p, alloc));
}

static int list_locations(struct kmem_cache *s, char *buf,
					enum track_item alloc)
{
	int len = 0;
	unsigned long i;
	struct loc_track t = { 0, 0, NULL };
	int node;
	unsigned long *map = kmalloc(BITS_TO_LONGS(oo_objects(s->max)) *
				     sizeof(unsigned long), GFP_KERNEL);

	if (!map || !alloc_loc_track(&t, PAGE_SIZE / sizeof(struct location),
				     GFP_TEMPORARY)) {
		kfree(map);
		return sprintf(buf, "Out of memory\n");
	}
	/* Push back cpu slabs */
	flush_all(s);

	for_each_node_state(node, N_NORMAL_MEMORY) {
		struct kmem_cache_node *n = get_node(s, node);
		unsigned long flags;
		struct page *page;

		if (!atomic_long_read(&n->nr_slabs))
			continue;

		spin_lock_irqsave(&n->list_lock, flags);
		list_for_each_entry(page, &n->partial, lru)
			process_slab(&t, s, page, alloc, map);
		list_for_each_entry(page, &n->full, lru)
			process_slab(&t, s, page, alloc, map);
		spin_unlock_irqrestore(&n->list_lock, flags);
	}

	for (i = 0; i < t.count; i++) {
		struct location *l = &t.loc[i];

		if (len > PAGE_SIZE - KSYM_SYMBOL_LEN - 100)
			break;
		len += sprintf(buf + len, "%7ld ", l->count);

		if (l->addr)
			len += sprintf(buf + len, "%pS", (void *)l->addr);
		else
			len += sprintf(buf + len, "<not-available>");

		if (l->sum_time != l->min_time) {
			len += sprintf(buf + len, " age=%ld/%ld/%ld",
				l->min_time,
				(long)div_u64(l->sum_time, l->count),
				l->max_time);
		} else
			len += sprintf(buf + len, " age=%ld",
				l->min_time);

		if (l->min_pid != l->max_pid)
			len += sprintf(buf + len, " pid=%ld-%ld",
				l->min_pid, l->max_pid);
		else
			len += sprintf(buf + len, " pid=%ld",
				l->min_pid);

		if (num_online_cpus() > 1 &&
				!cpumask_empty(to_cpumask(l->cpus)) &&
				len < PAGE_SIZE - 60) {
			len += sprintf(buf + len, " cpus=");
			len += cpulist_scnprintf(buf + len, PAGE_SIZE - len - 50,
						 to_cpumask(l->cpus));
		}

		if (nr_online_nodes > 1 && !nodes_empty(l->nodes) &&
				len < PAGE_SIZE - 60) {
			len += sprintf(buf + len, " nodes=");
			len += nodelist_scnprintf(buf + len, PAGE_SIZE - len - 50,
					l->nodes);
		}

		len += sprintf(buf + len, "\n");
	}

	free_loc_track(&t);
	kfree(map);
	if (!t.count)
		len += sprintf(buf, "No data\n");
	return len;
}
#endif

#ifdef SLUB_RESILIENCY_TEST
static void resiliency_test(void)
{
	u8 *p;

	BUILD_BUG_ON(KMALLOC_MIN_SIZE > 16 || SLUB_PAGE_SHIFT < 10);

	printk(KERN_ERR "SLUB resiliency testing\n");
	printk(KERN_ERR "-----------------------\n");
	printk(KERN_ERR "A. Corruption after allocation\n");

	p = kzalloc(16, GFP_KERNEL);
	p[16] = 0x12;
	printk(KERN_ERR "\n1. kmalloc-16: Clobber Redzone/next pointer"
			" 0x12->0x%p\n\n", p + 16);

	validate_slab_cache(kmalloc_caches[4]);

	/* Hmmm... The next two are dangerous */
	p = kzalloc(32, GFP_KERNEL);
	p[32 + sizeof(void *)] = 0x34;
	printk(KERN_ERR "\n2. kmalloc-32: Clobber next pointer/next slab"
			" 0x34 -> -0x%p\n", p);
	printk(KERN_ERR
		"If allocated object is overwritten then not detectable\n\n");

	validate_slab_cache(kmalloc_caches[5]);
	p = kzalloc(64, GFP_KERNEL);
	p += 64 + (get_cycles() & 0xff) * sizeof(void *);
	*p = 0x56;
	printk(KERN_ERR "\n3. kmalloc-64: corrupting random byte 0x56->0x%p\n",
									p);
	printk(KERN_ERR
		"If allocated object is overwritten then not detectable\n\n");
	validate_slab_cache(kmalloc_caches[6]);

	printk(KERN_ERR "\nB. Corruption after free\n");
	p = kzalloc(128, GFP_KERNEL);
	kfree(p);
	*p = 0x78;
	printk(KERN_ERR "1. kmalloc-128: Clobber first word 0x78->0x%p\n\n", p);
	validate_slab_cache(kmalloc_caches[7]);

	p = kzalloc(256, GFP_KERNEL);
	kfree(p);
	p[50] = 0x9a;
	printk(KERN_ERR "\n2. kmalloc-256: Clobber 50th byte 0x9a->0x%p\n\n",
			p);
	validate_slab_cache(kmalloc_caches[8]);

	p = kzalloc(512, GFP_KERNEL);
	kfree(p);
	p[512] = 0xab;
	printk(KERN_ERR "\n3. kmalloc-512: Clobber redzone 0xab->0x%p\n\n", p);
	validate_slab_cache(kmalloc_caches[9]);
}
#else
#ifdef CONFIG_SYSFS
static void resiliency_test(void) {};
#endif
#endif

#ifdef CONFIG_SYSFS
enum slab_stat_type {
	SL_ALL,			/* All slabs */
	SL_PARTIAL,		/* Only partially allocated slabs */
	SL_CPU,			/* Only slabs used for cpu caches */
	SL_OBJECTS,		/* Determine allocated objects not slabs */
	SL_TOTAL		/* Determine object capacity not slabs */
};

#define SO_ALL		(1 << SL_ALL)
#define SO_PARTIAL	(1 << SL_PARTIAL)
#define SO_CPU		(1 << SL_CPU)
#define SO_OBJECTS	(1 << SL_OBJECTS)
#define SO_TOTAL	(1 << SL_TOTAL)

static ssize_t show_slab_objects(struct kmem_cache *s,
			    char *buf, unsigned long flags)
{
	unsigned long total = 0;
	int node;
	int x;
	unsigned long *nodes;
	unsigned long *per_cpu;

	nodes = kzalloc(2 * sizeof(unsigned long) * nr_node_ids, GFP_KERNEL);
	if (!nodes)
		return -ENOMEM;
	per_cpu = nodes + nr_node_ids;

	if (flags & SO_CPU) {
		int cpu;

		for_each_possible_cpu(cpu) {
			struct kmem_cache_cpu *c = per_cpu_ptr(s->cpu_slab, cpu);
<<<<<<< HEAD
=======
			int node = ACCESS_ONCE(c->node);
>>>>>>> dcd6c922
			struct page *page;

			if (node < 0)
				continue;
			page = ACCESS_ONCE(c->page);
			if (page) {
				if (flags & SO_TOTAL)
					x = page->objects;
				else if (flags & SO_OBJECTS)
					x = page->inuse;
				else
					x = 1;

				total += x;
				nodes[node] += x;
			}
			page = c->partial;

			if (page) {
				x = page->pobjects;
<<<<<<< HEAD
                                total += x;
                                nodes[c->node] += x;
			}
			per_cpu[c->node]++;
=======
				total += x;
				nodes[node] += x;
			}
			per_cpu[node]++;
>>>>>>> dcd6c922
		}
	}

	lock_memory_hotplug();
#ifdef CONFIG_SLUB_DEBUG
	if (flags & SO_ALL) {
		for_each_node_state(node, N_NORMAL_MEMORY) {
			struct kmem_cache_node *n = get_node(s, node);

		if (flags & SO_TOTAL)
			x = atomic_long_read(&n->total_objects);
		else if (flags & SO_OBJECTS)
			x = atomic_long_read(&n->total_objects) -
				count_partial(n, count_free);

			else
				x = atomic_long_read(&n->nr_slabs);
			total += x;
			nodes[node] += x;
		}

	} else
#endif
	if (flags & SO_PARTIAL) {
		for_each_node_state(node, N_NORMAL_MEMORY) {
			struct kmem_cache_node *n = get_node(s, node);

			if (flags & SO_TOTAL)
				x = count_partial(n, count_total);
			else if (flags & SO_OBJECTS)
				x = count_partial(n, count_inuse);
			else
				x = n->nr_partial;
			total += x;
			nodes[node] += x;
		}
	}
	x = sprintf(buf, "%lu", total);
#ifdef CONFIG_NUMA
	for_each_node_state(node, N_NORMAL_MEMORY)
		if (nodes[node])
			x += sprintf(buf + x, " N%d=%lu",
					node, nodes[node]);
#endif
	unlock_memory_hotplug();
	kfree(nodes);
	return x + sprintf(buf + x, "\n");
}

#ifdef CONFIG_SLUB_DEBUG
static int any_slab_objects(struct kmem_cache *s)
{
	int node;

	for_each_online_node(node) {
		struct kmem_cache_node *n = get_node(s, node);

		if (!n)
			continue;

		if (atomic_long_read(&n->total_objects))
			return 1;
	}
	return 0;
}
#endif

#define to_slab_attr(n) container_of(n, struct slab_attribute, attr)
#define to_slab(n) container_of(n, struct kmem_cache, kobj)

struct slab_attribute {
	struct attribute attr;
	ssize_t (*show)(struct kmem_cache *s, char *buf);
	ssize_t (*store)(struct kmem_cache *s, const char *x, size_t count);
};

#define SLAB_ATTR_RO(_name) \
	static struct slab_attribute _name##_attr = \
	__ATTR(_name, 0400, _name##_show, NULL)

#define SLAB_ATTR(_name) \
	static struct slab_attribute _name##_attr =  \
	__ATTR(_name, 0600, _name##_show, _name##_store)

static ssize_t slab_size_show(struct kmem_cache *s, char *buf)
{
	return sprintf(buf, "%d\n", s->size);
}
SLAB_ATTR_RO(slab_size);

static ssize_t align_show(struct kmem_cache *s, char *buf)
{
	return sprintf(buf, "%d\n", s->align);
}
SLAB_ATTR_RO(align);

static ssize_t object_size_show(struct kmem_cache *s, char *buf)
{
	return sprintf(buf, "%d\n", s->objsize);
}
SLAB_ATTR_RO(object_size);

static ssize_t objs_per_slab_show(struct kmem_cache *s, char *buf)
{
	return sprintf(buf, "%d\n", oo_objects(s->oo));
}
SLAB_ATTR_RO(objs_per_slab);

static ssize_t order_store(struct kmem_cache *s,
				const char *buf, size_t length)
{
	unsigned long order;
	int err;

	err = strict_strtoul(buf, 10, &order);
	if (err)
		return err;

	if (order > slub_max_order || order < slub_min_order)
		return -EINVAL;

	calculate_sizes(s, order);
	return length;
}

static ssize_t order_show(struct kmem_cache *s, char *buf)
{
	return sprintf(buf, "%d\n", oo_order(s->oo));
}
SLAB_ATTR(order);

static ssize_t min_partial_show(struct kmem_cache *s, char *buf)
{
	return sprintf(buf, "%lu\n", s->min_partial);
}

static ssize_t min_partial_store(struct kmem_cache *s, const char *buf,
				 size_t length)
{
	unsigned long min;
	int err;

	err = strict_strtoul(buf, 10, &min);
	if (err)
		return err;

	set_min_partial(s, min);
	return length;
}
SLAB_ATTR(min_partial);

static ssize_t cpu_partial_show(struct kmem_cache *s, char *buf)
{
	return sprintf(buf, "%u\n", s->cpu_partial);
}

static ssize_t cpu_partial_store(struct kmem_cache *s, const char *buf,
				 size_t length)
{
	unsigned long objects;
	int err;

	err = strict_strtoul(buf, 10, &objects);
	if (err)
		return err;
<<<<<<< HEAD
=======
	if (objects && kmem_cache_debug(s))
		return -EINVAL;
>>>>>>> dcd6c922

	s->cpu_partial = objects;
	flush_all(s);
	return length;
}
SLAB_ATTR(cpu_partial);

static ssize_t ctor_show(struct kmem_cache *s, char *buf)
{
	if (!s->ctor)
		return 0;
	return sprintf(buf, "%pS\n", s->ctor);
}
SLAB_ATTR_RO(ctor);

static ssize_t aliases_show(struct kmem_cache *s, char *buf)
{
	return sprintf(buf, "%d\n", s->refcount - 1);
}
SLAB_ATTR_RO(aliases);

static ssize_t partial_show(struct kmem_cache *s, char *buf)
{
	return show_slab_objects(s, buf, SO_PARTIAL);
}
SLAB_ATTR_RO(partial);

static ssize_t cpu_slabs_show(struct kmem_cache *s, char *buf)
{
	return show_slab_objects(s, buf, SO_CPU);
}
SLAB_ATTR_RO(cpu_slabs);

static ssize_t objects_show(struct kmem_cache *s, char *buf)
{
	return show_slab_objects(s, buf, SO_ALL|SO_OBJECTS);
}
SLAB_ATTR_RO(objects);

static ssize_t objects_partial_show(struct kmem_cache *s, char *buf)
{
	return show_slab_objects(s, buf, SO_PARTIAL|SO_OBJECTS);
}
SLAB_ATTR_RO(objects_partial);

static ssize_t slabs_cpu_partial_show(struct kmem_cache *s, char *buf)
{
	int objects = 0;
	int pages = 0;
	int cpu;
	int len;

	for_each_online_cpu(cpu) {
		struct page *page = per_cpu_ptr(s->cpu_slab, cpu)->partial;

		if (page) {
			pages += page->pages;
			objects += page->pobjects;
		}
	}

	len = sprintf(buf, "%d(%d)", objects, pages);

#ifdef CONFIG_SMP
	for_each_online_cpu(cpu) {
		struct page *page = per_cpu_ptr(s->cpu_slab, cpu) ->partial;

		if (page && len < PAGE_SIZE - 20)
			len += sprintf(buf + len, " C%d=%d(%d)", cpu,
				page->pobjects, page->pages);
	}
#endif
	return len + sprintf(buf + len, "\n");
}
SLAB_ATTR_RO(slabs_cpu_partial);

static ssize_t reclaim_account_show(struct kmem_cache *s, char *buf)
{
	return sprintf(buf, "%d\n", !!(s->flags & SLAB_RECLAIM_ACCOUNT));
}

static ssize_t reclaim_account_store(struct kmem_cache *s,
				const char *buf, size_t length)
{
	s->flags &= ~SLAB_RECLAIM_ACCOUNT;
	if (buf[0] == '1')
		s->flags |= SLAB_RECLAIM_ACCOUNT;
	return length;
}
SLAB_ATTR(reclaim_account);

static ssize_t hwcache_align_show(struct kmem_cache *s, char *buf)
{
	return sprintf(buf, "%d\n", !!(s->flags & SLAB_HWCACHE_ALIGN));
}
SLAB_ATTR_RO(hwcache_align);

#ifdef CONFIG_ZONE_DMA
static ssize_t cache_dma_show(struct kmem_cache *s, char *buf)
{
	return sprintf(buf, "%d\n", !!(s->flags & SLAB_CACHE_DMA));
}
SLAB_ATTR_RO(cache_dma);
#endif

static ssize_t destroy_by_rcu_show(struct kmem_cache *s, char *buf)
{
	return sprintf(buf, "%d\n", !!(s->flags & SLAB_DESTROY_BY_RCU));
}
SLAB_ATTR_RO(destroy_by_rcu);

static ssize_t reserved_show(struct kmem_cache *s, char *buf)
{
	return sprintf(buf, "%d\n", s->reserved);
}
SLAB_ATTR_RO(reserved);

#ifdef CONFIG_SLUB_DEBUG
static ssize_t slabs_show(struct kmem_cache *s, char *buf)
{
	return show_slab_objects(s, buf, SO_ALL);
}
SLAB_ATTR_RO(slabs);

static ssize_t total_objects_show(struct kmem_cache *s, char *buf)
{
	return show_slab_objects(s, buf, SO_ALL|SO_TOTAL);
}
SLAB_ATTR_RO(total_objects);

static ssize_t sanity_checks_show(struct kmem_cache *s, char *buf)
{
	return sprintf(buf, "%d\n", !!(s->flags & SLAB_DEBUG_FREE));
}

static ssize_t sanity_checks_store(struct kmem_cache *s,
				const char *buf, size_t length)
{
	s->flags &= ~SLAB_DEBUG_FREE;
	if (buf[0] == '1') {
		s->flags &= ~__CMPXCHG_DOUBLE;
		s->flags |= SLAB_DEBUG_FREE;
	}
	return length;
}
SLAB_ATTR(sanity_checks);

static ssize_t trace_show(struct kmem_cache *s, char *buf)
{
	return sprintf(buf, "%d\n", !!(s->flags & SLAB_TRACE));
}

static ssize_t trace_store(struct kmem_cache *s, const char *buf,
							size_t length)
{
	s->flags &= ~SLAB_TRACE;
	if (buf[0] == '1') {
		s->flags &= ~__CMPXCHG_DOUBLE;
		s->flags |= SLAB_TRACE;
	}
	return length;
}
SLAB_ATTR(trace);

static ssize_t red_zone_show(struct kmem_cache *s, char *buf)
{
	return sprintf(buf, "%d\n", !!(s->flags & SLAB_RED_ZONE));
}

static ssize_t red_zone_store(struct kmem_cache *s,
				const char *buf, size_t length)
{
	if (any_slab_objects(s))
		return -EBUSY;

	s->flags &= ~SLAB_RED_ZONE;
	if (buf[0] == '1') {
		s->flags &= ~__CMPXCHG_DOUBLE;
		s->flags |= SLAB_RED_ZONE;
	}
	calculate_sizes(s, -1);
	return length;
}
SLAB_ATTR(red_zone);

static ssize_t poison_show(struct kmem_cache *s, char *buf)
{
	return sprintf(buf, "%d\n", !!(s->flags & SLAB_POISON));
}

static ssize_t poison_store(struct kmem_cache *s,
				const char *buf, size_t length)
{
	if (any_slab_objects(s))
		return -EBUSY;

	s->flags &= ~SLAB_POISON;
	if (buf[0] == '1') {
		s->flags &= ~__CMPXCHG_DOUBLE;
		s->flags |= SLAB_POISON;
	}
	calculate_sizes(s, -1);
	return length;
}
SLAB_ATTR(poison);

static ssize_t store_user_show(struct kmem_cache *s, char *buf)
{
	return sprintf(buf, "%d\n", !!(s->flags & SLAB_STORE_USER));
}

static ssize_t store_user_store(struct kmem_cache *s,
				const char *buf, size_t length)
{
	if (any_slab_objects(s))
		return -EBUSY;

	s->flags &= ~SLAB_STORE_USER;
	if (buf[0] == '1') {
		s->flags &= ~__CMPXCHG_DOUBLE;
		s->flags |= SLAB_STORE_USER;
	}
	calculate_sizes(s, -1);
	return length;
}
SLAB_ATTR(store_user);

static ssize_t validate_show(struct kmem_cache *s, char *buf)
{
	return 0;
}

static ssize_t validate_store(struct kmem_cache *s,
			const char *buf, size_t length)
{
	int ret = -EINVAL;

	if (buf[0] == '1') {
		ret = validate_slab_cache(s);
		if (ret >= 0)
			ret = length;
	}
	return ret;
}
SLAB_ATTR(validate);

static ssize_t alloc_calls_show(struct kmem_cache *s, char *buf)
{
	if (!(s->flags & SLAB_STORE_USER))
		return -ENOSYS;
	return list_locations(s, buf, TRACK_ALLOC);
}
SLAB_ATTR_RO(alloc_calls);

static ssize_t free_calls_show(struct kmem_cache *s, char *buf)
{
	if (!(s->flags & SLAB_STORE_USER))
		return -ENOSYS;
	return list_locations(s, buf, TRACK_FREE);
}
SLAB_ATTR_RO(free_calls);
#endif /* CONFIG_SLUB_DEBUG */

#ifdef CONFIG_FAILSLAB
static ssize_t failslab_show(struct kmem_cache *s, char *buf)
{
	return sprintf(buf, "%d\n", !!(s->flags & SLAB_FAILSLAB));
}

static ssize_t failslab_store(struct kmem_cache *s, const char *buf,
							size_t length)
{
	s->flags &= ~SLAB_FAILSLAB;
	if (buf[0] == '1')
		s->flags |= SLAB_FAILSLAB;
	return length;
}
SLAB_ATTR(failslab);
#endif

static ssize_t shrink_show(struct kmem_cache *s, char *buf)
{
	return 0;
}

static ssize_t shrink_store(struct kmem_cache *s,
			const char *buf, size_t length)
{
	if (buf[0] == '1') {
		int rc = kmem_cache_shrink(s);

		if (rc)
			return rc;
	} else
		return -EINVAL;
	return length;
}
SLAB_ATTR(shrink);

#ifdef CONFIG_NUMA
static ssize_t remote_node_defrag_ratio_show(struct kmem_cache *s, char *buf)
{
	return sprintf(buf, "%d\n", s->remote_node_defrag_ratio / 10);
}

static ssize_t remote_node_defrag_ratio_store(struct kmem_cache *s,
				const char *buf, size_t length)
{
	unsigned long ratio;
	int err;

	err = strict_strtoul(buf, 10, &ratio);
	if (err)
		return err;

	if (ratio <= 100)
		s->remote_node_defrag_ratio = ratio * 10;

	return length;
}
SLAB_ATTR(remote_node_defrag_ratio);
#endif

#ifdef CONFIG_SLUB_STATS
static int show_stat(struct kmem_cache *s, char *buf, enum stat_item si)
{
	unsigned long sum  = 0;
	int cpu;
	int len;
	int *data = kmalloc(nr_cpu_ids * sizeof(int), GFP_KERNEL);

	if (!data)
		return -ENOMEM;

	for_each_online_cpu(cpu) {
		unsigned x = per_cpu_ptr(s->cpu_slab, cpu)->stat[si];

		data[cpu] = x;
		sum += x;
	}

	len = sprintf(buf, "%lu", sum);

#ifdef CONFIG_SMP
	for_each_online_cpu(cpu) {
		if (data[cpu] && len < PAGE_SIZE - 20)
			len += sprintf(buf + len, " C%d=%u", cpu, data[cpu]);
	}
#endif
	kfree(data);
	return len + sprintf(buf + len, "\n");
}

static void clear_stat(struct kmem_cache *s, enum stat_item si)
{
	int cpu;

	for_each_online_cpu(cpu)
		per_cpu_ptr(s->cpu_slab, cpu)->stat[si] = 0;
}

#define STAT_ATTR(si, text) 					\
static ssize_t text##_show(struct kmem_cache *s, char *buf)	\
{								\
	return show_stat(s, buf, si);				\
}								\
static ssize_t text##_store(struct kmem_cache *s,		\
				const char *buf, size_t length)	\
{								\
	if (buf[0] != '0')					\
		return -EINVAL;					\
	clear_stat(s, si);					\
	return length;						\
}								\
SLAB_ATTR(text);						\

STAT_ATTR(ALLOC_FASTPATH, alloc_fastpath);
STAT_ATTR(ALLOC_SLOWPATH, alloc_slowpath);
STAT_ATTR(FREE_FASTPATH, free_fastpath);
STAT_ATTR(FREE_SLOWPATH, free_slowpath);
STAT_ATTR(FREE_FROZEN, free_frozen);
STAT_ATTR(FREE_ADD_PARTIAL, free_add_partial);
STAT_ATTR(FREE_REMOVE_PARTIAL, free_remove_partial);
STAT_ATTR(ALLOC_FROM_PARTIAL, alloc_from_partial);
STAT_ATTR(ALLOC_SLAB, alloc_slab);
STAT_ATTR(ALLOC_REFILL, alloc_refill);
STAT_ATTR(ALLOC_NODE_MISMATCH, alloc_node_mismatch);
STAT_ATTR(FREE_SLAB, free_slab);
STAT_ATTR(CPUSLAB_FLUSH, cpuslab_flush);
STAT_ATTR(DEACTIVATE_FULL, deactivate_full);
STAT_ATTR(DEACTIVATE_EMPTY, deactivate_empty);
STAT_ATTR(DEACTIVATE_TO_HEAD, deactivate_to_head);
STAT_ATTR(DEACTIVATE_TO_TAIL, deactivate_to_tail);
STAT_ATTR(DEACTIVATE_REMOTE_FREES, deactivate_remote_frees);
STAT_ATTR(DEACTIVATE_BYPASS, deactivate_bypass);
STAT_ATTR(ORDER_FALLBACK, order_fallback);
STAT_ATTR(CMPXCHG_DOUBLE_CPU_FAIL, cmpxchg_double_cpu_fail);
STAT_ATTR(CMPXCHG_DOUBLE_FAIL, cmpxchg_double_fail);
STAT_ATTR(CPU_PARTIAL_ALLOC, cpu_partial_alloc);
STAT_ATTR(CPU_PARTIAL_FREE, cpu_partial_free);
#endif

static struct attribute *slab_attrs[] = {
	&slab_size_attr.attr,
	&object_size_attr.attr,
	&objs_per_slab_attr.attr,
	&order_attr.attr,
	&min_partial_attr.attr,
	&cpu_partial_attr.attr,
	&objects_attr.attr,
	&objects_partial_attr.attr,
	&partial_attr.attr,
	&cpu_slabs_attr.attr,
	&ctor_attr.attr,
	&aliases_attr.attr,
	&align_attr.attr,
	&hwcache_align_attr.attr,
	&reclaim_account_attr.attr,
	&destroy_by_rcu_attr.attr,
	&shrink_attr.attr,
	&reserved_attr.attr,
	&slabs_cpu_partial_attr.attr,
#ifdef CONFIG_SLUB_DEBUG
	&total_objects_attr.attr,
	&slabs_attr.attr,
	&sanity_checks_attr.attr,
	&trace_attr.attr,
	&red_zone_attr.attr,
	&poison_attr.attr,
	&store_user_attr.attr,
	&validate_attr.attr,
	&alloc_calls_attr.attr,
	&free_calls_attr.attr,
#endif
#ifdef CONFIG_ZONE_DMA
	&cache_dma_attr.attr,
#endif
#ifdef CONFIG_NUMA
	&remote_node_defrag_ratio_attr.attr,
#endif
#ifdef CONFIG_SLUB_STATS
	&alloc_fastpath_attr.attr,
	&alloc_slowpath_attr.attr,
	&free_fastpath_attr.attr,
	&free_slowpath_attr.attr,
	&free_frozen_attr.attr,
	&free_add_partial_attr.attr,
	&free_remove_partial_attr.attr,
	&alloc_from_partial_attr.attr,
	&alloc_slab_attr.attr,
	&alloc_refill_attr.attr,
	&alloc_node_mismatch_attr.attr,
	&free_slab_attr.attr,
	&cpuslab_flush_attr.attr,
	&deactivate_full_attr.attr,
	&deactivate_empty_attr.attr,
	&deactivate_to_head_attr.attr,
	&deactivate_to_tail_attr.attr,
	&deactivate_remote_frees_attr.attr,
	&deactivate_bypass_attr.attr,
	&order_fallback_attr.attr,
	&cmpxchg_double_fail_attr.attr,
	&cmpxchg_double_cpu_fail_attr.attr,
	&cpu_partial_alloc_attr.attr,
	&cpu_partial_free_attr.attr,
#endif
#ifdef CONFIG_FAILSLAB
	&failslab_attr.attr,
#endif

	NULL
};

static struct attribute_group slab_attr_group = {
	.attrs = slab_attrs,
};

static ssize_t slab_attr_show(struct kobject *kobj,
				struct attribute *attr,
				char *buf)
{
	struct slab_attribute *attribute;
	struct kmem_cache *s;
	int err;

	attribute = to_slab_attr(attr);
	s = to_slab(kobj);

	if (!attribute->show)
		return -EIO;

	err = attribute->show(s, buf);

	return err;
}

static ssize_t slab_attr_store(struct kobject *kobj,
				struct attribute *attr,
				const char *buf, size_t len)
{
	struct slab_attribute *attribute;
	struct kmem_cache *s;
	int err;

	attribute = to_slab_attr(attr);
	s = to_slab(kobj);

	if (!attribute->store)
		return -EIO;

	err = attribute->store(s, buf, len);

	return err;
}

static void kmem_cache_release(struct kobject *kobj)
{
	struct kmem_cache *s = to_slab(kobj);

	kfree(s->name);
	kfree(s);
}

static const struct sysfs_ops slab_sysfs_ops = {
	.show = slab_attr_show,
	.store = slab_attr_store,
};

static struct kobj_type slab_ktype = {
	.sysfs_ops = &slab_sysfs_ops,
	.release = kmem_cache_release
};

static int uevent_filter(struct kset *kset, struct kobject *kobj)
{
	struct kobj_type *ktype = get_ktype(kobj);

	if (ktype == &slab_ktype)
		return 1;
	return 0;
}

static const struct kset_uevent_ops slab_uevent_ops = {
	.filter = uevent_filter,
};

static struct kset *slab_kset;

#define ID_STR_LENGTH 64

/* Create a unique string id for a slab cache:
 *
 * Format	:[flags-]size
 */
static char *create_unique_id(struct kmem_cache *s)
{
	char *name = kmalloc(ID_STR_LENGTH, GFP_KERNEL);
	char *p = name;

	BUG_ON(!name);

	*p++ = ':';
	/*
	 * First flags affecting slabcache operations. We will only
	 * get here for aliasable slabs so we do not need to support
	 * too many flags. The flags here must cover all flags that
	 * are matched during merging to guarantee that the id is
	 * unique.
	 */
	if (s->flags & SLAB_CACHE_DMA)
		*p++ = 'd';
	if (s->flags & SLAB_RECLAIM_ACCOUNT)
		*p++ = 'a';
	if (s->flags & SLAB_DEBUG_FREE)
		*p++ = 'F';
	if (!(s->flags & SLAB_NOTRACK))
		*p++ = 't';
	if (p != name + 1)
		*p++ = '-';
	p += sprintf(p, "%07d", s->size);
	BUG_ON(p > name + ID_STR_LENGTH - 1);
	return name;
}

static int sysfs_slab_add(struct kmem_cache *s)
{
	int err;
	const char *name;
	int unmergeable;

	if (slab_state < SYSFS)
		/* Defer until later */
		return 0;

	unmergeable = slab_unmergeable(s);
	if (unmergeable) {
		/*
		 * Slabcache can never be merged so we can use the name proper.
		 * This is typically the case for debug situations. In that
		 * case we can catch duplicate names easily.
		 */
		sysfs_remove_link(&slab_kset->kobj, s->name);
		name = s->name;
	} else {
		/*
		 * Create a unique name for the slab as a target
		 * for the symlinks.
		 */
		name = create_unique_id(s);
	}

	s->kobj.kset = slab_kset;
	err = kobject_init_and_add(&s->kobj, &slab_ktype, NULL, name);
	if (err) {
		kobject_put(&s->kobj);
		return err;
	}

	err = sysfs_create_group(&s->kobj, &slab_attr_group);
	if (err) {
		kobject_del(&s->kobj);
		kobject_put(&s->kobj);
		return err;
	}
	kobject_uevent(&s->kobj, KOBJ_ADD);
	if (!unmergeable) {
		/* Setup first alias */
		sysfs_slab_alias(s, s->name);
		kfree(name);
	}
	return 0;
}

static void sysfs_slab_remove(struct kmem_cache *s)
{
	if (slab_state < SYSFS)
		/*
		 * Sysfs has not been setup yet so no need to remove the
		 * cache from sysfs.
		 */
		return;

	kobject_uevent(&s->kobj, KOBJ_REMOVE);
	kobject_del(&s->kobj);
	kobject_put(&s->kobj);
}

/*
 * Need to buffer aliases during bootup until sysfs becomes
 * available lest we lose that information.
 */
struct saved_alias {
	struct kmem_cache *s;
	const char *name;
	struct saved_alias *next;
};

static struct saved_alias *alias_list;

static int sysfs_slab_alias(struct kmem_cache *s, const char *name)
{
	struct saved_alias *al;

	if (slab_state == SYSFS) {
		/*
		 * If we have a leftover link then remove it.
		 */
		sysfs_remove_link(&slab_kset->kobj, name);
		return sysfs_create_link(&slab_kset->kobj, &s->kobj, name);
	}

	al = kmalloc(sizeof(struct saved_alias), GFP_KERNEL);
	if (!al)
		return -ENOMEM;

	al->s = s;
	al->name = name;
	al->next = alias_list;
	alias_list = al;
	return 0;
}

static int __init slab_sysfs_init(void)
{
	struct kmem_cache *s;
	int err;

	down_write(&slub_lock);

	slab_kset = kset_create_and_add("slab", &slab_uevent_ops, kernel_kobj);
	if (!slab_kset) {
		up_write(&slub_lock);
		printk(KERN_ERR "Cannot register slab subsystem.\n");
		return -ENOSYS;
	}

	slab_state = SYSFS;

	list_for_each_entry(s, &slab_caches, list) {
		err = sysfs_slab_add(s);
		if (err)
			printk(KERN_ERR "SLUB: Unable to add boot slab %s"
						" to sysfs\n", s->name);
	}

	while (alias_list) {
		struct saved_alias *al = alias_list;

		alias_list = alias_list->next;
		err = sysfs_slab_alias(al->s, al->name);
		if (err)
			printk(KERN_ERR "SLUB: Unable to add boot slab alias"
					" %s to sysfs\n", s->name);
		kfree(al);
	}

	up_write(&slub_lock);
	resiliency_test();
	return 0;
}

__initcall(slab_sysfs_init);
#endif /* CONFIG_SYSFS */

/*
 * The /proc/slabinfo ABI
 */
#ifdef CONFIG_SLABINFO
static void print_slabinfo_header(struct seq_file *m)
{
	seq_puts(m, "slabinfo - version: 2.1\n");
	seq_puts(m, "# name            <active_objs> <num_objs> <objsize> "
		 "<objperslab> <pagesperslab>");
	seq_puts(m, " : tunables <limit> <batchcount> <sharedfactor>");
	seq_puts(m, " : slabdata <active_slabs> <num_slabs> <sharedavail>");
	seq_putc(m, '\n');
}

static void *s_start(struct seq_file *m, loff_t *pos)
{
	loff_t n = *pos;

	down_read(&slub_lock);
	if (!n)
		print_slabinfo_header(m);

	return seq_list_start(&slab_caches, *pos);
}

static void *s_next(struct seq_file *m, void *p, loff_t *pos)
{
	return seq_list_next(p, &slab_caches, pos);
}

static void s_stop(struct seq_file *m, void *p)
{
	up_read(&slub_lock);
}

static int s_show(struct seq_file *m, void *p)
{
	unsigned long nr_partials = 0;
	unsigned long nr_slabs = 0;
	unsigned long nr_inuse = 0;
	unsigned long nr_objs = 0;
	unsigned long nr_free = 0;
	struct kmem_cache *s;
	int node;

	s = list_entry(p, struct kmem_cache, list);

	for_each_online_node(node) {
		struct kmem_cache_node *n = get_node(s, node);

		if (!n)
			continue;

		nr_partials += n->nr_partial;
		nr_slabs += atomic_long_read(&n->nr_slabs);
		nr_objs += atomic_long_read(&n->total_objects);
		nr_free += count_partial(n, count_free);
	}

	nr_inuse = nr_objs - nr_free;

	seq_printf(m, "%-17s %6lu %6lu %6u %4u %4d", s->name, nr_inuse,
		   nr_objs, s->size, oo_objects(s->oo),
		   (1 << oo_order(s->oo)));
	seq_printf(m, " : tunables %4u %4u %4u", 0, 0, 0);
	seq_printf(m, " : slabdata %6lu %6lu %6lu", nr_slabs, nr_slabs,
		   0UL);
	seq_putc(m, '\n');
	return 0;
}

static const struct seq_operations slabinfo_op = {
	.start = s_start,
	.next = s_next,
	.stop = s_stop,
	.show = s_show,
};

static int slabinfo_open(struct inode *inode, struct file *file)
{
	return seq_open(file, &slabinfo_op);
}

static const struct file_operations proc_slabinfo_operations = {
	.open		= slabinfo_open,
	.read		= seq_read,
	.llseek		= seq_lseek,
	.release	= seq_release,
};

static int __init slab_proc_init(void)
{
	proc_create("slabinfo", S_IRUSR, NULL, &proc_slabinfo_operations);
	return 0;
}
module_init(slab_proc_init);
#endif /* CONFIG_SLABINFO */<|MERGE_RESOLUTION|>--- conflicted
+++ resolved
@@ -1864,11 +1864,7 @@
 {
 	struct kmem_cache_node *n = NULL;
 	struct kmem_cache_cpu *c = this_cpu_ptr(s->cpu_slab);
-<<<<<<< HEAD
-	struct page *page;
-=======
 	struct page *page, *discard_page = NULL;
->>>>>>> dcd6c922
 
 	while ((page = c->partial)) {
 		enum slab_modes { M_PARTIAL, M_FREE };
@@ -1907,12 +1903,6 @@
 			}
 
 			if (l != m) {
-<<<<<<< HEAD
-				if (l == M_PARTIAL)
-					remove_partial(n, page);
-				else
-					add_partial(n, page, 1);
-=======
 				if (l == M_PARTIAL) {
 					remove_partial(n, page);
 					stat(s, FREE_REMOVE_PARTIAL);
@@ -1921,7 +1911,6 @@
 						DEACTIVATE_TO_TAIL);
 					stat(s, FREE_ADD_PARTIAL);
 				}
->>>>>>> dcd6c922
 
 				l = m;
 			}
@@ -1932,21 +1921,13 @@
 				"unfreezing slab"));
 
 		if (m == M_FREE) {
-<<<<<<< HEAD
-			stat(s, DEACTIVATE_EMPTY);
-			discard_slab(s, page);
-			stat(s, FREE_SLAB);
-=======
 			page->next = discard_page;
 			discard_page = page;
->>>>>>> dcd6c922
 		}
 	}
 
 	if (n)
 		spin_unlock(&n->list_lock);
-<<<<<<< HEAD
-=======
 
 	while (discard_page) {
 		page = discard_page;
@@ -1956,7 +1937,6 @@
 		discard_slab(s, page);
 		stat(s, FREE_SLAB);
 	}
->>>>>>> dcd6c922
 }
 
 /*
@@ -2148,8 +2128,6 @@
 	return object;
 }
 
-<<<<<<< HEAD
-=======
 /*
  * Check the page->freelist of a page and either transfer the freelist to the per cpu freelist
  * or deactivate the page.
@@ -2181,7 +2159,6 @@
 	return freelist;
 }
 
->>>>>>> dcd6c922
 /*
  * Slow path. The lockless freelist is empty or we need to perform
  * debugging duties.
@@ -2223,33 +2200,6 @@
 		goto new_slab;
 	}
 
-<<<<<<< HEAD
-	stat(s, ALLOC_SLOWPATH);
-
-	do {
-		object = c->page->freelist;
-		counters = c->page->counters;
-		new.counters = counters;
-		VM_BUG_ON(!new.frozen);
-
-		/*
-		 * If there is no object left then we use this loop to
-		 * deactivate the slab which is simple since no objects
-		 * are left in the slab and therefore we do not need to
-		 * put the page back onto the partial list.
-		 *
-		 * If there are objects left then we retrieve them
-		 * and use them to refill the per cpu queue.
-		 */
-
-		new.inuse = c->page->objects;
-		new.frozen = object != NULL;
-
-	} while (!__cmpxchg_double_slab(s, c->page,
-			object, counters,
-			NULL, new.counters,
-			"__slab_alloc"));
-=======
 	/* must check again c->freelist in case of cpu migration or IRQ */
 	object = c->freelist;
 	if (object)
@@ -2258,7 +2208,6 @@
 	stat(s, ALLOC_SLOWPATH);
 
 	object = get_freelist(s, c->page);
->>>>>>> dcd6c922
 
 	if (!object) {
 		c->page = NULL;
@@ -3097,13 +3046,9 @@
 	 *    per node list when we run out of per cpu objects. We only fetch 50%
 	 *    to keep some capacity around for frees.
 	 */
-<<<<<<< HEAD
-	if (s->size >= PAGE_SIZE)
-=======
 	if (kmem_cache_debug(s))
 		s->cpu_partial = 0;
 	else if (s->size >= PAGE_SIZE)
->>>>>>> dcd6c922
 		s->cpu_partial = 2;
 	else if (s->size >= 1024)
 		s->cpu_partial = 6;
@@ -4522,10 +4467,7 @@
 
 		for_each_possible_cpu(cpu) {
 			struct kmem_cache_cpu *c = per_cpu_ptr(s->cpu_slab, cpu);
-<<<<<<< HEAD
-=======
 			int node = ACCESS_ONCE(c->node);
->>>>>>> dcd6c922
 			struct page *page;
 
 			if (node < 0)
@@ -4546,17 +4488,10 @@
 
 			if (page) {
 				x = page->pobjects;
-<<<<<<< HEAD
-                                total += x;
-                                nodes[c->node] += x;
-			}
-			per_cpu[c->node]++;
-=======
 				total += x;
 				nodes[node] += x;
 			}
 			per_cpu[node]++;
->>>>>>> dcd6c922
 		}
 	}
 
@@ -4722,11 +4657,8 @@
 	err = strict_strtoul(buf, 10, &objects);
 	if (err)
 		return err;
-<<<<<<< HEAD
-=======
 	if (objects && kmem_cache_debug(s))
 		return -EINVAL;
->>>>>>> dcd6c922
 
 	s->cpu_partial = objects;
 	flush_all(s);
