--- conflicted
+++ resolved
@@ -2318,71 +2318,6 @@
 }
 
 /*
-<<<<<<< HEAD
- * swap_lock prevents swap_map being freed. Don't grab an extra
- * reference on the swaphandle, it doesn't matter if it becomes unused.
- */
-int valid_swaphandles(swp_entry_t entry, unsigned long *offset)
-{
-	struct swap_info_struct *si;
-	int our_page_cluster = page_cluster;
-	pgoff_t target, toff;
-	pgoff_t base, end;
-	int nr_pages = 0;
-
-	if (!our_page_cluster)	/* no readahead */
-		return 0;
-
-	si = swap_info[swp_type(entry)];
-	target = swp_offset(entry);
-	base = (target >> our_page_cluster) << our_page_cluster;
-	end = base + (1 << our_page_cluster);
-	if (!base)		/* first page is swap header */
-		base++;
-
-	spin_lock(&swap_lock);
-	if (frontswap_test(si, target)) {
-		spin_unlock(&swap_lock);
-		return 0;
-	}
-	if (end > si->max)	/* don't go beyond end of map */
-		end = si->max;
-
-	/* Count contiguous allocated slots above our target */
-	for (toff = target; ++toff < end; nr_pages++) {
-		/* Don't read in free or bad pages */
-		if (!si->swap_map[toff])
-			break;
-		if (swap_count(si->swap_map[toff]) == SWAP_MAP_BAD)
-			break;
-		/* Don't read in frontswap pages */
-		if (frontswap_test(si, toff))
-			break;
-	}
-	/* Count contiguous allocated slots below our target */
-	for (toff = target; --toff >= base; nr_pages++) {
-		/* Don't read in free or bad pages */
-		if (!si->swap_map[toff])
-			break;
-		if (swap_count(si->swap_map[toff]) == SWAP_MAP_BAD)
-			break;
-		/* Don't read in frontswap pages */
-		if (frontswap_test(si, toff))
-			break;
-	}
-	spin_unlock(&swap_lock);
-
-	/*
-	 * Indicate starting offset, and return number of pages to get:
-	 * if only 1, say 0, since there's then no readahead to be done.
-	 */
-	*offset = ++toff;
-	return nr_pages? ++nr_pages: 0;
-}
-
-/*
-=======
->>>>>>> e22057c8
  * add_swap_count_continuation - called when a swap count is duplicated
  * beyond SWAP_MAP_MAX, it allocates a new page and links that to the entry's
  * page of the original vmalloc'ed swap_map, to hold the continuation count
